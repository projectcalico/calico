--- conflicted
+++ resolved
@@ -218,18 +218,12 @@
 		ed := ec.CreateLocalEndpointData(hostEpWithNameKey, &hostEpWithName, ts)
 
 		By("checking endpoint data")
-<<<<<<< HEAD
 		Expect(ed.Key()).To(Equal(hostEpWithNameKey))
 		Expect(ed.IsLocal()).To(BeTrue())
+		Expect(ed.IsHostEndpoint()).To(BeTrue())
 		Expect(ed.GenerateName()).To(Equal(""))
 		Expect(ed.Labels()).To(Equal(hostEpWithName.Labels))
 		Expect(ed.IsHostEndpoint()).To(BeTrue())
-=======
-		Expect(ed.Key).To(Equal(hostEpWithNameKey))
-		Expect(ed.IsLocal).To(BeTrue())
-		Expect(ed.IsHostEndpoint()).To(BeTrue())
-		Expect(ed.Endpoint).To(Equal(&hostEpWithName))
->>>>>>> 0c06e1bc
 
 		By("checking compiled ingress data")
 		Expect(ed.Ingress).ToNot(BeNil())
@@ -346,18 +340,11 @@
 			ed := ec.CreateLocalEndpointData(localWlEpKey1, &localWlEp1, ts)
 
 			By("checking endpoint data")
-<<<<<<< HEAD
 			Expect(ed.Key()).To(Equal(localWlEpKey1))
 			Expect(ed.IsLocal()).To(BeTrue())
 			Expect(ed.GenerateName()).To(Equal(localWlEp1.GenerateName))
 			Expect(ed.Labels()).To(Equal(localWlEp1.Labels))
 			Expect(ed.IsHostEndpoint()).To(BeFalse())
-=======
-			Expect(ed.Key).To(Equal(localWlEpKey1))
-			Expect(ed.IsLocal).To(BeTrue())
-			Expect(ed.IsHostEndpoint()).To(BeFalse())
-			Expect(ed.Endpoint).To(Equal(&localWlEp1))
->>>>>>> 0c06e1bc
 
 			By("checking compiled data size for both tiers")
 			var data, other *MatchData
