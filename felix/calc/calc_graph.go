// Copyright (c) 2016-2021 Tigera, Inc. All rights reserved.

// Licensed under the Apache License, Version 2.0 (the "License");
// you may not use this file except in compliance with the License.
// You may obtain a copy of the License at
//
//     http://www.apache.org/licenses/LICENSE-2.0
//
// Unless required by applicable law or agreed to in writing, software
// distributed under the License is distributed on an "AS IS" BASIS,
// WITHOUT WARRANTIES OR CONDITIONS OF ANY KIND, either express or implied.
// See the License for the specific language governing permissions and
// limitations under the License.

package calc

import (
	"github.com/prometheus/client_golang/prometheus"
	log "github.com/sirupsen/logrus"

	v3 "github.com/projectcalico/api/pkg/apis/projectcalico/v3"

	"github.com/projectcalico/calico/felix/config"
	"github.com/projectcalico/calico/felix/dispatcher"
	"github.com/projectcalico/calico/felix/labelindex"
	"github.com/projectcalico/calico/felix/proto"
	"github.com/projectcalico/calico/felix/serviceindex"
	"github.com/projectcalico/calico/libcalico-go/lib/backend/api"
	"github.com/projectcalico/calico/libcalico-go/lib/backend/model"
	"github.com/projectcalico/calico/libcalico-go/lib/net"
)

var gaugeNumActiveSelectors = prometheus.NewGauge(prometheus.GaugeOpts{
	Name: "felix_active_local_selectors",
	Help: "Number of active selectors on this host.",
})

func init() {
	prometheus.MustRegister(gaugeNumActiveSelectors)
}

type ipSetUpdateCallbacks interface {
	OnIPSetAdded(setID string, ipSetType proto.IPSetUpdate_IPSetType)
	OnIPSetMemberAdded(setID string, ip labelindex.IPSetMember)
	OnIPSetMemberRemoved(setID string, ip labelindex.IPSetMember)
	OnIPSetRemoved(setID string)
}

type rulesUpdateCallbacks interface {
	OnPolicyActive(model.PolicyKey, *ParsedRules)
	OnPolicyInactive(model.PolicyKey)
	OnProfileActive(model.ProfileRulesKey, *ParsedRules)
	OnProfileInactive(model.ProfileRulesKey)
}

type endpointCallbacks interface {
	OnEndpointTierUpdate(endpointKey model.Key,
		endpoint interface{},
		filteredTiers []TierInfo)
}

type configCallbacks interface {
	OnConfigUpdate(globalConfig, hostConfig map[string]string)
	OnDatastoreNotReady()
}

type encapCallbacks interface {
	OnEncapUpdate(encap config.Encapsulation)
}

type passthruCallbacks interface {
	OnHostIPUpdate(hostname string, ip *net.IP)
	OnHostIPRemove(hostname string)
	OnHostIPv6Update(hostname string, ip *net.IP)
	OnHostIPv6Remove(hostname string)
	OnHostMetadataUpdate(hostname string, ip4 *net.IPNet, ip6 *net.IPNet, asnumber string, labels map[string]string)
	OnHostMetadataRemove(hostname string)
	OnIPPoolUpdate(model.IPPoolKey, *model.IPPool)
	OnIPPoolRemove(model.IPPoolKey)
	OnServiceAccountUpdate(*proto.ServiceAccountUpdate)
	OnServiceAccountRemove(proto.ServiceAccountID)
	OnNamespaceUpdate(*proto.NamespaceUpdate)
	OnNamespaceRemove(proto.NamespaceID)
	OnWireguardUpdate(string, *model.Wireguard)
	OnWireguardRemove(string)
	OnGlobalBGPConfigUpdate(*v3.BGPConfiguration)
	OnServiceUpdate(*proto.ServiceUpdate)
	OnServiceRemove(*proto.ServiceRemove)
}

type routeCallbacks interface {
	OnRouteUpdate(update *proto.RouteUpdate)
	OnRouteRemove(dst string)
}

type vxlanCallbacks interface {
	OnVTEPUpdate(update *proto.VXLANTunnelEndpointUpdate)
	OnVTEPRemove(node string)
}

type PipelineCallbacks interface {
	ipSetUpdateCallbacks
	rulesUpdateCallbacks
	encapCallbacks
	endpointCallbacks
	configCallbacks
	passthruCallbacks
	routeCallbacks
	vxlanCallbacks
}

type CalcGraph struct {
	// AllUpdDispatcher is the input node to the calculation graph.
<<<<<<< HEAD
	AllUpdDispatcher      *dispatcher.Dispatcher
	activeRulesCalculator *ActiveRulesCalculator
	ipsetMemberIndex      *labelindex.SelectorAndNamedPortIndex
	PolicyResolver        *PolicyResolver
=======
	AllUpdDispatcher *dispatcher.Dispatcher

	// Pointers to the other calc graph nodes; we don't use most of
	// these (because the nodes reference each other directly) but
	// they're very useful when inspecting the state of the calc graph
	// in the debugger.

	localEndpointDispatcher *dispatcher.Dispatcher
	activeRulesCalculator   *ActiveRulesCalculator
	ruleScanner             *RuleScanner
	serviceIndex            *serviceindex.ServiceIndex
	ipsetMemberIndex        *labelindex.SelectorAndNamedPortIndex
	hostIPPassthru          *DataplanePassthru
	l3RouteResolver         *L3RouteResolver
	vxlanResolver           *VXLANResolver
	configBatcher           *ConfigBatcher
	profileDecoder          *ProfileDecoder
	encapsulationResolver   *EncapsulationResolver
	policyResolver          *PolicyResolver
}

func (g *CalcGraph) OnUpdates(updates []api.Update) {
	g.AllUpdDispatcher.OnUpdates(updates)
}

func (g *CalcGraph) OnStatusUpdated(update api.SyncStatus) {
	g.AllUpdDispatcher.OnStatusUpdated(update)
}

func (g *CalcGraph) Flush() {
	g.policyResolver.Flush()
>>>>>>> 81f20205
}

func NewCalculationGraph(callbacks PipelineCallbacks, conf *config.Config, liveCallback func()) *CalcGraph {
	hostname := conf.FelixHostname
	log.Infof("Creating calculation graph, filtered to hostname %v", hostname)
	cg := &CalcGraph{}

	// The source of the processing graph, this dispatcher will be fed all the updates from the
	// datastore, fanning them out to the registered receivers.
	//
	//               Syncer
	//                 ||
	//                 || All updates
	//                 \/
	//             Dispatcher (all updates)
	//                / | \
	//               /  |  \  Updates filtered by type
	//              /   |   \
	//     receiver_1  ...  receiver_n
	//
	allUpdDispatcher := dispatcher.NewDispatcher()
	cg.AllUpdDispatcher = allUpdDispatcher

	// Some of the receivers only need to know about local endpoints. Create a second dispatcher
	// that will filter out non-local endpoints.
	//
	//          ...
	//       Dispatcher (all updates)
	//          ... \
	//               \  All Host/Workload Endpoints
	//                \
	//              Dispatcher (local updates)
	//               <filter>
	//                / | \
	//               /  |  \  Local Host/Workload Endpoints only
	//              /   |   \
	//     receiver_1  ...  receiver_n
	//
	localEndpointDispatcher := dispatcher.NewDispatcher()
	(*localEndpointDispatcherReg)(localEndpointDispatcher).RegisterWith(allUpdDispatcher)
	localEndpointFilter := &endpointHostnameFilter{hostname: hostname}
	localEndpointFilter.RegisterWith(localEndpointDispatcher)
	cg.localEndpointDispatcher = localEndpointDispatcher

	// The active rules calculator matches local endpoints against policies and profiles to figure
	// out which policies/profiles are active on this host.  Limiting to policies that apply to
	// local endpoints significantly cuts down the number of policies that Felix has to
	// render into the dataplane.
	//
	//           ...
	//        Dispatcher (all updates)
	//           /   \
	//          /     \  All Host/Workload Endpoints
	//         /       \
	//        /      Dispatcher (local updates)
	//       /            |
	//       | Policies   | Local Host/Workload Endpoints only
	//       | Profiles   |
	//       |            |
	//     Active Rules Calculator
	//              |
	//              | Locally active policies/profiles
	//             ...
	//
	activeRulesCalc := NewActiveRulesCalculator()
	activeRulesCalc.RegisterWith(localEndpointDispatcher, allUpdDispatcher)
	cg.activeRulesCalculator = activeRulesCalc

	// The active rules calculator only figures out which rules are active, it doesn't extract
	// any information from the rules.  The rule scanner takes the output from the active rules
	// calculator and scans the individual rules for selectors and named ports.  It
	// generates events when a new selector/named port starts/stops being used.
	//
	//             ...
	//     Active Rules Calculator
	//              |
	//              | Locally active policies/profiles
	//              |
	//         Rule scanner
	//          |    \
	//          |     \ Locally active selectors/named ports
	//          |      \
	//          |      ...
	//          |
	//          | IP set active/inactive
	//          |
	//     <dataplane>
	//
	ruleScanner := NewRuleScanner()
	// Wire up the rule scanner's inputs.
	activeRulesCalc.RuleScanner = ruleScanner
	// Send IP set added/removed events to the dataplane.  We'll hook up the other outputs
	// below.
	ruleScanner.RulesUpdateCallbacks = callbacks
	cg.ruleScanner = ruleScanner

	serviceIndex := serviceindex.NewServiceIndex()
	serviceIndex.RegisterWith(allUpdDispatcher)
	// Send the Service IP set member index's outputs to the dataplane.
	serviceIndex.OnMemberAdded = func(ipSetID string, member labelindex.IPSetMember) {
		if log.GetLevel() >= log.DebugLevel {
			log.WithFields(log.Fields{
				"ipSetID": ipSetID,
				"member":  member,
			}).Debug("Member added to service IP set.")
		}
		callbacks.OnIPSetMemberAdded(ipSetID, member)
	}
	serviceIndex.OnMemberRemoved = func(ipSetID string, member labelindex.IPSetMember) {
		if log.GetLevel() >= log.DebugLevel {
			log.WithFields(log.Fields{
				"ipSetID": ipSetID,
				"member":  member,
			}).Debug("Member removed from service IP set.")
		}
		callbacks.OnIPSetMemberRemoved(ipSetID, member)
	}
	serviceIndex.OnAlive = liveCallback
	cg.serviceIndex = serviceIndex

	// The rule scanner only goes as far as figuring out which selectors/named ports are
	// active. Next we need to figure out which endpoints (and hence which IP addresses/ports) are
	// in each tag/selector/named port. The IP set member index calculates the set of IPs and named
	// ports that should be in each IP set.  To do that, it matches the active selectors/named
	// ports extracted by the rule scanner against all the endpoints. The service index does the same
	// for service based rules, building IP set contributions from endpoint slices.
	//
	//        ...
	//     Dispatcher (all updates)
	//      |
	//      | All endpoints
	//      |
	//      |       ...
	//      |    Rule scanner
	//      |     |       \
	//      |    ...       \ Locally active selectors/named ports
	//       \              |
	//        \_____        |
	//              \       |
	//            IP set member index / service index
	//                   |
	//                   | IP set member added/removed
	//                   |
	//               <dataplane>
	//
	ipsetMemberIndex := labelindex.NewSelectorAndNamedPortIndex()
	ipsetMemberIndex.OnAlive = liveCallback
	// Wire up the inputs to the IP set member index.
	ipsetMemberIndex.RegisterWith(allUpdDispatcher)
	ruleScanner.OnIPSetActive = func(ipSet *IPSetData) {
		log.WithField("ipSet", ipSet).Info("IPSet now active")
		callbacks.OnIPSetAdded(ipSet.UniqueID(), ipSet.DataplaneProtocolType())
		if ipSet.Service != "" {
			serviceIndex.UpdateIPSet(ipSet.UniqueID(), ipSet.Service)
		} else {
			ipsetMemberIndex.UpdateIPSet(ipSet.UniqueID(), ipSet.Selector, ipSet.NamedPortProtocol, ipSet.NamedPort)
		}
		gaugeNumActiveSelectors.Inc()
	}
	ruleScanner.OnIPSetInactive = func(ipSet *IPSetData) {
		log.WithField("ipSet", ipSet).Info("IPSet now inactive")
		if ipSet.Service != "" {
			serviceIndex.DeleteIPSet(ipSet.UniqueID())
		} else {
			ipsetMemberIndex.DeleteIPSet(ipSet.UniqueID())
		}
		callbacks.OnIPSetRemoved(ipSet.UniqueID())
		gaugeNumActiveSelectors.Dec()
	}
	// Send the IP set member index's outputs to the dataplane.
	ipsetMemberIndex.OnMemberAdded = func(ipSetID string, member labelindex.IPSetMember) {
		if log.GetLevel() >= log.DebugLevel {
			log.WithFields(log.Fields{
				"ipSetID": ipSetID,
				"member":  member,
			}).Debug("Member added to IP set.")
		}
		callbacks.OnIPSetMemberAdded(ipSetID, member)
	}
	ipsetMemberIndex.OnMemberRemoved = func(ipSetID string, member labelindex.IPSetMember) {
		if log.GetLevel() >= log.DebugLevel {
			log.WithFields(log.Fields{
				"ipSetID": ipSetID,
				"member":  member,
			}).Debug("Member removed from IP set.")
		}
		callbacks.OnIPSetMemberRemoved(ipSetID, member)
	}
	cg.ipsetMemberIndex = ipsetMemberIndex

	// The endpoint policy resolver marries up the active policies with local endpoints and
	// calculates the complete, ordered set of policies that apply to each endpoint.
	//
	//        ...
	//     Dispatcher (all updates)
	//      |
	//      | All policies
	//      |
	//      |       ...
	//       \   Active rules calculator
	//        \       \
	//         \       \
	//          \       | Policy X matches endpoint Y
	//           \      | Policy Z matches endpoint Y
	//            \     |
	//           Policy resolver
	//                  |
	//                  | Endpoint Y has policies [Z, X] in that order
	//                  |
	//             <dataplane>
	//
	polResolver := NewPolicyResolver()
	// Hook up the inputs to the policy resolver.
	activeRulesCalc.PolicyMatchListener = polResolver
	polResolver.RegisterWith(allUpdDispatcher, localEndpointDispatcher)
	// And hook its output to the callbacks.
	polResolver.Callbacks = callbacks
	cg.policyResolver = polResolver

	// Register for host IP updates.
	//
	//        ...
	//     Dispatcher (all updates)
	//         |
	//         | host IPs
	//         |
	//       passthru
	//         |
	//         |
	//         |
	//      <dataplane>
	//
	hostIPPassthru := NewDataplanePassthru(callbacks)
	hostIPPassthru.RegisterWith(allUpdDispatcher)
	cg.hostIPPassthru = hostIPPassthru

	if conf.BPFEnabled || conf.Encapsulation.VXLANEnabled || conf.Encapsulation.VXLANEnabledV6 || conf.WireguardEnabled || conf.WireguardEnabledV6 {
		// Calculate simple node-ownership routes.
		//        ...
		//     Dispatcher (all updates)
		//         |
		//         | host IPs, host config, IP pools, IPAM blocks
		//         |
		//       L3 resolver
		//         |
		//         | routes
		//         |
		//      <dataplane>
		//
		l3RR := NewL3RouteResolver(hostname, callbacks, conf.UseNodeResourceUpdates(), conf.RouteSource)
		l3RR.RegisterWith(allUpdDispatcher, localEndpointDispatcher)
		l3RR.OnAlive = liveCallback
		cg.l3RouteResolver = l3RR
	}

	// Calculate VXLAN routes.
	//        ...
	//     Dispatcher (all updates)
	//         |
	//         | host IPs, host config, IP pools, IPAM blocks
	//         |
	//       vxlan resolver
	//         |
	//         | VTEPs, routes
	//         |
	//      <dataplane>
	//
	if conf.Encapsulation.VXLANEnabled || conf.Encapsulation.VXLANEnabledV6 {
		vxlanResolver := NewVXLANResolver(hostname, callbacks, conf.UseNodeResourceUpdates())
		vxlanResolver.RegisterWith(allUpdDispatcher)
		cg.vxlanResolver = vxlanResolver
	}

	// Register for config updates.
	//
	//        ...
	//     Dispatcher (all updates)
	//         |
	//         | separate config updates foo=bar, baz=biff
	//         |
	//       config batcher
	//         |
	//         | combined config {foo=bar, bax=biff}
	//         |
	//      <dataplane>
	//
	configBatcher := NewConfigBatcher(hostname, callbacks)
	configBatcher.RegisterWith(allUpdDispatcher)
	cg.configBatcher = configBatcher

	// The profile decoder identifies objects with special dataplane significance which have
	// been encoded as profiles by libcalico-go. At present this includes Kubernetes Service
	// Accounts and Kubernetes Namespaces.
	//        ...
	//     Dispatcher (all updates)
	//         |
	//         | Profiles
	//         |
	//       profile decoder
	//         |
	//         |
	//         |
	//      <dataplane>
	//
	profileDecoder := NewProfileDecoder(callbacks)
	profileDecoder.RegisterWith(allUpdDispatcher)
	cg.profileDecoder = profileDecoder

	// Register for IP Pool updates. EncapsulationResolver will send a message to the
	// dataplane so that Felix is restarted if IPIP and/or VXLAN encapsulation changes
	// due to IP pool changes, so that it is recalculated at Felix startup.
	//
	//        ...
	//     Dispatcher (all updates)
	//         |
	//         | IP pools
	//         |
	//       encapsulation resolver
	//
	encapsulationResolver := NewEncapsulationResolver(conf, callbacks)
	encapsulationResolver.RegisterWith(allUpdDispatcher)
	cg.encapsulationResolver = encapsulationResolver

<<<<<<< HEAD
	return &CalcGraph{
		AllUpdDispatcher:      allUpdDispatcher,
		activeRulesCalculator: activeRulesCalc,
		ipsetMemberIndex:      ipsetMemberIndex,
		PolicyResolver:        polResolver,
	}
=======
	return cg
>>>>>>> 81f20205
}

type localEndpointDispatcherReg dispatcher.Dispatcher

func (l *localEndpointDispatcherReg) RegisterWith(disp *dispatcher.Dispatcher) {
	led := (*dispatcher.Dispatcher)(l)
	disp.Register(model.WorkloadEndpointKey{}, led.OnUpdate)
	disp.Register(model.HostEndpointKey{}, led.OnUpdate)
	disp.RegisterStatusHandler(led.OnDatamodelStatus)
}

// endpointHostnameFilter provides an UpdateHandler that filters out endpoints
// that are not on the given host.
type endpointHostnameFilter struct {
	hostname string
}

func (f *endpointHostnameFilter) RegisterWith(localEndpointDisp *dispatcher.Dispatcher) {
	localEndpointDisp.Register(model.WorkloadEndpointKey{}, f.OnUpdate)
	localEndpointDisp.Register(model.HostEndpointKey{}, f.OnUpdate)
}

func (f *endpointHostnameFilter) OnUpdate(update api.Update) (filterOut bool) {
	switch key := update.Key.(type) {
	case model.WorkloadEndpointKey:
		if key.Hostname != f.hostname {
			filterOut = true
		}
	case model.HostEndpointKey:
		if key.Hostname != f.hostname {
			filterOut = true
		}
	}
	if !filterOut {
		// To keep log spam down, log only for local endpoints.
		if update.Value == nil {
			log.WithField("id", update.Key).Info("Local endpoint deleted")
		} else {
			log.WithField("id", update.Key).Info("Local endpoint updated")
		}
	}
	return
}<|MERGE_RESOLUTION|>--- conflicted
+++ resolved
@@ -111,12 +111,6 @@
 
 type CalcGraph struct {
 	// AllUpdDispatcher is the input node to the calculation graph.
-<<<<<<< HEAD
-	AllUpdDispatcher      *dispatcher.Dispatcher
-	activeRulesCalculator *ActiveRulesCalculator
-	ipsetMemberIndex      *labelindex.SelectorAndNamedPortIndex
-	PolicyResolver        *PolicyResolver
-=======
 	AllUpdDispatcher *dispatcher.Dispatcher
 
 	// Pointers to the other calc graph nodes; we don't use most of
@@ -148,7 +142,6 @@
 
 func (g *CalcGraph) Flush() {
 	g.policyResolver.Flush()
->>>>>>> 81f20205
 }
 
 func NewCalculationGraph(callbacks PipelineCallbacks, conf *config.Config, liveCallback func()) *CalcGraph {
@@ -472,16 +465,7 @@
 	encapsulationResolver.RegisterWith(allUpdDispatcher)
 	cg.encapsulationResolver = encapsulationResolver
 
-<<<<<<< HEAD
-	return &CalcGraph{
-		AllUpdDispatcher:      allUpdDispatcher,
-		activeRulesCalculator: activeRulesCalc,
-		ipsetMemberIndex:      ipsetMemberIndex,
-		PolicyResolver:        polResolver,
-	}
-=======
 	return cg
->>>>>>> 81f20205
 }
 
 type localEndpointDispatcherReg dispatcher.Dispatcher
