--- conflicted
+++ resolved
@@ -121,10 +121,6 @@
 	return (*DataplaneView[K, struct{}])(s)
 }
 
-<<<<<<< HEAD
-func (s *SetDeltaTracker[K]) IterPendingUpdates(f func(k K) IterAction) {
-	s.asMapTracker().IterPendingUpdates(func(k K, v struct{}) IterAction {
-=======
 type PendingUpdatesSetView[K comparable] PendingUpdatesView[K, struct{}]
 
 func (s *SetDeltaTracker[K]) PendingUpdates() *PendingUpdatesSetView[K] {
@@ -145,31 +141,10 @@
 // to the dataplane cache (as if the function had called Dataplane().Set(k, v)).
 func (v *PendingUpdatesSetView[K]) Iter(f func(k K) IterAction) {
 	v.asMapView().Iter(func(k K, _ struct{}) IterAction {
->>>>>>> ccd7ea36
 		return f(k)
 	})
 }
 
-<<<<<<< HEAD
-func (s *SetDeltaTracker[K]) IterPendingDeletions(f func(k K) IterAction) {
-	s.asMapTracker().IterPendingDeletions(f)
-}
-
-func (s *SetDeltaTracker[K]) asMapTracker() *DeltaTracker[K, struct{}] {
-	return (*DeltaTracker[K, struct{}])(s)
-}
-
-func (s *SetDeltaTracker[K]) InSync() bool {
-	return s.NumPendingDeletions() == 0 && s.NumPendingUpdates() == 0
-}
-
-func (s *SetDeltaTracker[K]) NumPendingUpdates() int {
-	return len(s.desiredUpdates)
-}
-
-func (s *SetDeltaTracker[K]) NumPendingDeletions() int {
-	return len(s.inDataplaneNotDesired)
-=======
 func (v *PendingUpdatesSetView[K]) Len() int {
 	return v.asMapView().Len()
 }
@@ -208,5 +183,4 @@
 
 func (s *SetDeltaTracker[K]) InSync() bool {
 	return s.asMapTracker().InSync()
->>>>>>> ccd7ea36
 }