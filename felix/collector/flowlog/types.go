// Copyright (c) 2018-2025 Tigera, Inc. All rights reserved.
//
// Licensed under the Apache License, Version 2.0 (the "License");
// you may not use this file except in compliance with the License.
// You may obtain a copy of the License at
//
//      http://www.apache.org/licenses/LICENSE-2.0
//
// Unless required by applicable law or agreed to in writing, software
// distributed under the License is distributed on an "AS IS" BASIS,
// WITHOUT WARRANTIES OR CONDITIONS OF ANY KIND, either express or implied.
// See the License for the specific language governing permissions and
// limitations under the License.

package flowlog

import (
	"fmt"
	"reflect"
	"time"

	log "github.com/sirupsen/logrus"

	"github.com/projectcalico/calico/felix/calc"
	"github.com/projectcalico/calico/felix/collector/types/endpoint"
	"github.com/projectcalico/calico/felix/collector/types/metric"
	"github.com/projectcalico/calico/felix/collector/types/tuple"
	"github.com/projectcalico/calico/felix/collector/utils"
	logutil "github.com/projectcalico/calico/felix/logutils"
	"github.com/projectcalico/calico/libcalico-go/lib/backend/model"
	"github.com/projectcalico/calico/libcalico-go/lib/logutils"
)

const (
	unsetIntField = -1
)

type empty struct{}

var emptyValue = empty{}

var (
	EmptyService = FlowService{"-", "-", "-", 0}
	EmptyIP      = [16]byte{}

	rlog1 = logutils.NewRateLimitedLogger()
	rlog2 = logutils.NewRateLimitedLogger()
)

type (
	Action       string
	ReporterType string
)

type FlowService struct {
	Namespace string `json:"namespace"`
	Name      string `json:"name"`
	PortName  string `json:"port_name"`
	PortNum   int    `json:"port_num"`
}

type FlowMeta struct {
	Tuple      tuple.Tuple       `json:"tuple"`
	SrcMeta    endpoint.Metadata `json:"sourceMeta"`
	DstMeta    endpoint.Metadata `json:"destinationMeta"`
	DstService FlowService       `json:"destinationService"`
	Action     Action            `json:"action"`
	Reporter   ReporterType      `json:"flowReporter"`
}

func newFlowMeta(mu metric.Update, includeService bool) (FlowMeta, error) {
	f := FlowMeta{}

	// Extract Tuple Info
	f.Tuple = mu.Tuple

	// Extract EndpointMetadata info
	srcMeta, err := endpoint.GetMetadata(mu.SrcEp, mu.Tuple.Src)
	if err != nil {
		return FlowMeta{}, fmt.Errorf("could not extract metadata for source %v", mu.SrcEp)
	}
	dstMeta, err := endpoint.GetMetadata(mu.DstEp, mu.Tuple.Dst)
	if err != nil {
		return FlowMeta{}, fmt.Errorf("could not extract metadata for destination %v", mu.DstEp)
	}

	f.SrcMeta = srcMeta
	f.DstMeta = dstMeta

	if includeService {
		f.DstService = getService(mu.DstService)
	} else {
		f.DstService = EmptyService
	}

	lastRuleID := mu.GetLastRuleID()
	if lastRuleID == nil {
		log.WithField("metric update", mu).Error("no rule id present")
		return f, fmt.Errorf("invalid metric update")
	}

	action, direction := getActionAndReporterFromRuleID(lastRuleID)
	f.Action = action
	f.Reporter = direction
	return f, nil
}

func newFlowMetaWithPrefixNameAggregation(mu metric.Update, includeService bool) (FlowMeta, error) {
	f, err := newFlowMeta(mu, includeService)
	if err != nil {
		return FlowMeta{}, err
	}
	f.Tuple.Src = EmptyIP
	f.Tuple.L4Src = unsetIntField
	f.Tuple.Dst = EmptyIP
	f.SrcMeta.Name = FieldNotIncluded
	f.DstMeta.Name = FieldNotIncluded
	return f, nil
}

func NewFlowMeta(mu metric.Update, _ AggregationKind, includeService bool) (FlowMeta, error) {
	return newFlowMetaWithPrefixNameAggregation(mu, includeService)
}

type FlowSpec struct {
	FlowStatsByProcess
	FlowLabels
	FlowAllPolicySets
	FlowEnforcedPolicySets
	FlowPendingPolicySet

	// Reset aggregated data on the next metric update to ensure we clear out obsolete labels, policies and Domains for
	// connections that are not actively part of the flow during the export interval.
	resetAggrData bool
}

<<<<<<< HEAD
func NewFlowSpec(mu *metric.Update, maxOriginalIPsSize int, displayDebugTraceLogs bool) *FlowSpec {
=======
func NewFlowSpec(mu *metric.Update, displayDebugTraceLogs bool, natOutgoingPortLimit int) *FlowSpec {
>>>>>>> 3aaae518
	// NewFlowStatsByProcess potentially needs to update fields in mu *metric.Update hence passing it by pointer
	// TODO: reconsider/refactor the inner functions called in NewFlowStatsByProcess to avoid above scenario
	return &FlowSpec{
		FlowLabels:             NewFlowLabels(*mu),
		FlowAllPolicySets:      NewFlowAllPolicySets(*mu),
		FlowEnforcedPolicySets: NewFlowEnforcedPolicySets(*mu),
		FlowPendingPolicySet:   NewFlowPendingPolicySet(*mu),
<<<<<<< HEAD
		FlowStatsByProcess:     NewFlowStatsByProcess(mu, displayDebugTraceLogs),
		flowExtrasRef:          NewFlowExtrasRef(*mu, maxOriginalIPsSize),
=======
		FlowStatsByProcess:     NewFlowStatsByProcess(mu, displayDebugTraceLogs, natOutgoingPortLimit),
>>>>>>> 3aaae518
	}
}

func (f *FlowSpec) ContainsActiveRefs(mu *metric.Update) bool {
	return f.FlowStatsByProcess.containsActiveRefs(mu)
}

func (f *FlowSpec) ToFlowLogs(fm FlowMeta, startTime, endTime time.Time, includeLabels bool, includePolicies bool) []*FlowLog {
	stats := f.FlowStatsByProcess.toFlowProcessReportedStats()

	flogs := make([]*FlowLog, 0, len(stats))
	for _, stat := range stats {
		fl := &FlowLog{
			FlowMeta:                 fm,
			StartTime:                startTime,
			EndTime:                  endTime,
			FlowProcessReportedStats: stat,
		}

		if includeLabels {
			fl.FlowLabels = f.FlowLabels
		}

		if !includePolicies {
			fl.FlowAllPolicySet = nil
			fl.FlowEnforcedPolicySet = nil
			fl.FlowPendingPolicySet = nil
			flogs = append(flogs, fl)
		} else {
			if len(f.FlowAllPolicySets) > 1 {
				rlog1.WithField("FlowLog", fl).Warning("Flow was split into multiple flow logs since multiple policy sets were observed for the same flow. Possible causes: policy updates during log aggregation or NFLOG buffer overruns.")
			}
			allAndEnforcedPolicySetLengthsEqual := len(f.FlowAllPolicySets) == len(f.FlowEnforcedPolicySets)
			if !allAndEnforcedPolicySetLengthsEqual {
				rlog2.WithField("FlowLog", fl).Warning("Flow has different number of all and enforced policy sets. This should not happen. Only the all_policy traces will be included in the flow logs.")
			}
			// Create a flow log for each all_policies set, include the corresponding
			// enforced and pending.
			for i, ps := range f.FlowAllPolicySets {
				cpfl := *fl
				cpfl.FlowAllPolicySet = ps
				// The enforced policy set should always be the same length as the all policy set.
				// If they do not, then we can't guarantee that the pairings will be printed
				// correctly, so only include the all_policies.
				if allAndEnforcedPolicySetLengthsEqual {
					cpfl.FlowEnforcedPolicySet = f.FlowEnforcedPolicySets[i]
				}
				// The pending policy is calculated once per flush interval. The latest pending
				// policy will replace the previous one. The same pending policy will be depicted
				// across all flow logs.
				cpfl.FlowPendingPolicySet = FlowPolicySet(f.FlowPendingPolicySet)
				flogs = append(flogs, &cpfl)
			}
		}

	}
	return flogs
}

func (f *FlowSpec) AggregateMetricUpdate(mu *metric.Update) {
	if f.resetAggrData {
		// Reset the aggregated data from this metric update.
		f.FlowAllPolicySets = nil
		f.FlowEnforcedPolicySets = nil
		f.FlowPendingPolicySet = nil
		f.FlowLabels.SrcLabels = nil
		f.FlowLabels.DstLabels = nil
		f.resetAggrData = false
	}
	f.aggregateFlowLabels(*mu)
	f.aggregateFlowAllPolicySets(*mu)
	f.aggregateFlowEnforcedPolicySets(*mu)
	f.aggregateFlowStatsByProcess(mu)

	f.replaceFlowPendingPolicySet(*mu)
}

// MergeWith merges two flow specs. This means copying the flowRefsActive that contains a reference
// to the original tuple that identifies the traffic. This help keeping the same numFlows counts while
// changing aggregation levels
func (f *FlowSpec) MergeWith(mu metric.Update, other *FlowSpec) {
	if stats, ok := f.statsByProcessName[FieldNotIncluded]; ok {
		if otherStats, ok := other.statsByProcessName[FieldNotIncluded]; ok {
			for tuple := range otherStats.flowsRefsActive {
				stats.flowsRefsActive.AddWithValue(tuple, mu.NatOutgoingPort)
				stats.flowsRefs.AddWithValue(tuple, mu.NatOutgoingPort)
			}
			stats.NumFlows = stats.flowsRefs.Len()
		}
	}
}

// FlowSpec has FlowStats that are stats assocated with a given FlowMeta
// These stats are to be refreshed everytime the FlowData
// {FlowMeta->FlowStats} is published so as to account
// for correct no. of started flows in a given aggregation
// interval.
//
// This also resets policy and label data which will be re-populated from metric updates for the still active
// flows.
func (f *FlowSpec) Reset() {
	f.FlowStatsByProcess.reset()

	// Set the reset flag. We'll reset the aggregated data on the next metric update - that way we don't completely
	// zero out the labels and policies if there is no traffic for an export interval.
	f.resetAggrData = true
}

func (f *FlowSpec) GetActiveFlowsCount() int {
	return f.FlowStatsByProcess.getActiveFlowsCount()
}

// GarbageCollect provides a chance to remove process names and corresponding stats that don't have
// any active flows being tracked.
// As an added optimization, we also return the remaining active flows so that we don't have to
// iterate over all the flow stats grouped by processes a second time.
func (f *FlowSpec) GarbageCollect() int {
	return f.FlowStatsByProcess.gc()
}

type FlowLabels struct {
	SrcLabels map[string]string
	DstLabels map[string]string
}

func NewFlowLabels(mu metric.Update) FlowLabels {
	return FlowLabels{
		SrcLabels: endpoint.GetLabels(mu.SrcEp),
		DstLabels: endpoint.GetLabels(mu.DstEp),
	}
}

func (f *FlowLabels) aggregateFlowLabels(mu metric.Update) {
	srcLabels := endpoint.GetLabels(mu.SrcEp)
	dstLabels := endpoint.GetLabels(mu.DstEp)

	// The flow labels are reset on calibration, so either copy the labels or intersect them.
	if f.SrcLabels == nil {
		f.SrcLabels = srcLabels
	} else {
		f.SrcLabels = utils.IntersectLabels(srcLabels, f.SrcLabels)
	}

	if f.DstLabels == nil {
		f.DstLabels = dstLabels
	} else {
		f.DstLabels = utils.IntersectLabels(dstLabels, f.DstLabels)
	}
}

type FlowPolicySet map[string]empty

func newPolicySet(ruleIDs []*calc.RuleID, includeStaged bool) FlowPolicySet {
	fp := make(FlowPolicySet)
	if ruleIDs == nil {
		return fp
	}
	pIdx, nsp := 0, 0
	for idx, rid := range ruleIDs {
		if rid == nil {
			continue
		}
		if !includeStaged {
			if model.PolicyIsStaged(rid.Name) {
				nsp++
				continue
			}
			pIdx = idx - nsp
		} else {
			pIdx = idx
		}

		fp[fmt.Sprintf("%d|%s|%s", pIdx, rid.GetFlowLogPolicyName(), rid.IndexStr)] = emptyValue
	}
	return fp
}

type FlowPolicySets []FlowPolicySet

func NewFlowPolicySets(ruleIDs []*calc.RuleID, includeStaged bool) FlowPolicySets {
	fp := newPolicySet(ruleIDs, includeStaged)
	return FlowPolicySets{fp}
}

func (fpl *FlowPolicySets) aggregateFlowPolicySets(ruleIDs []*calc.RuleID, includeStaged bool) {
	fp := newPolicySet(ruleIDs, includeStaged)
	for _, existing := range *fpl {
		if reflect.DeepEqual(existing, fp) {
			return
		}
	}
	*fpl = append(*fpl, fp)
}

// FlowAllPolicySets keeps track of all policy traces associated with a flow.
type FlowAllPolicySets FlowPolicySets

func NewFlowAllPolicySets(mu metric.Update) FlowAllPolicySets {
	return FlowAllPolicySets(NewFlowPolicySets(mu.RuleIDs, true))
}

func (fpl *FlowAllPolicySets) aggregateFlowAllPolicySets(mu metric.Update) {
	(*FlowPolicySets)(fpl).aggregateFlowPolicySets(mu.RuleIDs, true)
}

// FlowEnforcedPolicySets keeps track of enforced policy traces associated with a flow.
type FlowEnforcedPolicySets FlowPolicySets

func NewFlowEnforcedPolicySets(mu metric.Update) FlowEnforcedPolicySets {
	return FlowEnforcedPolicySets(NewFlowPolicySets(mu.RuleIDs, false))
}

func (fpl *FlowEnforcedPolicySets) aggregateFlowEnforcedPolicySets(mu metric.Update) {
	(*FlowPolicySets)(fpl).aggregateFlowPolicySets(mu.RuleIDs, false)
}

// FlowPendingPolicySet keeps track of pending policy traces associated with a flow.
type FlowPendingPolicySet FlowPolicySet

func NewFlowPendingPolicySet(mu metric.Update) FlowPendingPolicySet {
	return FlowPendingPolicySet(newPolicySet(mu.PendingRuleIDs, true))
}

func (fpl *FlowPendingPolicySet) replaceFlowPendingPolicySet(mu metric.Update) {
	*fpl = NewFlowPendingPolicySet(mu)
}

// flowReferences are internal only stats used for computing numbers of flows
type flowReferences struct {
	// The set of unique flows that were started within the reporting interval. This is added to when a new flow
	// (i.e. one that is not currently active) is reported during the reporting interval. It is reset when the
	// flow data is reported.
	flowsStartedRefs tuple.Set
	// The set of unique flows that were completed within the reporting interval. This is added to when a flow
	// termination is reported during the reporting interval. It is reset when the flow data is reported.
	flowsCompletedRefs tuple.Set
	// The current set of active flows. The set may increase and decrease during the reporting interval.
	flowsRefsActive tuple.Set
	// The set of unique flows that have been active at any point during the reporting interval. This is added
	// to during the reporting interval, and is reset to the set of active flows when the flow data is reported.
	flowsRefs tuple.Set
}

// FlowReportedStats are the statistics we actually report out in flow logs.
type FlowReportedStats struct {
	PacketsIn         int `json:"packetsIn"`
	PacketsOut        int `json:"packetsOut"`
	BytesIn           int `json:"bytesIn"`
	BytesOut          int `json:"bytesOut"`
	NumFlows          int `json:"numFlows"`
	NumFlowsStarted   int `json:"numFlowsStarted"`
	NumFlowsCompleted int `json:"numFlowsCompleted"`
}

func (f *FlowReportedStats) Add(other FlowReportedStats) {
	f.PacketsIn += other.PacketsIn
	f.PacketsOut += other.PacketsOut
	f.BytesIn += other.BytesIn
	f.BytesOut += other.BytesOut
	f.NumFlows += other.NumFlows
	f.NumFlowsStarted += other.NumFlowsStarted
	f.NumFlowsCompleted += other.NumFlowsCompleted
}

// FlowStats captures stats associated with a given FlowMeta.
type FlowStats struct {
	FlowReportedStats
	flowReferences
}

func NewFlowStats(mu metric.Update) FlowStats {
	flowsRefs := tuple.NewSet()
	flowsRefs.AddWithValue(mu.Tuple, mu.NatOutgoingPort)
	flowsStartedRefs := tuple.NewSet()
	flowsCompletedRefs := tuple.NewSet()
	flowsRefsActive := tuple.NewSet()

	switch mu.UpdateType {
	case metric.UpdateTypeReport:
		flowsStartedRefs.AddWithValue(mu.Tuple, mu.NatOutgoingPort)
		flowsRefsActive.AddWithValue(mu.Tuple, mu.NatOutgoingPort)
	case metric.UpdateTypeExpire:
		flowsCompletedRefs.AddWithValue(mu.Tuple, mu.NatOutgoingPort)
	}

	flowStats := FlowStats{
		FlowReportedStats: FlowReportedStats{
			NumFlows:          flowsRefs.Len(),
			NumFlowsStarted:   flowsStartedRefs.Len(),
			NumFlowsCompleted: flowsCompletedRefs.Len(),
			PacketsIn:         mu.InMetric.DeltaPackets,
			BytesIn:           mu.InMetric.DeltaBytes,
			PacketsOut:        mu.OutMetric.DeltaPackets,
			BytesOut:          mu.OutMetric.DeltaBytes,
		},
		flowReferences: flowReferences{
			// flowsRefs track the flows that were tracked
			// in the give interval
			flowsRefs:          flowsRefs,
			flowsStartedRefs:   flowsStartedRefs,
			flowsCompletedRefs: flowsCompletedRefs,
			// flowsRefsActive tracks the active (non-completed)
			// flows associated with the flowMeta
			flowsRefsActive: flowsRefsActive,
		},
	}
	return flowStats
}

func (f *FlowStats) aggregateFlowStats(mu metric.Update, displayDebugTraceLogs bool) {
	switch {
	case mu.UpdateType == metric.UpdateTypeReport:
		// Add / update the flowStartedRefs if we either haven't seen this tuple before OR the tuple is already in the
		// flowStartRefs (we may have an updated value).
		if !f.flowsRefsActive.Contains(mu.Tuple) || f.flowsStartedRefs.Contains(mu.Tuple) {
			f.flowsStartedRefs.AddWithValue(mu.Tuple, mu.NatOutgoingPort)
		}

		f.flowsRefsActive.AddWithValue(mu.Tuple, mu.NatOutgoingPort)
	case mu.UpdateType == metric.UpdateTypeExpire:
		f.flowsCompletedRefs.AddWithValue(mu.Tuple, mu.NatOutgoingPort)
		f.flowsRefsActive.Discard(mu.Tuple)
	}
	f.flowsRefs.AddWithValue(mu.Tuple, mu.NatOutgoingPort)

	f.NumFlows = f.flowsRefs.Len()
	f.NumFlowsStarted = f.flowsStartedRefs.Len()
	f.NumFlowsCompleted = f.flowsCompletedRefs.Len()
	f.PacketsIn += mu.InMetric.DeltaPackets
	f.BytesIn += mu.InMetric.DeltaBytes
	f.PacketsOut += mu.OutMetric.DeltaPackets
	f.BytesOut += mu.OutMetric.DeltaBytes
}

func (f *FlowStats) getActiveFlowsCount() int {
	return len(f.flowsRefsActive)
}

func (f *FlowStats) reset() {
	f.flowsStartedRefs = tuple.NewSet()
	f.flowsCompletedRefs = tuple.NewSet()
	f.flowsRefs = f.flowsRefsActive.Copy()
	f.FlowReportedStats = FlowReportedStats{
		NumFlows: f.flowsRefs.Len(),
	}
}

// FlowStatsByProcess collects statistics organized by process names. When process information is not enabled
// this stores the stats in a single entry keyed by a "-".
// Flow logs should be constructed by calling toFlowProcessReportedStats and then flattening the resulting
// slice with FlowMeta and other FlowLog information such as policies and labels.
type FlowStatsByProcess struct {
	// statsByProcessName stores aggregated flow statistics grouped by a process name.
	statsByProcessName    map[string]*FlowStats
	displayDebugTraceLogs bool
	// TODO(doublek): Track the most significant stats and show them as part
	// of the flows that are included in the process limit. Current processNames
	// only tracks insertion order.
}

func NewFlowStatsByProcess(
	mu *metric.Update,
	displayDebugTraceLogs bool,
) FlowStatsByProcess {
	f := FlowStatsByProcess{
		displayDebugTraceLogs: displayDebugTraceLogs,
		statsByProcessName:    make(map[string]*FlowStats),
	}
	f.aggregateFlowStatsByProcess(mu)
	return f
}

func (f *FlowStatsByProcess) aggregateFlowStatsByProcess(mu *metric.Update) {
	if stats, ok := f.statsByProcessName[FieldNotIncluded]; ok {
		logutil.Tracef(f.displayDebugTraceLogs, "Process stats found %+v for metric update %+v", stats, mu)
		stats.aggregateFlowStats(*mu, f.displayDebugTraceLogs)
		logutil.Tracef(f.displayDebugTraceLogs, "Aggregated stats %+v after processing metric update %+v", stats, mu)
		f.statsByProcessName[FieldNotIncluded] = stats
	} else {
		logutil.Tracef(f.displayDebugTraceLogs, "Process stats not found for metric update %+v", mu)
		stats := NewFlowStats(*mu)
		f.statsByProcessName[FieldNotIncluded] = &stats
	}
}

func (f *FlowStatsByProcess) getActiveFlowsCount() int {
	activeCount := 0
	for _, stats := range f.statsByProcessName {
		activeCount += stats.getActiveFlowsCount()
	}
	return activeCount
}

func (f *FlowStatsByProcess) containsActiveRefs(mu *metric.Update) bool {
	if stats, ok := f.statsByProcessName[FieldNotIncluded]; ok {
		return stats.flowsRefsActive.Contains(mu.Tuple)
	}
	return false
}

func (f *FlowStatsByProcess) reset() {
	for name, stats := range f.statsByProcessName {
		stats.reset()
		f.statsByProcessName[name] = stats
	}
}

// gc garbage collects any process names and corresponding stats that don't have any active flows.
// This should only be called after stats have been reported.
func (f *FlowStatsByProcess) gc() int {
	remainingActiveFlowsCount := 0
	name := FieldNotIncluded
	stats, exists := f.statsByProcessName[name]
	if !exists {
		return remainingActiveFlowsCount
	}
	afc := stats.getActiveFlowsCount()
	if afc == 0 {
		delete(f.statsByProcessName, name)
	}
	remainingActiveFlowsCount += afc
	return remainingActiveFlowsCount
}

// toFlowProcessReportedStats returns atmost processLimit + 1 entry slice containing
// flow stats grouped by process information.
func (f *FlowStatsByProcess) toFlowProcessReportedStats() []FlowProcessReportedStats {
	// If we are not configured to include process information then
	// we expect to only have a single entry with no process information
	// and all stats are already aggregated into a single value.
	reportedStats := make([]FlowProcessReportedStats, 0, 1)
	if stats, ok := f.statsByProcessName[FieldNotIncluded]; ok {
		s := FlowProcessReportedStats{
			FlowReportedStats: stats.FlowReportedStats,
		}
		reportedStats = append(reportedStats, s)
	} else {
		log.Warnf("No flow log status recorded %+v", f)
	}
	return reportedStats
}

// FlowProcessReportedStats contains FlowReportedStats along with process information.
type FlowProcessReportedStats struct {
	FlowReportedStats
}

// FlowLog is a record of flow data (metadata & reported stats) including
// timestamps. A FlowLog is ready to be serialized to an output format.
type FlowLog struct {
	StartTime, EndTime time.Time
	FlowMeta
	FlowLabels
	FlowProcessReportedStats

	FlowAllPolicySet, FlowEnforcedPolicySet, FlowPendingPolicySet FlowPolicySet
}<|MERGE_RESOLUTION|>--- conflicted
+++ resolved
@@ -134,11 +134,7 @@
 	resetAggrData bool
 }
 
-<<<<<<< HEAD
-func NewFlowSpec(mu *metric.Update, maxOriginalIPsSize int, displayDebugTraceLogs bool) *FlowSpec {
-=======
-func NewFlowSpec(mu *metric.Update, displayDebugTraceLogs bool, natOutgoingPortLimit int) *FlowSpec {
->>>>>>> 3aaae518
+func NewFlowSpec(mu *metric.Update, displayDebugTraceLogs bool) *FlowSpec {
 	// NewFlowStatsByProcess potentially needs to update fields in mu *metric.Update hence passing it by pointer
 	// TODO: reconsider/refactor the inner functions called in NewFlowStatsByProcess to avoid above scenario
 	return &FlowSpec{
@@ -146,12 +142,7 @@
 		FlowAllPolicySets:      NewFlowAllPolicySets(*mu),
 		FlowEnforcedPolicySets: NewFlowEnforcedPolicySets(*mu),
 		FlowPendingPolicySet:   NewFlowPendingPolicySet(*mu),
-<<<<<<< HEAD
 		FlowStatsByProcess:     NewFlowStatsByProcess(mu, displayDebugTraceLogs),
-		flowExtrasRef:          NewFlowExtrasRef(*mu, maxOriginalIPsSize),
-=======
-		FlowStatsByProcess:     NewFlowStatsByProcess(mu, displayDebugTraceLogs, natOutgoingPortLimit),
->>>>>>> 3aaae518
 	}
 }
 
