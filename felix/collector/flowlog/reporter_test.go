--- conflicted
+++ resolved
@@ -287,11 +287,7 @@
 	return m.stop
 }
 
-<<<<<<< HEAD
-func newExpectedFlowLog(t tuple.Tuple, nf, nfs, nfc int, a Action, fr ReporterType, pi, po, bi, bo int, srcMeta, dstMeta endpoint.Metadata, dstService FlowService, srcLabels, dstLabels map[string]string, fep, fpp FlowPolicySet, fe FlowExtras) FlowLog {
-=======
-func newExpectedFlowLog(t tuple.Tuple, nf, nfs, nfc int, a Action, fr ReporterType, pi, po, bi, bo int, srcMeta, dstMeta endpoint.Metadata, dstService FlowService, srcLabels, dstLabels map[string]string, fap, fep, fpp FlowPolicySet) FlowLog {
->>>>>>> 28b17e77
+func newExpectedFlowLog(t tuple.Tuple, nf, nfs, nfc int, a Action, fr ReporterType, pi, po, bi, bo int, srcMeta, dstMeta endpoint.Metadata, dstService FlowService, srcLabels, dstLabels map[string]string, fep, fpp FlowPolicySet) FlowLog {
 	return FlowLog{
 		FlowMeta: FlowMeta{
 			Tuple:      t,
