--- conflicted
+++ resolved
@@ -35,11 +35,7 @@
 	Nflog(group uint16, prefix string, size int) Action
 	LimitPacketRate(rate int64, burst int64, mark uint32) Action
 	LimitNumConnections(num int64, rejectWith RejectWith) Action
-<<<<<<< HEAD
-	DSCP(value, ipVersion uint8) Action
-=======
 	DSCP(value uint8) Action
->>>>>>> 020e8a00
 }
 
 type RejectWith string
