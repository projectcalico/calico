--- conflicted
+++ resolved
@@ -90,11 +90,7 @@
 	CALI_ST_SRC_IS_HOST	  = 0x08,
 	/* CALI_ST_SUPPRESS_CT_STATE prevents the creation of any new CT state. */
 	CALI_ST_SUPPRESS_CT_STATE = 0x10,
-<<<<<<< HEAD
-	/* CALI_ST_SKIP_POLICY is set when the policy program is skipped for example for mid-flow packets. */
-=======
 	/* CALI_ST_SKIP_POLICY is set when the policy program is skipped. */
->>>>>>> da27360f
 	CALI_ST_SKIP_POLICY = 0x20,
 };
 
