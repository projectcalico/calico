--- conflicted
+++ resolved
@@ -76,19 +76,11 @@
 			struct calico_ct_leg b_to_a; // 48
 
 			// CALI_CT_TYPE_NAT_REV
-<<<<<<< HEAD
 			__u32 tun_ip;                      // 72
 			__u32 orig_ip;                     // 76
 			__u16 orig_port;                   // 80
 			__u16 orig_sport;                  // 82
-			__u32 _pad32;                      // 84
-=======
-			__u32 orig_ip;                     // 44
-			__u16 orig_port;                   // 48
-			__u16 orig_sport;                  // 50
-			__u32 tun_ip;                      // 52
-			__u32 orig_sip;                    // 56
->>>>>>> 0c5c9f68
+			__u32 orig_sip;                    // 84
 		};
 
 		// CALI_CT_TYPE_NAT_FWD; key for the CALI_CT_TYPE_NAT_REV entry.
