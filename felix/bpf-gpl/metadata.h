// Project Calico BPF dataplane programs.
// Copyright (c) 2021-2022 Tigera, Inc. All rights reserved.
// SPDX-License-Identifier: Apache-2.0 OR GPL-2.0-or-later

#ifndef __CALI_METADATA_H__
#define __CALI_METADATA_H__

/* A struct to share information between TC and XDP programs.
 * The struct must be 4 byte aligned, based on
 * samples/bpf/xdp2skb_meta_kern.c code in the Kernel source. */
struct cali_metadata {
	// Flags from cali_metadata_flags
	__u32  flags;
}__attribute__((aligned(4)));

enum cali_metadata_flags {
	// METADATA_ACCEPTED_BY_XDP is set if the packet is already accepted by XDP
	CALI_META_ACCEPTED_BY_XDP = 0x80,
};

// Set metadata to be received by TC programs
static CALI_BPF_INLINE int xdp2tc_set_metadata(struct xdp_md *xdp, __u32 flags) {
	if (CALI_F_XDP) {
#ifndef UNITTEST
		struct cali_metadata *metadata;
		// Reserve space in-front of xdp_md.meta for metadata.
		// Drivers not supporting data_meta will fail here.
		int ret = bpf_xdp_adjust_meta(xdp, -(int)sizeof(*metadata));
		if (ret < 0) {
			CALI_DEBUG("Failed to add space for metadata: %d\n", ret);
			goto error;
		}

		if (xdp->data_meta + sizeof(struct cali_metadata) > xdp->data) {
			CALI_DEBUG("No enough space for metadata\n");
			goto error;
		}

		metadata = (void *)(unsigned long)xdp->data_meta;

		CALI_DEBUG("Set metadata for TC: %d\n", flags);
		metadata->flags = flags;
		goto metadata_ok;
#else
	/* In our unit testing we can't use XDP metadata, so we use one of the DSCP
	 * bits to indicate that the packet has been accepted.*/
	struct cali_tc_ctx ctx = {
		.xdp = xdp,
		.iphdr_len = IPv4_SIZE,
	};

	if (skb_refresh_validate_ptrs(&ctx, UDP_SIZE)) {
		CALI_DEBUG("Too short\n");
		goto error;
	}

<<<<<<< HEAD
	CALI_DEBUG("IP TOS: %d", ipv4hdr(&ctx)->tos);
	ipv4hdr(&ctx)->tos |= CALI_META_ACCEPTED_BY_XDP;
	CALI_DEBUG("Set IP TOS: %d", ipv4hdr(&ctx)->tos);
	return PARSING_OK;
#endif
	} else {
		CALI_DEBUG("Setting metadata is not supported in TC");
		return PARSING_ERROR;
=======
	CALI_DEBUG("IP TOS: %d\n", ctx.ip_header->tos);
	ctx.ip_header->tos |= CALI_META_ACCEPTED_BY_XDP;
	CALI_DEBUG("Set IP TOS: %d\n", ctx.ip_header->tos);
	goto metadata_ok;
#endif
	} else {
		CALI_DEBUG("Setting metadata is not supported in TC\n");
>>>>>>> 78c85f96
	}

error:
	return -1;

metadata_ok:
	return 0;
}

// Fetch metadata set by XDP program. If not set or on error return 0.
static CALI_BPF_INLINE __u32 xdp2tc_get_metadata(struct __sk_buff *skb) {
	struct cali_metadata *metadata;
	if (CALI_F_FROM_HEP && !CALI_F_XDP) {
#ifndef UNITTEST
		metadata = (void *)(unsigned long)skb->data_meta;

		if (skb->data_meta + sizeof(struct cali_metadata) > skb->data) {
			CALI_DEBUG("No metadata is shared by XDP\n");
			goto no_metadata;
		}

		CALI_DEBUG("Received metadata from XDP: %d\n", metadata->flags);
		goto metadata_ok;
#else
	struct cali_tc_ctx ctx = {
		.skb = skb,
		.iphdr_len = IPv4_SIZE,
	};

	if (skb_refresh_validate_ptrs(&ctx, UDP_SIZE)) {
		CALI_DEBUG("Too short\n");
		goto no_metadata;
	}

<<<<<<< HEAD
	CALI_DEBUG("IP TOS: %d", ipv4hdr(&ctx)->tos);
	__u32 metadata = ipv4hdr(&ctx)->tos;
	ipv4hdr(&ctx)->tos &= (~CALI_META_ACCEPTED_BY_XDP);
	CALI_DEBUG("Set IP TOS: %d", ipv4hdr(&ctx)->tos);
	return metadata;
#endif
=======
	CALI_DEBUG("IP TOS: %d\n", ctx.ip_header->tos);
	struct cali_metadata unittest_metadata = {};
	unittest_metadata.flags = ctx.ip_header->tos;
	metadata = &unittest_metadata;
	ctx.ip_header->tos &= (~CALI_META_ACCEPTED_BY_XDP);
	CALI_DEBUG("Set IP TOS: %d\n", ctx.ip_header->tos);
	goto metadata_ok;
#endif /* UNITTEST */
>>>>>>> 78c85f96
	} else {
		CALI_DEBUG("Fetching metadata from XDP not supported in this hook\n");
	}

no_metadata:
	return 0;

metadata_ok:
	return metadata->flags;
}

#endif /* __CALI_METADATA_H__ */<|MERGE_RESOLUTION|>--- conflicted
+++ resolved
@@ -54,24 +54,13 @@
 		goto error;
 	}
 
-<<<<<<< HEAD
 	CALI_DEBUG("IP TOS: %d", ipv4hdr(&ctx)->tos);
-	ipv4hdr(&ctx)->tos |= CALI_META_ACCEPTED_BY_XDP;
-	CALI_DEBUG("Set IP TOS: %d", ipv4hdr(&ctx)->tos);
-	return PARSING_OK;
-#endif
-	} else {
-		CALI_DEBUG("Setting metadata is not supported in TC");
-		return PARSING_ERROR;
-=======
-	CALI_DEBUG("IP TOS: %d\n", ctx.ip_header->tos);
-	ctx.ip_header->tos |= CALI_META_ACCEPTED_BY_XDP;
-	CALI_DEBUG("Set IP TOS: %d\n", ctx.ip_header->tos);
+  ctx.ip_header->tos |= CALI_META_ACCEPTED_BY_XDP;
+  CALI_DEBUG("Set IP TOS: %d", ipv4hdr(&ctx)->tos);
 	goto metadata_ok;
 #endif
 	} else {
 		CALI_DEBUG("Setting metadata is not supported in TC\n");
->>>>>>> 78c85f96
 	}
 
 error:
@@ -106,23 +95,14 @@
 		goto no_metadata;
 	}
 
-<<<<<<< HEAD
-	CALI_DEBUG("IP TOS: %d", ipv4hdr(&ctx)->tos);
-	__u32 metadata = ipv4hdr(&ctx)->tos;
-	ipv4hdr(&ctx)->tos &= (~CALI_META_ACCEPTED_BY_XDP);
-	CALI_DEBUG("Set IP TOS: %d", ipv4hdr(&ctx)->tos);
-	return metadata;
-#endif
-=======
-	CALI_DEBUG("IP TOS: %d\n", ctx.ip_header->tos);
+	CALI_DEBUG("IP TOS: %d\n", ipv4hdr(&ctx)->tos);
 	struct cali_metadata unittest_metadata = {};
-	unittest_metadata.flags = ctx.ip_header->tos;
+	unittest_metadata.flags = ipv4hdr(&ctx)->tos;
 	metadata = &unittest_metadata;
-	ctx.ip_header->tos &= (~CALI_META_ACCEPTED_BY_XDP);
-	CALI_DEBUG("Set IP TOS: %d\n", ctx.ip_header->tos);
+  ipv4hdr(&ctx)->tos &= (~CALI_META_ACCEPTED_BY_XDP);
+	CALI_DEBUG("Set IP TOS: %d\n", ipv4hdr(&ctx)->tos);
 	goto metadata_ok;
 #endif /* UNITTEST */
->>>>>>> 78c85f96
 	} else {
 		CALI_DEBUG("Fetching metadata from XDP not supported in this hook\n");
 	}
