// Project Calico BPF dataplane programs.
// Copyright (c) 2020-2022 Tigera, Inc. All rights reserved.
// SPDX-License-Identifier: Apache-2.0 OR GPL-2.0-or-later

#include <linux/types.h>
#include <linux/bpf.h>
#include <linux/pkt_cls.h>
#include <linux/ip.h>
#include <linux/tcp.h>
#include <linux/icmp.h>
#include <linux/in.h>
#include <linux/udp.h>
#include <linux/if_ether.h>
#include <iproute2/bpf_elf.h>

// stdbool.h has no deps so it's OK to include; stdint.h pulls in parts
// of the std lib that aren't compatible with BPF.
#include <stdbool.h>


#include "bpf.h"
#include "types.h"
#include "log.h"
#include "skb.h"
#include "policy.h"
#include "conntrack.h"
#include "nat.h"
#include "nat_lookup.h"
#include "routes.h"
#include "jump.h"
#include "reasons.h"
#include "icmp.h"
#include "arp.h"
#include "sendrecv.h"
#include "fib.h"
#include "tc.h"
#include "tcv6.h"
#include "policy_program.h"
#include "parsing.h"
#include "failsafe.h"
#include "metadata.h"
#include "bpf_helpers.h"

#if !defined(__BPFTOOL_LOADER__) && !defined (__IPTOOL_LOADER__)
const volatile struct cali_tc_globals __globals;
#endif

/* calico_tc is the main function used in all of the tc programs.  It is specialised
 * for particular hook at build time based on the CALI_F build flags.
 */
static CALI_BPF_INLINE int calico_tc(struct __sk_buff *skb)
{
#ifdef UNITTEST
	/* UT-only workaround to allow us to run the program with BPF_TEST_PROG_RUN
	 * and simulate a specific mark
	 */
	skb->mark = SKB_MARK;
#endif
	CALI_DEBUG("New packet at ifindex=%d; mark=%x\n", skb->ifindex, skb->mark);

	/* Optimisation: if another BPF program has already pre-approved the packet,
	 * skip all processing. */
	if (!CALI_F_TO_HOST && skb->mark == CALI_SKB_MARK_BYPASS) {
		CALI_INFO("Final result=ALLOW (%d). Bypass mark bit set.\n", CALI_REASON_BYPASS);
		return TC_ACT_UNSPEC;
	}

	/* Optimisation: if XDP program has already accepted the packet,
	 * skip all processing. */
	if (CALI_F_FROM_HEP) {
		if (xdp2tc_get_metadata(skb) & CALI_META_ACCEPTED_BY_XDP) {
			CALI_INFO("Final result=ALLOW (%d). Accepted by XDP.\n", CALI_REASON_ACCEPTED_BY_XDP);
			skb->mark = CALI_SKB_MARK_BYPASS;
			return TC_ACT_UNSPEC;
		}
	}

	/* Initialise the context, which is stored on the stack, and the state, which
	 * we use to pass data from one program to the next via tail calls. */
	struct cali_tc_ctx ctx = {
		.state = state_get(),
		.skb = skb,
		.fwd = {
			.res = TC_ACT_UNSPEC,
			.reason = CALI_REASON_UNKNOWN,
		},
		.iphdr_len = IPv4_SIZE,
	};
	if (!ctx.state) {
		CALI_DEBUG("State map lookup failed: DROP\n");
		return TC_ACT_SHOT;
	}
	__builtin_memset(ctx.state, 0, sizeof(*ctx.state));

	if (CALI_LOG_LEVEL >= CALI_LOG_LEVEL_INFO) {
		ctx.state->prog_start_time = bpf_ktime_get_ns();
	}

	/* We only try a FIB lookup and redirect for packets that are towards the host.
	 * For packets that are leaving the host namespace, routing has already been done. */
	fwd_fib_set(&ctx.fwd, CALI_F_TO_HOST);

	if (CALI_F_TO_HEP || CALI_F_TO_WEP) {
		/* We're leaving the host namespace, check for other bypass mark bits.
		 * These are a bit more complex to handle so we do it after creating the
		 * context/state. */
		switch (skb->mark & CALI_SKB_MARK_BYPASS_MASK) {
		case CALI_SKB_MARK_BYPASS_FWD:
			CALI_DEBUG("Packet approved for forward.\n");
			ctx.fwd.reason = CALI_REASON_BYPASS;
			goto allow;
		case CALI_SKB_MARK_BYPASS_FWD_SRC_FIXUP:
			CALI_DEBUG("Packet approved for forward - src ip fixup\n");
			ctx.fwd.reason = CALI_REASON_BYPASS;

			/* we need to fix up the right src host IP */
			if (skb_refresh_validate_ptrs(&ctx, UDP_SIZE)) {
				ctx.fwd.reason = CALI_REASON_SHORT;
				CALI_DEBUG("Too short\n");
				goto deny;
			}

			__be32 ip_src = ipv4hdr(&ctx)->saddr;
			if (ip_src == HOST_IP) {
				CALI_DEBUG("src ip fixup not needed %x\n", bpf_ntohl(ip_src));
				goto allow;
			} else {
				CALI_DEBUG("src ip fixup %x\n", bpf_ntohl(HOST_IP));
			}

			/* XXX do a proper CT lookup to find this */
			ipv4hdr(&ctx)->saddr = HOST_IP;
			int l3_csum_off = skb_iphdr_offset(&ctx) + offsetof(struct iphdr, check);

			int res = bpf_l3_csum_replace(skb, l3_csum_off, ip_src, HOST_IP, 4);
			if (res) {
				ctx.fwd.reason = CALI_REASON_CSUM_FAIL;
				goto deny;
			}

			goto allow;
		}
	}

	/* Parse the packet as far as the IP header; as a side-effect this validates the packet size
	 * is large enough for UDP. */
	switch (parse_packet_ip(&ctx)) {
	case PARSING_OK:
		// IPv4 Packet.
		break;
	case PARSING_OK_V6:
		// An IPv6 packet, so we should jump to the relevant IPv6 programs
<<<<<<< HEAD
		CALI_DEBUG("About to jump to IPv6 prologue program.");
		CALI_JUMP_TO(ctx.skb, PROG_INDEX_V6_PROLOGUE);
		CALI_DEBUG("Failed to jump to IPv6 prologue program.");
		goto deny;
=======
		// TODO: Replace this logic with the proper implementation, and finally a
		// tail call to the IPv6 prologue program
		if (CALI_F_WEP) {
			CALI_DEBUG("IPv6 from workload: drop\n");
			goto deny;
		}
		CALI_DEBUG("IPv6 on host interface: allow\n");
		fwd_fib_set(&ctx.fwd, false);
		ctx.fwd.res = TC_ACT_UNSPEC;
		goto finalize;
>>>>>>> 4c07f649
	case PARSING_ALLOW_WITHOUT_ENFORCING_POLICY:
		// A packet that we automatically let through
		fwd_fib_set(&ctx.fwd, false);
		ctx.fwd.res = TC_ACT_UNSPEC;
		goto finalize;
	case PARSING_ERROR:
	default:
		// A malformed packet or a packet we don't support
		CALI_DEBUG("Drop malformed or unsupported packet\n");
		ctx.fwd.res = TC_ACT_SHOT;
		goto finalize;
	}
	return pre_policy_processing(&ctx);

allow:
finalize:
	return forward_or_drop(&ctx);

deny:
	ctx.fwd.res = TC_ACT_SHOT;
	goto finalize;
}

static CALI_BPF_INLINE int pre_policy_processing(struct cali_tc_ctx *ctx)
{
	__u64 cookie;
	/* Now we've got as far as the UDP header, check if this is one of our VXLAN packets, which we
	 * use to forward traffic for node ports. */
	if (dnat_should_decap() /* Compile time: is this a BPF program that should decap packets? */ &&
			is_vxlan_tunnel(ipv4hdr(ctx)) /* Is this a VXLAN packet? */ ) {
		/* Decap it; vxlan_attempt_decap will revalidate the packet if needed. */
		switch (vxlan_attempt_decap(ctx)) {
		case -1:
			/* Problem decoding the packet. */
			goto deny;
		case -2:
			/* Non-BPF VXLAN packet from another Calico node. */
			CALI_DEBUG("VXLAN packet from known Calico host, allow.\n");
			fwd_fib_set(&(ctx->fwd), false);
			goto allow;
		}
	}

	/* Copy fields that are needed by downstream programs from the packet to the state. */
	tc_state_fill_from_iphdr(ctx);

	/* Parse out the source/dest ports (or type/code for ICMP). */
	switch (tc_state_fill_from_nexthdr(ctx)) {
	case PARSING_ERROR:
		goto deny;
	case PARSING_ALLOW_WITHOUT_ENFORCING_POLICY:
		goto allow;
	}

	ctx->state->pol_rc = CALI_POL_NO_MATCH;

	/* Do conntrack lookup before anything else */
	ctx->state->ct_result = calico_ct_v4_lookup(ctx);
	CALI_DEBUG("conntrack entry flags 0x%x\n", ctx->state->ct_result.flags);

	/* Check if someone is trying to spoof a tunnel packet */
	if (CALI_F_FROM_HEP && ct_result_tun_src_changed(ctx->state->ct_result.rc)) {
		CALI_DEBUG("dropping tunnel pkt with changed source node\n");
		goto deny;
	}

	if (ctx->state->ct_result.flags & CALI_CT_FLAG_NAT_OUT) {
		ctx->state->flags |= CALI_ST_NAT_OUTGOING;
	}

	/* We are possibly past (D)NAT, but that is ok, we need to let the IP
	 * stack do the RPF check on the source, dest is not important.
	 */
	if (ct_result_rpf_failed(ctx->state->ct_result.rc)) {
		fwd_fib_set(&ctx->fwd, false);
	}

	if (ct_result_rc(ctx->state->ct_result.rc) == CALI_CT_MID_FLOW_MISS) {
		if (CALI_F_TO_HOST) {
			/* Mid-flow miss: let iptables handle it in case it's an existing flow
			 * in the Linux conntrack table. We can't apply policy or DNAT because
			 * it's too late in the flow.  iptables will drop if the flow is not
			 * known.
			 */
			CALI_DEBUG("CT mid-flow miss; fall through to iptables.\n");
			ctx->fwd.mark = CALI_SKB_MARK_FALLTHROUGH;
			fwd_fib_set(&ctx->fwd, false);
			goto finalize;
		} else {
			if (CALI_F_HEP) {
				// HEP egress for a mid-flow packet with no BPF or Linux CT state.
				// This happens, for example, with asymmetric untracked policy,
				// where we want the return path packet to be dropped if there is a
				// HEP present (regardless of the policy configured on it, for
				// consistency with the iptables dataplane's invalid CT state
				// check), but allowed if there is no HEP, i.e. the egress interface
				// is a plain data interface. Unfortunately we have no simple check
				// for "is there a HEP here?" All we can do - below - is try to
				// tail call the policy program; if that attempt returns, it means
				// there is no HEP. So what we can do is set a state flag to record
				// the situation that we are in, then let the packet continue. If
				// we find that there is no policy program - i.e. no HEP - the
				// packet is correctly allowed.  If there is a policy program and it
				// denies, fine. If there is a policy program and it allows, but
				// the state flag is set, we drop the packet at the start of
				// calico_tc_skb_accepted_entrypoint.
				//
				// Also we are mid-flow and so it's important to suppress any CT
				// state creation - which normally follows when a packet is allowed
				// through - because that CT state would not be correct. Basically,
				// unless we see the SYN packet that starts a flow, we should never
				// have CT state for that flow.
				//
				// Net, we can use the same flag, CALI_ST_SUPPRESS_CT_STATE, both to
				// suppress CT state creation and to drop the packet if we find that
				// there is a HEP present.
				CALI_DEBUG("CT mid-flow miss to HEP with no Linux conntrack entry: "
						"continue but suppressing CT state creation.\n");
				ctx->state->flags |= CALI_ST_SUPPRESS_CT_STATE;
				ct_result_set_rc(ctx->state->ct_result.rc, CALI_CT_NEW);
			} else {
				CALI_DEBUG("CT mid-flow miss away from host with no Linux "
						"conntrack entry, drop.\n");
				goto deny;
			}
		}
	}

	/* Skip policy if we get conntrack hit */
	if (ct_result_rc(ctx->state->ct_result.rc) != CALI_CT_NEW) {
		if (ctx->state->ct_result.flags & CALI_CT_FLAG_SKIP_FIB) {
			ctx->state->flags |= CALI_ST_SKIP_FIB;
		}
		CALI_DEBUG("CT Hit\n");

		if (ctx->state->ip_proto == IPPROTO_TCP && ct_result_is_syn(ctx->state->ct_result.rc)) {
			CALI_DEBUG("Forcing policy on SYN\n");
			if (ct_result_rc(ctx->state->ct_result.rc) == CALI_CT_ESTABLISHED_DNAT) {
				/* Set DNAT info for policy */
				ctx->state->post_nat_ip_dst = ctx->state->ct_result.nat_ip;
				ctx->state->post_nat_dport = ctx->state->ct_result.nat_port;
			}
			goto syn_force_policy;
		}
		goto skip_policy;
	}

	/* No conntrack entry, check if we should do NAT */
	nat_lookup_result nat_res = NAT_LOOKUP_ALLOW;
	ctx->nat_dest = calico_v4_nat_lookup2(ctx->state->ip_src, ctx->state->ip_dst,
					     ctx->state->ip_proto, ctx->state->dport,
					     ctx->state->tun_ip != 0, &nat_res);

	if (nat_res == NAT_FE_LOOKUP_DROP) {
		CALI_DEBUG("Packet is from an unauthorised source: DROP\n");
		ctx->fwd.reason = CALI_REASON_UNAUTH_SOURCE;
		goto deny;
	}
	if (ctx->nat_dest != NULL) {
		ctx->state->post_nat_ip_dst = ctx->nat_dest->addr;
		ctx->state->post_nat_dport = ctx->nat_dest->port;
	} else if (nat_res == NAT_NO_BACKEND) {
		/* send icmp port unreachable if there is no backend for a service */
		ctx->state->icmp_type = ICMP_DEST_UNREACH;
		ctx->state->icmp_code = ICMP_PORT_UNREACH;
		ctx->state->tun_ip = 0;
		goto icmp_send_reply;
	} else {
		ctx->state->post_nat_ip_dst = ctx->state->ip_dst;
		ctx->state->post_nat_dport = ctx->state->dport;
	}

syn_force_policy:
	/* DNAT in state is set correctly now */

	/* Unlike from WEP where we can do RPF by comparing to calico routing
	 * info, we must rely in Linux to do it for us when receiving packets
	 * from outside of the host. We enforce RPF failed on every new flow.
	 * This will make it to skip fib in calico_tc_skb_accepted()
	 */
	if (CALI_F_FROM_HEP) {
		ct_result_set_flag(ctx->state->ct_result.rc, CALI_CT_RPF_FAILED);
	}

	if (CALI_F_TO_WEP && !skb_seen(ctx->skb) &&
			cali_rt_flags_local_host(cali_rt_lookup_flags(ctx->state->ip_src))) {
		/* Host to workload traffic always allowed.  We discount traffic that was
		 * seen by another program since it must have come in via another interface.
		 */
		CALI_DEBUG("Packet is from the host: ACCEPT\n");
		goto skip_policy;
	}

	if (CALI_F_FROM_WEP) {
		/* Do RPF check since it's our responsibility to police that. */
		CALI_DEBUG("Workload RPF check src=%x skb iface=%d.\n",
				bpf_ntohl(ctx->state->ip_src), ctx->skb->ifindex);
		struct cali_rt *r = cali_rt_lookup(ctx->state->ip_src);
		if (!r) {
			CALI_INFO("Workload RPF fail: missing route.\n");
			goto deny;
		}
		if (!cali_rt_flags_local_workload(r->flags)) {
			CALI_INFO("Workload RPF fail: not a local workload.\n");
			goto deny;
		}
		if (r->if_index != ctx->skb->ifindex) {
			CALI_INFO("Workload RPF fail skb iface (%d) != route iface (%d)\n",
					ctx->skb->ifindex, r->if_index);
			goto deny;
		}

		// Check whether the workload needs outgoing NAT to this address.
		if (r->flags & CALI_RT_NAT_OUT) {
			if (!(cali_rt_lookup_flags(ctx->state->post_nat_ip_dst) & CALI_RT_IN_POOL)) {
				CALI_DEBUG("Source is in NAT-outgoing pool "
					   "but dest is not, need to SNAT.\n");
				ctx->state->flags |= CALI_ST_NAT_OUTGOING;
			}
		}
		if (!(r->flags & CALI_RT_IN_POOL)) {
			CALI_DEBUG("Source %x not in IP pool\n", bpf_ntohl(ctx->state->ip_src));
			r = cali_rt_lookup(ctx->state->post_nat_ip_dst);
			if (!r || !(r->flags & (CALI_RT_WORKLOAD | CALI_RT_HOST))) {
				CALI_DEBUG("Outside cluster dest %x\n", bpf_ntohl(ctx->state->post_nat_ip_dst));
				ctx->state->flags |= CALI_ST_SKIP_FIB;
			}
		}
	}

	/* [SMC] I had to add this revalidation when refactoring the conntrack code to use the context and
	 * adding possible packet pulls in the VXLAN logic.  I believe it is spurious but the verifier is
	 * not clever enough to spot that we'd have already bailed out if one of the pulls failed. */
	if (skb_refresh_validate_ptrs(ctx, UDP_SIZE)) {
		ctx->fwd.reason = CALI_REASON_SHORT;
		CALI_DEBUG("Too short\n");
		goto deny;
	}

	ctx->state->pol_rc = CALI_POL_NO_MATCH;
	if (ctx->nat_dest) {
		ctx->state->nat_dest.addr = ctx->nat_dest->addr;
		ctx->state->nat_dest.port = ctx->nat_dest->port;
	} else {
		ctx->state->nat_dest.addr = 0;
		ctx->state->nat_dest.port = 0;
	}

	// For the case where the packet was sent from a socket on this host, get the
	// sending socket's cookie, so we can reverse a DNAT that the CTLB may have done.
	// This allows us to give the policy program the pre-DNAT destination as well as
	// the post-DNAT destination in all cases.
	cookie = bpf_get_socket_cookie(ctx->skb);
	if (cookie) {
		CALI_DEBUG("Socket cookie: %x\n", cookie);
		struct ct_nats_key ct_nkey = {
			.cookie	= cookie,
			.proto = ctx->state->ip_proto,
			.ip	= ctx->state->ip_dst,
			.port	= host_to_ctx_port(ctx->state->dport),
		};
		// If we didn't find a CTLB NAT entry then use the packet's own IP/port for the
		// pre-DNAT values that's set by tc_state_fill_from_iphdr() and
		// tc_state_fill_from_nextheader().
		struct sendrecv4_val *revnat = cali_v4_ct_nats_lookup_elem(&ct_nkey);
		if (revnat) {
			CALI_DEBUG("Got cali_v4_ct_nats entry; flow was NATted by CTLB.\n");
			ctx->state->pre_nat_ip_dst = revnat->ip;
			ctx->state->pre_nat_dport = ctx_port_to_host(revnat->port);
		}
	}

	if (rt_addr_is_local_host(ctx->state->post_nat_ip_dst)) {
		CALI_DEBUG("Post-NAT dest IP is local host.\n");
		if (CALI_F_FROM_HEP && is_failsafe_in(ctx->state->ip_proto, ctx->state->post_nat_dport, ctx->state->ip_src)) {
			CALI_DEBUG("Inbound failsafe port: %d. Skip policy.\n", ctx->state->post_nat_dport);
			goto skip_policy;
		}
		ctx->state->flags |= CALI_ST_DEST_IS_HOST;
	}
	if (rt_addr_is_local_host(ctx->state->ip_src)) {
		CALI_DEBUG("Source IP is local host.\n");
		if (CALI_F_TO_HEP && is_failsafe_out(ctx->state->ip_proto, ctx->state->post_nat_dport, ctx->state->post_nat_ip_dst)) {
			CALI_DEBUG("Outbound failsafe port: %d. Skip policy.\n", ctx->state->post_nat_dport);
			goto skip_policy;
		}
		ctx->state->flags |= CALI_ST_SRC_IS_HOST;
	}

	CALI_DEBUG("About to jump to policy program.\n");
	CALI_JUMP_TO(ctx->skb, PROG_INDEX_POLICY);
	if (CALI_F_HEP) {
		CALI_DEBUG("HEP with no policy, allow.\n");
		goto skip_policy;
	} else {
		/* should not reach here */
		CALI_DEBUG("WEP with no policy, deny.\n");
		goto deny;
	}

icmp_send_reply:
	CALI_JUMP_TO(ctx->skb, PROG_INDEX_ICMP);
	/* should not reach here */
	goto deny;

skip_policy:
	ctx->state->pol_rc = CALI_POL_ALLOW;
	ctx->state->flags |= CALI_ST_SKIP_POLICY;
	CALI_JUMP_TO(ctx->skb, PROG_INDEX_ALLOWED);
	/* should not reach here */
	goto deny;

allow:
finalize:
	return forward_or_drop(ctx);
deny:
	ctx->fwd.res = TC_ACT_SHOT;
	goto finalize;
}

SEC("classifier/tc/accept")
int calico_tc_skb_accepted_entrypoint(struct __sk_buff *skb)
{
	CALI_DEBUG("Entering calico_tc_skb_accepted_entrypoint\n");
	/* Initialise the context, which is stored on the stack, and the state, which
	 * we use to pass data from one program to the next via tail calls. */
	struct cali_tc_ctx ctx = {
		.state = state_get(),
		.skb = skb,
		.fwd = {
			.res = TC_ACT_UNSPEC,
			.reason = CALI_REASON_UNKNOWN,
		},
		.iphdr_len = IPv4_SIZE,
	};
	if (!ctx.state) {
		CALI_DEBUG("State map lookup failed: DROP\n");
		return TC_ACT_SHOT;
	}
	if (CALI_F_HEP) {
		if (!(ctx.state->flags & CALI_ST_SKIP_POLICY) && (ctx.state->flags & CALI_ST_SUPPRESS_CT_STATE)) {
			// See comment above where CALI_ST_SUPPRESS_CT_STATE is set.
			CALI_DEBUG("Egress HEP should drop packet with no CT state\n");
			return TC_ACT_SHOT;
		}
	}

	if (skb_refresh_validate_ptrs(&ctx, UDP_SIZE)) {
		ctx.fwd.reason = CALI_REASON_SHORT;
		CALI_DEBUG("Too short\n");
		goto deny;
	}

	struct calico_nat_dest *nat_dest = NULL;
	struct calico_nat_dest nat_dest_2 = {
		.addr=ctx.state->nat_dest.addr,
		.port=ctx.state->nat_dest.port,
	};
	if (ctx.state->nat_dest.addr != 0) {
		nat_dest = &nat_dest_2;
	}

	ctx.fwd = calico_tc_skb_accepted(&ctx, nat_dest);
	return forward_or_drop(&ctx);

deny:
	return TC_ACT_SHOT;
}

static CALI_BPF_INLINE struct fwd calico_tc_skb_accepted(struct cali_tc_ctx *ctx,
							 struct calico_nat_dest *nat_dest)
{
	CALI_DEBUG("Entering calico_tc_skb_accepted\n");
	struct __sk_buff *skb = ctx->skb;
	struct cali_tc_state *state = ctx->state;

	enum calico_reason reason = CALI_REASON_UNKNOWN;
	int rc = TC_ACT_UNSPEC;
	bool fib = false;
	struct ct_create_ctx ct_ctx_nat = {};
	int ct_rc = ct_result_rc(state->ct_result.rc);
	bool ct_related = ct_result_is_related(state->ct_result.rc);
	__u32 seen_mark;
	size_t l4_csum_off = 0, l3_csum_off;

	CALI_DEBUG("src=%x dst=%x\n", bpf_ntohl(state->ip_src), bpf_ntohl(state->ip_dst));
	CALI_DEBUG("post_nat=%x:%d\n", bpf_ntohl(state->post_nat_ip_dst), state->post_nat_dport);
	CALI_DEBUG("tun_ip=%x\n", state->tun_ip);
	CALI_DEBUG("pol_rc=%d\n", state->pol_rc);
	CALI_DEBUG("sport=%d\n", state->sport);
	CALI_DEBUG("flags=%x\n", state->flags);
	CALI_DEBUG("ct_rc=%d\n", ct_rc);
	CALI_DEBUG("ct_related=%d\n", ct_related);

	// Set the dport to 0, to make sure conntrack entries for icmp is proper as we use
	// dport to hold icmp type and code
	if (state->ip_proto == IPPROTO_ICMP) {
		state->dport = 0;
		state->post_nat_dport = 0;
	}

	if (CALI_F_FROM_WEP && (state->flags & CALI_ST_NAT_OUTGOING)) {
		// We are going to SNAT this traffic, using iptables SNAT so set the mark
		// to trigger that and leave the fib lookup disabled.
		seen_mark = CALI_SKB_MARK_NAT_OUT;
	} else {
		if (state->flags & CALI_ST_SKIP_FIB) {
			fib = false;
		} else if (CALI_F_TO_HOST && !ct_result_rpf_failed(state->ct_result.rc)) {
			// Non-SNAT case, allow FIB lookup only if RPF check passed.
			// Note: tried to pass in the calculated value from calico_tc but
			// hit verifier issues so recalculate it here.
			fib = true;
		}
		seen_mark = CALI_SKB_MARK_SEEN;
	}

	/* We check the ttl here to avoid needing complicated handling of
	 * related traffic back from the host if we let the host to handle it.
	 */
	CALI_DEBUG("ip->ttl %d\n", ipv4hdr(ctx)->ttl);
	if (ip_ttl_exceeded(ipv4hdr(ctx))) {
		switch (ct_rc){
		case CALI_CT_NEW:
			if (nat_dest) {
				goto icmp_ttl_exceeded;
			}
			break;
		case CALI_CT_ESTABLISHED_DNAT:
		case CALI_CT_ESTABLISHED_SNAT:
			goto icmp_ttl_exceeded;
		}
	}

	l3_csum_off = skb_iphdr_offset(ctx) +  offsetof(struct iphdr, check);

	if (ct_related) {
		if (ipv4hdr(ctx)->protocol == IPPROTO_ICMP) {
			bool outer_ip_snat;

			/* if we do SNAT ... */
			outer_ip_snat = ct_rc == CALI_CT_ESTABLISHED_SNAT;
			/* ... there is a return path to the tunnel ... */
			outer_ip_snat = outer_ip_snat && state->ct_result.tun_ip;
			/* ... and should do encap and it is not DSR or it is leaving host
			 * and either DSR from WEP or originated at host ... */
			outer_ip_snat = outer_ip_snat &&
				((dnat_return_should_encap() && !CALI_F_DSR) ||
				 (CALI_F_TO_HEP &&
				  ((CALI_F_DSR && skb_seen(skb)) || !skb_seen(skb))));

			/* ... then fix the outer header IP first */
			if (outer_ip_snat) {
				ipv4hdr(ctx)->saddr = state->ct_result.nat_ip;
				int res = bpf_l3_csum_replace(skb, l3_csum_off,
						state->ip_src, state->ct_result.nat_ip, 4);
				if (res) {
					reason = CALI_REASON_CSUM_FAIL;
					goto deny;
				}
				CALI_DEBUG("ICMP related: outer IP SNAT to %x\n",
						bpf_ntohl(state->ct_result.nat_ip));
			}

			/* Related ICMP traffic must be an error response so it should include inner IP
			 * and 8 bytes as payload. */
			if (skb_refresh_validate_ptrs(ctx, ICMP_SIZE + IPv4_SIZE + 8)) {
				CALI_DEBUG("Failed to revalidate packet size\n");
				goto deny;
			}

			/* Skip past the ICMP header and check the inner IP header.
			 * WARNING: this modifies the ip_header pointer in the main context; need to
			 * be careful in later code to avoid overwriting that. */
			l3_csum_off += IPv4_SIZE + sizeof(struct icmphdr);
			ctx->ip_header = tc_icmphdr(ctx) + 1; /* skip to inner ip */
			if (ipv4hdr(ctx)->ihl != 5) {
				CALI_INFO("ICMP inner IP header has options; unsupported\n");
				ctx->fwd.reason = CALI_REASON_IP_OPTIONS;
				ctx->fwd.res = TC_ACT_SHOT;
				goto deny;
			}
			ctx->nh = ctx->ip_header + IPv4_SIZE;

			/* Flip the direction, we need to reverse the original packet. */
			switch (ct_rc) {
			case CALI_CT_ESTABLISHED_SNAT:
				/* handle the DSR case, see CALI_CT_ESTABLISHED_SNAT where nat is done */
				if (dnat_return_should_encap() && state->ct_result.tun_ip) {
					if (CALI_F_DSR) {
						/* SNAT will be done after routing, when leaving HEP */
						CALI_DEBUG("DSR enabled, skipping SNAT + encap\n");
						goto allow;
					}
				}
				ct_rc = CALI_CT_ESTABLISHED_DNAT;
				break;
			case CALI_CT_ESTABLISHED_DNAT:
				if (CALI_F_FROM_HEP && state->tun_ip && ct_result_np_node(state->ct_result)) {
					/* Packet is returning from a NAT tunnel, just forward it. */
					seen_mark = CALI_SKB_MARK_BYPASS_FWD;
					CALI_DEBUG("ICMP related returned from NAT tunnel\n");
					goto allow;
				}
				ct_rc = CALI_CT_ESTABLISHED_SNAT;
				break;
			}
		}
	}

	int res = 0;
	bool encap_needed = false;

	if (state->ip_proto == IPPROTO_ICMP && ct_related) {
		/* do not fix up embedded L4 checksum for related ICMP */
	} else {
		switch (ipv4hdr(ctx)->protocol) {
		case IPPROTO_TCP:
			l4_csum_off = skb_l4hdr_offset(ctx) + offsetof(struct tcphdr, check);
			break;
		case IPPROTO_UDP:
			l4_csum_off = skb_l4hdr_offset(ctx) + offsetof(struct udphdr, check);
			break;
		}
	}

	switch (ct_rc){
	case CALI_CT_NEW:
		switch (state->pol_rc) {
		case CALI_POL_NO_MATCH:
			CALI_DEBUG("Implicitly denied by policy: DROP\n");
			goto deny;
		case CALI_POL_DENY:
			CALI_DEBUG("Denied by policy: DROP\n");
			goto deny;
		case CALI_POL_ALLOW:
			CALI_DEBUG("Allowed by policy: ACCEPT\n");
		}

		if (CALI_F_FROM_WEP &&
				CALI_DROP_WORKLOAD_TO_HOST &&
				cali_rt_flags_local_host(
					cali_rt_lookup_flags(state->post_nat_ip_dst))) {
			CALI_DEBUG("Workload to host traffic blocked by "
				   "DefaultEndpointToHostAction: DROP\n");
			goto deny;
		}

		ct_ctx_nat.skb = skb;
		ct_ctx_nat.proto = state->ip_proto;
		ct_ctx_nat.src = state->ip_src;
		ct_ctx_nat.sport = state->sport;
		ct_ctx_nat.dst = state->post_nat_ip_dst;
		ct_ctx_nat.dport = state->post_nat_dport;
		ct_ctx_nat.tun_ip = state->tun_ip;
		ct_ctx_nat.type = CALI_CT_TYPE_NORMAL;
		ct_ctx_nat.allow_return = false;
		if (state->flags & CALI_ST_NAT_OUTGOING) {
			ct_ctx_nat.flags |= CALI_CT_FLAG_NAT_OUT;
		}
		if (CALI_F_FROM_WEP && state->flags & CALI_ST_SKIP_FIB) {
			ct_ctx_nat.flags |= CALI_CT_FLAG_SKIP_FIB;
		}

		if (state->ip_proto == IPPROTO_TCP) {
			if (skb_refresh_validate_ptrs(ctx, TCP_SIZE)) {
				CALI_DEBUG("Too short for TCP: DROP\n");
				goto deny;
			}
			ct_ctx_nat.tcp = tc_tcphdr(ctx);
		}

		// If we get here, we've passed policy.

		if (nat_dest == NULL) {
			if (conntrack_create(ctx, &ct_ctx_nat)) {
				CALI_DEBUG("Creating normal conntrack failed\n");

				if ((CALI_F_FROM_HEP && rt_addr_is_local_host(ct_ctx_nat.dst)) ||
						(CALI_F_TO_HEP && rt_addr_is_local_host(ct_ctx_nat.src))) {
					CALI_DEBUG("Allowing local host traffic without CT\n");
					goto allow;
				}

				goto deny;
			}
			goto allow;
		}

		ct_ctx_nat.orig_dst = state->ip_dst;
		ct_ctx_nat.orig_dport = state->dport;
		state->ct_result.nat_sport = ct_ctx_nat.sport;
		/* fall through as DNAT is now established */

	case CALI_CT_ESTABLISHED_DNAT:
		/* align with CALI_CT_NEW */
		if (ct_rc == CALI_CT_ESTABLISHED_DNAT) {
			if (CALI_F_FROM_HEP && state->tun_ip && ct_result_np_node(state->ct_result)) {
				/* Packet is returning from a NAT tunnel,
				 * already SNATed, just forward it.
				 */
				seen_mark = CALI_SKB_MARK_BYPASS_FWD;
				CALI_DEBUG("returned from NAT tunnel\n");
				goto allow;
			}
			state->post_nat_ip_dst = state->ct_result.nat_ip;
			state->post_nat_dport = state->ct_result.nat_port;
		}

		CALI_DEBUG("CT: DNAT to %x:%d\n",
				bpf_ntohl(state->post_nat_ip_dst), state->post_nat_dport);

		encap_needed = dnat_should_encap();

		/* We have not created the conntrack yet since we did not know
		 * if we need encap or not. Must do before MTU check and before
		 * we jump to do the encap.
		 */
		if (ct_rc == CALI_CT_NEW) {
			struct cali_rt * rt;

			if (encap_needed) {
				/* When we need to encap, we need to find out if the backend is
				 * local or not. If local, we actually do not need the encap.
				 */
				rt = cali_rt_lookup(state->post_nat_ip_dst);
				if (!rt) {
					reason = CALI_REASON_RT_UNKNOWN;
					goto deny;
				}
				CALI_DEBUG("rt found for 0x%x local %d\n",
						bpf_ntohl(state->post_nat_ip_dst), !!cali_rt_is_local(rt));

				encap_needed = !cali_rt_is_local(rt);
				if (encap_needed) {
					if (CALI_F_FROM_HEP && state->tun_ip == 0) {
						if (CALI_F_DSR) {
							ct_ctx_nat.flags |= CALI_CT_FLAG_DSR_FWD;
						}
						ct_ctx_nat.flags |= CALI_CT_FLAG_NP_FWD;
					}

					ct_ctx_nat.allow_return = true;
					ct_ctx_nat.tun_ip = rt->next_hop;
					state->ip_dst = rt->next_hop;
				} else if (cali_rt_is_workload(rt) && state->ip_dst != state->post_nat_ip_dst) {
					/* Packet arrived from a HEP for a workload and we're
					 * about to NAT it.  We can't rely on the kernel's RPF check
					 * to do the right thing here in the presence of source
					 * based routing because the kernel would do the RPF check
					 * based on the post-NAT dest IP and that may give the wrong
					 * result.
					 *
					 * Marking the packet allows us to influence which routing
					 * rule is used.
					 */

					ct_ctx_nat.flags |= CALI_CT_FLAG_EXT_LOCAL;
					ctx->state->ct_result.flags |= CALI_CT_FLAG_EXT_LOCAL;
					CALI_DEBUG("CT_NEW marked with FLAG_EXT_LOCAL\n");
				}
			}

			ct_ctx_nat.type = CALI_CT_TYPE_NAT_REV;
			int err;
			if ((err = conntrack_create(ctx, &ct_ctx_nat))) {
				CALI_DEBUG("Creating NAT conntrack failed with %d\n", err);
				goto deny;
			}
			state->ct_result.nat_sport = ct_ctx_nat.sport;
		} else {
			if (encap_needed && ct_result_np_node(state->ct_result)) {
				CALI_DEBUG("CT says encap to node %x\n", bpf_ntohl(state->ct_result.tun_ip));
				state->ip_dst = state->ct_result.tun_ip;
			} else {
				encap_needed = false;
			}
		}
		if (encap_needed) {
			if (!(state->ip_proto == IPPROTO_TCP && skb_is_gso(skb)) &&
					ip_is_dnf(ipv4hdr(ctx)) && vxlan_v4_encap_too_big(ctx)) {
				CALI_DEBUG("Request packet with DNF set is too big\n");
				goto icmp_too_big;
			}
			state->ip_src = HOST_IP;
			seen_mark = CALI_SKB_MARK_SKIP_RPF;

			/* We cannot enforce RPF check on encapped traffic, do FIB if you can */
			fib = true;

			goto nat_encap;
		}

		ipv4hdr(ctx)->daddr = state->post_nat_ip_dst;

		switch (ipv4hdr(ctx)->protocol) {
		case IPPROTO_TCP:
			if (state->ct_result.nat_sport) {
				CALI_DEBUG("Fixing TCP source port from %d to %d\n",
						bpf_ntohs(tc_tcphdr(ctx)->source), state->ct_result.nat_sport);
				tc_tcphdr(ctx)->source = bpf_htons(state->ct_result.nat_sport);
			}
			tc_tcphdr(ctx)->dest = bpf_htons(state->post_nat_dport);
			break;
		case IPPROTO_UDP:
			if (state->ct_result.nat_sport) {
				CALI_DEBUG("Fixing UDP source port from %d to %d\n",
						bpf_ntohs(tc_udphdr(ctx)->source), state->ct_result.nat_sport);
				tc_udphdr(ctx)->source = bpf_htons(state->ct_result.nat_sport);
			}
			tc_udphdr(ctx)->dest = bpf_htons(state->post_nat_dport);
			break;
		}

		CALI_VERB("L3 csum at %d L4 csum at %d\n", l3_csum_off, l4_csum_off);

		if (l4_csum_off) {
			res = skb_nat_l4_csum_ipv4(skb, l4_csum_off, state->ip_dst,
					state->post_nat_ip_dst,
					bpf_htons(state->dport),
					bpf_htons(state->post_nat_dport),
					bpf_htons(state->sport),
					bpf_htons(state->ct_result.nat_sport ? : state->sport),
					ipv4hdr(ctx)->protocol == IPPROTO_UDP ? BPF_F_MARK_MANGLED_0 : 0);
		}

		res |= bpf_l3_csum_replace(skb, l3_csum_off, state->ip_dst, state->post_nat_ip_dst, 4);

		if (res) {
			reason = CALI_REASON_CSUM_FAIL;
			goto deny;
		}

		/* Handle returning ICMP related to tunnel
		 *
		 * N.B. we assume that we can fit in the MTU. Since it is ICMP
		 * and even though Linux sends up to min ipv4 MTU, it is
		 * unlikely that we are anywhere to close the MTU limit. If we
		 * are, we need to fail anyway.
		 */
		if (ct_related && state->ip_proto == IPPROTO_ICMP
				&& state->ct_result.tun_ip
				&& !CALI_F_DSR) {
			if (dnat_return_should_encap()) {
				CALI_DEBUG("Returning related ICMP from workload to tunnel\n");
				state->ip_dst = state->ct_result.tun_ip;
				seen_mark = CALI_SKB_MARK_BYPASS_FWD_SRC_FIXUP;
				goto nat_encap;
			} else if (CALI_F_TO_HEP) {
				/* Special case for ICMP error being returned by the host with the
				 * backing workload into the tunnel back to the original host. It is
				 * ICMP related and there is a return tunnel path. We need to change
				 * both the source and destination at once.
				 *
				 * XXX the packet was routed to the original client as if it was XXX
				 * DSR and we might not be on the right iface!!! Should we XXX try
				 * to reinject it to fix the routing?
				 */
				CALI_DEBUG("Returning related ICMP from host to tunnel\n");
				state->ip_src = HOST_IP;
				state->ip_dst = state->ct_result.tun_ip;
				goto nat_encap;
			}
		}

		state->dport = state->post_nat_dport;
		state->ip_dst = state->post_nat_ip_dst;

		goto allow;

	case CALI_CT_ESTABLISHED_SNAT:
		CALI_DEBUG("CT: SNAT from %x:%d\n",
				bpf_ntohl(state->ct_result.nat_ip), state->ct_result.nat_port);

		if (dnat_return_should_encap() && state->ct_result.tun_ip) {
			if (CALI_F_DSR) {
				/* SNAT will be done after routing, when leaving HEP */
				CALI_DEBUG("DSR enabled, skipping SNAT + encap\n");
				goto allow;
			}

			if (!(state->ip_proto == IPPROTO_TCP && skb_is_gso(skb)) &&
					ip_is_dnf(ipv4hdr(ctx)) && vxlan_v4_encap_too_big(ctx)) {
				CALI_DEBUG("Return ICMP mtu is too big\n");
				goto icmp_too_big;
			}
		}

		// Actually do the NAT.
		ipv4hdr(ctx)->saddr = state->ct_result.nat_ip;

		switch (ipv4hdr(ctx)->protocol) {
		case IPPROTO_TCP:
			tc_tcphdr(ctx)->source = bpf_htons(state->ct_result.nat_port);
			if (state->ct_result.nat_sport) {
				CALI_DEBUG("Fixing TCP dest port from %d to %d\n",
						bpf_ntohs(tc_tcphdr(ctx)->dest), state->ct_result.nat_sport);
				tc_tcphdr(ctx)->dest = bpf_htons(state->ct_result.nat_sport);
			}
			break;
		case IPPROTO_UDP:
			tc_udphdr(ctx)->source = bpf_htons(state->ct_result.nat_port);
			if (state->ct_result.nat_sport) {
				CALI_DEBUG("Fixing UDP dest port from %d to %d\n",
						bpf_ntohs(tc_tcphdr(ctx)->dest), state->ct_result.nat_sport);
				tc_udphdr(ctx)->dest = bpf_htons(state->ct_result.nat_sport);
			}
			break;
		}

		CALI_VERB("L3 csum at %d L4 csum at %d\n", l3_csum_off, l4_csum_off);

		if (l4_csum_off) {
			res = skb_nat_l4_csum_ipv4(skb, l4_csum_off,
				state->ip_src, state->ct_result.nat_ip,
				bpf_htons(state->dport), bpf_htons(state->ct_result.nat_sport ? : state->dport),
				bpf_htons(state->sport), bpf_htons(state->ct_result.nat_port),
				ipv4hdr(ctx)->protocol == IPPROTO_UDP ? BPF_F_MARK_MANGLED_0 : 0);
		}

		CALI_VERB("L3 checksum update (csum is at %d) port from %x to %x\n",
				l3_csum_off, state->ip_src, state->ct_result.nat_ip);

		int csum_rc = bpf_l3_csum_replace(skb, l3_csum_off,
						  state->ip_src, state->ct_result.nat_ip, 4);
		CALI_VERB("bpf_l3_csum_replace(IP): %d\n", csum_rc);
		res |= csum_rc;

		if (res) {
			reason = CALI_REASON_CSUM_FAIL;
			goto deny;
		}

		/* In addition to dnat_return_should_encap() we also need to encap on the
		 * host endpoint for egress traffic, when we hit an SNAT rule. This is the
		 * case when the target was host namespace. If the target was a pod, the
		 * already encaped traffic would not reach this point and would not be
		 * able to match as SNAT.
		 */
		if ((dnat_return_should_encap() || (CALI_F_TO_HEP && !CALI_F_DSR)) &&
									state->ct_result.tun_ip) {
			state->ip_dst = state->ct_result.tun_ip;
			seen_mark = CALI_SKB_MARK_BYPASS_FWD_SRC_FIXUP;
			goto nat_encap;
		}

		state->sport = state->ct_result.nat_port;
		state->ip_src = state->ct_result.nat_ip;

		goto allow;

	case CALI_CT_ESTABLISHED_BYPASS:
		if (!ct_result_is_syn(state->ct_result.rc)) {
			seen_mark = CALI_SKB_MARK_BYPASS;
		}
		// fall through
	case CALI_CT_ESTABLISHED:
		goto allow;
	default:
		if (CALI_F_FROM_HEP) {
			/* Since we're using the host endpoint program for TC-redirect
			 * acceleration for workloads (but we haven't fully implemented
			 * host endpoint support yet), we can get an incorrect conntrack
			 * invalid for host traffic.
			 *
			 * FIXME: Properly handle host endpoint conntrack failures
			 */
			CALI_DEBUG("Traffic is towards host namespace but not conntracked, "
				"falling through to iptables\n");
			fib = false;
			goto allow;
		}
		goto deny;
	}

	CALI_INFO("We should never fall through here\n");
	goto deny;

icmp_ttl_exceeded:
	if (ip_frag_no(ipv4hdr(ctx))) {
		goto deny;
	}
	state->icmp_type = ICMP_TIME_EXCEEDED;
	state->icmp_code = ICMP_EXC_TTL;
	state->tun_ip = 0;
	goto icmp_send_reply;

icmp_too_big:
	state->icmp_type = ICMP_DEST_UNREACH;
	state->icmp_code = ICMP_FRAG_NEEDED;

	struct {
		__be16  unused;
		__be16  mtu;
	} frag = {
		.mtu = bpf_htons(TUNNEL_MTU),
	};
	state->tun_ip = *(__be32 *)&frag;

	goto icmp_send_reply;

icmp_send_reply:
	CALI_JUMP_TO(skb, PROG_INDEX_ICMP);
	goto deny;

nat_encap:
	/* We are about to encap return traffic that originated on the local host
	 * namespace - a host networked pod. Routing was based on the dst IP,
	 * which was the original client's IP at that time, not the node's that
	 * forwarded it. We need to fix it now.
	 */
	if (CALI_F_TO_HEP) {
		struct arp_value *arpv;
		struct arp_key arpk = {
			.ip = state->ip_dst,
			.ifindex = skb->ifindex,
		};

		arpv = cali_v4_arp_lookup_elem(&arpk);
		if (!arpv) {
			CALI_DEBUG("ARP lookup failed for %x dev %d at HEP\n",
					bpf_ntohl(state->ip_dst), arpk.ifindex);
			/* Don't drop it yet, we might get lucky and the MAC is correct */
		} else {
			if (skb_refresh_validate_ptrs(ctx, 0)) {
				reason = CALI_REASON_SHORT;
				goto deny;
			}
			__builtin_memcpy(&tc_ethhdr(ctx)->h_dest, arpv->mac_dst, ETH_ALEN);
			if (state->ct_result.ifindex_fwd == skb->ifindex) {
				/* No need to change src MAC, if we are at the right device */
			} else {
				/* FIXME we need to redirect to the right device */
			}
		}
	}

	if (vxlan_v4_encap(ctx, state->ip_src, state->ip_dst)) {
		reason = CALI_REASON_ENCAP_FAIL;
		goto  deny;
	}

	state->sport = state->dport = VXLAN_PORT;
	state->ip_proto = IPPROTO_UDP;

	CALI_DEBUG("vxlan return %d ifindex_fwd %d\n",
			dnat_return_should_encap(), state->ct_result.ifindex_fwd);

	if (dnat_return_should_encap() && state->ct_result.ifindex_fwd != CT_INVALID_IFINDEX) {
		rc = CALI_RES_REDIR_IFINDEX;
	}

allow:
	if (CALI_F_FROM_WEP && state->ip_src == state->ip_dst) {
		CALI_DEBUG("Loopback SNAT\n");
		seen_mark |=  CALI_SKB_MARK_MASQ;
		fib = false; /* Disable FIB because we want to drop to iptables */
	}

	{
		struct fwd fwd = {
			.res = rc,
			.mark = seen_mark,
		};
		fwd_fib_set(&fwd, fib);
		return fwd;
	}

deny:
	{
		struct fwd fwd = {
			.res = TC_ACT_SHOT,
			.reason = reason,
		};
		return fwd;
	}
}

SEC("classifier/tc/icmp")
int calico_tc_skb_send_icmp_replies(struct __sk_buff *skb)
{
	__u32 fib_flags = 0;

	CALI_DEBUG("Entering calico_tc_skb_send_icmp_replies\n");

	/* Initialise the context, which is stored on the stack, and the state, which
	 * we use to pass data from one program to the next via tail calls. */
	struct cali_tc_ctx ctx = {
		.state = state_get(),
		.skb = skb,
		.fwd = {
			.res = TC_ACT_UNSPEC,
			.reason = CALI_REASON_UNKNOWN,
		},
		.iphdr_len = IPv4_SIZE,
	};
	if (!ctx.state) {
		CALI_DEBUG("State map lookup failed: DROP\n");
		return TC_ACT_SHOT;
	}

	CALI_DEBUG("ICMP type %d and code %d\n",ctx.state->icmp_type, ctx.state->icmp_code);

	if (ctx.state->icmp_code == ICMP_FRAG_NEEDED) {
		fib_flags |= BPF_FIB_LOOKUP_OUTPUT;
		if (CALI_F_FROM_WEP) {
			/* we know it came from workload, just send it back the same way */
			ctx.fwd.res = CALI_RES_REDIR_BACK;
		}
	}

	if (icmp_v4_reply(&ctx, ctx.state->icmp_type, ctx.state->icmp_code, ctx.state->tun_ip)) {
		ctx.fwd.res = TC_ACT_SHOT;
	} else {
		ctx.fwd.mark = CALI_SKB_MARK_BYPASS_FWD;

		fwd_fib_set(&ctx.fwd, false);
		fwd_fib_set_flags(&ctx.fwd, fib_flags);
	}

	if (skb_refresh_validate_ptrs(&ctx, ICMP_SIZE)) {
		ctx.fwd.reason = CALI_REASON_SHORT;
		CALI_DEBUG("Too short\n");
		goto deny;
	}

	tc_state_fill_from_iphdr(&ctx);
	ctx.state->sport = ctx.state->dport = 0;
	return forward_or_drop(&ctx);
deny:
	return TC_ACT_SHOT;
}

SEC("classifier/tc/drop")
int calico_tc_skb_drop(struct __sk_buff *skb)
{
<<<<<<< HEAD
	// We should not reach here since no tail call happens to this program
=======
	CALI_DEBUG("Entering calico_tc_skb_drop\n");
>>>>>>> 4c07f649
	return TC_ACT_SHOT;
}

#ifndef CALI_ENTRYPOINT_NAME
#define CALI_ENTRYPOINT_NAME calico_entrypoint
#endif

#define ENTRY_FUNC(x)				\
	SEC("classifier/"XSTR(x))		\
	int  x(struct __sk_buff *skb)		\
	{					\
		return calico_tc(skb);		\
	}

// Entrypoint with definable name.  It's useful to redefine the name for each entrypoint
// because the name is exposed by bpftool et al.

ENTRY_FUNC(CALI_ENTRYPOINT_NAME)

char ____license[] __attribute__((section("license"), used)) = "GPL";<|MERGE_RESOLUTION|>--- conflicted
+++ resolved
@@ -150,23 +150,10 @@
 		break;
 	case PARSING_OK_V6:
 		// An IPv6 packet, so we should jump to the relevant IPv6 programs
-<<<<<<< HEAD
 		CALI_DEBUG("About to jump to IPv6 prologue program.");
 		CALI_JUMP_TO(ctx.skb, PROG_INDEX_V6_PROLOGUE);
 		CALI_DEBUG("Failed to jump to IPv6 prologue program.");
 		goto deny;
-=======
-		// TODO: Replace this logic with the proper implementation, and finally a
-		// tail call to the IPv6 prologue program
-		if (CALI_F_WEP) {
-			CALI_DEBUG("IPv6 from workload: drop\n");
-			goto deny;
-		}
-		CALI_DEBUG("IPv6 on host interface: allow\n");
-		fwd_fib_set(&ctx.fwd, false);
-		ctx.fwd.res = TC_ACT_UNSPEC;
-		goto finalize;
->>>>>>> 4c07f649
 	case PARSING_ALLOW_WITHOUT_ENFORCING_POLICY:
 		// A packet that we automatically let through
 		fwd_fib_set(&ctx.fwd, false);
@@ -1203,11 +1190,7 @@
 SEC("classifier/tc/drop")
 int calico_tc_skb_drop(struct __sk_buff *skb)
 {
-<<<<<<< HEAD
-	// We should not reach here since no tail call happens to this program
-=======
 	CALI_DEBUG("Entering calico_tc_skb_drop\n");
->>>>>>> 4c07f649
 	return TC_ACT_SHOT;
 }
 
