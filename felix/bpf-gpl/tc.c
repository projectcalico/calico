// Project Calico BPF dataplane programs.
// Copyright (c) 2020-2022 Tigera, Inc. All rights reserved.
// SPDX-License-Identifier: Apache-2.0 OR GPL-2.0-or-later

#include <linux/types.h>
#include <linux/bpf.h>
#include <linux/pkt_cls.h>
#include <linux/ip.h>
#include <linux/tcp.h>
#include <linux/icmp.h>
#include <linux/in.h>
#include <linux/udp.h>
#include <linux/if_ether.h>
#include <iproute2/bpf_elf.h>

// stdbool.h has no deps so it's OK to include; stdint.h pulls in parts
// of the std lib that aren't compatible with BPF.
#include <stdbool.h>


#include "bpf.h"
#include "types.h"
#include "log.h"
#include "skb.h"
#include "policy.h"
#include "conntrack.h"
#include "nat.h"
#include "nat_lookup.h"
#include "routes.h"
#include "jump.h"
#include "reasons.h"
#include "icmp.h"
#include "arp.h"
#include "sendrecv.h"
#include "fib.h"
#include "tc.h"
#include "tcv6.h"
#include "policy_program.h"
#include "parsing.h"
#include "failsafe.h"
#include "metadata.h"
#include "bpf_helpers.h"

#if !defined(__BPFTOOL_LOADER__) && !defined (__IPTOOL_LOADER__)
const volatile struct cali_tc_globals __globals;
#endif

/* calico_tc is the main function used in all of the tc programs.  It is specialised
 * for particular hook at build time based on the CALI_F build flags.
 */
static CALI_BPF_INLINE int calico_tc(struct __sk_buff *skb)
{
#ifdef UNITTEST
	/* UT-only workaround to allow us to run the program with BPF_TEST_PROG_RUN
	 * and simulate a specific mark
	 */
	skb->mark = SKB_MARK;
#endif
	CALI_DEBUG("New packet at ifindex=%d; mark=%x\n", skb->ifindex, skb->mark);

	/* Optimisation: if another BPF program has already pre-approved the packet,
	 * skip all processing. */
	if (!CALI_F_TO_HOST && skb->mark == CALI_SKB_MARK_BYPASS) {
		CALI_INFO("Final result=ALLOW (%d). Bypass mark bit set.\n", CALI_REASON_BYPASS);
		return TC_ACT_UNSPEC;
	}

	/* Optimisation: if XDP program has already accepted the packet,
	 * skip all processing. */
	if (CALI_F_FROM_HEP) {
		if (xdp2tc_get_metadata(skb) & CALI_META_ACCEPTED_BY_XDP) {
			CALI_INFO("Final result=ALLOW (%d). Accepted by XDP.\n", CALI_REASON_ACCEPTED_BY_XDP);
			skb->mark = CALI_SKB_MARK_BYPASS;
			return TC_ACT_UNSPEC;
		}
	}

	/* Initialise the context, which is stored on the stack, and the state, which
	 * we use to pass data from one program to the next via tail calls. */
	struct cali_tc_ctx ctx = {
		.state = state_get(),
		.skb = skb,
		.fwd = {
			.res = TC_ACT_UNSPEC,
			.reason = CALI_REASON_UNKNOWN,
		},
		.iphdr_len = IPv4_SIZE,
	};
	if (!ctx.state) {
		CALI_DEBUG("State map lookup failed: DROP\n");
		return TC_ACT_SHOT;
	}
	__builtin_memset(ctx.state, 0, sizeof(*ctx.state));

	if (CALI_LOG_LEVEL >= CALI_LOG_LEVEL_INFO) {
		ctx.state->prog_start_time = bpf_ktime_get_ns();
	}

	/* We only try a FIB lookup and redirect for packets that are towards the host.
	 * For packets that are leaving the host namespace, routing has already been done. */
	fwd_fib_set(&ctx.fwd, CALI_F_TO_HOST);

	if (CALI_F_TO_HEP || CALI_F_TO_WEP) {
		/* We're leaving the host namespace, check for other bypass mark bits.
		 * These are a bit more complex to handle so we do it after creating the
		 * context/state. */
		switch (skb->mark & CALI_SKB_MARK_BYPASS_MASK) {
		case CALI_SKB_MARK_BYPASS_FWD:
			CALI_DEBUG("Packet approved for forward.\n");
			ctx.fwd.reason = CALI_REASON_BYPASS;
			goto allow;
		case CALI_SKB_MARK_BYPASS_FWD_SRC_FIXUP:
			CALI_DEBUG("Packet approved for forward - src ip fixup\n");
			ctx.fwd.reason = CALI_REASON_BYPASS;

			/* we need to fix up the right src host IP */
			if (skb_refresh_validate_ptrs(&ctx, UDP_SIZE)) {
				ctx.fwd.reason = CALI_REASON_SHORT;
				CALI_DEBUG("Too short\n");
				goto deny;
			}

			__be32 ip_src = ipv4hdr(&ctx)->saddr;
			if (ip_src == HOST_IP) {
				CALI_DEBUG("src ip fixup not needed %x\n", bpf_ntohl(ip_src));
				goto allow;
			} else {
				CALI_DEBUG("src ip fixup %x\n", bpf_ntohl(HOST_IP));
			}

			/* XXX do a proper CT lookup to find this */
			ipv4hdr(&ctx)->saddr = HOST_IP;
			int l3_csum_off = skb_iphdr_offset(&ctx) + offsetof(struct iphdr, check);

			int res = bpf_l3_csum_replace(skb, l3_csum_off, ip_src, HOST_IP, 4);
			if (res) {
				ctx.fwd.reason = CALI_REASON_CSUM_FAIL;
				goto deny;
			}

			goto allow;
		}
	}

	/* Parse the packet as far as the IP header; as a side-effect this validates the packet size
	 * is large enough for UDP. */
	switch (parse_packet_ip(&ctx)) {
	case PARSING_OK:
		// IPv4 Packet.
		break;
	case PARSING_OK_V6:
		// An IPv6 packet, so we should jump to the relevant IPv6 programs
		CALI_DEBUG("About to jump to IPv6 prologue program.");
		bpf_tail_call(ctx.skb, &cali_jump, PROG_INDEX_V6_PROLOGUE);
		CALI_DEBUG("Failed to jump to IPv6 prologue program.");
		goto deny;
	case PARSING_ALLOW_WITHOUT_ENFORCING_POLICY:
		// A packet that we automatically let through
		fwd_fib_set(&ctx.fwd, false);
		ctx.fwd.res = TC_ACT_UNSPEC;
		goto finalize;
	case PARSING_ERROR:
	default:
		// A malformed packet or a packet we don't support
		CALI_DEBUG("Drop malformed or unsupported packet");
		ctx.fwd.res = TC_ACT_SHOT;
		goto finalize;
	}
	return pre_policy_processing(&ctx);

allow:
finalize:
	return forward_or_drop(&ctx);

deny:
	ctx.fwd.res = TC_ACT_SHOT;
	goto finalize;
}

static CALI_BPF_INLINE int pre_policy_processing(struct cali_tc_ctx *ctx)
{
	__u64 cookie;
	/* Now we've got as far as the UDP header, check if this is one of our VXLAN packets, which we
	 * use to forward traffic for node ports. */
	if (dnat_should_decap() /* Compile time: is this a BPF program that should decap packets? */ &&
			is_vxlan_tunnel(ipv4hdr(ctx)) /* Is this a VXLAN packet? */ ) {
		/* Decap it; vxlan_attempt_decap will revalidate the packet if needed. */
		switch (vxlan_attempt_decap(ctx)) {
		case -1:
			/* Problem decoding the packet. */
			goto deny;
		case -2:
			/* Non-BPF VXLAN packet from another Calico node. */
			CALI_DEBUG("VXLAN packet from known Calico host, allow.");
			fwd_fib_set(&(ctx->fwd), false);
			goto allow;
		}
	}

	/* Copy fields that are needed by downstream programs from the packet to the state. */
	tc_state_fill_from_iphdr(ctx);

	/* Parse out the source/dest ports (or type/code for ICMP). */
	switch (tc_state_fill_from_nexthdr(ctx)) {
	case PARSING_ERROR:
		goto deny;
	case PARSING_ALLOW_WITHOUT_ENFORCING_POLICY:
		goto allow;
	}

	ctx->state->pol_rc = CALI_POL_NO_MATCH;

	/* Do conntrack lookup before anything else */
	ctx->state->ct_result = calico_ct_v4_lookup(ctx);
	CALI_DEBUG("conntrack entry flags 0x%x\n", ctx->state->ct_result.flags);

	/* Check if someone is trying to spoof a tunnel packet */
	if (CALI_F_FROM_HEP && ct_result_tun_src_changed(ctx->state->ct_result.rc)) {
		CALI_DEBUG("dropping tunnel pkt with changed source node\n");
		goto deny;
	}

	if (ctx->state->ct_result.flags & CALI_CT_FLAG_NAT_OUT) {
		ctx->state->flags |= CALI_ST_NAT_OUTGOING;
	}

	/* We are possibly past (D)NAT, but that is ok, we need to let the IP
	 * stack do the RPF check on the source, dest is not important.
	 */
	if (ct_result_rpf_failed(ctx->state->ct_result.rc)) {
		fwd_fib_set(&ctx->fwd, false);
	}

	if (ct_result_rc(ctx->state->ct_result.rc) == CALI_CT_MID_FLOW_MISS) {
		if (CALI_F_TO_HOST) {
			/* Mid-flow miss: let iptables handle it in case it's an existing flow
			 * in the Linux conntrack table. We can't apply policy or DNAT because
			 * it's too late in the flow.  iptables will drop if the flow is not
			 * known.
			 */
			CALI_DEBUG("CT mid-flow miss; fall through to iptables.\n");
			ctx->fwd.mark = CALI_SKB_MARK_FALLTHROUGH;
			fwd_fib_set(&ctx->fwd, false);
			goto finalize;
		} else {
			if (CALI_F_HEP) {
				// HEP egress for a mid-flow packet with no BPF or Linux CT state.
				// This happens, for example, with asymmetric untracked policy,
				// where we want the return path packet to be dropped if there is a
				// HEP present (regardless of the policy configured on it, for
				// consistency with the iptables dataplane's invalid CT state
				// check), but allowed if there is no HEP, i.e. the egress interface
				// is a plain data interface. Unfortunately we have no simple check
				// for "is there a HEP here?" All we can do - below - is try to
				// tail call the policy program; if that attempt returns, it means
				// there is no HEP. So what we can do is set a state flag to record
				// the situation that we are in, then let the packet continue. If
				// we find that there is no policy program - i.e. no HEP - the
				// packet is correctly allowed.  If there is a policy program and it
				// denies, fine. If there is a policy program and it allows, but
				// the state flag is set, we drop the packet at the start of
				// calico_tc_skb_accepted_entrypoint.
				//
				// Also we are mid-flow and so it's important to suppress any CT
				// state creation - which normally follows when a packet is allowed
				// through - because that CT state would not be correct. Basically,
				// unless we see the SYN packet that starts a flow, we should never
				// have CT state for that flow.
				//
				// Net, we can use the same flag, CALI_ST_SUPPRESS_CT_STATE, both to
				// suppress CT state creation and to drop the packet if we find that
				// there is a HEP present.
				CALI_DEBUG("CT mid-flow miss to HEP with no Linux conntrack entry: "
						"continue but suppressing CT state creation.\n");
				ctx->state->flags |= CALI_ST_SUPPRESS_CT_STATE;
				ct_result_set_rc(ctx->state->ct_result.rc, CALI_CT_NEW);
			} else {
				CALI_DEBUG("CT mid-flow miss away from host with no Linux "
						"conntrack entry, drop.\n");
				goto deny;
			}
		}
	}

	/* Skip policy if we get conntrack hit */
	if (ct_result_rc(ctx->state->ct_result.rc) != CALI_CT_NEW) {
		if (ctx->state->ct_result.flags & CALI_CT_FLAG_SKIP_FIB) {
			ctx->state->flags |= CALI_ST_SKIP_FIB;
		}
		CALI_DEBUG("CT Hit\n");

		if (ctx->state->ip_proto == IPPROTO_TCP && ct_result_is_syn(ctx->state->ct_result.rc)) {
			CALI_DEBUG("Forcing policy on SYN\n");
			if (ct_result_rc(ctx->state->ct_result.rc) == CALI_CT_ESTABLISHED_DNAT) {
				/* Set DNAT info for policy */
				ctx->state->post_nat_ip_dst = ctx->state->ct_result.nat_ip;
				ctx->state->post_nat_dport = ctx->state->ct_result.nat_port;
			}
			goto syn_force_policy;
		}
		goto skip_policy;
	}

	/* No conntrack entry, check if we should do NAT */
	nat_lookup_result nat_res = NAT_LOOKUP_ALLOW;
	ctx->nat_dest = calico_v4_nat_lookup2(ctx->state->ip_src, ctx->state->ip_dst,
					     ctx->state->ip_proto, ctx->state->dport,
					     ctx->state->tun_ip != 0, &nat_res);

	if (nat_res == NAT_FE_LOOKUP_DROP) {
		CALI_DEBUG("Packet is from an unauthorised source: DROP\n");
		ctx->fwd.reason = CALI_REASON_UNAUTH_SOURCE;
		goto deny;
	}
	if (ctx->nat_dest != NULL) {
		ctx->state->post_nat_ip_dst = ctx->nat_dest->addr;
		ctx->state->post_nat_dport = ctx->nat_dest->port;
	} else if (nat_res == NAT_NO_BACKEND) {
		/* send icmp port unreachable if there is no backend for a service */
		ctx->state->icmp_type = ICMP_DEST_UNREACH;
		ctx->state->icmp_code = ICMP_PORT_UNREACH;
		ctx->state->tun_ip = 0;
		goto icmp_send_reply;
	} else {
		ctx->state->post_nat_ip_dst = ctx->state->ip_dst;
		ctx->state->post_nat_dport = ctx->state->dport;
	}

syn_force_policy:
	/* DNAT in state is set correctly now */

	/* Unlike from WEP where we can do RPF by comparing to calico routing
	 * info, we must rely in Linux to do it for us when receiving packets
	 * from outside of the host. We enforce RPF failed on every new flow.
	 * This will make it to skip fib in calico_tc_skb_accepted()
	 */
	if (CALI_F_FROM_HEP) {
		ct_result_set_flag(ctx->state->ct_result.rc, CALI_CT_RPF_FAILED);
	}

	if (CALI_F_TO_WEP && !skb_seen(ctx->skb) &&
			cali_rt_flags_local_host(cali_rt_lookup_flags(ctx->state->ip_src))) {
		/* Host to workload traffic always allowed.  We discount traffic that was
		 * seen by another program since it must have come in via another interface.
		 */
		CALI_DEBUG("Packet is from the host: ACCEPT\n");
		goto skip_policy;
	}

	if (CALI_F_FROM_WEP) {
		/* Do RPF check since it's our responsibility to police that. */
		CALI_DEBUG("Workload RPF check src=%x skb iface=%d.\n",
				bpf_ntohl(ctx->state->ip_src), ctx->skb->ifindex);
		struct cali_rt *r = cali_rt_lookup(ctx->state->ip_src);
		if (!r) {
			CALI_INFO("Workload RPF fail: missing route.\n");
			goto deny;
		}
		if (!cali_rt_flags_local_workload(r->flags)) {
			CALI_INFO("Workload RPF fail: not a local workload.\n");
			goto deny;
		}
		if (r->if_index != ctx->skb->ifindex) {
			CALI_INFO("Workload RPF fail skb iface (%d) != route iface (%d)\n",
					ctx->skb->ifindex, r->if_index);
			goto deny;
		}

		// Check whether the workload needs outgoing NAT to this address.
		if (r->flags & CALI_RT_NAT_OUT) {
			if (!(cali_rt_lookup_flags(ctx->state->post_nat_ip_dst) & CALI_RT_IN_POOL)) {
				CALI_DEBUG("Source is in NAT-outgoing pool "
					   "but dest is not, need to SNAT.\n");
				ctx->state->flags |= CALI_ST_NAT_OUTGOING;
			}
		}
		if (!(r->flags & CALI_RT_IN_POOL)) {
			CALI_DEBUG("Source %x not in IP pool\n", bpf_ntohl(ctx->state->ip_src));
			r = cali_rt_lookup(ctx->state->post_nat_ip_dst);
			if (!r || !(r->flags & (CALI_RT_WORKLOAD | CALI_RT_HOST))) {
				CALI_DEBUG("Outside cluster dest %x\n", bpf_ntohl(ctx->state->post_nat_ip_dst));
				ctx->state->flags |= CALI_ST_SKIP_FIB;
			}
		}
	}

	/* [SMC] I had to add this revalidation when refactoring the conntrack code to use the context and
	 * adding possible packet pulls in the VXLAN logic.  I believe it is spurious but the verifier is
	 * not clever enough to spot that we'd have already bailed out if one of the pulls failed. */
	if (skb_refresh_validate_ptrs(ctx, UDP_SIZE)) {
		ctx->fwd.reason = CALI_REASON_SHORT;
		CALI_DEBUG("Too short\n");
		goto deny;
	}

	ctx->state->pol_rc = CALI_POL_NO_MATCH;
	if (ctx->nat_dest) {
		ctx->state->nat_dest.addr = ctx->nat_dest->addr;
		ctx->state->nat_dest.port = ctx->nat_dest->port;
	} else {
		ctx->state->nat_dest.addr = 0;
		ctx->state->nat_dest.port = 0;
	}

	// For the case where the packet was sent from a socket on this host, get the
	// sending socket's cookie, so we can reverse a DNAT that the CTLB may have done.
	// This allows us to give the policy program the pre-DNAT destination as well as
	// the post-DNAT destination in all cases.
	cookie = bpf_get_socket_cookie(ctx->skb);
	if (cookie) {
		CALI_DEBUG("Socket cookie: %x\n", cookie);
		struct ct_nats_key ct_nkey = {
			.cookie	= cookie,
			.proto = ctx->state->ip_proto,
			.ip	= ctx->state->ip_dst,
			.port	= host_to_ctx_port(ctx->state->dport),
		};
		// If we didn't find a CTLB NAT entry then use the packet's own IP/port for the
		// pre-DNAT values that's set by tc_state_fill_from_iphdr() and
		// tc_state_fill_from_nextheader().
		struct sendrecv4_val *revnat = cali_v4_ct_nats_lookup_elem(&ct_nkey);
		if (revnat) {
			CALI_DEBUG("Got cali_v4_ct_nats entry; flow was NATted by CTLB.\n");
			ctx->state->pre_nat_ip_dst = revnat->ip;
			ctx->state->pre_nat_dport = ctx_port_to_host(revnat->port);
		}
	}

	if (rt_addr_is_local_host(ctx->state->post_nat_ip_dst)) {
		CALI_DEBUG("Post-NAT dest IP is local host.\n");
		if (CALI_F_FROM_HEP && is_failsafe_in(ctx->state->ip_proto, ctx->state->post_nat_dport, ctx->state->ip_src)) {
			CALI_DEBUG("Inbound failsafe port: %d. Skip policy.\n", ctx->state->post_nat_dport);
			goto skip_policy;
		}
		ctx->state->flags |= CALI_ST_DEST_IS_HOST;
	}
	if (rt_addr_is_local_host(ctx->state->ip_src)) {
		CALI_DEBUG("Source IP is local host.\n");
		if (CALI_F_TO_HEP && is_failsafe_out(ctx->state->ip_proto, ctx->state->post_nat_dport, ctx->state->post_nat_ip_dst)) {
			CALI_DEBUG("Outbound failsafe port: %d. Skip policy.\n", ctx->state->post_nat_dport);
			goto skip_policy;
		}
		ctx->state->flags |= CALI_ST_SRC_IS_HOST;
	}

	CALI_DEBUG("About to jump to policy program.\n");
	CALI_JUMP_TO(ctx->skb, PROG_INDEX_POLICY);
	if (CALI_F_HEP) {
		CALI_DEBUG("HEP with no policy, allow.\n");
		goto skip_policy;
	} else {
		/* should not reach here */
		CALI_DEBUG("WEP with no policy, deny.\n");
		goto deny;
	}

icmp_send_reply:
	CALI_JUMP_TO(ctx->skb, PROG_INDEX_ICMP);
	/* should not reach here */
	goto deny;

skip_policy:
	ctx->state->pol_rc = CALI_POL_ALLOW;
	ctx->state->flags |= CALI_ST_SKIP_POLICY;
	CALI_JUMP_TO(ctx->skb, PROG_INDEX_ALLOWED);
	/* should not reach here */
	goto deny;

allow:
finalize:
	return forward_or_drop(ctx);
deny:
	ctx->fwd.res = TC_ACT_SHOT;
	goto finalize;
}

SEC("classifier/tc/accept")
int calico_tc_skb_accepted_entrypoint(struct __sk_buff *skb)
{
	CALI_DEBUG("Entering calico_tc_skb_accepted_entrypoint\n");
	/* Initialise the context, which is stored on the stack, and the state, which
	 * we use to pass data from one program to the next via tail calls. */
	struct cali_tc_ctx ctx = {
		.state = state_get(),
		.skb = skb,
		.fwd = {
			.res = TC_ACT_UNSPEC,
			.reason = CALI_REASON_UNKNOWN,
		},
		.iphdr_len = IPv4_SIZE,
	};
	if (!ctx.state) {
		CALI_DEBUG("State map lookup failed: DROP\n");
		return TC_ACT_SHOT;
	}
	if (CALI_F_HEP) {
		if (!(ctx.state->flags & CALI_ST_SKIP_POLICY) && (ctx.state->flags & CALI_ST_SUPPRESS_CT_STATE)) {
			// See comment above where CALI_ST_SUPPRESS_CT_STATE is set.
			CALI_DEBUG("Egress HEP should drop packet with no CT state\n");
			return TC_ACT_SHOT;
		}
	}

	if (skb_refresh_validate_ptrs(&ctx, UDP_SIZE)) {
		ctx.fwd.reason = CALI_REASON_SHORT;
		CALI_DEBUG("Too short\n");
		goto deny;
	}

	struct calico_nat_dest *nat_dest = NULL;
	struct calico_nat_dest nat_dest_2 = {
		.addr=ctx.state->nat_dest.addr,
		.port=ctx.state->nat_dest.port,
	};
	if (ctx.state->nat_dest.addr != 0) {
		nat_dest = &nat_dest_2;
	}

	ctx.fwd = calico_tc_skb_accepted(&ctx, nat_dest);
	return forward_or_drop(&ctx);

deny:
	return TC_ACT_SHOT;
}

static CALI_BPF_INLINE struct fwd calico_tc_skb_accepted(struct cali_tc_ctx *ctx,
							 struct calico_nat_dest *nat_dest)
{
	CALI_DEBUG("Entering calico_tc_skb_accepted\n");
	struct __sk_buff *skb = ctx->skb;
	struct cali_tc_state *state = ctx->state;

	enum calico_reason reason = CALI_REASON_UNKNOWN;
	int rc = TC_ACT_UNSPEC;
	bool fib = false;
	struct ct_create_ctx ct_ctx_nat = {};
	int ct_rc = ct_result_rc(state->ct_result.rc);
	bool ct_related = ct_result_is_related(state->ct_result.rc);
	__u32 seen_mark;
	size_t l4_csum_off = 0, l3_csum_off;

	CALI_DEBUG("src=%x dst=%x\n", bpf_ntohl(state->ip_src), bpf_ntohl(state->ip_dst));
	CALI_DEBUG("post_nat=%x:%d\n", bpf_ntohl(state->post_nat_ip_dst), state->post_nat_dport);
	CALI_DEBUG("tun_ip=%x\n", state->tun_ip);
	CALI_DEBUG("pol_rc=%d\n", state->pol_rc);
	CALI_DEBUG("sport=%d\n", state->sport);
	CALI_DEBUG("flags=%x\n", state->flags);
	CALI_DEBUG("ct_rc=%d\n", ct_rc);
	CALI_DEBUG("ct_related=%d\n", ct_related);

	// Set the dport to 0, to make sure conntrack entries for icmp is proper as we use
	// dport to hold icmp type and code
	if (state->ip_proto == IPPROTO_ICMP) {
		state->dport = 0;
		state->post_nat_dport = 0;
	}

	if (CALI_F_FROM_WEP && (state->flags & CALI_ST_NAT_OUTGOING)) {
		// We are going to SNAT this traffic, using iptables SNAT so set the mark
		// to trigger that and leave the fib lookup disabled.
		seen_mark = CALI_SKB_MARK_NAT_OUT;
	} else {
		if (state->flags & CALI_ST_SKIP_FIB) {
			fib = false;
		} else if (CALI_F_TO_HOST && !ct_result_rpf_failed(state->ct_result.rc)) {
			// Non-SNAT case, allow FIB lookup only if RPF check passed.
			// Note: tried to pass in the calculated value from calico_tc but
			// hit verifier issues so recalculate it here.
			fib = true;
		}
		seen_mark = CALI_SKB_MARK_SEEN;
	}

	/* We check the ttl here to avoid needing complicated handling of
	 * related traffic back from the host if we let the host to handle it.
	 */
	CALI_DEBUG("ip->ttl %d\n", ipv4hdr(ctx)->ttl);
	if (ip_ttl_exceeded(ipv4hdr(ctx))) {
		switch (ct_rc){
		case CALI_CT_NEW:
			if (nat_dest) {
				goto icmp_ttl_exceeded;
			}
			break;
		case CALI_CT_ESTABLISHED_DNAT:
		case CALI_CT_ESTABLISHED_SNAT:
			goto icmp_ttl_exceeded;
		}
	}

	l3_csum_off = skb_iphdr_offset(ctx) +  offsetof(struct iphdr, check);

	if (ct_related) {
		if (ipv4hdr(ctx)->protocol == IPPROTO_ICMP) {
			bool outer_ip_snat;

			/* if we do SNAT ... */
			outer_ip_snat = ct_rc == CALI_CT_ESTABLISHED_SNAT;
			/* ... there is a return path to the tunnel ... */
			outer_ip_snat = outer_ip_snat && state->ct_result.tun_ip;
			/* ... and should do encap and it is not DSR or it is leaving host
			 * and either DSR from WEP or originated at host ... */
			outer_ip_snat = outer_ip_snat &&
				((dnat_return_should_encap() && !CALI_F_DSR) ||
				 (CALI_F_TO_HEP &&
				  ((CALI_F_DSR && skb_seen(skb)) || !skb_seen(skb))));

			/* ... then fix the outer header IP first */
			if (outer_ip_snat) {
				ipv4hdr(ctx)->saddr = state->ct_result.nat_ip;
				int res = bpf_l3_csum_replace(skb, l3_csum_off,
						state->ip_src, state->ct_result.nat_ip, 4);
				if (res) {
					reason = CALI_REASON_CSUM_FAIL;
					goto deny;
				}
				CALI_DEBUG("ICMP related: outer IP SNAT to %x\n",
						bpf_ntohl(state->ct_result.nat_ip));
			}

			/* Related ICMP traffic must be an error response so it should include inner IP
			 * and 8 bytes as payload. */
			if (skb_refresh_validate_ptrs(ctx, ICMP_SIZE + IPv4_SIZE + 8)) {
				CALI_DEBUG("Failed to revalidate packet size\n");
				goto deny;
			}

			/* Skip past the ICMP header and check the inner IP header.
			 * WARNING: this modifies the ip_header pointer in the main context; need to
			 * be careful in later code to avoid overwriting that. */
			l3_csum_off += IPv4_SIZE + sizeof(struct icmphdr);
			ctx->ip_header = tc_icmphdr(ctx) + 1; /* skip to inner ip */
			if (ipv4hdr(ctx)->ihl != 5) {
				CALI_INFO("ICMP inner IP header has options; unsupported\n");
				ctx->fwd.reason = CALI_REASON_IP_OPTIONS;
				ctx->fwd.res = TC_ACT_SHOT;
				goto deny;
			}
			ctx->nh = ctx->ip_header + IPv4_SIZE;

			/* Flip the direction, we need to reverse the original packet. */
			switch (ct_rc) {
			case CALI_CT_ESTABLISHED_SNAT:
				/* handle the DSR case, see CALI_CT_ESTABLISHED_SNAT where nat is done */
				if (dnat_return_should_encap() && state->ct_result.tun_ip) {
					if (CALI_F_DSR) {
						/* SNAT will be done after routing, when leaving HEP */
						CALI_DEBUG("DSR enabled, skipping SNAT + encap\n");
						goto allow;
					}
				}
				ct_rc = CALI_CT_ESTABLISHED_DNAT;
				break;
			case CALI_CT_ESTABLISHED_DNAT:
				if (CALI_F_FROM_HEP && state->tun_ip && ct_result_np_node(state->ct_result)) {
					/* Packet is returning from a NAT tunnel, just forward it. */
					seen_mark = CALI_SKB_MARK_BYPASS_FWD;
					CALI_DEBUG("ICMP related returned from NAT tunnel\n");
					goto allow;
				}
				ct_rc = CALI_CT_ESTABLISHED_SNAT;
				break;
			}
		}
	}

	int res = 0;
	bool encap_needed = false;

	if (state->ip_proto == IPPROTO_ICMP && ct_related) {
		/* do not fix up embedded L4 checksum for related ICMP */
	} else {
		switch (ipv4hdr(ctx)->protocol) {
		case IPPROTO_TCP:
			l4_csum_off = skb_l4hdr_offset(ctx) + offsetof(struct tcphdr, check);
			break;
		case IPPROTO_UDP:
			l4_csum_off = skb_l4hdr_offset(ctx) + offsetof(struct udphdr, check);
			break;
		}
	}

	switch (ct_rc){
	case CALI_CT_NEW:
		switch (state->pol_rc) {
		case CALI_POL_NO_MATCH:
			CALI_DEBUG("Implicitly denied by policy: DROP\n");
			goto deny;
		case CALI_POL_DENY:
			CALI_DEBUG("Denied by policy: DROP\n");
			goto deny;
		case CALI_POL_ALLOW:
			CALI_DEBUG("Allowed by policy: ACCEPT\n");
		}

		if (CALI_F_FROM_WEP &&
				CALI_DROP_WORKLOAD_TO_HOST &&
				cali_rt_flags_local_host(
					cali_rt_lookup_flags(state->post_nat_ip_dst))) {
			CALI_DEBUG("Workload to host traffic blocked by "
				   "DefaultEndpointToHostAction: DROP\n");
			goto deny;
		}

		ct_ctx_nat.skb = skb;
		ct_ctx_nat.proto = state->ip_proto;
		ct_ctx_nat.src = state->ip_src;
		ct_ctx_nat.sport = state->sport;
		ct_ctx_nat.dst = state->post_nat_ip_dst;
		ct_ctx_nat.dport = state->post_nat_dport;
		ct_ctx_nat.tun_ip = state->tun_ip;
		ct_ctx_nat.type = CALI_CT_TYPE_NORMAL;
		ct_ctx_nat.allow_return = false;
		if (state->flags & CALI_ST_NAT_OUTGOING) {
			ct_ctx_nat.flags |= CALI_CT_FLAG_NAT_OUT;
		}
		if (CALI_F_FROM_WEP && state->flags & CALI_ST_SKIP_FIB) {
			ct_ctx_nat.flags |= CALI_CT_FLAG_SKIP_FIB;
		}

		if (state->ip_proto == IPPROTO_TCP) {
			if (skb_refresh_validate_ptrs(ctx, TCP_SIZE)) {
				CALI_DEBUG("Too short for TCP: DROP\n");
				goto deny;
			}
			ct_ctx_nat.tcp = tc_tcphdr(ctx);
		}

		// If we get here, we've passed policy.

		if (nat_dest == NULL) {
			if (conntrack_create(ctx, &ct_ctx_nat)) {
				CALI_DEBUG("Creating normal conntrack failed\n");

				if ((CALI_F_FROM_HEP && rt_addr_is_local_host(ct_ctx_nat.dst)) ||
						(CALI_F_TO_HEP && rt_addr_is_local_host(ct_ctx_nat.src))) {
					CALI_DEBUG("Allowing local host traffic without CT\n");
					goto allow;
				}

				goto deny;
			}
			goto allow;
		}

		ct_ctx_nat.orig_dst = state->ip_dst;
		ct_ctx_nat.orig_dport = state->dport;
		state->ct_result.nat_sport = ct_ctx_nat.sport;
		/* fall through as DNAT is now established */

	case CALI_CT_ESTABLISHED_DNAT:
		/* align with CALI_CT_NEW */
		if (ct_rc == CALI_CT_ESTABLISHED_DNAT) {
			if (CALI_F_FROM_HEP && state->tun_ip && ct_result_np_node(state->ct_result)) {
				/* Packet is returning from a NAT tunnel,
				 * already SNATed, just forward it.
				 */
				seen_mark = CALI_SKB_MARK_BYPASS_FWD;
				CALI_DEBUG("returned from NAT tunnel\n");
				goto allow;
			}
			state->post_nat_ip_dst = state->ct_result.nat_ip;
			state->post_nat_dport = state->ct_result.nat_port;
		}

		CALI_DEBUG("CT: DNAT to %x:%d\n",
				bpf_ntohl(state->post_nat_ip_dst), state->post_nat_dport);

		encap_needed = dnat_should_encap();

		/* We have not created the conntrack yet since we did not know
		 * if we need encap or not. Must do before MTU check and before
		 * we jump to do the encap.
		 */
		if (ct_rc == CALI_CT_NEW) {
			struct cali_rt * rt;

			if (encap_needed) {
				/* When we need to encap, we need to find out if the backend is
				 * local or not. If local, we actually do not need the encap.
				 */
				rt = cali_rt_lookup(state->post_nat_ip_dst);
				if (!rt) {
					reason = CALI_REASON_RT_UNKNOWN;
					goto deny;
				}
				CALI_DEBUG("rt found for 0x%x local %d\n",
						bpf_ntohl(state->post_nat_ip_dst), !!cali_rt_is_local(rt));

				encap_needed = !cali_rt_is_local(rt);
				if (encap_needed) {
					if (CALI_F_FROM_HEP && state->tun_ip == 0) {
						if (CALI_F_DSR) {
							ct_ctx_nat.flags |= CALI_CT_FLAG_DSR_FWD;
						}
						ct_ctx_nat.flags |= CALI_CT_FLAG_NP_FWD;
					}

					ct_ctx_nat.allow_return = true;
					ct_ctx_nat.tun_ip = rt->next_hop;
					state->ip_dst = rt->next_hop;
				} else if (cali_rt_is_workload(rt) && state->ip_dst != state->post_nat_ip_dst) {
					/* Packet arrived from a HEP for a workload and we're
					 * about to NAT it.  We can't rely on the kernel's RPF check
					 * to do the right thing here in the presence of source
					 * based routing because the kernel would do the RPF check
					 * based on the post-NAT dest IP and that may give the wrong
					 * result.
					 *
					 * Marking the packet allows us to influence which routing
					 * rule is used.
					 */

					ct_ctx_nat.flags |= CALI_CT_FLAG_EXT_LOCAL;
					ctx->state->ct_result.flags |= CALI_CT_FLAG_EXT_LOCAL;
					CALI_DEBUG("CT_NEW marked with FLAG_EXT_LOCAL\n");
				}
			}

			ct_ctx_nat.type = CALI_CT_TYPE_NAT_REV;
			int err;
			if ((err = conntrack_create(ctx, &ct_ctx_nat))) {
				CALI_DEBUG("Creating NAT conntrack failed with %d\n", err);
				goto deny;
			}
			state->ct_result.nat_sport = ct_ctx_nat.sport;
		} else {
			if (encap_needed && ct_result_np_node(state->ct_result)) {
				CALI_DEBUG("CT says encap to node %x\n", bpf_ntohl(state->ct_result.tun_ip));
				state->ip_dst = state->ct_result.tun_ip;
			} else {
				encap_needed = false;
			}
		}
		if (encap_needed) {
			if (!(state->ip_proto == IPPROTO_TCP && skb_is_gso(skb)) &&
					ip_is_dnf(ipv4hdr(ctx)) && vxlan_v4_encap_too_big(ctx)) {
				CALI_DEBUG("Request packet with DNF set is too big\n");
				goto icmp_too_big;
			}
			state->ip_src = HOST_IP;
			seen_mark = CALI_SKB_MARK_SKIP_RPF;

			/* We cannot enforce RPF check on encapped traffic, do FIB if you can */
			fib = true;

			goto nat_encap;
		}

		ipv4hdr(ctx)->daddr = state->post_nat_ip_dst;

		switch (ipv4hdr(ctx)->protocol) {
		case IPPROTO_TCP:
			if (state->ct_result.nat_sport) {
				CALI_DEBUG("Fixing TCP source port from %d to %d\n",
						bpf_ntohs(tc_tcphdr(ctx)->source), state->ct_result.nat_sport);
				tc_tcphdr(ctx)->source = bpf_htons(state->ct_result.nat_sport);
			}
			tc_tcphdr(ctx)->dest = bpf_htons(state->post_nat_dport);
			break;
		case IPPROTO_UDP:
			if (state->ct_result.nat_sport) {
				CALI_DEBUG("Fixing UDP source port from %d to %d\n",
						bpf_ntohs(tc_udphdr(ctx)->source), state->ct_result.nat_sport);
				tc_udphdr(ctx)->source = bpf_htons(state->ct_result.nat_sport);
			}
			tc_udphdr(ctx)->dest = bpf_htons(state->post_nat_dport);
			break;
		}

		CALI_VERB("L3 csum at %d L4 csum at %d\n", l3_csum_off, l4_csum_off);

		if (l4_csum_off) {
			res = skb_nat_l4_csum_ipv4(skb, l4_csum_off, state->ip_dst,
					state->post_nat_ip_dst,
					bpf_htons(state->dport),
					bpf_htons(state->post_nat_dport),
					bpf_htons(state->sport),
					bpf_htons(state->ct_result.nat_sport ? : state->sport),
					ipv4hdr(ctx)->protocol == IPPROTO_UDP ? BPF_F_MARK_MANGLED_0 : 0);
		}

		res |= bpf_l3_csum_replace(skb, l3_csum_off, state->ip_dst, state->post_nat_ip_dst, 4);

		if (res) {
			reason = CALI_REASON_CSUM_FAIL;
			goto deny;
		}

		/* Handle returning ICMP related to tunnel
		 *
		 * N.B. we assume that we can fit in the MTU. Since it is ICMP
		 * and even though Linux sends up to min ipv4 MTU, it is
		 * unlikely that we are anywhere to close the MTU limit. If we
		 * are, we need to fail anyway.
		 */
		if (ct_related && state->ip_proto == IPPROTO_ICMP
				&& state->ct_result.tun_ip
				&& !CALI_F_DSR) {
			if (dnat_return_should_encap()) {
				CALI_DEBUG("Returning related ICMP from workload to tunnel\n");
				state->ip_dst = state->ct_result.tun_ip;
				seen_mark = CALI_SKB_MARK_BYPASS_FWD_SRC_FIXUP;
				goto nat_encap;
			} else if (CALI_F_TO_HEP) {
				/* Special case for ICMP error being returned by the host with the
				 * backing workload into the tunnel back to the original host. It is
				 * ICMP related and there is a return tunnel path. We need to change
				 * both the source and destination at once.
				 *
				 * XXX the packet was routed to the original client as if it was XXX
				 * DSR and we might not be on the right iface!!! Should we XXX try
				 * to reinject it to fix the routing?
				 */
				CALI_DEBUG("Returning related ICMP from host to tunnel\n");
				state->ip_src = HOST_IP;
				state->ip_dst = state->ct_result.tun_ip;
				goto nat_encap;
			}
		}

		state->dport = state->post_nat_dport;
		state->ip_dst = state->post_nat_ip_dst;

		goto allow;

	case CALI_CT_ESTABLISHED_SNAT:
		CALI_DEBUG("CT: SNAT from %x:%d\n",
				bpf_ntohl(state->ct_result.nat_ip), state->ct_result.nat_port);

		if (dnat_return_should_encap() && state->ct_result.tun_ip) {
			if (CALI_F_DSR) {
				/* SNAT will be done after routing, when leaving HEP */
				CALI_DEBUG("DSR enabled, skipping SNAT + encap\n");
				goto allow;
			}

			if (!(state->ip_proto == IPPROTO_TCP && skb_is_gso(skb)) &&
					ip_is_dnf(ipv4hdr(ctx)) && vxlan_v4_encap_too_big(ctx)) {
				CALI_DEBUG("Return ICMP mtu is too big\n");
				goto icmp_too_big;
			}
		}

		// Actually do the NAT.
		ipv4hdr(ctx)->saddr = state->ct_result.nat_ip;

		switch (ipv4hdr(ctx)->protocol) {
		case IPPROTO_TCP:
			tc_tcphdr(ctx)->source = bpf_htons(state->ct_result.nat_port);
			if (state->ct_result.nat_sport) {
				CALI_DEBUG("Fixing TCP dest port from %d to %d\n",
						bpf_ntohs(tc_tcphdr(ctx)->dest), state->ct_result.nat_sport);
				tc_tcphdr(ctx)->dest = bpf_htons(state->ct_result.nat_sport);
			}
			break;
		case IPPROTO_UDP:
			tc_udphdr(ctx)->source = bpf_htons(state->ct_result.nat_port);
			if (state->ct_result.nat_sport) {
				CALI_DEBUG("Fixing UDP dest port from %d to %d\n",
						bpf_ntohs(tc_tcphdr(ctx)->dest), state->ct_result.nat_sport);
				tc_udphdr(ctx)->dest = bpf_htons(state->ct_result.nat_sport);
			}
			break;
		}

		CALI_VERB("L3 csum at %d L4 csum at %d\n", l3_csum_off, l4_csum_off);

		if (l4_csum_off) {
			res = skb_nat_l4_csum_ipv4(skb, l4_csum_off,
				state->ip_src, state->ct_result.nat_ip,
				bpf_htons(state->dport), bpf_htons(state->ct_result.nat_sport ? : state->dport),
				bpf_htons(state->sport), bpf_htons(state->ct_result.nat_port),
				ipv4hdr(ctx)->protocol == IPPROTO_UDP ? BPF_F_MARK_MANGLED_0 : 0);
		}

		CALI_VERB("L3 checksum update (csum is at %d) port from %x to %x\n",
				l3_csum_off, state->ip_src, state->ct_result.nat_ip);

		int csum_rc = bpf_l3_csum_replace(skb, l3_csum_off,
						  state->ip_src, state->ct_result.nat_ip, 4);
		CALI_VERB("bpf_l3_csum_replace(IP): %d\n", csum_rc);
		res |= csum_rc;

		if (res) {
			reason = CALI_REASON_CSUM_FAIL;
			goto deny;
		}

		/* In addition to dnat_return_should_encap() we also need to encap on the
		 * host endpoint for egress traffic, when we hit an SNAT rule. This is the
		 * case when the target was host namespace. If the target was a pod, the
		 * already encaped traffic would not reach this point and would not be
		 * able to match as SNAT.
		 */
		if ((dnat_return_should_encap() || (CALI_F_TO_HEP && !CALI_F_DSR)) &&
									state->ct_result.tun_ip) {
			state->ip_dst = state->ct_result.tun_ip;
			seen_mark = CALI_SKB_MARK_BYPASS_FWD_SRC_FIXUP;
			goto nat_encap;
		}

		state->sport = state->ct_result.nat_port;
		state->ip_src = state->ct_result.nat_ip;

		goto allow;

	case CALI_CT_ESTABLISHED_BYPASS:
		if (!ct_result_is_syn(state->ct_result.rc)) {
			seen_mark = CALI_SKB_MARK_BYPASS;
		}
		// fall through
	case CALI_CT_ESTABLISHED:
		goto allow;
	default:
		if (CALI_F_FROM_HEP) {
			/* Since we're using the host endpoint program for TC-redirect
			 * acceleration for workloads (but we haven't fully implemented
			 * host endpoint support yet), we can get an incorrect conntrack
			 * invalid for host traffic.
			 *
			 * FIXME: Properly handle host endpoint conntrack failures
			 */
			CALI_DEBUG("Traffic is towards host namespace but not conntracked, "
				"falling through to iptables\n");
			fib = false;
			goto allow;
		}
		goto deny;
	}

	CALI_INFO("We should never fall through here\n");
	goto deny;

icmp_ttl_exceeded:
	if (ip_frag_no(ipv4hdr(ctx))) {
		goto deny;
	}
	state->icmp_type = ICMP_TIME_EXCEEDED;
	state->icmp_code = ICMP_EXC_TTL;
	state->tun_ip = 0;
	goto icmp_send_reply;

icmp_too_big:
	state->icmp_type = ICMP_DEST_UNREACH;
	state->icmp_code = ICMP_FRAG_NEEDED;

	struct {
		__be16  unused;
		__be16  mtu;
	} frag = {
		.mtu = bpf_htons(TUNNEL_MTU),
	};
	state->tun_ip = *(__be32 *)&frag;

	goto icmp_send_reply;

icmp_send_reply:
	CALI_JUMP_TO(skb, PROG_INDEX_ICMP);
	goto deny;

nat_encap:
	/* We are about to encap return traffic that originated on the local host
	 * namespace - a host networked pod. Routing was based on the dst IP,
	 * which was the original client's IP at that time, not the node's that
	 * forwarded it. We need to fix it now.
	 */
	if (CALI_F_TO_HEP) {
		struct arp_value *arpv;
		struct arp_key arpk = {
			.ip = state->ip_dst,
			.ifindex = skb->ifindex,
		};

		arpv = cali_v4_arp_lookup_elem(&arpk);
		if (!arpv) {
			CALI_DEBUG("ARP lookup failed for %x dev %d at HEP\n",
					bpf_ntohl(state->ip_dst), arpk.ifindex);
			/* Don't drop it yet, we might get lucky and the MAC is correct */
		} else {
			if (skb_refresh_validate_ptrs(ctx, 0)) {
				reason = CALI_REASON_SHORT;
				goto deny;
			}
			__builtin_memcpy(&tc_ethhdr(ctx)->h_dest, arpv->mac_dst, ETH_ALEN);
			if (state->ct_result.ifindex_fwd == skb->ifindex) {
				/* No need to change src MAC, if we are at the right device */
			} else {
				/* FIXME we need to redirect to the right device */
			}
		}
	}

	if (vxlan_v4_encap(ctx, state->ip_src, state->ip_dst)) {
		reason = CALI_REASON_ENCAP_FAIL;
		goto  deny;
	}

	state->sport = state->dport = VXLAN_PORT;
	state->ip_proto = IPPROTO_UDP;

	CALI_DEBUG("vxlan return %d ifindex_fwd %d\n",
			dnat_return_should_encap(), state->ct_result.ifindex_fwd);

	if (dnat_return_should_encap() && state->ct_result.ifindex_fwd != CT_INVALID_IFINDEX) {
		rc = CALI_RES_REDIR_IFINDEX;
	}

allow:
	if (CALI_F_FROM_WEP && state->ip_src == state->ip_dst) {
		CALI_DEBUG("Loopback SNAT\n");
		seen_mark |=  CALI_SKB_MARK_MASQ;
		fib = false; /* Disable FIB because we want to drop to iptables */
	}

	{
		struct fwd fwd = {
			.res = rc,
			.mark = seen_mark,
		};
		fwd_fib_set(&fwd, fib);
		return fwd;
	}

deny:
	{
		struct fwd fwd = {
			.res = TC_ACT_SHOT,
			.reason = reason,
		};
		return fwd;
	}
}

SEC("classifier/tc/icmp")
int calico_tc_skb_send_icmp_replies(struct __sk_buff *skb)
{
	__u32 fib_flags = 0;

	CALI_DEBUG("Entering calico_tc_skb_send_icmp_replies\n");

	/* Initialise the context, which is stored on the stack, and the state, which
	 * we use to pass data from one program to the next via tail calls. */
	struct cali_tc_ctx ctx = {
		.state = state_get(),
		.skb = skb,
		.fwd = {
			.res = TC_ACT_UNSPEC,
			.reason = CALI_REASON_UNKNOWN,
		},
		.iphdr_len = IPv4_SIZE,
	};
	if (!ctx.state) {
		CALI_DEBUG("State map lookup failed: DROP\n");
		return TC_ACT_SHOT;
	}

	CALI_DEBUG("ICMP type %d and code %d\n",ctx.state->icmp_type, ctx.state->icmp_code);

	if (ctx.state->icmp_code == ICMP_FRAG_NEEDED) {
		fib_flags |= BPF_FIB_LOOKUP_OUTPUT;
		if (CALI_F_FROM_WEP) {
			/* we know it came from workload, just send it back the same way */
			ctx.fwd.res = CALI_RES_REDIR_BACK;
		}
	}

	if (icmp_v4_reply(&ctx, ctx.state->icmp_type, ctx.state->icmp_code, ctx.state->tun_ip)) {
		ctx.fwd.res = TC_ACT_SHOT;
	} else {
		ctx.fwd.mark = CALI_SKB_MARK_BYPASS_FWD;

		fwd_fib_set(&ctx.fwd, false);
		fwd_fib_set_flags(&ctx.fwd, fib_flags);
	}

	if (skb_refresh_validate_ptrs(&ctx, ICMP_SIZE)) {
		ctx.fwd.reason = CALI_REASON_SHORT;
		CALI_DEBUG("Too short\n");
		goto deny;
	}

	tc_state_fill_from_iphdr(&ctx);
	ctx.state->sport = ctx.state->dport = 0;
	return forward_or_drop(&ctx);
deny:
	return TC_ACT_SHOT;
}

SEC("classifier/tc/drop")
int calico_tc_skb_drop(struct __sk_buff *skb)
{
<<<<<<< HEAD
	CALI_DEBUG("Entering IPv6 prologue program");

	/* Initialise the context, which is stored on the stack, and the state, which
	 * we use to pass data from one program to the next via tail calls. */
	struct cali_tc_ctx ctx = {
		.state = state_get(),
		.skb = skb,
		.fwd = {
			.res = TC_ACT_UNSPEC,
			.reason = CALI_REASON_UNKNOWN,
		},
		.iphdr_len = IPv6_SIZE,
	};
	if (!ctx.state) {
		CALI_DEBUG("State map lookup failed: DROP\n");
		return TC_ACT_SHOT;
	}
	__builtin_memset(ctx.state, 0, sizeof(*ctx.state));

	if (CALI_LOG_LEVEL >= CALI_LOG_LEVEL_INFO) {
		ctx.state->prog_start_time = bpf_ktime_get_ns();
	}

	switch(parse_packet_ipv6(&ctx)) {
	case PARSING_OK_V6:
		// IPv6 packet.
		break;
	default:
		// A malformed packet or a packet we don't support
		CALI_DEBUG("Drop malformed or unsupported packet");
		ctx.fwd.res = TC_ACT_SHOT;
		goto finalize;
	}

	// TODO: Replace this logic with the proper implementation, and finally a tail call
	// to the policy program
	if (CALI_F_WEP) {
		CALI_DEBUG("IPv6 from workload: drop");
		goto deny;
	}
	CALI_DEBUG("IPv6 on host interface: allow");
	return TC_ACT_UNSPEC;

finalize:
	return TC_ACT_SHOT;

deny:
	return TC_ACT_SHOT;
}

SEC("classifier/tc/accept_v6")
int calico_tc_v6_skb_accepted_entrypoint(struct __sk_buff *skb)
{
	CALI_DEBUG("Entering IPv6 accepted program");
	// TODO: Implement the logic for accepted packets by the policy program
	// We should not reach here since no tail call happens to this program
	return TC_ACT_UNSPEC;
}

SEC("classifier/tc/icmp_v6")
int calico_tc_v6_skb_send_icmp_replies(struct __sk_buff *skb)
{
	CALI_DEBUG("Entering IPv6 icmp program");
	// TODO: Implement the logic for accepted icmp packets by the policy program
=======
	CALI_DEBUG("Entering calico_tc_skb_drop\n");
>>>>>>> 78c85f96
	// We should not reach here since no tail call happens to this program
	return TC_ACT_SHOT;
}

#ifndef CALI_ENTRYPOINT_NAME
#define CALI_ENTRYPOINT_NAME calico_entrypoint
#endif

#define ENTRY_FUNC(x)				\
	SEC("classifier/"XSTR(x))		\
	int  x(struct __sk_buff *skb)		\
	{					\
		return calico_tc(skb);		\
	}

// Entrypoint with definable name.  It's useful to redefine the name for each entrypoint
// because the name is exposed by bpftool et al.

ENTRY_FUNC(CALI_ENTRYPOINT_NAME)

char ____license[] __attribute__((section("license"), used)) = "GPL";<|MERGE_RESOLUTION|>--- conflicted
+++ resolved
@@ -1190,74 +1190,6 @@
 SEC("classifier/tc/drop")
 int calico_tc_skb_drop(struct __sk_buff *skb)
 {
-<<<<<<< HEAD
-	CALI_DEBUG("Entering IPv6 prologue program");
-
-	/* Initialise the context, which is stored on the stack, and the state, which
-	 * we use to pass data from one program to the next via tail calls. */
-	struct cali_tc_ctx ctx = {
-		.state = state_get(),
-		.skb = skb,
-		.fwd = {
-			.res = TC_ACT_UNSPEC,
-			.reason = CALI_REASON_UNKNOWN,
-		},
-		.iphdr_len = IPv6_SIZE,
-	};
-	if (!ctx.state) {
-		CALI_DEBUG("State map lookup failed: DROP\n");
-		return TC_ACT_SHOT;
-	}
-	__builtin_memset(ctx.state, 0, sizeof(*ctx.state));
-
-	if (CALI_LOG_LEVEL >= CALI_LOG_LEVEL_INFO) {
-		ctx.state->prog_start_time = bpf_ktime_get_ns();
-	}
-
-	switch(parse_packet_ipv6(&ctx)) {
-	case PARSING_OK_V6:
-		// IPv6 packet.
-		break;
-	default:
-		// A malformed packet or a packet we don't support
-		CALI_DEBUG("Drop malformed or unsupported packet");
-		ctx.fwd.res = TC_ACT_SHOT;
-		goto finalize;
-	}
-
-	// TODO: Replace this logic with the proper implementation, and finally a tail call
-	// to the policy program
-	if (CALI_F_WEP) {
-		CALI_DEBUG("IPv6 from workload: drop");
-		goto deny;
-	}
-	CALI_DEBUG("IPv6 on host interface: allow");
-	return TC_ACT_UNSPEC;
-
-finalize:
-	return TC_ACT_SHOT;
-
-deny:
-	return TC_ACT_SHOT;
-}
-
-SEC("classifier/tc/accept_v6")
-int calico_tc_v6_skb_accepted_entrypoint(struct __sk_buff *skb)
-{
-	CALI_DEBUG("Entering IPv6 accepted program");
-	// TODO: Implement the logic for accepted packets by the policy program
-	// We should not reach here since no tail call happens to this program
-	return TC_ACT_UNSPEC;
-}
-
-SEC("classifier/tc/icmp_v6")
-int calico_tc_v6_skb_send_icmp_replies(struct __sk_buff *skb)
-{
-	CALI_DEBUG("Entering IPv6 icmp program");
-	// TODO: Implement the logic for accepted icmp packets by the policy program
-=======
-	CALI_DEBUG("Entering calico_tc_skb_drop\n");
->>>>>>> 78c85f96
 	// We should not reach here since no tail call happens to this program
 	return TC_ACT_SHOT;
 }
