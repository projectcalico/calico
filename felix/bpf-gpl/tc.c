// Project Calico BPF dataplane programs.
// Copyright (c) 2020-2025 Tigera, Inc. All rights reserved.
// SPDX-License-Identifier: Apache-2.0 OR GPL-2.0-or-later

#include <linux/types.h>
#include <linux/bpf.h>
#include <linux/pkt_cls.h>
#include <linux/ip.h>
#include <linux/tcp.h>
#include <linux/in.h>
#include <linux/udp.h>
#include <linux/if_ether.h>
#include <iproute2/bpf_elf.h>

// stdbool.h has no deps so it's OK to include; stdint.h pulls in parts
// of the std lib that aren't compatible with BPF.
#include <stdbool.h>


#include "bpf.h"

#define CALI_IFACE_LOG(fmt, ...) bpf_log("%s" fmt, ctx->globals->data.iface_name, ## __VA_ARGS__)

#define CALI_LOG(fmt, ...) do { \
	if (((CALI_COMPILE_FLAGS) & CALI_TC_HOST_EP) && ((CALI_COMPILE_FLAGS) & CALI_TC_INGRESS)) { \
		CALI_IFACE_LOG("-I: " fmt, ## __VA_ARGS__);	\
	} else if ((CALI_COMPILE_FLAGS) & CALI_TC_HOST_EP) {	\
		CALI_IFACE_LOG("-E: " fmt, ## __VA_ARGS__);	\
	} else if ((CALI_COMPILE_FLAGS) & CALI_TC_INGRESS) {	\
		CALI_IFACE_LOG("-I: " fmt, ## __VA_ARGS__);	\
	} else {						\
		CALI_IFACE_LOG("-E: " fmt, ## __VA_ARGS__);	\
	}							\
} while (0)

#include "types.h"
#include "counters.h"
#include "skb.h"
#include "policy.h"
#include "conntrack.h"
#include "nat.h"
#include "nat_lookup.h"
#include "routes.h"
#include "jump.h"
#include "reasons.h"
#include "icmp.h"
#include "arp.h"
#include "sendrecv.h"
#include "events.h"
#include "fib.h"
#include "rpf.h"
#include "parsing.h"
#include "tc.h"
#include "failsafe.h"
#include "metadata.h"
#include "bpf_helpers.h"
#include "rule_counters.h"
#include "qos.h"

#ifndef IPVER6
#include "ip_v4_fragment.h"
#endif

#define HAS_HOST_CONFLICT_PROG CALI_F_TO_HEP

/* calico_tc_main is the main function used in all of the tc programs.  It is specialised
 * for particular hook at build time based on the CALI_F build flags.
 */
SEC("tc")
int calico_tc_main(struct __sk_buff *skb)
{
#ifdef UNITTEST
	/* UT-only workaround to allow us to run the program with BPF_TEST_PROG_RUN
	 * and simulate a specific mark
	 */
	skb->mark = SKB_MARK;
#endif

	if (CALI_F_LO && CALI_F_TO_HOST) {
		/* Do nothing, it is a packet that just looped around. */
		return TC_ACT_UNSPEC;
	}

	/* Optimisation: if another BPF program has already pre-approved the packet,
	 * skip all processing. */
	if (CALI_F_FROM_HOST && skb->mark == CALI_SKB_MARK_BYPASS &&
			/* If we are on vxlan and we do not have the key set, we cannot short-cirquit */
			!(CALI_F_VXLAN &&
			 !skb_mark_equals(skb, CALI_SKB_MARK_TUNNEL_KEY_SET, CALI_SKB_MARK_TUNNEL_KEY_SET))) {
		if  (CALI_LOG_LEVEL >= CALI_LOG_LEVEL_DEBUG) {
			/* This generates a bit more richer output for logging */
			DECLARE_TC_CTX(_ctx,
				.skb = skb,
				.fwd = {
					.res = TC_ACT_UNSPEC,
					.reason = CALI_REASON_UNKNOWN,
				},
				.ipheader_len = IP_SIZE,
			);
			struct cali_tc_ctx *ctx = &_ctx;

			CALI_DEBUG("New packet at ifindex=%d; mark=%x", skb->ifindex, skb->mark);
			parse_packet_ip(ctx);
			if (CALI_F_WEP && qos_enforce_packet_rate(ctx) == TC_ACT_SHOT) {
				CALI_DEBUG("Final result=DENY (%d). Dropped due to packet rate QoS.", CALI_REASON_DROPPED_BY_QOS);
				deny_reason(ctx, CALI_REASON_DROPPED_BY_QOS);
				return TC_ACT_SHOT;
			}
			CALI_DEBUG("Final result=ALLOW (%d). Bypass mark set.", CALI_REASON_BYPASS);
		}
		return TC_ACT_UNSPEC;
	}

	if (CALI_F_NAT_IF) {
		switch (skb->mark) {
		case CALI_SKB_MARK_BYPASS:
			/* We are turning a packet around to a local WEP using bpfnat
			 * iface, the WEP should do normal processing.
			 */
			skb->mark = 0UL;
			CALI_LOG_IF(CALI_LOG_LEVEL_INFO,
				"Final result=ALLOW (%d). Bypass mark set at bpfnat local WL", CALI_REASON_BYPASS);
			return TC_ACT_UNSPEC;
		case CALI_SKB_MARK_BYPASS_FWD:
			/* We are turning a packet around from lo to a remote WEP using
			 * bpfnat iface. Next hop is a HEP and it should just forward the
			 * packet.
			 */
			{
				__u32 mark = CALI_SKB_MARK_BYPASS;
				skb->mark = mark;
			}
			CALI_LOG_IF(CALI_LOG_LEVEL_INFO,
				"Final result=ALLOW (%d). Bypass mark set at bpfnat remote WL", CALI_REASON_BYPASS);
			return TC_ACT_UNSPEC;
		}
	}

	/* Optimisation: if XDP program has already accepted the packet,
	 * skip all processing. */
	if (CALI_F_FROM_HEP) {
		if (xdp2tc_get_metadata(skb) & CALI_META_ACCEPTED_BY_XDP) {
			CALI_LOG_IF(CALI_LOG_LEVEL_INFO,
					"Final result=ALLOW (%d). Accepted by XDP.", CALI_REASON_ACCEPTED_BY_XDP);
			skb->mark = CALI_SKB_MARK_BYPASS_XDP;
			return TC_ACT_UNSPEC;
		}
	}

	/* Initialise the context, which is stored on the stack, and the state, which
	 * we use to pass data from one program to the next via tail calls. */
	DECLARE_TC_CTX(_ctx,
		.skb = skb,
		.fwd = {
			.res = TC_ACT_UNSPEC,
			.reason = CALI_REASON_UNKNOWN,
		},
		.ipheader_len = IP_SIZE,
	);

	struct cali_tc_ctx *ctx = &_ctx;

	__builtin_memset(ctx->state, 0, sizeof(*ctx->state));

	CALI_DEBUG("New packet at ifindex=%d; mark=%x", skb->ifindex, skb->mark);

	counter_inc(ctx, COUNTER_TOTAL_PACKETS);

	if (CALI_LOG_LEVEL >= CALI_LOG_LEVEL_INFO || PROFILING) {
		ctx->state->prog_start_time = bpf_ktime_get_ns();
	}

	/* We only try a FIB lookup and redirect for packets that are towards the host.
	 * For packets that are leaving the host namespace, routing has already been done. */
	fwd_fib_set(&ctx->fwd, CALI_F_TO_HOST);

	if (CALI_F_TO_HEP || CALI_F_TO_WEP) {
		/* We're leaving the host namespace, check for other bypass mark bits.
		 * These are a bit more complex to handle so we do it after creating the
		 * context/state. */
		switch (skb->mark & CALI_SKB_MARK_BYPASS_MASK) {
		case CALI_SKB_MARK_BYPASS_FWD:
			CALI_DEBUG("Packet approved for forward.");
			counter_inc(ctx, CALI_REASON_BYPASS);
			goto allow;
		}
	}

	/* Parse the packet as far as the IP header; as a side-effect this validates the packet size
	 * is large enough for UDP. */
	switch (parse_packet_ip(ctx)) {
#ifdef IPVER6
	case PARSING_OK_V6:
		// IPv6 Packet.
		break;
#else
	case PARSING_OK:
		// IPv4 Packet.
		break;
#endif
	case PARSING_ALLOW_WITHOUT_ENFORCING_POLICY:
		// A packet that we automatically let through
		fwd_fib_set(&ctx->fwd, false);
		ctx->fwd.res = TC_ACT_UNSPEC;
		goto finalize;
	case PARSING_ERROR:
	default:
		// A malformed packet or a packet we don't support
		CALI_DEBUG("Drop malformed or unsupported packet");
		ctx->fwd.res = TC_ACT_SHOT;
		goto finalize;
	}

	if (CALI_F_VXLAN && CALI_F_TO_HEP
			&& skb_mark_equals(ctx->skb, CALI_SKB_MARK_BYPASS, CALI_SKB_MARK_BYPASS)) {
		/* In case we are on VXLAN device, CALI_SKB_MARK_BYPASS is set we only got
		 * here because CALI_SKB_MARK_TUNNEL_KEY_SET wasn't set. This happens when
		 * redirecting on a WEP was disabled, e.g. not to bypass the qdisc. We do
		 * not have the key set, but CALI_SKB_MARK_BYPASS tells us that we do not
		 * need to do more than that. Juset forward the packet. We already parsed
		 * IP header so we have enough to forward via vxlan. So just got to allow
		 * and forward it. forward_or_drop() will set the key.
		 */
		tc_state_fill_from_iphdr(ctx);
		goto allow;
	}

#ifndef IPVER6
	if (CALI_F_FROM_HEP && ip_is_frag(ip_hdr(ctx))) {
		CALI_JUMP_TO(ctx, PROG_INDEX_IP_FRAG);
		goto deny;
	}
#endif

	return pre_policy_processing(ctx);

allow:
finalize:
	return forward_or_drop(ctx);

#ifndef IPVER6
deny:
	ctx->fwd.res = TC_ACT_SHOT;
	goto finalize;
#endif
}

static CALI_BPF_INLINE int pre_policy_processing(struct cali_tc_ctx *ctx)
{
	/* Copy fields that are needed by downstream programs from the packet to the state. */
	tc_state_fill_from_iphdr(ctx);

	if (CALI_F_LO && (GLOBAL_FLAGS & CALI_GLOBALS_LO_UDP_ONLY) && ctx->state->ip_proto != IPPROTO_UDP) {
		CALI_DEBUG("Allowing because it is not UDP");
		goto allow;
	}

	/* Parse out the source/dest ports (or type/code for ICMP). */
	switch (tc_state_fill_from_nexthdr(ctx, dnat_should_decap())) {
	case PARSING_ERROR:
		goto deny;
	case PARSING_ALLOW_WITHOUT_ENFORCING_POLICY:
		goto allow;
	}

	/* Now we've got as far as the UDP header, check if this is one of our VXLAN packets, which we
	 * use to forward traffic for node ports. */
	if (dnat_should_decap() /* Compile time: is this a BPF program that should decap packets? */ &&
			is_vxlan_tunnel(ctx, VXLAN_PORT) /* Is this a VXLAN packet? */ ) {
		/* Decap it; vxlan_attempt_decap will revalidate the packet if needed. */
		switch (vxlan_attempt_decap(ctx)) {
		case -1:
			/* Problem decoding the packet. */
			goto deny;
		case -2:
			/* Non-BPF VXLAN packet from another Calico node. */
			CALI_DEBUG("VXLAN packet from known Calico host, allow.");
			fwd_fib_set(&(ctx->fwd), false);
			goto allow;
		}

		/* Again, copy fields that are needed by downstream programs from the
		 * packet to the state after we unpacked the inner packet.
		 */
		tc_state_fill_from_iphdr(ctx);
		/* Parse out the source/dest ports (or type/code for ICMP). */
		switch (tc_state_fill_from_nexthdr(ctx, dnat_should_decap())) {
		case PARSING_ERROR:
			goto deny;
		case PARSING_ALLOW_WITHOUT_ENFORCING_POLICY:
			goto allow;
		}
	}

#ifndef IPVER6
	if ((CALI_F_FROM_HOST || CALI_F_FROM_WEP) && ip_is_frag(ip_hdr(ctx)) && !ip_is_first_frag(ip_hdr(ctx))) {
		if (frags4_lookup_ct(ctx)) {
			if (ip_is_last_frag(ip_hdr(ctx))) {
				frags4_remove_ct(ctx);
			}
			goto allow;
		}

		deny_reason(ctx, CALI_REASON_FRAG_REORDER);
		goto deny;
	}
#endif

	ctx->state->pol_rc = CALI_POL_NO_MATCH;

	/* Do conntrack lookup before anything else */
	ctx->state->ct_result = calico_ct_lookup(ctx);

	calico_tc_process_ct_lookup(ctx);

allow:
finalize:
	return forward_or_drop(ctx);
deny:
	ctx->fwd.res = TC_ACT_SHOT;
	goto finalize;
}

static CALI_BPF_INLINE void calico_tc_process_ct_lookup(struct cali_tc_ctx *ctx)
{
	CALI_DEBUG("conntrack entry flags 0x%x", ctx->state->ct_result.flags);

	/* We are forwarding a packet if it has a seen mark (that is another
	 * program has seen it already) and is either not routed through the
	 * bpfnat iface (which may be true for host traffic) or has the specific
	 * reasons set.
	 */
	bool forwarding = CALI_F_EGRESS &&
		skb_mark_equals(ctx->skb, CALI_SKB_MARK_SEEN_MASK, CALI_SKB_MARK_SEEN) &&
		(!skb_mark_equals(ctx->skb, CALI_SKB_MARK_FROM_NAT_IFACE_OUT, CALI_SKB_MARK_FROM_NAT_IFACE_OUT) ||
		 (skb_mark_equals(ctx->skb, CALI_SKB_MARK_BYPASS_MASK, CALI_SKB_MARK_FALLTHROUGH) ||
		  skb_mark_equals(ctx->skb, CALI_SKB_MARK_BYPASS_MASK, CALI_SKB_MARK_NAT_OUT) ||
		  skb_mark_equals(ctx->skb, CALI_SKB_MARK_BYPASS_MASK, CALI_SKB_MARK_MASQ) ||
		  skb_mark_equals(ctx->skb, CALI_SKB_MARK_BYPASS_MASK, CALI_SKB_MARK_SKIP_FIB)));

	if (HAS_HOST_CONFLICT_PROG &&
			/* Do not do conflict resolution for host-self loop. Unlike with
			 * traffic to another backend, we are not able to tell traffic to
			 * self via service from straight to self.
			 */
			!CALI_F_LO &&
			/* Do conflict resolution on other device if it clashes with
			 * traffic looped via the NAT_IF but it hasn't been seen yet and
			 * is not looped via the NAT_IF, that is, it is from host, but not
			 * to a service.
			 */
			(ctx->state->ct_result.flags & CALI_CT_FLAG_VIA_NAT_IF) &&
			!(ctx->skb->mark & (CALI_SKB_MARK_FROM_NAT_IFACE_OUT | CALI_SKB_MARK_SEEN))) {
		CALI_DEBUG("Host source SNAT conflict");
		CALI_JUMP_TO(ctx, PROG_INDEX_HOST_CT_CONFLICT);
		CALI_DEBUG("Failed to call conflict resolution.");
		goto deny;
	}

	/* Check if someone is trying to spoof a tunnel packet */
	if (CALI_F_FROM_HEP && ct_result_tun_src_changed(ctx->state->ct_result.rc)) {
		CALI_DEBUG("dropping tunnel pkt with changed source node");
		goto deny;
	}

	if (ctx->state->ct_result.flags & CALI_CT_FLAG_NAT_OUT) {
		ctx->state->flags |= CALI_ST_NAT_OUTGOING;
	}
	if (ctx->state->ct_result.flags & CALI_CT_FLAG_CLUSTER_EGRESS) {
		ctx->state->flags |= CALI_ST_CLUSTER_EGRESS;
	}

	if (CALI_F_TO_HOST && !CALI_F_NAT_IF &&
			(ct_result_rc(ctx->state->ct_result.rc) == CALI_CT_ESTABLISHED ||
			 ct_result_rc(ctx->state->ct_result.rc) == CALI_CT_ESTABLISHED_BYPASS) &&
			ctx->state->ct_result.flags & CALI_CT_FLAG_VIA_NAT_IF) {
		CALI_DEBUG("should route via bpfnatout");
		ct_result_set_rc(ctx->state->ct_result.rc, CALI_CT_ESTABLISHED);
	}

	if (ct_result_rpf_failed(ctx->state->ct_result.rc)) {
		goto deny;
	}

	if (ct_result_rc(ctx->state->ct_result.rc) == CALI_CT_MID_FLOW_MISS) {
		if (CALI_F_TO_HOST) {
			/* Mid-flow miss: let iptables handle it in case it's an existing flow
			 * in the Linux conntrack table. We can't apply policy or DNAT because
			 * it's too late in the flow.  iptables will drop if the flow is not
			 * known.
			 */
			CALI_DEBUG("CT mid-flow miss; fall through to iptables.");
			ctx->fwd.mark = CALI_SKB_MARK_FALLTHROUGH;
			fwd_fib_set(&ctx->fwd, false);
			goto finalize;
		} else {
			if (CALI_F_HEP) {
				// HEP egress for a mid-flow packet with no BPF or Linux CT state.
				// This happens, for example, with asymmetric untracked policy,
				// where we want the return path packet to be dropped if there is a
				// HEP present (regardless of the policy configured on it, for
				// consistency with the iptables dataplane's invalid CT state
				// check), but allowed if there is no HEP, i.e. the egress interface
				// is a plain data interface. Unfortunately we have no simple check
				// for "is there a HEP here?" All we can do - below - is try to
				// tail call the policy program; if that attempt returns, it means
				// there is no HEP. So what we can do is set a state flag to record
				// the situation that we are in, then let the packet continue. If
				// we find that there is no policy program - i.e. no HEP - the
				// packet is correctly allowed.  If there is a policy program and it
				// denies, fine. If there is a policy program and it allows, but
				// the state flag is set, we drop the packet at the start of
				// calico_tc_skb_accepted_entrypoint.
				//
				// Also we are mid-flow and so it's important to suppress any CT
				// state creation - which normally follows when a packet is allowed
				// through - because that CT state would not be correct. Basically,
				// unless we see the SYN packet that starts a flow, we should never
				// have CT state for that flow.
				//
				// Net, we can use the same flag, CALI_ST_SUPPRESS_CT_STATE, both to
				// suppress CT state creation and to drop the packet if we find that
				// there is a HEP present.
				CALI_DEBUG("CT mid-flow miss to HEP with no Linux conntrack entry: "
						"continue but suppressing CT state creation.");
				ctx->state->flags |= CALI_ST_SUPPRESS_CT_STATE;
				ct_result_set_rc(ctx->state->ct_result.rc, CALI_CT_NEW);
			} else {
				CALI_DEBUG("CT mid-flow miss away from host with no Linux "
						"conntrack entry, drop.");
				goto deny;
			}
		}
	}

	/* Skip policy if we get conntrack hit */
	if (ct_result_rc(ctx->state->ct_result.rc) != CALI_CT_NEW) {
		if (ctx->state->ct_result.flags & CALI_CT_FLAG_SKIP_FIB) {
			ctx->state->flags |= CALI_ST_SKIP_FIB;
		}
		CALI_DEBUG("CT Hit");

		if (ctx->state->ip_proto == IPPROTO_TCP && ct_result_is_syn(ctx->state->ct_result.rc)) {
			CALI_DEBUG("Forcing policy on SYN");
			if (ct_result_rc(ctx->state->ct_result.rc) == CALI_CT_ESTABLISHED_DNAT) {
				/* Set DNAT info for policy */
				ctx->state->post_nat_ip_dst = ctx->state->ct_result.nat_ip;
				ctx->state->post_nat_dport = ctx->state->ct_result.nat_port;
			} else {
				ctx->state->post_nat_ip_dst = ctx->state->ip_dst;
				ctx->state->post_nat_dport = ctx->state->dport;
			}
			goto syn_force_policy;
		}
		goto skip_policy;
	}

	/* No conntrack entry, check if we should do NAT */
	nat_lookup_result nat_res = NAT_LOOKUP_ALLOW;

	if (CALI_F_TO_HOST || (CALI_F_FROM_HOST && !skb_seen(ctx->skb) && !ctx->nat_dest /* no sport conflict */)) {
		ctx->nat_dest = calico_nat_lookup_tc(ctx,
						     &ctx->state->ip_src, &ctx->state->ip_dst,
						     ctx->state->ip_proto, ctx->state->dport,
						     !ip_void(ctx->state->tun_ip), &nat_res);
	}

	if (nat_res == NAT_FE_LOOKUP_DROP) {
		CALI_DEBUG("Packet is from an unauthorised source: DROP");
		deny_reason(ctx, CALI_REASON_UNAUTH_SOURCE);
		goto deny;
	}
	if (ctx->nat_dest != NULL) {
		ctx->state->post_nat_ip_dst = ctx->nat_dest->addr;
		ctx->state->post_nat_dport = ctx->nat_dest->port;
	} else if (nat_res == NAT_NO_BACKEND) {
		/* send icmp port unreachable if there is no backend for a service */
#ifdef IPVER6
		ctx->state->icmp_type = ICMPV6_DEST_UNREACH;
		ctx->state->icmp_code = ICMPV6_PORT_UNREACH;
#else
		ctx->state->icmp_type = ICMP_DEST_UNREACH;
		ctx->state->icmp_code = ICMP_PORT_UNREACH;
#endif
		ip_set_void(ctx->state->tun_ip);
		goto icmp_send_reply;
	} else {
		ctx->state->post_nat_ip_dst = ctx->state->ip_dst;
		ctx->state->post_nat_dport = ctx->state->dport;
		if (nat_res == NAT_EXCLUDE) {
			/* We want such packets to go through the host namespace. The main
			 * usecase of this is node-local-dns.
			 */
			ctx->state->flags |= CALI_ST_SKIP_FIB;
			ctx->state->flags |= CALI_ST_NAT_EXCLUDE;
		}
	}

syn_force_policy:
	/* DNAT in state is set correctly now */

	if ((ip_void(ctx->state->tun_ip) && CALI_F_FROM_HEP) && !CALI_F_NAT_IF && !CALI_F_LO) {
		if (
#ifdef IPVER6

			ctx->state->ip_proto != IPPROTO_ICMPV6 &&
#endif
			(hep_rpf_check(ctx) == RPF_RES_FAIL)) {
			goto deny;
		}
	}

	if (CALI_F_TO_WEP && (!skb_seen(ctx->skb) ||
			skb_mark_equals(ctx->skb, CALI_SKB_MARK_FROM_NAT_IFACE_OUT, CALI_SKB_MARK_FROM_NAT_IFACE_OUT)) &&
			cali_rt_flags_local_host(cali_rt_lookup_flags(&ctx->state->ip_src))) {
		/* Host to workload traffic always allowed.  We discount traffic that was
		 * seen by another program since it must have come in via another interface.
		 */
		CALI_DEBUG("Packet is from the host: ACCEPT");
		goto skip_policy;
	}

	if (CALI_F_FROM_WEP
#ifdef IPVER6
			&& !(ctx->state->ip_proto == IPPROTO_ICMPV6 && ip_link_local(ctx->state->ip_src))
#endif
		) {
		struct cali_rt *r = cali_rt_lookup(&ctx->state->ip_src);
		/* Do RPF check since it's our responsibility to police that. */
		if (wep_rpf_check(ctx, r) == RPF_RES_FAIL) {
			goto deny;
		}

		if (cali_rt_flags_skip_ingress_redirect(r->flags)) {
			ctx->state->flags |= CALI_ST_SKIP_REDIR_PEER;
		}

		// Check whether the workload needs outgoing NAT to this address.
		if (r->flags & CALI_RT_NAT_OUT) {
			struct cali_rt *rt = cali_rt_lookup(&ctx->state->post_nat_ip_dst);
			enum cali_rt_flags flags = CALI_RT_UNKNOWN;
			if (rt) {
				flags = rt->flags;
			}
			bool exclude_hosts = (GLOBAL_FLAGS & CALI_GLOBALS_NATOUTGOING_EXCLUDE_HOSTS);
			if (rt_flags_should_perform_nat_outgoing(flags, exclude_hosts)) {
				CALI_DEBUG("Source is in NAT-outgoing pool but dest is not, need to SNAT.");
				ctx->state->flags |= CALI_ST_NAT_OUTGOING;
			}
		}
		if ((r->flags & CALI_RT_IN_POOL)) {
			struct cali_rt *rt = cali_rt_lookup(&ctx->state->post_nat_ip_dst);
			if (!rt || !(rt->flags & (CALI_RT_WORKLOAD | CALI_RT_HOST))) {
				CALI_DEBUG("Outside cluster dest " IP_FMT "", debug_ip(ctx->state->post_nat_ip_dst));
				ctx->state->flags |= CALI_ST_CLUSTER_EGRESS;
			}
		}
		/* If 3rd party CNI is used and dest is outside cluster. See commit fc711b192f for details. */
		if (!(r->flags & CALI_RT_IN_POOL)) {
			CALI_DEBUG("Source " IP_FMT " not in IP pool", debug_ip(ctx->state->ip_src));
			r = cali_rt_lookup(&ctx->state->post_nat_ip_dst);
			if (!r || !(r->flags & (CALI_RT_WORKLOAD | CALI_RT_HOST))) {
				CALI_DEBUG("Outside cluster dest " IP_FMT "", debug_ip(ctx->state->post_nat_ip_dst));
				ctx->state->flags |= CALI_ST_SKIP_FIB;
			}
		}
	}

	// If either source or destination is outside cluster, set flag as might need to update DSCP later.
	if (CALI_F_TO_HEP) {
		struct cali_rt *rA = cali_rt_lookup(&ctx->state->ip_src);
		struct cali_rt *rB = cali_rt_lookup(&ctx->state->post_nat_ip_dst);

		if ((rA && (rA->flags & CALI_RT_HOST)) &&
			(!rB || !(rB->flags & (CALI_RT_WORKLOAD | CALI_RT_HOST)))) {
			CALI_DEBUG("Outside cluster dest " IP_FMT "", debug_ip(ctx->state->post_nat_ip_dst));
			ctx->state->flags |= CALI_ST_CLUSTER_EGRESS;
		}
	}

	/* [SMC] I had to add this revalidation when refactoring the conntrack code to use the context and
	 * adding possible packet pulls in the VXLAN logic.  I believe it is spurious but the verifier is
	 * not clever enough to spot that we'd have already bailed out if one of the pulls failed. */
	if (skb_refresh_validate_ptrs(ctx, UDP_SIZE)) {
		deny_reason(ctx, CALI_REASON_SHORT);
		CALI_DEBUG("Too short");
		goto deny;
	}

	ctx->state->pol_rc = CALI_POL_NO_MATCH;
	if (ctx->nat_dest) {
		ctx->state->nat_dest.addr = ctx->nat_dest->addr;
		ctx->state->nat_dest.port = ctx->nat_dest->port;
	} else {
		ip_set_void(ctx->state->nat_dest.addr);
		ctx->state->nat_dest.port = 0;
	}

	// For the case where the packet was sent from a socket on this host, get the
	// sending socket's cookie, so we can reverse a DNAT that the CTLB may have done.
	// This allows us to give the policy program the pre-DNAT destination as well as
	// the post-DNAT destination in all cases.
	__u64 cookie = bpf_get_socket_cookie(ctx->skb);
	if (cookie) {
		CALI_DEBUG("Socket cookie: %x", cookie);
		struct ct_nats_key ct_nkey = {
			.cookie	= cookie,
			.proto = ctx->state->ip_proto,
			.ip	= ctx->state->ip_dst,
			.port	= host_to_ctx_port(ctx->state->dport),
		};
		// If we didn't find a CTLB NAT entry then use the packet's own IP/port for the
		// pre-DNAT values that's set by tc_state_fill_from_iphdr() and
		// tc_state_fill_from_nextheader().
		struct sendrec_val *revnat = cali_ct_nats_lookup_elem(&ct_nkey);
		if (revnat) {
			CALI_DEBUG("Got cali_ct_nats entry; flow was NATted by CTLB.");
			ctx->state->pre_nat_ip_dst = revnat->ip;
			ctx->state->pre_nat_dport = ctx_port_to_host(revnat->port);
		}
	}

	if (!forwarding && rt_addr_is_local_host(&ctx->state->ip_src)) {
		CALI_DEBUG("Source IP is local host.");
		if (CALI_F_TO_HEP && is_failsafe_out(ctx->state->ip_proto, ctx->state->post_nat_dport, ctx->state->post_nat_ip_dst)) {
			CALI_DEBUG("Outbound failsafe port: %d. Skip policy.", ctx->state->post_nat_dport);
			counter_inc(ctx, CALI_REASON_ACCEPTED_BY_FAILSAFE);
			goto skip_policy;
		}
		ctx->state->flags |= CALI_ST_SRC_IS_HOST;
	}

	struct cali_rt *dest_rt = NULL;
	// Route lookup is not done for those packets which are nat excluded, where there
	// is a nat hit, but we don't resolve (such as node local DNS cache).
	if (!(ctx->state->flags & CALI_ST_NAT_EXCLUDE)) {
		dest_rt = cali_rt_lookup(&ctx->state->post_nat_ip_dst);
	}
	if (!dest_rt) {
		CALI_DEBUG("No route for post DNAT dest " IP_FMT "", debug_ip(ctx->state->post_nat_ip_dst));
		if (CALI_F_FROM_HEP) {
			/* Disable FIB, let the packet go through the host after it is
			 * policed. It is ingress into the system and we do not know what
			 * exactly is the packet's destination. It may be a local VM or
			 * something similar and we let the host to route it or dump it.
			 *
			 * https://github.com/projectcalico/calico/issues/6450
			 */
			ctx->state->flags |= CALI_ST_SKIP_FIB;
		}
		goto do_policy;
	}

	/* If the dest route is a blackhole route, drop/reject the packet.
	 * This is based on the service loop prevention configuration.
	 * If ServiceLoopPrevention = Drop, route is a blackhole drop route.
	 * If ServiceLoopPrevention = Reject, route is a blackhole reject route.
	 * If ServiceLoopPrevention = Disabled, these routes are not programmed.
	 */
	if (CALI_F_TO_HOST) {
		if (cali_rt_is_blackhole_drop(dest_rt)) {
			CALI_DEBUG("Packet hit a black hole route: DROP");
			deny_reason(ctx, CALI_REASON_BLACK_HOLE);
			goto deny;
		}
		if (cali_rt_is_blackhole_reject(dest_rt)) {
			CALI_DEBUG("Packet hit a black hole route: REJECT");
			deny_reason(ctx, CALI_REASON_BLACK_HOLE);
#ifdef IPVER6
			ctx->state->icmp_type = ICMPV6_DEST_UNREACH;
			ctx->state->icmp_code = ICMPV6_PORT_UNREACH;
#else
			ctx->state->icmp_type = ICMP_DEST_UNREACH;
			ctx->state->icmp_code = ICMP_PORT_UNREACH;
#endif
			goto icmp_send_reply;
		}
	}

	if (cali_rt_flags_local_host(dest_rt->flags)) {
		CALI_DEBUG("Post-NAT dest IP is local host.");
		if (CALI_F_FROM_HEP && is_failsafe_in(ctx->state->ip_proto, ctx->state->post_nat_dport, ctx->state->ip_src)) {
			CALI_DEBUG("Inbound failsafe port: %d. Skip policy.", ctx->state->post_nat_dport);
			counter_inc(ctx, CALI_REASON_ACCEPTED_BY_FAILSAFE);
			goto skip_policy;
		}
		ctx->state->flags |= CALI_ST_DEST_IS_HOST;
	} else if (CALI_F_FROM_HEP) {
		if (cali_rt_flags_skip_ingress_redirect(dest_rt->flags)) {
			ctx->state->flags |= CALI_ST_SKIP_REDIR_PEER;
		} else if (!ctx->nat_dest && !cali_rt_is_local(dest_rt)) {
			/* Disable FIB, let the packet go through the host after it is
			 * policed. It is ingress into the system and we got a packet, which is
			 * not for this host, and it wasn't resolved as a service and it is not
			 * for a local workload either. But we hit a route so it may be some L2
			 * broadcast, we do not quite know. Let the host route it or dump it.
			 *
			 * https://github.com/projectcalico/calico/issues/8918
			 */
			ctx->state->flags |= CALI_ST_SKIP_FIB;
		}
	}

	if (CALI_F_TO_HEP && ctx->nat_dest && !skb_seen(ctx->skb) && !(ctx->state->flags & CALI_ST_HOST_PSNAT)) {
		CALI_DEBUG("Host accesses nodeport backend " IP_FMT ":%d",
			   debug_ip(ctx->state->post_nat_ip_dst), ctx->state->post_nat_dport);
		CALI_DEBUG("Host accesses nodeport state->flags 0x%x", ctx->state->flags);
		if (cali_rt_flags_local_workload(dest_rt->flags)) {
			CALI_DEBUG("NP redir on HEP - skip policy");
			ctx->state->flags |= CALI_ST_CT_NP_LOOP;
			ctx->state->pol_rc = CALI_POL_ALLOW;
			goto skip_policy;
		} else if (cali_rt_flags_remote_workload(dest_rt->flags)) {
			if (CALI_F_LO) {
				CALI_DEBUG("NP redir remote on LO");
				ctx->state->flags |= CALI_ST_CT_NP_LOOP;
			} else if (CALI_F_MAIN && cali_rt_is_tunneled(dest_rt)) {
				CALI_DEBUG("NP redir remote on HEP to tunnel");
				ctx->state->flags |= CALI_ST_CT_NP_LOOP;
			}
			ctx->state->flags |= CALI_ST_CT_NP_REMOTE;
		}
	}

do_policy:
#ifdef IPVER6
	if (ctx->state->ip_proto == IPPROTO_ICMPV6) {
		switch (icmp_hdr(ctx)->icmp6_type) {
		case 130: /* multicast listener query */
		case 131: /* multicast listener report */
		case 132: /* multicast listener done */
		case 133: /* router solicitation */
		case 135: /* neighbor solicitation */
		case 136: /* neighbor advertisement */
			CALI_DEBUG("allow ICMPv6 type %d", icmp_hdr(ctx)->icmp6_type);
			/* We use iptables to allow it only to the host. */
			if (CALI_F_TO_HOST) {
				ctx->state->flags |= CALI_ST_SKIP_FIB;
			}
			goto skip_policy;
		}
	}
#endif

	if (CALI_F_TO_WEP && ctx->skb->mark == CALI_SKB_MARK_MASQ) {
		CALI_DEBUG("MASQ to self - using dest as source for policy.");
		ctx->state->ip_src_masq = ctx->state->ip_src;
		ctx->state->ip_src = ctx->state->ip_dst;
	}
	CALI_DEBUG("About to jump to policy program.");
	CALI_JUMP_TO_POLICY(ctx);
	if (CALI_F_HEP) {
		CALI_DEBUG("HEP with no policy, allow.");
		goto skip_policy;
	} else {
		/* should not reach here */
		CALI_DEBUG("WEP with no policy, deny.");
		goto deny;
	}

icmp_send_reply:
	CALI_JUMP_TO(ctx, PROG_INDEX_ICMP);
	/* should not reach here */
	goto deny;

skip_policy:
	ctx->state->pol_rc = CALI_POL_ALLOW;
	ctx->state->flags |= CALI_ST_SKIP_POLICY;
	CALI_JUMP_TO(ctx, PROG_INDEX_ALLOWED);
	CALI_DEBUG("jump failed");
	/* should not reach here */
	goto deny;

finalize:
	return;

deny:
	ctx->fwd.res = TC_ACT_SHOT;
}

enum do_nat_res {
	NAT_DENY,
	NAT_ALLOW,
	NAT_ENCAP_ALLOW,
	NAT_ICMP_TOO_BIG,
};

static CALI_BPF_INLINE enum do_nat_res do_nat(struct cali_tc_ctx *ctx,
					      size_t ip_hdr_offset,
					      size_t l4_csum_off,
					      bool ct_related,
					      int ct_rc,
					      struct ct_create_ctx *ct_ctx_nat,
					      bool *is_dnat,
					      __u32 *seen_mark,
					      bool inner_icmp)
{
	bool encap_needed = false;
#ifdef IPVER6
	size_t l3_csum_off = 0;
#else
	size_t l3_csum_off = ip_hdr_offset + offsetof(struct iphdr, check);
#endif

	switch (ct_rc){
	case CALI_CT_ESTABLISHED_DNAT:
		if (CALI_F_FROM_HEP && !ip_void(STATE->tun_ip) && ct_result_np_node(STATE->ct_result)) {
			/* Packet is returning from a NAT tunnel,
			 * already SNATed, just forward it.
			 */
			*seen_mark = CALI_SKB_MARK_BYPASS_FWD;
			CALI_DEBUG("returned from NAT tunnel");
			goto allow;
		}
		STATE->post_nat_ip_dst = STATE->ct_result.nat_ip;
		STATE->post_nat_dport = STATE->ct_result.nat_port;

		/* fall through */

	case CALI_CT_NEW:
		/* We may not do a true DNAT here if we are resolving service source port
		 * conflict with host->pod w/o service. See calico_tc_host_ct_conflict().
		 */
		*is_dnat = !ip_equal(STATE->ip_dst, STATE->post_nat_ip_dst) || STATE->dport != STATE->post_nat_dport;

		CALI_DEBUG("CT: DNAT to " IP_FMT ":%d",
				debug_ip(STATE->post_nat_ip_dst), STATE->post_nat_dport);

		encap_needed = dnat_should_encap();

		/* We have not created the conntrack yet since we did not know
		 * if we need encap or not. Must do before MTU check and before
		 * we jump to do the encap.
		 */
		if (ct_ctx_nat /* iff CALI_CT_NEW */) {
			struct cali_rt * rt;

			if (encap_needed) {
				/* When we need to encap, we need to find out if the backend is
				 * local or not. If local, we actually do not need the encap.
				 */
				rt = cali_rt_lookup(&STATE->post_nat_ip_dst);
				if (!rt) {
					CALI_DEBUG("missing rt found for " IP_FMT, debug_ip(STATE->post_nat_ip_dst));
					deny_reason(ctx, CALI_REASON_RT_UNKNOWN);
					goto deny;
				}
				CALI_DEBUG("rt found for " IP_FMT " local %d",
						debug_ip(STATE->post_nat_ip_dst), !!cali_rt_is_local(rt));

				encap_needed = !cali_rt_is_local(rt);
				if (encap_needed) {
					if (CALI_F_FROM_HEP && ip_void(STATE->tun_ip)) {
						if (CALI_F_DSR) {
							ct_ctx_nat->flags |= CALI_CT_FLAG_DSR_FWD |
								(STATE->ct_result.flags & CALI_CT_FLAG_NP_NO_DSR);
						}
						ct_ctx_nat->flags |= CALI_CT_FLAG_NP_FWD;
					}

					ct_ctx_nat->allow_return = true;
					ct_ctx_nat->tun_ip = rt->next_hop;
					STATE->ip_dst = rt->next_hop;
				} else if (cali_rt_is_workload(rt) &&
						!ip_equal(STATE->ip_dst, STATE->post_nat_ip_dst) &&
						!CALI_F_NAT_IF) {
					/* Packet arrived from a HEP for a workload and we're
					 * about to NAT it.  We can't rely on the kernel's RPF check
					 * to do the right thing here in the presence of source
					 * based routing because the kernel would do the RPF check
					 * based on the post-NAT dest IP and that may give the wrong
					 * result.
					 *
					 * Marking the packet allows us to influence which routing
					 * rule is used.
					 */

					ct_ctx_nat->flags |= CALI_CT_FLAG_EXT_LOCAL;
					STATE->ct_result.flags |= CALI_CT_FLAG_EXT_LOCAL;
					CALI_DEBUG("CT_NEW marked with FLAG_EXT_LOCAL");
				}
			}

			if (CALI_F_FROM_WEP && ip_equal(STATE->ip_src, STATE->post_nat_ip_dst)) {
				CALI_DEBUG("New loopback SNAT");
				ct_ctx_nat->flags |= CALI_CT_FLAG_SVC_SELF;
				STATE->ct_result.flags |= CALI_CT_FLAG_SVC_SELF;
			}

			ct_ctx_nat->type = CALI_CT_TYPE_NAT_REV;
			int err;
			if ((err = conntrack_create(ctx, ct_ctx_nat))) {
				CALI_DEBUG("Creating NAT conntrack failed with %d", err);
				deny_reason(ctx, CALI_REASON_CT_CREATE_FAILED);
				goto deny;
			}
			STATE->ct_result.nat_sip = ct_ctx_nat->src;
			STATE->ct_result.nat_sport = ct_ctx_nat->sport;
		} else {
			if (encap_needed && ct_result_np_node(STATE->ct_result)) {
				CALI_DEBUG("CT says encap to node " IP_FMT "", debug_ip(STATE->ct_result.tun_ip));
				STATE->ip_dst = STATE->ct_result.tun_ip;
			} else {
				encap_needed = false;
			}
		}
		if (encap_needed) {
			if (!(STATE->ip_proto == IPPROTO_TCP && skb_is_gso(ctx->skb)) &&
					ip_is_dnf(ip_hdr(ctx)) && vxlan_encap_too_big(ctx)) {
				CALI_DEBUG("Request packet with DNF set is too big");
				goto icmp_too_big;
			}
			STATE->ip_src = HOST_IP;
			*seen_mark = CALI_SKB_MARK_BYPASS_FWD; /* Do FIB if possible */
			CALI_DEBUG("marking CALI_SKB_MARK_BYPASS_FWD");

			goto nat_encap;
		}

		ip_hdr_set_ip(ctx, saddr, STATE->ct_result.nat_sip);
		ip_hdr_set_ip(ctx, daddr, STATE->post_nat_ip_dst);

		switch (STATE->ip_proto) {
		case IPPROTO_TCP:
			if (STATE->ct_result.nat_sport) {
				CALI_DEBUG("Fixing TCP source port from %d to %d",
						bpf_ntohs(tcp_hdr(ctx)->source), STATE->ct_result.nat_sport);
				tcp_hdr(ctx)->source = bpf_htons(STATE->ct_result.nat_sport);
			}
			tcp_hdr(ctx)->dest = bpf_htons(STATE->post_nat_dport);
			break;
		case IPPROTO_UDP:
			if (STATE->ct_result.nat_sport) {
				CALI_DEBUG("Fixing UDP source port from %d to %d",
						bpf_ntohs(udp_hdr(ctx)->source), STATE->ct_result.nat_sport);
				udp_hdr(ctx)->source = bpf_htons(STATE->ct_result.nat_sport);
			}
			udp_hdr(ctx)->dest = bpf_htons(STATE->post_nat_dport);
			break;
		}

		CALI_DEBUG("DNAT L3 csum at %d L4 csum at %d", l3_csum_off, l4_csum_off);

		if (l4_csum_off) {
			if (skb_nat_l4_csum(ctx, l4_csum_off,
					    STATE->ip_src,
					    STATE->ct_result.nat_sip,
					    STATE->ip_dst,
					    STATE->post_nat_ip_dst,
					    bpf_htons(STATE->dport),
					    bpf_htons(STATE->post_nat_dport),
					    bpf_htons(STATE->sport),
					    bpf_htons(STATE->ct_result.nat_sport ? : STATE->sport),
					    STATE->ip_proto == IPPROTO_UDP ? BPF_F_MARK_MANGLED_0 : 0,
					    inner_icmp)) {
				goto deny;
			}
		}

		if (inner_icmp) {
			/* updating related icmp inner header. Because it can be anywhere
			 * and we are not updating in-place, we need to write it back
			 * before we update the csum.
			 */
			if (bpf_skb_store_bytes(ctx->skb, ip_hdr_offset, ip_hdr(ctx), IP_SIZE, 0)) {
				CALI_DEBUG("Too short for IP write back");
				deny_reason(ctx, CALI_REASON_SHORT);
				goto deny;
			}

			if (bpf_skb_store_bytes(ctx->skb, ip_hdr_offset + ctx->ipheader_len, ctx->nh, 8, 0)) {
				CALI_DEBUG("Too short for L4 ports write back");
				deny_reason(ctx, CALI_REASON_SHORT);
				goto deny;
			}
		}

#ifndef IPVER6
		if (!inner_icmp) {
			if (bpf_l3_csum_replace(ctx->skb, l3_csum_off, STATE->ip_src,
					STATE->ct_result.nat_sip, 4) ||
				bpf_l3_csum_replace(ctx->skb, l3_csum_off,
					STATE->ip_dst, STATE->post_nat_ip_dst, 4)) {
				deny_reason(ctx, CALI_REASON_CSUM_FAIL);
				goto deny;
			}
		}
#endif
		/* From now on, the packet has a new source IP */
		if (!ip_void(STATE->ct_result.nat_sip)) {
			STATE->ip_src = STATE->ct_result.nat_sip;
		}

		/* Handle returning ICMP related to tunnel
		 *
		 * N.B. we assume that we can fit in the MTU. Since it is ICMP
		 * and even though Linux sends up to min ipv4 MTU, it is
		 * unlikely that we are anywhere to close the MTU limit. If we
		 * are, we need to fail anyway.
		 */
		if (ct_related && STATE->ip_proto == IPPROTO_ICMP
				&& !ip_void(STATE->ct_result.tun_ip)
				&& (!CALI_F_DSR || (STATE->ct_result.flags & CALI_CT_FLAG_NP_NO_DSR))) {
			if (dnat_return_should_encap()) {
				CALI_DEBUG("Returning related ICMP from workload to tunnel");
			} else if (CALI_F_TO_HEP) {
				/* Special case for ICMP error being returned by the host with the
				 * backing workload into the tunnel back to the original host. It is
				 * ICMP related and there is a return tunnel path. We need to change
				 * both the source and destination at once.
				 *
				 * XXX the packet was routed to the original client as if it was XXX
				 * DSR and we might not be on the right iface!!! Should we XXX try
				 * to reinject it to fix the routing?
				 */
				CALI_DEBUG("Returning related ICMP from host to tunnel");
			}

			STATE->ip_src = HOST_IP;
			STATE->ip_dst = STATE->ct_result.tun_ip;
			goto nat_encap;
		}

		STATE->dport = STATE->post_nat_dport;
		STATE->ip_dst = STATE->post_nat_ip_dst;

		goto allow;

	case CALI_CT_ESTABLISHED_SNAT:
		CALI_DEBUG("CT: SNAT from " IP_FMT ":%d",
				debug_ip(STATE->ct_result.nat_ip), STATE->ct_result.nat_port);

		if (dnat_return_should_encap() && !ip_void(STATE->ct_result.tun_ip)) {
			if (CALI_F_DSR && !(STATE->ct_result.flags & CALI_CT_FLAG_NP_NO_DSR)) {
				/* SNAT will be done after routing, when leaving HEP */
				CALI_DEBUG("DSR enabled, skipping SNAT + encap");
				goto allow;
			}

			if (!(STATE->ip_proto == IPPROTO_TCP && skb_is_gso(ctx->skb)) &&
					ip_is_dnf(ip_hdr(ctx)) && vxlan_encap_too_big(ctx)) {
				CALI_DEBUG("Return ICMP mtu is too big");
				goto icmp_too_big;
			}
		}

		// Actually do the NAT.
		ip_hdr_set_ip(ctx, saddr, STATE->ct_result.nat_ip);
		ip_hdr_set_ip(ctx, daddr, STATE->ct_result.nat_sip);

		switch (ctx->state->ip_proto) {
		case IPPROTO_TCP:
			tcp_hdr(ctx)->source = bpf_htons(STATE->ct_result.nat_port);
			if (STATE->ct_result.nat_sport) {
				CALI_DEBUG("Fixing TCP dest port from %d to %d",
						bpf_ntohs(tcp_hdr(ctx)->dest), STATE->ct_result.nat_sport);
				tcp_hdr(ctx)->dest = bpf_htons(STATE->ct_result.nat_sport);
			}
			break;
		case IPPROTO_UDP:
			udp_hdr(ctx)->source = bpf_htons(STATE->ct_result.nat_port);
			if (STATE->ct_result.nat_sport) {
				CALI_DEBUG("Fixing UDP dest port from %d to %d",
						bpf_ntohs(tcp_hdr(ctx)->dest), STATE->ct_result.nat_sport);
				udp_hdr(ctx)->dest = bpf_htons(STATE->ct_result.nat_sport);
			}
			break;
		}

		CALI_DEBUG("SNAT L3 csum at %d L4 csum at %d", l3_csum_off, l4_csum_off);

		if (l4_csum_off && skb_nat_l4_csum(ctx, l4_csum_off,
						   STATE->ip_src, STATE->ct_result.nat_ip,
						   STATE->ip_dst, STATE->ct_result.nat_sip,
						   bpf_htons(STATE->dport),
						   bpf_htons(STATE->ct_result.nat_sport ? : STATE->dport),
						   bpf_htons(STATE->sport), bpf_htons(STATE->ct_result.nat_port),
						   STATE->ip_proto == IPPROTO_UDP ? BPF_F_MARK_MANGLED_0 : 0,
						   inner_icmp)) {
			deny_reason(ctx, CALI_REASON_CSUM_FAIL);
			goto deny;
		}

		if (inner_icmp) {
			/* updating related icmp inner header. Because it can be anywhere
			 * and we are not updating in-place, we need to write it back
			 * before we update the csum.
			 */
			if (bpf_skb_store_bytes(ctx->skb, ip_hdr_offset, ip_hdr(ctx), IP_SIZE, 0)) {
				CALI_DEBUG("Too short");
				deny_reason(ctx, CALI_REASON_SHORT);
				goto deny;
			}

			if (bpf_skb_store_bytes(ctx->skb, ip_hdr_offset + ctx->ipheader_len, ctx->nh, 8, 0)) {
				CALI_DEBUG("Too short");
				deny_reason(ctx, CALI_REASON_SHORT);
				goto deny;
			}
		}

#ifndef IPVER6
		if (!inner_icmp) {
			CALI_VERB("L3 checksum update (csum is at %d) port from " IP_FMT " to " IP_FMT "",
					l3_csum_off, STATE->ip_src, STATE->ct_result.nat_ip);

			if (bpf_l3_csum_replace(ctx->skb, l3_csum_off,
					  STATE->ip_src, STATE->ct_result.nat_ip, 4) ||
				bpf_l3_csum_replace(ctx->skb, l3_csum_off,
					  STATE->ip_dst, STATE->ct_result.nat_sip, 4)) {
				deny_reason(ctx, CALI_REASON_CSUM_FAIL);
				goto deny;
			}
		}
#endif

		/* In addition to dnat_return_should_encap() we also need to encap on the
		 * host endpoint for egress traffic, when we hit an SNAT rule. This is the
		 * case when the target was host namespace. If the target was a pod, the
		 * already encaped traffic would not reach this point and would not be
		 * able to match as SNAT.
		 */
		if ((dnat_return_should_encap() || (CALI_F_TO_HEP && !CALI_F_DSR)) &&
									!ip_void(STATE->ct_result.tun_ip)) {
			STATE->ip_src = HOST_IP;
			STATE->ip_dst = STATE->ct_result.tun_ip;
			goto nat_encap;
		}

		STATE->sport = STATE->ct_result.nat_port;
		STATE->ip_src = STATE->ct_result.nat_ip;

		goto allow;
	}

deny:
	return NAT_DENY;

allow:
	return NAT_ALLOW;

icmp_too_big:
#ifndef IPVER6
	STATE->icmp_type = ICMP_DEST_UNREACH;
	STATE->icmp_code = ICMP_FRAG_NEEDED;

	struct {
		__be16  unused;
		__be16  mtu;
	} frag = {
		.mtu = bpf_htons(TUNNEL_MTU),
	};
	STATE->icmp_un = *(__be32 *)&frag;
#else
	STATE->icmp_type = ICMPV6_PKT_TOOBIG;
	STATE->icmp_code = 0;
	STATE->icmp_un = bpf_htonl(TUNNEL_MTU);
#endif

	return NAT_ICMP_TOO_BIG;

nat_encap:
	/* XXX */
	/* We are about to encap return traffic that originated on the local host
	 * namespace - a host networked pod. Routing was based on the dst IP,
	 * which was the original client's IP at that time, not the node's that
	 * forwarded it. We need to fix it now.
	 */
	if (CALI_F_TO_HEP) {
		struct arp_value *arpv;
		struct arp_key arpk = {
			.ip = STATE->ip_dst,
			.ifindex = ctx->skb->ifindex,
		};

		arpv = cali_arp_lookup_elem(&arpk);
		if (!arpv) {
			CALI_DEBUG("ARP lookup failed for " IP_FMT " dev %d at HEP",
					debug_ip(STATE->ip_dst), arpk.ifindex);
			/* Don't drop it yet, we might get lucky and the MAC is correct */
		} else {
			if (skb_refresh_validate_ptrs(ctx, 0)) {
				deny_reason(ctx, CALI_REASON_SHORT);
				CALI_DEBUG("Too short");
				goto deny;
			}
			__builtin_memcpy(&eth_hdr(ctx)->h_dest, arpv->mac_dst, ETH_ALEN);
			if (STATE->ct_result.ifindex_fwd == ctx->skb->ifindex) {
				/* No need to change src MAC, if we are at the right device */
			} else {
				/* FIXME we need to redirect to the right device */
			}
		}
	}

	/* Trivial hash to use multiple vxlan flows. Note that any value will do
	 * as long as it is a constant for this direction of the flow. Does not
	 * even need to be the same for both directions.
	 *
	 * ICMP does not have ports, but there is little to no worries about a
	 * possible out-of-order processing in relation to the related flow.
	 */
	__u16 vxlan_src_port = STATE->sport ^ STATE->dport;

	if (vxlan_encap(ctx, &STATE->ip_src, &STATE->ip_dst, vxlan_src_port)) {
		deny_reason(ctx, CALI_REASON_ENCAP_FAIL);
		goto  deny;
	}

	STATE->sport = vxlan_src_port;
	STATE->dport = VXLAN_PORT;
	STATE->ip_proto = IPPROTO_UDP;

	CALI_DEBUG("vxlan return %d ifindex_fwd %d",
			dnat_return_should_encap(), STATE->ct_result.ifindex_fwd);

	return NAT_ENCAP_ALLOW;
}

static CALI_BPF_INLINE struct fwd post_nat(struct cali_tc_ctx *ctx,
					   enum do_nat_res nat_res,
					   bool fib,
					   __u32 seen_mark,
					   bool is_dnat)
{
	struct cali_tc_state *state = ctx->state;
	int rc = TC_ACT_UNSPEC;

	switch (nat_res) {
		case NAT_ALLOW:
			goto allow;
		case NAT_ENCAP_ALLOW:
			if (dnat_return_should_encap() && state->ct_result.ifindex_fwd != CT_INVALID_IFINDEX) {
				rc = CALI_RES_REDIR_IFINDEX;
			}

			goto encap_allow;
		default:
			goto deny;
	}

allow:
	if (state->ct_result.flags & CALI_CT_FLAG_SVC_SELF) {
		CALI_DEBUG("Loopback SNAT");
		seen_mark |=  CALI_SKB_MARK_MASQ;
		CALI_DEBUG("marking CALI_SKB_MARK_MASQ");
		fib = false; /* Disable FIB because we want to drop to iptables */
	}

	if (CALI_F_TO_HEP && !skb_seen(ctx->skb) && is_dnat) {
		struct cali_rt *r = cali_rt_lookup(&state->post_nat_ip_dst);

		if (r && cali_rt_flags_local_workload(r->flags)) {
			state->ct_result.ifindex_fwd = r->if_index;
			CALI_DEBUG("NP local WL " IP_FMT ":%d on HEP",
					debug_ip(state->post_nat_ip_dst), state->post_nat_dport);
			ctx->state->flags |= CALI_ST_CT_NP_LOOP;
			fib = true; /* Enforce FIB since we want to redirect */
		} else if (!r || cali_rt_flags_remote_workload(r->flags)) {
			/* If there is no route, treat it as a remote NP BE */
			if (CALI_F_LO || CALI_F_MAIN) {
				state->ct_result.ifindex_fwd = NATIN_IFACE;
				CALI_DEBUG("NP remote WL " IP_FMT ":%d on LO or main HEP",
						debug_ip(state->post_nat_ip_dst), state->post_nat_dport);
				ctx->state->flags |= CALI_ST_CT_NP_LOOP;
			}
			ctx->state->flags |= CALI_ST_CT_NP_REMOTE;
			fib = true; /* Enforce FIB since we want to redirect */
		}
	}

encap_allow:
	{
		struct fwd fwd = {
			.res = rc,
			.mark = seen_mark,
		};
		fwd_fib_set(&fwd, fib);
		return fwd;
	}

deny:
	{
		struct fwd fwd = {
			.res = TC_ACT_SHOT,
			.reason = ctx->fwd.reason,
		};
		return fwd;
	}
}

SEC("tc")
int calico_tc_skb_accepted_entrypoint(struct __sk_buff *skb)
{
	/* Initialise the context, which is stored on the stack, and the state, which
	 * we use to pass data from one program to the next via tail calls. */
	DECLARE_TC_CTX(_ctx,
		.skb = skb,
		.fwd = {
			.res = TC_ACT_UNSPEC,
			.reason = CALI_REASON_UNKNOWN,
			.mark = CALI_SKB_MARK_SEEN,
		},
	);
	struct cali_tc_ctx *ctx = &_ctx;
	bool policy_skipped = ctx->state->flags & CALI_ST_SKIP_POLICY;

	CALI_DEBUG("Entering calico_tc_skb_accepted_entrypoint");

	if (!policy_skipped) {
		counter_inc(ctx, CALI_REASON_ACCEPTED_BY_POLICY);
		if (CALI_F_TO_WEP && ctx->skb->mark == CALI_SKB_MARK_MASQ) {
			/* Restore state->ip_src */
			CALI_DEBUG("Accepted MASQ to self - restoring source for conntrack.");
			ctx->state->ip_src = ctx->state->ip_src_masq;
		}
	}

	if (CALI_F_HEP) {
		if (!policy_skipped && (ctx->state->flags & CALI_ST_SUPPRESS_CT_STATE)) {
			// See comment above where CALI_ST_SUPPRESS_CT_STATE is set.
			CALI_DEBUG("Egress HEP should drop packet with no CT state");
			return TC_ACT_SHOT;
		}
	}

	if (skb_refresh_validate_ptrs(ctx, UDP_SIZE)) {
		deny_reason(ctx, CALI_REASON_SHORT);
		CALI_DEBUG("Too short");
		goto deny;
	}

	if (!policy_skipped) {
		if (FLOWLOGS_ENABLED) {
			event_flow_log(ctx);
			CALI_DEBUG("Flow log event generated for ALLOW\n");
		}
		update_rule_counters(ctx);
		skb_log(ctx, true);
	}

#ifndef IPVER6
	if ((CALI_F_FROM_HOST || CALI_F_FROM_WEP) && ip_is_first_frag(ip_hdr(ctx))) {
		frags4_record_ct(ctx);
	}
#endif

	if (CALI_F_WEP && qos_enforce_packet_rate(ctx) == TC_ACT_SHOT) {
		deny_reason(ctx, CALI_REASON_DROPPED_BY_QOS);
		goto deny;
	}
<<<<<<< HEAD
	if (set_dscp(ctx) == TC_ACT_SHOT) {
=======
	if ((CALI_F_FROM_WEP || CALI_F_TO_HEP) && EGRESS_DSCP >= 0 && !qos_set_dscp(ctx)) {
>>>>>>> 00f4c0ca
		goto deny;
	}
	ctx->fwd = calico_tc_skb_accepted(ctx);
	return forward_or_drop(ctx);

deny:
	return TC_ACT_SHOT;
}

static CALI_BPF_INLINE void update_fib_mark(struct cali_tc_state *state, bool* fib, __u32 *seen_mark)
{
	if (CALI_F_FROM_WEP && (state->flags & CALI_ST_NAT_OUTGOING)) {
		// We are going to SNAT this traffic, using iptables SNAT so set the mark
		// to trigger that and leave the fib lookup disabled.
		*fib = false;
		*seen_mark = CALI_SKB_MARK_NAT_OUT;
	} else {
		if (state->flags & CALI_ST_SKIP_FIB) {
			*fib = false;
			*seen_mark = CALI_SKB_MARK_SKIP_FIB;
		}
	}
}

SEC("tc")
int calico_tc_skb_new_flow_entrypoint(struct __sk_buff *skb)
{
	DECLARE_TC_CTX(_ctx,
		.skb = skb,
		.fwd = {
			.res = TC_ACT_UNSPEC,
			.reason = CALI_REASON_UNKNOWN,
			.mark = CALI_SKB_MARK_SEEN,
		},
	);
	struct cali_tc_ctx *ctx = &_ctx;
	struct cali_tc_state *state = ctx->state;
	enum do_nat_res nat_res = NAT_ALLOW;
	bool is_dnat = false;
	__u32 seen_mark = ctx->fwd.mark;
	bool fib = true;

	CALI_DEBUG("Entering calico_tc_skb_new_flow");

	switch (state->pol_rc) {
	case CALI_POL_NO_MATCH:
		CALI_DEBUG("Implicitly denied by policy: DROP");
		goto deny;
	case CALI_POL_DENY:
		CALI_DEBUG("Denied by policy: DROP");
		goto deny;
	case CALI_POL_ALLOW:
		CALI_DEBUG("Allowed by policy: ACCEPT");
	}

	if (CALI_F_FROM_WEP &&
			CALI_DROP_WORKLOAD_TO_HOST &&
			cali_rt_flags_local_host(
				cali_rt_lookup_flags(&state->post_nat_ip_dst))) {
		CALI_DEBUG("Workload to host traffic blocked by "
			   "DefaultEndpointToHostAction: DROP");
		goto deny;
	}

	update_fib_mark(state, &fib, &seen_mark);

	struct ct_create_ctx *ct_ctx_nat = &ctx->scratch->ct_ctx_nat;
	__builtin_memset(ct_ctx_nat, 0, sizeof(*ct_ctx_nat));

	ct_ctx_nat->proto = state->ip_proto;
	ct_ctx_nat->src = state->ip_src;
	ct_ctx_nat->sport = state->sport;
	ct_ctx_nat->dst = state->post_nat_ip_dst;
	ct_ctx_nat->dport = state->post_nat_dport;
	ct_ctx_nat->tun_ip = state->tun_ip;
	ct_ctx_nat->type = CALI_CT_TYPE_NORMAL;
	ct_ctx_nat->allow_return = false;
	if (state->flags & CALI_ST_NAT_OUTGOING) {
		ct_ctx_nat->flags |= CALI_CT_FLAG_NAT_OUT;
	}
	if (state->flags & CALI_ST_CLUSTER_EGRESS) {
		ct_ctx_nat->flags |= CALI_CT_FLAG_CLUSTER_EGRESS;
	}
	if (CALI_F_TO_HOST && state->flags & CALI_ST_SKIP_FIB) {
		ct_ctx_nat->flags |= CALI_CT_FLAG_SKIP_FIB;
	}
	if (state->flags & CALI_ST_SKIP_REDIR_PEER) {
		ct_ctx_nat->flags |= CALI_CT_FLAG_SKIP_REDIR_PEER;
	}
	if (CALI_F_TO_WEP) {
		if (!(ctx->skb->mark & CALI_SKB_MARK_SEEN)) {
			/* If the packet wasn't seen, must come from host. There is no
			 * need to do FIB lookup for returning traffic. In fact, it may
			 * not be always correct, e.g. when some mesh and custom iptables
			 * rules are used by the host. So don't mess with it.
			 */
			ct_ctx_nat->flags |= CALI_CT_FLAG_SKIP_FIB;
		} else if ((ctx->skb->mark & CALI_SKB_MARK_SKIP_FIB) == CALI_SKB_MARK_SKIP_FIB) {
			/* Packets received at WEP with CALI_CT_FLAG_SKIP_FIB mark signal
			 * that all traffic on this connection must flow via host
			 * namespace as it was originally meant for host, but got
			 * redirected to a WEP by a 3rd party DNAT rule.
			 */
			ct_ctx_nat->flags |= CALI_CT_FLAG_SKIP_FIB;
		}
	}
	if (CALI_F_TO_HOST && CALI_F_NAT_IF) {
		ct_ctx_nat->flags |= CALI_CT_FLAG_VIA_NAT_IF;
	}
	if (CALI_F_TO_HEP && !CALI_F_NAT_IF && state->flags & CALI_ST_CT_NP_LOOP) {
		ct_ctx_nat->flags |= CALI_CT_FLAG_NP_LOOP;
	}
	if (CALI_F_TO_HEP && !CALI_F_NAT_IF && state->flags & CALI_ST_CT_NP_REMOTE) {
		ct_ctx_nat->flags |= CALI_CT_FLAG_NP_REMOTE;
	}
	if (state->flags & CALI_ST_HOST_PSNAT) {
		ct_ctx_nat->flags |= CALI_CT_FLAG_HOST_PSNAT;
	}
	/* Mark connections that were routed via bpfnatout, but had CT miss at
	 * HEP. That is because of SNAT happened between bpfnatout and here.
	 * Returning packets on such a connection must go back via natbpfout
	 * without a short-circuit to reverse the service NAT.
	 */
	if (CALI_F_TO_HEP &&
			((ctx->skb->mark & CALI_SKB_MARK_FROM_NAT_IFACE_OUT) == CALI_SKB_MARK_FROM_NAT_IFACE_OUT)) {
		ct_ctx_nat->flags |= CALI_CT_FLAG_VIA_NAT_IF;
	}

	/* If we just received the first packet for a NP forwarded from a
	 * different node via a tunnel and we are in DSR mode and there are optout
	 * CIDRs from DSR, we need to make a check if this client also opted out
	 * and save the information in conntrack.
	 */
	if (CALI_F_FROM_HEP && CALI_F_DSR && (GLOBAL_FLAGS & CALI_GLOBALS_NO_DSR_CIDRS)) {
		CALI_DEBUG("state->tun_ip = " IP_FMT "", debug_ip(state->tun_ip));
		if (!ip_void(state->tun_ip) && cali_rt_lookup_flags(&state->ip_src) & CALI_RT_NO_DSR) {
			ct_ctx_nat->flags |= CALI_CT_FLAG_NP_NO_DSR;
			CALI_DEBUG("CALI_CT_FLAG_NP_NO_DSR");
		}
	}

	if (state->ip_proto == IPPROTO_TCP) {
		if (skb_refresh_validate_ptrs(ctx, TCP_SIZE)) {
			deny_reason(ctx, CALI_REASON_SHORT);
			CALI_DEBUG("Too short for TCP: DROP");
			goto deny;
		}
		ct_ctx_nat->tcp = tcp_hdr(ctx);
	}

	// If we get here, we've passed policy.

	if (ip_void(ctx->state->nat_dest.addr)) {
		if (conntrack_create(ctx, ct_ctx_nat)) {
			CALI_DEBUG("Creating normal conntrack failed");

			if ((CALI_F_FROM_HEP && rt_addr_is_local_host(&ct_ctx_nat->dst)) ||
					(CALI_F_TO_HEP && rt_addr_is_local_host(&ct_ctx_nat->src))) {
				CALI_DEBUG("Allowing local host traffic without CT");
				goto allow;
			}
			deny_reason(ctx, CALI_REASON_CT_CREATE_FAILED);
			goto deny;
		}
		goto allow;
	}

	ct_ctx_nat->orig_src = state->ip_src;
	ct_ctx_nat->orig_dst = state->ip_dst;
	ct_ctx_nat->orig_dport = state->dport;
	ct_ctx_nat->orig_sport = state->sport;
	state->ct_result.nat_sport = ct_ctx_nat->sport;
	/* fall through as DNAT is now established */

	if ((CALI_F_TO_HOST && CALI_F_NAT_IF) || (CALI_F_TO_HEP && (CALI_F_LO || CALI_F_MAIN))) {
		struct cali_rt *r = cali_rt_lookup(&state->post_nat_ip_dst);
		if (r && cali_rt_flags_remote_workload(r->flags) && cali_rt_is_tunneled(r)) {
			CALI_DEBUG("remote wl " IP_FMT " tunneled via " IP_FMT "",
					debug_ip(state->post_nat_ip_dst), debug_ip(HOST_TUNNEL_IP));
			ct_ctx_nat->src = HOST_TUNNEL_IP;
			/* This would be the place to set a new source port if we
			 * had a way how to allocate it. Instead we rely on source
			 * port collision resolution.
			 * ct_ctx_nat->sport = 10101;
			 */
			state->ct_result.nat_sip = ct_ctx_nat->src;
			state->ct_result.nat_sport = ct_ctx_nat->sport;
		}
	}

	size_t l4_csum_off = 0;

	switch (ctx->state->ip_proto) {
	case IPPROTO_TCP:
		l4_csum_off = skb_l4hdr_offset(ctx) + offsetof(struct tcphdr, check);
		break;
	case IPPROTO_UDP:
		l4_csum_off = skb_l4hdr_offset(ctx) + offsetof(struct udphdr, check);
		break;
	}

	/* Only do the refresh if we get here */
	if (skb_refresh_validate_ptrs(ctx, UDP_SIZE)) {
		deny_reason(ctx, CALI_REASON_SHORT);
		CALI_DEBUG("Too short");
		goto deny;
	}

	nat_res = do_nat(ctx, skb_iphdr_offset(ctx), l4_csum_off, false,
			 CALI_CT_NEW, ct_ctx_nat, &is_dnat, &seen_mark, false);
	if (nat_res == NAT_ICMP_TOO_BIG) {
		goto icmp_send_reply;
	}

allow:
do_post_nat:
	ctx->fwd = post_nat(ctx, nat_res, fib, seen_mark, is_dnat);
	return forward_or_drop(ctx);

icmp_send_reply:
	CALI_JUMP_TO(ctx, PROG_INDEX_ICMP);
	goto deny;

deny:
	nat_res = NAT_DENY;
	goto do_post_nat;
}

static CALI_BPF_INLINE struct fwd calico_tc_skb_accepted(struct cali_tc_ctx *ctx)
{
	CALI_DEBUG("Entering calico_tc_skb_accepted");
	struct cali_tc_state *state = ctx->state;
	bool fib = true;
	int ct_rc = ct_result_rc(state->ct_result.rc);
	bool ct_related = ct_result_is_related(state->ct_result.rc);
	__u32 seen_mark = ctx->fwd.mark;
	size_t l4_csum_off = 0;
#ifndef IPVER6
	size_t l3_csum_off = 0;
#endif
	bool is_dnat = false;
	enum do_nat_res nat_res = NAT_ALLOW;

	CALI_DEBUG("src=" IP_FMT " dst=" IP_FMT "", debug_ip(state->ip_src), debug_ip(state->ip_dst));
	CALI_DEBUG("post_nat=" IP_FMT ":%d", debug_ip(state->post_nat_ip_dst), state->post_nat_dport);
	CALI_DEBUG("tun_ip=" IP_FMT "", debug_ip(state->tun_ip));
	CALI_DEBUG("pol_rc=%d", state->pol_rc);
	CALI_DEBUG("sport=%d", state->sport);
	CALI_DEBUG("dport=%d", state->dport);
	CALI_DEBUG("flags=%x", state->flags);
	CALI_DEBUG("ct_rc=%d", ct_rc);
	CALI_DEBUG("ct_related=%d", ct_related);
	CALI_DEBUG("mark=0x%x", seen_mark);

	ctx->fwd.reason = CALI_REASON_UNKNOWN;

	// Set the dport to 0, to make sure conntrack entries for icmp is proper as we use
	// dport to hold icmp type and code
	if (state->ip_proto == IPPROTO_ICMP_46 && !ct_related) {
		state->dport = 0;
		state->post_nat_dport = 0;
	}

	update_fib_mark(state, &fib, &seen_mark);

	/* We check the ttl here to avoid needing complicated handling of
	 * related traffic back from the host if we let the host to handle it.
	 */
#ifdef IPVER6
	CALI_DEBUG("ip->hop_limit %d", ip_hdr(ctx)->hop_limit);
#else
	CALI_DEBUG("ip->ttl %d", ip_hdr(ctx)->ttl);
#endif
	
	if (ip_ttl_exceeded(ip_hdr(ctx))) {
		switch (ct_rc){
		case CALI_CT_NEW:
			if (!ip_void(ctx->state->nat_dest.addr)) {
				goto icmp_ttl_exceeded;
			}
			break;
		case CALI_CT_ESTABLISHED_DNAT:
		case CALI_CT_ESTABLISHED_SNAT:
			goto icmp_ttl_exceeded;
		}
	}

	if (ct_rc == CALI_CT_NEW) {
		CALI_JUMP_TO(ctx, PROG_INDEX_NEW_FLOW);
		/* should not reach here */
		CALI_DEBUG("jump to new flow failed");
		goto deny;
	}

#ifndef IPVER6
	l3_csum_off = skb_iphdr_offset(ctx) + offsetof(struct iphdr, check);
#endif

	if (ct_related && skb_mark_equals(ctx->skb, CALI_SKB_MARK_RELATED_RESOLVED, CALI_SKB_MARK_RELATED_RESOLVED)) {
		ct_rc = CALI_CT_ESTABLISHED;
	} else if (ct_related &&
			/* I CALI_CT_FLAG_NP_FWD is set, we need to forward the related response
			 * to the node that has the backend and will deal with the rest.
			 */
			!(CALI_F_FROM_HEP && ctx->state->ct_result.flags & CALI_CT_FLAG_NP_FWD)) {
		if (ctx->state->ip_proto == IPPROTO_ICMP_46) {
			bool outer_ip_nat = false;
			ipv46_addr_t *addr;

			if (ct_rc == CALI_CT_ESTABLISHED_SNAT) {
				/* ... there is a return path to the tunnel ... */
				outer_ip_nat = !ip_void(state->ct_result.tun_ip);
				/* ... and should do encap and it is not DSR or it is leaving host
				 * and either DSR from WEP or originated at host ... */
				outer_ip_nat = outer_ip_nat &&
					((dnat_return_should_encap() && !CALI_F_DSR) ||
					 (CALI_F_TO_HEP &&
					  ((CALI_F_DSR && skb_seen(ctx->skb)) || !skb_seen(ctx->skb))));
				if (outer_ip_nat) {
					addr = &STATE->ip_src;
					ip_hdr_set_ip(ctx, saddr, state->ct_result.nat_ip);
					CALI_DEBUG("ICMP related: outer IP SNAT to " IP_FMT "",
							debug_ip(state->ct_result.nat_ip));
				}
			} else if (ct_rc == CALI_CT_ESTABLISHED_DNAT) {
				outer_ip_nat = true;
				addr = &STATE->ip_dst;
				ip_hdr_set_ip(ctx, daddr, state->ct_result.nat_ip);
				CALI_DEBUG("ICMP related: outer IP DNAT to " IP_FMT "",
						debug_ip(state->ct_result.nat_ip));
			}

			/* ... then fix the outer header IP first */
			if (outer_ip_nat) {
#ifdef IPVER6
				/* ... icmp6 checksum now includes pseudo header, fix it! */
				l4_csum_off = skb_l4hdr_offset(ctx) + offsetof(struct icmp6hdr, icmp6_cksum);

				__wsum csum = 0;
				csum = bpf_csum_diff((__u32*)addr, sizeof(ipv6_addr_t),
						     (__u32*)&STATE->ct_result.nat_ip, sizeof(ipv6_addr_t),
						     csum);
				int res = bpf_l4_csum_replace(ctx->skb, l4_csum_off, 0, csum,  BPF_F_PSEUDO_HDR);
				if (res) {
					deny_reason(ctx, CALI_REASON_CSUM_FAIL);
					goto deny;
				}
#else
				int res = bpf_l3_csum_replace(ctx->skb, l3_csum_off,
						*addr, state->ct_result.nat_ip, 4);
				if (res) {
					deny_reason(ctx, CALI_REASON_CSUM_FAIL);
					goto deny;
				}
#endif
			}

			/* Related ICMP traffic must be an error response so it should include inner IP
			 * and at least 8 bytes as payload. */
			if (skb_refresh_validate_ptrs(ctx, ICMP_SIZE + sizeof(struct iphdr) + 8)) {
				deny_reason(ctx, CALI_REASON_SHORT);
				CALI_DEBUG("Failed to revalidate packet size");
				goto deny;
			}

			switch (ct_rc) {
			case CALI_CT_ESTABLISHED_SNAT:
			case CALI_CT_ESTABLISHED_DNAT:
				CALI_JUMP_TO(ctx, PROG_INDEX_ICMP_INNER_NAT);
				/* should not reach here */
				CALI_DEBUG("jump to icmp inner nat failed");
				goto deny;
			}
		}
	}

	switch (ctx->state->ip_proto) {
	case IPPROTO_TCP:
		l4_csum_off = skb_l4hdr_offset(ctx) + offsetof(struct tcphdr, check);
		break;
	case IPPROTO_UDP:
		l4_csum_off = skb_l4hdr_offset(ctx) + offsetof(struct udphdr, check);
		break;
	}

	switch (ct_rc){
	case CALI_CT_ESTABLISHED_DNAT:
	case CALI_CT_ESTABLISHED_SNAT:
		nat_res = do_nat(ctx, skb_iphdr_offset(ctx), l4_csum_off, false,
				 ct_rc, NULL, &is_dnat, &seen_mark, false);
		if (nat_res == NAT_ICMP_TOO_BIG) {
			goto icmp_send_reply;
		}
		goto do_post_nat;

	case CALI_CT_ESTABLISHED_BYPASS:
		if (!ct_result_is_syn(state->ct_result.rc)) {
			seen_mark = CALI_SKB_MARK_BYPASS;
			CALI_DEBUG("marking CALI_SKB_MARK_BYPASS");
		}
		// fall through
	case CALI_CT_ESTABLISHED:
		goto allow;
	default:
		if (CALI_F_FROM_HEP) {
			/* Since we're using the host endpoint program for TC-redirect
			 * acceleration for workloads (but we haven't fully implemented
			 * host endpoint support yet), we can get an incorrect conntrack
			 * invalid for host traffic.
			 *
			 * FIXME: Properly handle host endpoint conntrack failures
			 */
			CALI_DEBUG("Traffic is towards host namespace but not conntracked, "
				"falling through to iptables");
			fib = false;
			goto allow;
		}
		goto deny;
	}

	CALI_INFO("We should never fall through here");
	goto deny;

icmp_ttl_exceeded:
#ifdef IPVER6
	state->icmp_type = ICMPV6_TIME_EXCEED;
	state->icmp_code = ICMPV6_EXC_HOPLIMIT;
#else
	if (ip_is_frag(ip_hdr(ctx))) {
		goto deny;
	}
	state->icmp_type = ICMP_TIME_EXCEEDED;
	state->icmp_code = ICMP_EXC_TTL;
#endif
	ip_set_void(state->tun_ip);
	goto icmp_send_reply;

icmp_send_reply:
	CALI_JUMP_TO(ctx, PROG_INDEX_ICMP);
	goto deny;

allow:
do_post_nat:
	return post_nat(ctx, nat_res, fib, seen_mark, is_dnat);

deny:
	nat_res = NAT_DENY;
	goto do_post_nat;
}

SEC("tc")
int calico_tc_skb_icmp_inner_nat(struct __sk_buff *skb)
{
	/* Initialise the context, which is stored on the stack, and the state, which
	 * we use to pass data from one program to the next via tail calls. */
	DECLARE_TC_CTX(_ctx,
		.skb = skb,
		.fwd = {
			.res = TC_ACT_UNSPEC,
			.reason = CALI_REASON_UNKNOWN,
		},
	);
	struct cali_tc_ctx *ctx = &_ctx;

	struct cali_tc_state *state = ctx->state;
	bool ct_related = ct_result_is_related(state->ct_result.rc);
	int ct_rc = ct_result_rc(state->ct_result.rc);

	CALI_DEBUG("Entering calico_tc_skb_icmp_inner_nat");

	if (!ct_related) {
		CALI_DEBUG("ICMP: unexpected unrelated");
		goto deny;
	}

	/* Start parsing the packet again to get what is the outer IP header size */

	switch (parse_packet_ip(ctx)) {
#ifdef IPVER6
	case PARSING_OK_V6:
		// IPv6 Packet.
		break;
#else
	case PARSING_OK:
		// IPv4 Packet.
		break;
#endif
	default:
		// A malformed packet or a packet we don't support
		CALI_DEBUG("ICMP: Drop malformed or unsupported packet");
		ctx->fwd.res = TC_ACT_SHOT;
		goto deny;
	}

	size_t icmp_csum_off = 0;

#ifdef IPVER6
	icmp_csum_off = skb_l4hdr_offset(ctx) + offsetof(struct icmp6hdr, icmp6_cksum);
#else
	icmp_csum_off = skb_l4hdr_offset(ctx) + offsetof(struct icmphdr, checksum);
#endif

	__u8 pkt[IP_SIZE] = { /* zero it to shut up verifier */ };
	__u8 l4pkt[8 /* what must be there */] = {};

	ctx->ip_header = (struct iphdr*)pkt;
	ctx->nh = (void *)l4pkt;

	int inner_ip_offset = skb_l4hdr_offset(ctx) + ICMP_SIZE;

	if (bpf_skb_load_bytes(ctx->skb, inner_ip_offset, pkt, IP_SIZE)) {
		CALI_DEBUG("Too short");
		goto deny;
	}

#ifdef IPVER6
	tc_state_fill_from_iphdr_v6_offset(ctx, inner_ip_offset);
#else
	tc_state_fill_from_iphdr_v4(ctx);
#endif

	if (bpf_skb_load_bytes(ctx->skb, inner_ip_offset + ctx->ipheader_len, l4pkt , 8)) {
		CALI_DEBUG("Too short");
		goto deny;
	}

	/* Flip the direction, we need to reverse the original packet. */
	switch (ct_rc) {
		case CALI_CT_ESTABLISHED_SNAT:
			/* handle the DSR case, see CALI_CT_ESTABLISHED_SNAT where nat is done */
			if (dnat_return_should_encap() && !ip_void(state->ct_result.tun_ip)) {
				if (CALI_F_DSR) {
					/* SNAT will be done after routing, when leaving HEP */
					CALI_DEBUG("DSR enabled, skipping SNAT + encap");
					/* Don't treat it as related anymore as we defer
					 * that. This will not set CALI_SKB_MARK_RELATED_RESOLVED
					 */
					ct_result_clear_flag(STATE->ct_result.rc, CT_RES_RELATED);
					goto allow;
				}
			}
			ct_rc = CALI_CT_ESTABLISHED_DNAT;
			break;
		case CALI_CT_ESTABLISHED_DNAT:
			if (CALI_F_FROM_HEP && !ip_void(state->tun_ip) && ct_result_np_node(state->ct_result)) {
				/* Packet is returning from a NAT tunnel, just forward it. */
				ctx->fwd.mark = CALI_SKB_MARK_BYPASS_FWD;
				CALI_DEBUG("ICMP related returned from NAT tunnel");
				goto allow;
			}
			ct_rc = CALI_CT_ESTABLISHED_SNAT;
			break;
	}

	bool is_dnat = false;
	enum do_nat_res nat_res = NAT_ALLOW;
	__u32 seen_mark = ctx->fwd.mark;
	bool fib = true;

	nat_res = do_nat(ctx, inner_ip_offset, icmp_csum_off, false, ct_rc, NULL, &is_dnat, &seen_mark, true);
	ctx->fwd = post_nat(ctx, nat_res, fib, seen_mark, is_dnat);

allow:
	/* We are going to forward the packet now. But all the state is about
	 * the inner IP so we need to refresh our state back to the outer IP
	 * that is used for forwarding!
	 *
	 * N.B. we could just remember an update the state, however, forwarding
	 * also updates ttl/hops in the header so we need the right header
	 * available anyway.
	 */
#ifdef IPVER6
	if (parse_packet_ip(ctx) != PARSING_OK_V6) {
#else
	if (parse_packet_ip(ctx) != PARSING_OK) {
#endif
		CALI_DEBUG("Non ipv4 packet on icmp path! DROP!");
		goto deny;
	}
	tc_state_fill_from_iphdr(ctx);
	fwd_fib_set(&ctx->fwd, true);

	return forward_or_drop(ctx);

deny:
	return TC_ACT_SHOT;
}


SEC("tc")
int calico_tc_skb_send_icmp_replies(struct __sk_buff *skb)
{
	__u32 fib_flags = 0;

	/* Initialise the context, which is stored on the stack, and the state, which
	 * we use to pass data from one program to the next via tail calls. */
	DECLARE_TC_CTX(_ctx,
		.skb = skb,
		.fwd = {
			.res = TC_ACT_UNSPEC,
			.reason = CALI_REASON_UNKNOWN,
		},
	);
	struct cali_tc_ctx *ctx = &_ctx;

	CALI_DEBUG("Entering calico_tc_skb_send_icmp_replies");
	CALI_DEBUG("ICMP type %d and code %d",ctx->state->icmp_type, ctx->state->icmp_code);

#ifdef IPVER6
	if (ctx->state->icmp_code == ICMPV6_PKT_TOOBIG) {
#else
	if (ctx->state->icmp_code == ICMP_FRAG_NEEDED) {
#endif
		fib_flags |= BPF_FIB_LOOKUP_OUTPUT;
		if (CALI_F_FROM_WEP) {
			/* we know it came from workload, just send it back the same way */
			ctx->fwd.res = CALI_RES_REDIR_BACK;
		}
	}

	if (icmp_reply(ctx, ctx->state->icmp_type, ctx->state->icmp_code, ctx->state->icmp_un)) {
		ctx->fwd.res = TC_ACT_SHOT;
	} else {
		ctx->fwd.mark = CALI_SKB_MARK_BYPASS_FWD;

		fwd_fib_set(&ctx->fwd, false);
		fwd_fib_set_flags(&ctx->fwd, fib_flags);
	}

	if (skb_refresh_validate_ptrs(ctx, ICMP_SIZE)) {
		deny_reason(ctx, CALI_REASON_SHORT);
		CALI_DEBUG("Too short");
		goto deny;
	}

	tc_state_fill_from_iphdr(ctx);
	ctx->state->sport = ctx->state->dport = 0;
	return forward_or_drop(ctx);
deny:
	(void)fib_flags;
	return TC_ACT_SHOT;
}

#if HAS_HOST_CONFLICT_PROG
SEC("tc")
int calico_tc_host_ct_conflict(struct __sk_buff *skb)
{
	/* Initialise the context, which is stored on the stack, and the state, which
	 * we use to pass data from one program to the next via tail calls. */
	DECLARE_TC_CTX(_ctx,
		.skb = skb,
		.fwd = {
			.res = TC_ACT_UNSPEC,
			.reason = CALI_REASON_UNKNOWN,
		},
	);

	struct cali_tc_ctx *ctx = &_ctx;

	struct calico_nat_dest nat_dest_ident;

	CALI_DEBUG("Entering calico_tc_host_ct_conflict_entrypoint");

	if (skb_refresh_validate_ptrs(ctx, UDP_SIZE)) {
		deny_reason(ctx, CALI_REASON_SHORT);
		CALI_DEBUG("Too short");
		goto deny;
	}

	__u16 sport = ctx->state->sport;
	ctx->state->sport = 0;
	ctx->state->ct_result = calico_ct_lookup(ctx);
	ctx->state->sport = sport;
	ctx->state->flags |= CALI_ST_HOST_PSNAT;

	switch (ct_result_rc(ctx->state->ct_result.rc)) {
	case CALI_CT_ESTABLISHED:
		/* Because we are on the "from host" path, conntrack may give us
		 * CALI_CT_ESTABLISHED only if traffic targets pod without DNAT. Better to
		 * fix the corner case here than on the generic path.
		 */
		ct_result_set_rc(ctx->state->ct_result.rc, CALI_CT_ESTABLISHED_DNAT);
		/* fallthrough */
	case CALI_CT_NEW:
		/* There is a conflict, this is the first packet that conflicts. By
		 * setting a NAT destination being the same as the original destination,
		 * we trigger a void/fake DNAT which will conflict on the source
		 * port and will trigger psnat.
		 */
		nat_dest_ident.addr = ctx->state->ip_dst;
		nat_dest_ident.port = ctx->state->dport;

		ctx->nat_dest = &nat_dest_ident;
		break;
	default:
		CALI_INFO("Unexpected CT result %d after host source port collision DENY.",
			  ct_result_rc(ctx->state->ct_result.rc));
		goto deny;
	}

	calico_tc_process_ct_lookup(ctx);

	return forward_or_drop(ctx);

deny:
	return TC_ACT_SHOT;
}
#endif /* HAS_HOST_CONFLICT_PROG */

SEC("tc")
int calico_tc_skb_drop(struct __sk_buff *skb)
{
	DECLARE_TC_CTX(_ctx,
		.skb = skb,
	);
	struct cali_tc_ctx *ctx = &_ctx;

	CALI_DEBUG("Entering calico_tc_skb_drop");

	update_rule_counters(ctx);
	skb_log(ctx, false);
	counter_inc(ctx, CALI_REASON_DROPPED_BY_POLICY);

	CALI_DEBUG("proto=%d", ctx->state->ip_proto);
	CALI_DEBUG("src=" IP_FMT " dst=" IP_FMT "", debug_ip(ctx->state->ip_src),
			debug_ip(ctx->state->ip_dst));
	CALI_DEBUG("pre_nat=" IP_FMT ":%d", debug_ip(ctx->state->pre_nat_ip_dst),
			ctx->state->pre_nat_dport);
	CALI_DEBUG("post_nat=" IP_FMT ":%d", debug_ip(ctx->state->post_nat_ip_dst), ctx->state->post_nat_dport);
	CALI_DEBUG("tun_ip=" IP_FMT "", debug_ip(ctx->state->tun_ip));
	CALI_DEBUG("pol_rc=%d", ctx->state->pol_rc);
	CALI_DEBUG("sport=%d", ctx->state->sport);
	CALI_DEBUG("flags=0x%x", ctx->state->flags);
	CALI_DEBUG("ct_rc=%d", ctx->state->ct_result.rc);

	/* This is a policy override for Wireguard traffic. It is regular UDP
	 * traffic on known ports between known hosts. We want to let this
	 * traffic through so that a user does not shoot him/herself in a foot
	 * by blocking this traffic by a HEP policy.
	 *
	 * If such traffic is allowed here, it will create regular CT entry and
	 * thus every subsequent packet will save itself the trouble of going
	 * through policy and ending up here over and over again.
	 */
	if (CALI_F_HEP &&
			ctx->state->ip_proto == IPPROTO_UDP &&
			ctx->state->pre_nat_dport == ctx->state->post_nat_dport &&
			ctx->state->pre_nat_dport == WG_PORT &&
			ctx->state->sport == WG_PORT) {
		if ((CALI_F_FROM_HEP &&
				rt_addr_is_local_host(&ctx->state->ip_dst) &&
				rt_addr_is_remote_host(&ctx->state->ip_src)) ||
			(CALI_F_TO_HEP &&
				rt_addr_is_remote_host(&ctx->state->ip_dst) &&
				rt_addr_is_local_host(&ctx->state->ip_src))) {
			/* This is info as it is supposed to be low intensity (only when a
			 * new flow detected - should happen exactly once in a blue moon ;-) )
			 * but would be good to know about for issue debugging.
			 */
			CALI_INFO("Allowing WG " IP_FMT " <-> " IP_FMT " despite blocked by policy - known hosts.",
					debug_ip(ctx->state->ip_src), debug_ip(ctx->state->ip_dst));
			goto allow;
		}
	}

	if (FLOWLOGS_ENABLED) {
		event_flow_log(ctx);
		CALI_DEBUG("Flow log event generated for DENY/DROP\n");
	}
	goto deny;

allow:
	ctx->state->pol_rc = CALI_POL_ALLOW;
	ctx->state->flags |= CALI_ST_SKIP_POLICY;
	ctx->state->rules_hit = 0;

	CALI_JUMP_TO(ctx, PROG_INDEX_ALLOWED);
	/* should not reach here */
	CALI_DEBUG("Failed to jump to allow program.");

deny:
	CALI_DEBUG("DENY due to policy");
	return TC_ACT_SHOT;
}

#ifndef IPVER6
SEC("tc")
int calico_tc_skb_ipv4_frag(struct __sk_buff *skb)
{
	/* Initialise the context, which is stored on the stack, and the state, which
	 * we use to pass data from one program to the next via tail calls. */
	DECLARE_TC_CTX(_ctx,
		.skb = skb,
		.fwd = {
			.res = TC_ACT_UNSPEC,
			.reason = CALI_REASON_UNKNOWN,
		},
	);
	struct cali_tc_ctx *ctx = &_ctx;

#ifndef BPF_CORE_SUPPORTED
	deny_reason(ctx, CALI_REASON_FRAG_UNSUPPORTED);
	CALI_DEBUG("IPv4 fragmentation not supported in this kernel version");
	goto deny;
#else
	CALI_DEBUG("Entering calico_tc_skb_ipv4_frag");
	CALI_DEBUG("iphdr_offset %d ihl %d", skb_iphdr_offset(ctx), ctx->ipheader_len);

	if (skb_refresh_validate_ptrs(ctx, UDP_SIZE)) {
		deny_reason(ctx, CALI_REASON_SHORT);
		CALI_DEBUG("Too short");
		goto deny;
	}

	tc_state_fill_from_iphdr_v4(ctx);

	if (!frags4_handle(ctx)) {
		if (!bpf_core_enum_value_exists(enum bpf_func_id, BPF_FUNC_loop)) {
			deny_reason(ctx, CALI_REASON_FRAG_UNSUPPORTED);
		} else {
			deny_reason(ctx, CALI_REASON_FRAG_WAIT);
		}
		goto deny;
	}
	/* force it through stack to trigger any further necessary fragmentation */
	ctx->state->flags |= CALI_ST_SKIP_REDIR_ONCE;

	return pre_policy_processing(ctx);
#endif /* !BPF_CORE_SUPPORTED */

finalize:
	return forward_or_drop(ctx);

deny:
	ctx->fwd.res = TC_ACT_SHOT;
	goto finalize;
}
#endif /* !IPVER6 */<|MERGE_RESOLUTION|>--- conflicted
+++ resolved
@@ -1349,11 +1349,7 @@
 		deny_reason(ctx, CALI_REASON_DROPPED_BY_QOS);
 		goto deny;
 	}
-<<<<<<< HEAD
-	if (set_dscp(ctx) == TC_ACT_SHOT) {
-=======
 	if ((CALI_F_FROM_WEP || CALI_F_TO_HEP) && EGRESS_DSCP >= 0 && !qos_set_dscp(ctx)) {
->>>>>>> 00f4c0ca
 		goto deny;
 	}
 	ctx->fwd = calico_tc_skb_accepted(ctx);
@@ -1627,7 +1623,6 @@
 #else
 	CALI_DEBUG("ip->ttl %d", ip_hdr(ctx)->ttl);
 #endif
-	
 	if (ip_ttl_exceeded(ip_hdr(ctx))) {
 		switch (ct_rc){
 		case CALI_CT_NEW:
