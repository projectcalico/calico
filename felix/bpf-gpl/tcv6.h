// Project Calico BPF dataplane programs.
// Copyright (c) 2020-2022 Tigera, Inc. All rights reserved.
// SPDX-License-Identifier: Apache-2.0 OR GPL-2.0-or-later

#ifndef __CALICO_TCV6_H__
#define __CALICO_TCV6_H__

SEC("classifier/tc/prologue_v6")
int calico_tc_v6(struct __sk_buff *skb)
{
	CALI_DEBUG("Entering IPv6 prologue program\n");
<<<<<<< HEAD

	struct cali_tc_ctx ctx = {
		.state = state_get(),
		.counters = counters_get(),
		.skb = skb,
		.fwd = {
			.res = TC_ACT_UNSPEC,
			.reason = CALI_REASON_UNKNOWN,
		},
		.ipheader_len = IPv6_SIZE,
	};

	if (!ctx.state) {
		CALI_DEBUG("State map lookup failed: DROP\n");
		return TC_ACT_SHOT;
	}

	if (!ctx.counters) {
		CALI_DEBUG("Counters map lookup failed: DROP\n");
		// We don't want to drop packets just because counters initialization fails, but
		// failing here normally should not happen.
		return TC_ACT_SHOT;
	}
	// TODO: Add IPv6 counters

	if (CALI_LOG_LEVEL >= CALI_LOG_LEVEL_INFO) {
		ctx.state->prog_start_time = bpf_ktime_get_ns();
	}

	if (skb_refresh_validate_ptrs(&ctx, UDP_SIZE)) {
		DENY_REASON(&ctx, CALI_REASON_SHORT);
		CALI_DEBUG("Too short\n");
		goto deny;
	}

	switch (parse_packet_ipv6(&ctx, 1)) {
	case PARSING_OK_V6:
		break;
	case PARSING_ALLOW_WITHOUT_ENFORCING_POLICY:
		goto allow_no_fib;
	case PARSING_ERROR:
	default:
		goto deny;
	}

	ipv6_log_addr(ipv6_hdr(&ctx));
	CALI_DEBUG("l4 protocol: %d", ctx.state->ip_proto);

=======
>>>>>>> cca12a2c
	if (CALI_F_WEP) {
		CALI_DEBUG("IPv6 from workload: drop\n");
		goto deny;
	}
	CALI_DEBUG("IPv6 on host interface: allow\n");
	CALI_DEBUG("About to jump to normal policy program\n");
	CALI_JUMP_TO(skb, PROG_INDEX_V6_POLICY);
	CALI_DEBUG("Tail call to normal policy program failed: DROP\n");

<<<<<<< HEAD
allow_no_fib:
	return TC_ACT_UNSPEC;

=======
>>>>>>> cca12a2c
deny:
	return TC_ACT_SHOT;
}

SEC("classifier/tc/accept_v6")
int calico_tc_v6_skb_accepted_entrypoint(struct __sk_buff *skb)
{
	CALI_DEBUG("Entering IPv6 accepted program\n");
	// TODO: Implement the logic for accepted packets by the policy program
	// We should not reach here since no tail call happens to this program
	skb->mark = CALI_SKB_MARK_SEEN;
	return TC_ACT_UNSPEC;
}

SEC("classifier/tc/icmp_v6")
int calico_tc_v6_skb_send_icmp_replies(struct __sk_buff *skb)
{
	CALI_DEBUG("Entering IPv6 icmp program\n");
	// TODO: Implement the logic for accepted icmp packets by the policy program
	// We should not reach here since no tail call happens to this program
	return TC_ACT_SHOT;
}

SEC("classifier/tc/drop_v6")
int calico_tc_v6_skb_drop(struct __sk_buff *skb)
{
	CALI_DEBUG("Entering IPv6 drop program\n");
	// TODO: Implement the logic for dropped packets by the policy program
	// We should not reach here since no tail call happens to this program
	return TC_ACT_SHOT;
}

#endif /* __CALICO_TCV6_H__ */<|MERGE_RESOLUTION|>--- conflicted
+++ resolved
@@ -9,8 +9,6 @@
 int calico_tc_v6(struct __sk_buff *skb)
 {
 	CALI_DEBUG("Entering IPv6 prologue program\n");
-<<<<<<< HEAD
-
 	struct cali_tc_ctx ctx = {
 		.state = state_get(),
 		.counters = counters_get(),
@@ -58,8 +56,6 @@
 	ipv6_log_addr(ipv6_hdr(&ctx));
 	CALI_DEBUG("l4 protocol: %d", ctx.state->ip_proto);
 
-=======
->>>>>>> cca12a2c
 	if (CALI_F_WEP) {
 		CALI_DEBUG("IPv6 from workload: drop\n");
 		goto deny;
@@ -69,12 +65,9 @@
 	CALI_JUMP_TO(skb, PROG_INDEX_V6_POLICY);
 	CALI_DEBUG("Tail call to normal policy program failed: DROP\n");
 
-<<<<<<< HEAD
 allow_no_fib:
 	return TC_ACT_UNSPEC;
 
-=======
->>>>>>> cca12a2c
 deny:
 	return TC_ACT_SHOT;
 }
