// Project Calico BPF dataplane programs.
// Copyright (c) 2020-2025 Tigera, Inc. All rights reserved.
// SPDX-License-Identifier: Apache-2.0 OR GPL-2.0-or-later

#ifndef __CALI_GLOBALS_H__
#define __CALI_GLOBALS_H__

#include "ip_addr.h"

#define DECLARE_TC_GLOBAL_DATA(name, ip_t) \
struct name {                              \
	ip_t host_ip;                          \
	__be16 tunnel_mtu;                     \
	__be16 vxlan_port;                     \
	ip_t intf_ip;                          \
	__be32 ext_to_svc_mark;                \
	__be16 psnat_start;                    \
	__be16 psnat_len;                      \
	ip_t host_tunnel_ip;                   \
	__be32 flags;                          \
	__be16 wg_port;                        \
	__be16 profiling;                      \
	__u32 natin_idx;                       \
	__u32 natout_idx;                      \
	__u32 overlay_tunnel_id;               \
	__u8 iface_name[16];                   \
	__u32 log_filter_jmp;                  \
	__u32 jumps[40];                       \
<<<<<<< HEAD
	__s16 ingress_packet_rate;             \
	__s16 ingress_packet_burst;            \
	__s16 egress_packet_rate;              \
	__s16 egress_packet_burst;             \
	__s8 dscp;							   \
=======
>>>>>>> d47261f4
}

DECLARE_TC_GLOBAL_DATA(cali_tc_global_data, ipv6_addr_t);
struct cali_tc_globals {
	struct cali_tc_global_data data;

	/* Needs to be 32bit aligned as it is followed by scratch area for 				\
	 * building headers. We reuse the same slot in state map to save 				\
	 * ourselves a lookup. 										\
	 */												\
	__u32 __scratch[]; /* N.B. this provides pointer to the location but does not add to the size */ \
};

struct cali_tc_preamble_globals {
	struct cali_tc_global_data v4;
	struct cali_tc_global_data v6;
};

enum cali_globals_flags {
	CALI_GLOBALS_RESERVED1                            = 0x00000002,
	CALI_GLOBALS_RESERVED2                            = 0x00000004,
	CALI_GLOBALS_RESERVED3                            = 0x00000008,
	CALI_GLOBALS_RPF_OPTION_ENABLED                   = 0x00000010,
	CALI_GLOBALS_RPF_OPTION_STRICT                    = 0x00000020,
	CALI_GLOBALS_RESERVED7                            = 0x00000040,
	CALI_GLOBALS_NO_DSR_CIDRS                         = 0x00000080,
	CALI_GLOBALS_LO_UDP_ONLY                          = 0x00000100,
	CALI_GLOBALS_RESERVED10                           = 0x00000200,
	CALI_GLOBALS_REDIRECT_PEER                        = 0x00000400,
	CALI_GLOBALS_FLOWLOGS_ENABLED                     = 0x00000800,
	CALI_GLOBALS_NATOUTGOING_EXCLUDE_HOSTS            = 0x00001000,
	CALI_GLOBALS_SKIP_EGRESS_REDIRECT                 = 0x00002000,
	CALI_GLOBALS_INGRESS_PACKET_RATE_CONFIGURED       = 0x00004000,
	CALI_GLOBALS_EGRESS_PACKET_RATE_CONFIGURED        = 0x00008000,
};

struct cali_ctlb_globals {
	__be32 udp_not_seen_timeo;
	bool exclude_udp;
};

struct cali_xdp_globals {
	__u8 iface_name[16];
	__u32 jumps[16];
};

struct cali_xdp_preamble_globals {
	struct cali_xdp_globals v4;
	struct cali_xdp_globals v6;
};

struct cali_ct_cleanup_globals {
    __u64 creation_grace;

    __u64 tcp_syn_sent;
    __u64 tcp_established;
    __u64 tcp_fins_seen;
    __u64 tcp_reset_seen;

    __u64 udp_timeout;

    __u64 generic_timeout;

    __u64 icmp_timeout;
};

#endif /* __CALI_GLOBALS_H__ */<|MERGE_RESOLUTION|>--- conflicted
+++ resolved
@@ -26,14 +26,7 @@
 	__u8 iface_name[16];                   \
 	__u32 log_filter_jmp;                  \
 	__u32 jumps[40];                       \
-<<<<<<< HEAD
-	__s16 ingress_packet_rate;             \
-	__s16 ingress_packet_burst;            \
-	__s16 egress_packet_rate;              \
-	__s16 egress_packet_burst;             \
 	__s8 dscp;							   \
-=======
->>>>>>> d47261f4
 }
 
 DECLARE_TC_GLOBAL_DATA(cali_tc_global_data, ipv6_addr_t);
