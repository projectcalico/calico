--- conflicted
+++ resolved
@@ -26,11 +26,7 @@
 	__u8 iface_name[16];                   \
 	__u32 log_filter_jmp;                  \
 	__u32 jumps[40];                       \
-<<<<<<< HEAD
-	__s8 dscp;							   \
-=======
 	__s8 dscp;                             \
->>>>>>> 00f4c0ca
 }
 
 DECLARE_TC_GLOBAL_DATA(cali_tc_global_data, ipv6_addr_t);
