--- conflicted
+++ resolved
@@ -8,11 +8,7 @@
 #include "conntrack.h"
 #include "policy.h"
 
-<<<<<<< HEAD
-CALI_MAP(cali_v5_state, 4,
-=======
-CALI_MAP(cali_v4_state, 4,
->>>>>>> 7ed70ed3
+CALI_MAP(cali_v5_state, 5,
 		BPF_MAP_TYPE_PERCPU_ARRAY,
 		__u32, struct cali_tc_state,
 		1, 0, MAP_PIN_GLOBAL)
