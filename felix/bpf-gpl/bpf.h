// Project Calico BPF dataplane programs.
// Copyright (c) 2020-2025 Tigera, Inc. All rights reserved.
// SPDX-License-Identifier: Apache-2.0 OR GPL-2.0-or-later

#ifndef __CALI_BPF_H__
#define __CALI_BPF_H__

#include <linux/types.h>
#include <linux/bpf.h>
#include <bpf_helpers.h>   /* For bpf_xxx helper functions. */
#include <bpf_endian.h>    /* For bpf_ntohX etc. */
#include <bpf_core_read.h>
#include <stddef.h>
#include <linux/ip.h>
#include <stdbool.h>

/* CALI_BPF_INLINE must be defined before we include any of our headers. They
 * assume it exists!
 */
#define CALI_BPF_INLINE inline __attribute__((always_inline))

#include "globals.h"

#define BPF_REDIR_EGRESS 0
#define BPF_REDIR_INGRESS 1

/* These constants must be kept in sync with the calculate-flags script. */

// CALI_TC_HOST_EP is set for all host interfaces including tunnels.
#define CALI_TC_HOST_EP		(1<<0)
// CALI_TC_INGRESS is set when compiling a program in the "ingress" direction as defined by
// policy.  For host endpoints, ingress has its natural meaning (towards the host namespace)
// and it agrees with TC's definition of ingress. For workload endpoint programs, ingress is
// relative to the workload so the ingress program is applied at egress from the host namespace
// and vice-versa.
#define CALI_TC_INGRESS		(1<<1)
// CALI_TC_IPIP is set when compiling the program for the IPIP tunnel. It is *not* set
// when compiling the wireguard or tunnel program (or VXLAN).  IPIP is a special case because
// it is a layer 3 device, so we don't see an ethernet header on packets arriving from the IPIP
// device.
#define CALI_TC_IPIP		(1<<2)
// CALI_CGROUP is set when compiling the cgroup connect-time load balancer programs.
#define CALI_CGROUP		(1<<3)
// CALI_TC_DSR is set when compiling programs for DSR mode.  In DSR mode, traffic to node
// ports is encapped on the "request" leg but the response is returned directly from the
// node with the backing workload.
#define CALI_TC_DSR		(1<<4)
// CALI_L3_DEV is set for any L3 device such as wireguard and IPIP tunnels that act fully
// at layer 3. In kernels before 5.14 (rhel 4.18.0-330) IPIP tunnels on inbound
// direction were acting differently, where they could see outer ethernet and ip headers.
#define CALI_TC_L3_DEV 	(1<<5)
// CALI_XDP_PROG is set for programs attached to the XDP hook
#define CALI_XDP_PROG 	(1<<6)
#define CALI_TC_NAT_IF	(1<<7)
#define CALI_TC_LO	(1<<8)
#define CALI_CT_CLEANUP	(1<<9)
#define CALI_TC_VXLAN	(1<<10)
<<<<<<< HEAD
#define CALI_TC_DEF_POLICY (1<<12)
=======
#define CALI_TC_PREAMBLE	(1<<11)
>>>>>>> 0eb20ffe

#ifndef CALI_DROP_WORKLOAD_TO_HOST
#define CALI_DROP_WORKLOAD_TO_HOST false
#endif

#ifndef CALI_COMPILE_FLAGS
#define CALI_COMPILE_FLAGS 0
#endif

#define CALI_F_INGRESS ((CALI_COMPILE_FLAGS) & CALI_TC_INGRESS)
#define CALI_F_EGRESS  (!CALI_F_INGRESS)

#define CALI_F_HEP     	 ((CALI_COMPILE_FLAGS) & (CALI_TC_HOST_EP | CALI_TC_NAT_IF))
#define CALI_F_WEP     	 (!CALI_F_HEP)
#define CALI_F_IPIP  	 (((CALI_COMPILE_FLAGS) & CALI_TC_IPIP) != 0)
#define CALI_F_L3_DEV    (((CALI_COMPILE_FLAGS) & CALI_TC_L3_DEV) != 0)
#define CALI_F_NAT_IF    (((CALI_COMPILE_FLAGS) & CALI_TC_NAT_IF) != 0)
#define CALI_F_LO        (((CALI_COMPILE_FLAGS) & CALI_TC_LO) != 0)
#define CALI_F_CT_CLEANUP (((CALI_COMPILE_FLAGS) & CALI_CT_CLEANUP) != 0)
#define CALI_F_DEF_POLICY (((CALI_COMPILE_FLAGS) & CALI_TC_DEF_POLICY) != 0)

#define CALI_F_MAIN	(CALI_F_HEP && !CALI_F_IPIP && !CALI_F_L3_DEV && !CALI_F_NAT_IF && !CALI_F_LO)

#define CALI_F_XDP ((CALI_COMPILE_FLAGS) & CALI_XDP_PROG)

#define CALI_F_FROM_HEP (CALI_F_HEP && CALI_F_INGRESS)
#define CALI_F_TO_HEP   (CALI_F_HEP && !CALI_F_INGRESS)

#define CALI_F_FROM_WEP (CALI_F_WEP && CALI_F_EGRESS)
#define CALI_F_TO_WEP   (CALI_F_WEP && CALI_F_INGRESS)
#define CALI_F_PREAMBLE   (((CALI_COMPILE_FLAGS) & CALI_TC_PREAMBLE) != 0)

#define CALI_F_TO_HOST       ((CALI_F_FROM_HEP || CALI_F_FROM_WEP) != 0)
#define CALI_F_FROM_HOST     (!CALI_F_TO_HOST)
#define CALI_F_L3            ((CALI_F_TO_HEP && CALI_F_IPIP) || CALI_F_L3_DEV)
#define CALI_F_IPIP_ENCAPPED ((CALI_F_INGRESS && CALI_F_IPIP))
#define CALI_F_L3_INGRESS    (CALI_F_INGRESS && CALI_F_L3_DEV)

#define CALI_F_WIREGUARD	CALI_F_L3_DEV
#define CALI_F_VXLAN		(((CALI_COMPILE_FLAGS) & CALI_TC_VXLAN) != 0)

#define CALI_F_TUNNEL	(CALI_F_IPIP || CALI_F_WIREGUARD || CALI_F_VXLAN)

#define CALI_F_CGROUP	(((CALI_COMPILE_FLAGS) & CALI_CGROUP) != 0)
#define CALI_F_DSR	((CALI_COMPILE_FLAGS & CALI_TC_DSR) != 0)

#define CALI_RES_REDIR_BACK	108 /* packet should be sent back the same iface */
#define CALI_RES_REDIR_IFINDEX	109 /* packet should be sent straight to
				     * state->ct_result->ifindex_fwd
				     */
#if CALI_RES_REDIR_BACK <= TC_ACT_VALUE_MAX
#error CALI_RES_ values need to be increased above TC_ACT_VALUE_MAX
#endif

#define HAS_MAGLEV        (CALI_F_FROM_HEP && CALI_F_MAIN)

#define CALI_FIB_ENABLED (CALI_F_TO_HOST || CALI_F_TO_HEP)

#define COMPILE_TIME_ASSERT(expr) {typedef char array[(expr) ? 1 : -1];}
static CALI_BPF_INLINE void __compile_asserts(void) {
#pragma clang diagnostic push
#pragma clang diagnostic ignored "-Wunused-local-typedef"
	/* Either CALI_CGROUP is set or the other TC flags */
	COMPILE_TIME_ASSERT(
		CALI_COMPILE_FLAGS == 0 ||
		CALI_F_CT_CLEANUP ||
		!!(CALI_COMPILE_FLAGS & CALI_CGROUP) !=
<<<<<<< HEAD
		!!(CALI_COMPILE_FLAGS & (CALI_TC_HOST_EP | CALI_TC_INGRESS | CALI_TC_IPIP | CALI_TC_DSR | CALI_XDP_PROG | CALI_TC_DEF_POLICY))
=======
		!!(CALI_COMPILE_FLAGS & (CALI_TC_HOST_EP | CALI_TC_INGRESS | CALI_TC_IPIP | CALI_TC_DSR | CALI_XDP_PROG | CALI_TC_PREAMBLE))
>>>>>>> 0eb20ffe
	);
	COMPILE_TIME_ASSERT(!CALI_F_DSR || (CALI_F_DSR && CALI_F_FROM_WEP) || (CALI_F_DSR && CALI_F_HEP));
	COMPILE_TIME_ASSERT(CALI_F_TO_HOST || CALI_F_FROM_HOST);
#pragma clang diagnostic pop
}

/* Calico BPF mode uses bits in the top 3 nibbles of the 32-bit packet mark, specifically
 * within 0x1FF00000.  To run successfully in BPF mode, Felix's IptablesMarkMask must be
 * configured to _include_ that mask _and_ to have some bits over for use by the
 * remaining iptables rules that do not interact with the BPF C code.  (Felix golang code
 * checks this at start of day and will shutdown and restart if IptablesMarkMask is
 * insufficient.)
 *
 * Bits used only by C code, or for interaction between C and golang code, must come out
 * of the 0x1FF00000, and must be defined compatibly here and in bpf/tc/tc_defs.go.
 *
 * The internal structure of the top 3 nibbles is as follows:

     . . . .  . . . 1  . . . .       packet SEEN by at least one TC program

     . . . .  . . 1 1  . . . .       BYPASS => SEEN and no further policy checking needed;
                                     remaining bits indicate options for how to treat such
                                     packets: FWD, FWD_SRC_FIXUP and NAT_OUT

     . . . .  . 1 0 1  . . . .       FALLTHROUGH => SEEN but no BPF CT state; need to check
                                     against Linux CT state

	 . . . .  . . . .  1 . . .		 SKIP_FIB => skip fib and send packet to host

     . . . .  1 . . .  . . . .       CT_ESTABLISHED: set by iptables to indicate match
                                     against Linux CT state

     . . . 1  . . . .  . . . .       EGRESS => packet should be routed via an egress gateway

     . . 1 .  . . . .  . . . .       conflicts with WG mark

     . 1 . .  . . . .  . . . .       packet should go back to bpfnatout

     1 . . .  . . . .  . . . .       packet passed through bpfnatout

 */

enum calico_skb_mark {
	/* The "SEEN" bit is set by any BPF program that allows a packet through.  It allows
	 * a second BPF program that handles the same packet to determine that another program
	 * handled it first. */
	CALI_SKB_MARK_SEEN                   = 0x01000000,
	CALI_SKB_MARK_SEEN_MASK              = CALI_SKB_MARK_SEEN,
	/* The "BYPASS" bit is an even stronger indication than "SEEN". It is set by BPF programs
	 * that have determined that the packet is approved and any downstream programs do not need
	 * to further validate the packet. */
	CALI_SKB_MARK_BYPASS                 = CALI_SKB_MARK_SEEN    | 0x02000000,
	/* "BYPASS_FWD" is a special case of "BYPASS" used when a packet returns from one of our
	 * VXLAN tunnels.  It tells the downstream program to forward the packet. */
	CALI_SKB_MARK_BYPASS_FWD             = CALI_SKB_MARK_BYPASS  | 0x00300000,
	/* Accepted by XDP untracked policy. */
	CALI_SKB_MARK_BYPASS_XDP             = CALI_SKB_MARK_BYPASS  | 0x00500000,
	CALI_SKB_MARK_BYPASS_MASK            = CALI_SKB_MARK_SEEN_MASK | 0x02700000,
	/* The FALLTHROUGH bit is used by programs that are towards the host namespace to indicate
	 * that the packet is not known in BPF conntrack. We have iptables rules to drop or allow
	 * such packets based on their Linux conntrack state. This allows for us to handle flows that
	 * were live before BPF was enabled. */
	CALI_SKB_MARK_FALLTHROUGH            = CALI_SKB_MARK_SEEN    | 0x04000000,
	/* The NAT_OUT bit is used by programs that are towards the host namespace to tell iptables to
	 * do SNAT for this flow.  Subsequent packets will also be allowed to fall through to the host
	 * netns. */
	CALI_SKB_MARK_NAT_OUT                = CALI_SKB_MARK_BYPASS  | 0x00800000,
	/* CALI_SKB_MARK_MASQ enforces MASQ on the connection. */
	CALI_SKB_MARK_MASQ                   = CALI_SKB_MARK_BYPASS  | 0x00600000,
	/* CALI_SKB_MARK_SKIP_FIB is used for packets that should pass through host IP stack. */
	CALI_SKB_MARK_SKIP_FIB               = CALI_SKB_MARK_SEEN | 0x00100000,
	/* CT_ESTABLISHED is used by iptables to tell the BPF programs that the packet is part of an
	 * established Linux conntrack flow. This allows the BPF program to let through preexisting
	 * flows at start of day. */
	CALI_SKB_MARK_CT_ESTABLISHED         = 0x08000000,
	CALI_SKB_MARK_CT_ESTABLISHED_MASK    = 0x08000000,

	CALI_SKB_MARK_RESERVED                = 0x11000000,
	/* CALI_SKB_MARK_RELATED_RESOLVED mean it is related traffic, we already
	 * know that and we have resolved NAT etc.
	 */
	CALI_SKB_MARK_RELATED_RESOLVED        = 0x21000000,
	/* CALI_SKB_MARK_TUNNEL_KEY_SET indicates to tunnel device, that the key
	 * is already set. If not, it needs to set it itself.
	 */
	CALI_SKB_MARK_TUNNEL_KEY_SET        = 0x41000000,
	/* CALI_SKB_MARK_FROM_NAT_IFACE_OUT signals to the next hop that the packet passed
	 * through bpfnatout so that it can set its conntrack correctly.
	 */
	CALI_SKB_MARK_FROM_NAT_IFACE_OUT      = 0x81000000,

};

/* bpf_exit inserts a BPF exit instruction with the given return value. In a fully-inlined
 * BPF program this allows us to terminate early.  However(!) the exit instruction is also used
 * for function return so we need to be careful if we ever start using non-inlined
 * functions in anger. */
#pragma clang diagnostic push
#pragma clang diagnostic ignored "-Winvalid-noreturn"
static CALI_BPF_INLINE __attribute__((noreturn)) void bpf_exit(int rc) {
	asm volatile (
		"r0 = %[rc_arg]\n" //Explicitly move the value of 'rc' into register R0 to prohibit excessive compiler optimization and make the verifier happy
		"exit"
		: // No output operands
		: [rc_arg] "r" (rc) // Input: rc to a general purpose register
		: "r0" // Clobber list: R0 is modified by the assembly code
	);
	__builtin_unreachable(); // Tell the compiler that this function never returns
}
#pragma clang diagnostic pop

#ifdef IPVER6

#ifdef BPF_CORE_SUPPORTED
#define IP_FMT "[%pI6]"
#define debug_ip(ip) (&(ip))
#else
#define debug_ip(ip) (bpf_htonl((ip).d))
#endif
#define ip_is_dnf(ip) (true)
#define ip_is_frag(ip) (false)

#else

#ifdef BPF_CORE_SUPPORTED
#define IP_FMT "%pI4"
#define debug_ip(ip) (&(ip))
#else
#define debug_ip(ip) bpf_htonl(ip)
#endif

#define ip_is_dnf(ip) ((ip)->frag_off & bpf_htons(0x4000))
#define ip_is_frag(ip) ((ip)->frag_off & bpf_htons(0x3fff))
#define ip_is_first_frag(ip) (((ip)->frag_off & bpf_htons(0x3fff)) == bpf_htons(0x2000))
#define ip_is_last_frag(ip) (!((ip)->frag_off & bpf_htons(0x2000)))
#endif

#ifndef IP_FMT
#define IP_FMT "%x"
#endif

static CALI_BPF_INLINE void ip_dec_ttl(struct iphdr *ip)
{
	ip->ttl--;
	/* since we change only a single byte, as per RFC-1141 we an adjust it
	 * inline without helpers.
	 */
	__u32 sum = ip->check;
	sum += bpf_htons(0x0100);
	ip->check = (__be16) (sum + (sum >> 16));
}

#ifdef IPVER6
#define ip_ttl_exceeded(ip) (CALI_F_TO_HOST && !CALI_F_IPIP && (ip)->hop_limit <= 1)
#else
#define ip_ttl_exceeded(ip) (CALI_F_TO_HOST && !CALI_F_IPIP && (ip)->ttl <= 1)
#endif

#if CALI_F_XDP

extern const volatile struct cali_xdp_preamble_globals __globals;
#define CALI_CONFIGURABLE(name) 1 /* any value will do, it is not configured */
#define CALI_CONFIGURABLE_IP(name) 1

#elif !CALI_F_CGROUP || defined(UNITTEST)

#if CALI_F_CT_CLEANUP
extern const volatile struct cali_ct_cleanup_globals __globals;
#else
extern const volatile struct cali_tc_preamble_globals __globals;
#endif

#define CALI_CONFIGURABLE(name) ctx->globals->data.name
#ifdef IPVER6
#define CALI_CONFIGURABLE_IP(name) CALI_CONFIGURABLE(name)
#else
#define CALI_CONFIGURABLE_IP(name) ctx->globals->data.name.a
#endif
#else

#define CALI_CONFIGURABLE(name) 1 /* any value will do, it is not configured */
#define CALI_CONFIGURABLE_IP(name) 1

#endif /* loader */

#define HOST_IP		CALI_CONFIGURABLE_IP(host_ip)
#define TUNNEL_MTU 	CALI_CONFIGURABLE(tunnel_mtu)
#define VXLAN_PORT 	CALI_CONFIGURABLE(vxlan_port)
#define INTF_IP		CALI_CONFIGURABLE_IP(intf_ip)
#define EXT_TO_SVC_MARK	CALI_CONFIGURABLE(ext_to_svc_mark)
#define PSNAT_START	CALI_CONFIGURABLE(psnat_start)
#define PSNAT_LEN	CALI_CONFIGURABLE(psnat_len)
#define GLOBAL_FLAGS 	CALI_CONFIGURABLE(flags)
#define HOST_TUNNEL_IP	CALI_CONFIGURABLE_IP(host_tunnel_ip)
#define WG_PORT		CALI_CONFIGURABLE(wg_port)
#define NATIN_IFACE	CALI_CONFIGURABLE(natin_idx)
#define PROFILING	CALI_CONFIGURABLE(profiling)
#define OVERLAY_TUNNEL_ID CALI_CONFIGURABLE(overlay_tunnel_id)
#define EGRESS_DSCP CALI_CONFIGURABLE(dscp)

#define FLOWLOGS_ENABLED (GLOBAL_FLAGS & CALI_GLOBALS_FLOWLOGS_ENABLED)
#define INGRESS_PACKET_RATE_CONFIGURED (GLOBAL_FLAGS & CALI_GLOBALS_INGRESS_PACKET_RATE_CONFIGURED)
#define EGRESS_PACKET_RATE_CONFIGURED (GLOBAL_FLAGS & CALI_GLOBALS_EGRESS_PACKET_RATE_CONFIGURED)

#define map_symbol(name, ver) name##ver

#define MAP_LOOKUP_FN(fname, name, ver) \
static CALI_BPF_INLINE void * fname##_lookup_elem(const void* key)	\
{									\
	return bpf_map_lookup_elem(&map_symbol(name, ver), key);	\
}

#define MAP_UPDATE_FN(fname, name, ver) \
static CALI_BPF_INLINE int fname##_update_elem(const void* key, const void* value, __u64 flags)\
{										\
	return bpf_map_update_elem(&map_symbol(name, ver), key, value, flags);	\
}

#define MAP_DELETE_FN(fname, name, ver) \
static CALI_BPF_INLINE int fname##_delete_elem(const void* key)	\
{									\
	return bpf_map_delete_elem(&map_symbol(name, ver), key);	\
}

#define CALI_MAP_NAMED(name, fname, ver,  map_type, key_type, val_type, size, flags)		\
struct {										\
	__uint(type, map_type);								\
	__type(key, key_type);								\
	__type(value, val_type);							\
	__uint(max_entries, size);							\
	__uint(map_flags, flags);							\
}map_symbol(name, ver) SEC(".maps");							\
	MAP_LOOKUP_FN(fname, name, ver)							\
	MAP_UPDATE_FN(fname, name, ver)							\
	MAP_DELETE_FN(fname, name, ver)

#define CALI_MAP(name, ver, map_type, key_type, val_type, size, flags)			\
		CALI_MAP_NAMED(name, name, ver,  map_type, key_type, val_type, size, flags)

#define CALI_MAP_V1(name, map_type, key_type, val_type, size, flags)			\
		CALI_MAP(name,, map_type, key_type, val_type, size, flags)

char ____license[] __attribute__((section("license"), used)) = "GPL";

#define NEXTHDR_HOP		0
#define NEXTHDR_ROUTING		43
#define NEXTHDR_FRAGMENT	44
#define NEXTHDR_GRE		47
#define NEXTHDR_ESP		50
#define NEXTHDR_AUTH		51
#define NEXTHDR_NONE		59
#define NEXTHDR_DEST		60
#define NEXTHDR_MOBILITY	135

#endif /* __CALI_BPF_H__ */<|MERGE_RESOLUTION|>--- conflicted
+++ resolved
@@ -55,11 +55,8 @@
 #define CALI_TC_LO	(1<<8)
 #define CALI_CT_CLEANUP	(1<<9)
 #define CALI_TC_VXLAN	(1<<10)
-<<<<<<< HEAD
-#define CALI_TC_DEF_POLICY (1<<12)
-=======
 #define CALI_TC_PREAMBLE	(1<<11)
->>>>>>> 0eb20ffe
+#define CALI_TC_DEF_POLICY      (1<<12)
 
 #ifndef CALI_DROP_WORKLOAD_TO_HOST
 #define CALI_DROP_WORKLOAD_TO_HOST false
@@ -127,11 +124,7 @@
 		CALI_COMPILE_FLAGS == 0 ||
 		CALI_F_CT_CLEANUP ||
 		!!(CALI_COMPILE_FLAGS & CALI_CGROUP) !=
-<<<<<<< HEAD
-		!!(CALI_COMPILE_FLAGS & (CALI_TC_HOST_EP | CALI_TC_INGRESS | CALI_TC_IPIP | CALI_TC_DSR | CALI_XDP_PROG | CALI_TC_DEF_POLICY))
-=======
-		!!(CALI_COMPILE_FLAGS & (CALI_TC_HOST_EP | CALI_TC_INGRESS | CALI_TC_IPIP | CALI_TC_DSR | CALI_XDP_PROG | CALI_TC_PREAMBLE))
->>>>>>> 0eb20ffe
+		!!(CALI_COMPILE_FLAGS & (CALI_TC_HOST_EP | CALI_TC_INGRESS | CALI_TC_IPIP | CALI_TC_DSR | CALI_XDP_PROG | CALI_TC_PREAMBLE | CALI_TC_DEF_POLICY))
 	);
 	COMPILE_TIME_ASSERT(!CALI_F_DSR || (CALI_F_DSR && CALI_F_FROM_WEP) || (CALI_F_DSR && CALI_F_HEP));
 	COMPILE_TIME_ASSERT(CALI_F_TO_HOST || CALI_F_FROM_HOST);
