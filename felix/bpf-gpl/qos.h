--- conflicted
+++ resolved
@@ -109,8 +109,6 @@
 	return TC_ACT_SHOT;
 }
 
-<<<<<<< HEAD
-
 static CALI_BPF_INLINE bool qos_dscp_need_update(struct cali_tc_ctx *ctx)
 {
 	return ((ctx->state->flags & CALI_ST_CLUSTER_EXTERNAL) && EGRESS_DSCP >= 0);
@@ -118,11 +116,6 @@
 
 static CALI_BPF_INLINE bool qos_dscp_set(struct cali_tc_ctx *ctx)
 {
-=======
-static CALI_BPF_INLINE bool qos_set_dscp(struct cali_tc_ctx *ctx)
-{
-	// TODO (mazdak): set DSCP only if traffic is leaving cluster
->>>>>>> b85c50f4
 	__s8 dscp = EGRESS_DSCP;
 	CALI_DEBUG("setting dscp to %d", dscp);
 
