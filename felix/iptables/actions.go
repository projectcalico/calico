--- conflicted
+++ resolved
@@ -121,11 +121,7 @@
 	}
 }
 
-<<<<<<< HEAD
-func (a *actionFactory) DSCP(value uint8, _ uint8) generictables.Action {
-=======
 func (a *actionFactory) DSCP(value uint8) generictables.Action {
->>>>>>> 020e8a00
 	return DSCPAction{
 		Value: value,
 	}
