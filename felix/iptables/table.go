// Copyright (c) 2016-2022 Tigera, Inc. All rights reserved.
//
// Licensed under the Apache License, Version 2.0 (the "License");
// you may not use this file except in compliance with the License.
// You may obtain a copy of the License at
//
//     http://www.apache.org/licenses/LICENSE-2.0
//
// Unless required by applicable law or agreed to in writing, software
// distributed under the License is distributed on an "AS IS" BASIS,
// WITHOUT WARRANTIES OR CONDITIONS OF ANY KIND, either express or implied.
// See the License for the specific language governing permissions and
// limitations under the License.

package iptables

import (
	"bufio"
	"bytes"
	"errors"
	"fmt"
	"io"
	"os/exec"
	"reflect"
	"regexp"
	"strings"
	"sync"
	"time"

	"github.com/prometheus/client_golang/prometheus"
	log "github.com/sirupsen/logrus"

	"github.com/projectcalico/calico/felix/environment"
	"github.com/projectcalico/calico/felix/iptables/cmdshim"
	"github.com/projectcalico/calico/felix/logutils"
	logutilslc "github.com/projectcalico/calico/libcalico-go/lib/logutils"
	"github.com/projectcalico/calico/libcalico-go/lib/set"
)

const (
	MaxChainNameLength   = 28
	minPostWriteInterval = 50 * time.Millisecond
)

var (
	// List of all the top-level kernel-created chains by iptables table.
	tableToKernelChains = map[string][]string{
		"filter": {"INPUT", "FORWARD", "OUTPUT"},
		"nat":    {"PREROUTING", "INPUT", "OUTPUT", "POSTROUTING"},
		"mangle": {"PREROUTING", "INPUT", "FORWARD", "OUTPUT", "POSTROUTING"},
		"raw":    {"PREROUTING", "OUTPUT"},
	}

	// chainCreateRegexp matches iptables-save output lines for chain forward reference lines.
	// It captures the name of the chain.
	chainCreateRegexp = regexp.MustCompile(`^:(\S+)`)
	// appendRegexp matches an iptables-save output line for an append operation.
	appendRegexp = regexp.MustCompile(`^-A (\S+)`)
	// nftErrorRegexp matches a particular error emitted if iptables-nft is run on a system that
	// uses nft features that iptables-nft doesn't understand.
	nftErrorRegexp = regexp.MustCompile(`^# Table .* is incompatible, use 'nft' tool.`)

	// Prometheus metrics.
	countNumRestoreCalls = prometheus.NewCounter(prometheus.CounterOpts{
		Name: "felix_iptables_restore_calls",
		Help: "Number of iptables-restore calls.",
	})
	countNumRestoreErrors = prometheus.NewCounter(prometheus.CounterOpts{
		Name: "felix_iptables_restore_errors",
		Help: "Number of iptables-restore errors.",
	})
	countNumSaveCalls = prometheus.NewCounter(prometheus.CounterOpts{
		Name: "felix_iptables_save_calls",
		Help: "Number of iptables-save calls.",
	})
	countNumSaveErrors = prometheus.NewCounter(prometheus.CounterOpts{
		Name: "felix_iptables_save_errors",
		Help: "Number of iptables-save errors.",
	})
	gaugeNumChains = prometheus.NewGaugeVec(prometheus.GaugeOpts{
		Name: "felix_iptables_chains",
		Help: "Number of active iptables chains.",
	}, []string{"ip_version", "table"})
	gaugeNumRules = prometheus.NewGaugeVec(prometheus.GaugeOpts{
		Name: "felix_iptables_rules",
		Help: "Number of active iptables rules.",
	}, []string{"ip_version", "table"})
	countNumLinesExecuted = prometheus.NewCounterVec(prometheus.CounterOpts{
		Name: "felix_iptables_lines_executed",
		Help: "Number of iptables rule updates executed.",
	}, []string{"ip_version", "table"})
)

func init() {
	prometheus.MustRegister(countNumRestoreCalls)
	prometheus.MustRegister(countNumRestoreErrors)
	prometheus.MustRegister(countNumSaveCalls)
	prometheus.MustRegister(countNumSaveErrors)
	prometheus.MustRegister(gaugeNumChains)
	prometheus.MustRegister(gaugeNumRules)
	prometheus.MustRegister(countNumLinesExecuted)
}

// Table represents a single one of the iptables tables i.e. "raw", "nat", "filter", etc.  It
// caches the desired state of that table, then attempts to bring it into sync when Apply() is
// called.
//
// # API Model
//
// Table supports two classes of operation:  "rule insertions" and "full chain updates".
//
// As the name suggests, rule insertions allow for inserting one or more rules into a pre-existing
// chain.  Rule insertions are intended to be used to hook kernel chains (such as "FORWARD") in
// order to direct them to a Felix-owned chain.  It is important to minimise the use of rule
// insertions because the top-level chains are shared resources, which can be modified by other
// applications.  In addition, rule insertions are harder to clean up after an upgrade to a new
// version of Felix (because we need a way to recognise our rules in a crowded chain).
//
// Full chain updates replace the entire contents of a Felix-owned chain with a new set of rules.
// Limiting the operation to "replace whole chain" in this way significantly simplifies the API.
// Although the API operates on full chains, the dataplane write logic tries to avoid rewriting
// a whole chain if only part of it has changed (this was not the case in Felix 1.4).  This
// prevents iptables counters from being reset unnecessarily.
//
// In either case, the actual dataplane updates are deferred until the next call to Apply() so
// chain updates and insertions may occur in any order as long as they are consistent (i.e. there
// are no references to non-existent chains) by the time Apply() is called.
//
// # Design
//
// We had several goals in designing the iptables machinery in 2.0.0:
//
// (1) High performance. Felix needs to handle high churn of endpoints and rules.
//
// (2) Ability to restore rules, even if other applications accidentally break them: we found that
// other applications sometimes misuse iptables-save and iptables-restore to do a read, modify,
// write cycle. That behaviour is not safe under concurrent modification.
//
// (3) Avoid rewriting rules that haven't changed so that we don't reset iptables counters.
//
// (4) Avoid parsing iptables commands (for example, the output from iptables/iptables-save).
// This is very hard to do robustly because iptables rules do not necessarily round-trip through
// the kernel in the same form.  In addition, the format could easily change due to changes or
// fixes in the iptables/iptables-save command.
//
// (5) Support for graceful restart.  I.e. deferring potentially incorrect updates until we're
// in-sync with the datastore.  For example, if we have 100 endpoints on a host, after a restart
// we don't want to write a "dispatch" chain when we learn about the first endpoint (possibly
// replacing an existing one that had all 100 endpoints in place and causing traffic to glitch);
// instead, we want to defer until we've seen all 100 and then do the write.
//
// (6) Improved handling of rule inserts vs Felix 1.4.x.  Previous versions of Felix sometimes
// inserted special-case rules that were not marked as Calico rules in any sensible way making
// cleanup of those rules after an upgrade difficult.
//
// # Implementation
//
// For high performance (goal 1), we use iptables-restore to do bulk updates to iptables.  This is
// much faster than individual iptables calls.
//
// To allow us to restore rules after they are clobbered by another process (goal 2), we cache
// them at this layer.  This means that we don't need a mechanism to ask the other layers of Felix
// to do a resync.  Note: Table doesn't start a thread of its own so it relies on the main event
// loop to trigger any dataplane resync polls.
//
// There is tension between goals 3 and 4.  In order to avoid full rewrites (goal 3), we need to
// know what rules are in place, but we also don't want to parse them to find out (goal 4)!  As
// a compromise, we deterministically calculate an ID for each rule and store it in an iptables
// comment.  Then, when we want to know what rules are in place, we _do_ parse the output from
// iptables-save, but only to read back the rule IDs.  That limits the amount of parsing we need
// to do and keeps it manageable/robust.
//
// To support graceful restart (goal 5), we defer updates to the dataplane until Apply() is called,
// then we do an atomic update using iptables-restore.  As long as the first Apply() call is
// after we're in sync, the dataplane won't be touched until the right time.  Felix 1.4.x had a
// more complex mechanism to support partial updates during the graceful restart period but
// Felix 2.0.0 resyncs so quickly that the added complexity is not justified.
//
// To make it easier to manage rule insertions (goal 6), we add rule IDs to those too.  With
// rule IDs in place, we can easily distinguish Calico rules from non-Calico rules without needing
// to know exactly which rules to expect.  To deal with cleanup after upgrade from older versions
// that did not write rule IDs, we support special-case regexes to detect our old rules.
//
// # Thread safety
//
// Table doesn't do any internal synchronization, its methods should only be called from one
// thread.  To avoid conflicts in the dataplane itself, there should only be one instance of
// Table for each iptable table in an application.
type Table struct {
	Name      string
	IPVersion uint8

	// featureDetector detects the features of the dataplane.
	featureDetector environment.FeatureDetectorIface

	// chainToInsertedRules maps from chain name to a list of rules to be inserted at the start
	// of that chain.  Rules are written with rule hash comments.  The Table cleans up inserted
	// rules with unknown hashes.
	chainToInsertedRules map[string][]Rule
	// chainToAppendRules maps from chain name to a list of rules to be appended at the end
	// of that chain.
	chainToAppendedRules map[string][]Rule
	dirtyInsertAppend    set.Set[string]

	// chainToRuleFragments contains the desired state of our iptables chains, indexed by
	// chain name.  The values are slices of iptables fragments, such as
	// "--match foo --jump DROP" (i.e. omitting the action and chain name, which are calculated
	// as needed).
	chainNameToChain map[string]*Chain
	// chainRefCounts counts the number of chains that refer to a given chain.  Transitive
	// reachability isn't tracked but testing whether a chain is referenced does allow us to
	// avoid programming unreferenced leaf chains (for example, policies that aren't used in
	// this table).
	chainRefCounts map[string]int
	dirtyChains    set.Set[string]

	inSyncWithDataPlane bool

	// chainToDataplaneHashes contains the rule hashes that we think are in the dataplane.
	// it is updated when we write to the dataplane but it can also be read back and compared
	// to what we calculate from chainToContents.
	chainToDataplaneHashes map[string][]string

	// chainToFullRules contains the full rules for any chains that we may be hooking into, mapped from chain name
	// to slices of rules in that chain.
	chainToFullRules map[string][]string

	// hashCommentPrefix holds the prefix that we prepend to our rule-tracking hashes.
	hashCommentPrefix string
	// hashCommentRegexp matches the rule-tracking comment, capturing the rule hash.
	hashCommentRegexp *regexp.Regexp
	// ourChainsRegexp matches the names of chains that are "ours", i.e. start with one of our
	// prefixes.
	ourChainsRegexp *regexp.Regexp
	// oldInsertRegexp matches inserted rules from old pre rule-hash versions of felix.
	oldInsertRegexp *regexp.Regexp

	// nftablesMode should be set to true if iptables is using the nftables backend.
	nftablesMode       bool
	iptablesRestoreCmd string
	iptablesSaveCmd    string

	// insertMode is either "insert" or "append"; whether we insert our rules or append them
	// to top-level chains.
	insertMode string

	// Record when we did our most recent reads and writes of the table.  We use these to
	// calculate the next time we should force a refresh.
	lastReadTime             time.Time
	lastWriteTime            time.Time
	initialPostWriteInterval time.Duration
	postWriteInterval        time.Duration
	refreshInterval          time.Duration

	// calicoXtablesLock, if enabled, our implementation of the xtables lock.
	calicoXtablesLock sync.Locker

	// lockTimeout is the timeout used for iptables-restore's native xtables lock implementation.
	lockTimeout time.Duration
	// lockTimeout is the lock probe interval used for iptables-restore's native xtables lock
	// implementation.
	lockProbeInterval time.Duration

	logCxt               *log.Entry
	updateRateLimitedLog *logutilslc.RateLimitedLogger

	gaugeNumChains        prometheus.Gauge
	gaugeNumRules         prometheus.Gauge
	countNumLinesExecuted prometheus.Counter

	// Reusable buffer for writing to iptables.
	restoreInputBuffer RestoreInputBuilder

	// Factory for making commands, used by UTs to shim exec.Command().
	newCmd cmdshim.CmdFactory
	// Shims for time.XXX functions:
	timeSleep func(d time.Duration)
	timeNow   func() time.Time
	// lookPath is a shim for exec.LookPath.
	lookPath func(file string) (string, error)

	onStillAlive func()
	opReporter   logutils.OpRecorder
	reason       string
}

type TableOptions struct {
	HistoricChainPrefixes    []string
	ExtraCleanupRegexPattern string
	BackendMode              string
	InsertMode               string
	RefreshInterval          time.Duration
	PostWriteInterval        time.Duration

	// LockTimeout is the timeout to use for iptables-restore's native xtables lock.
	LockTimeout time.Duration
	// LockProbeInterval is the probe interval to use for iptables-restore's native xtables lock.
	LockProbeInterval time.Duration

	// NewCmdOverride for tests, if non-nil, factory to use instead of the real exec.Command()
	NewCmdOverride cmdshim.CmdFactory
	// SleepOverride for tests, if non-nil, replacement for time.Sleep()
	SleepOverride func(d time.Duration)
	// NowOverride for tests, if non-nil, replacement for time.Now()
	NowOverride func() time.Time
	// LookPathOverride for tests, if non-nil, replacement for exec.LookPath()
	LookPathOverride func(file string) (string, error)
	// Thunk to call periodically when doing a long-running operation.
	OnStillAlive func()
	// OpRecorder to tell when we do resyncs etc.
	OpRecorder logutils.OpRecorder
}

func NewTable(
	name string,
	ipVersion uint8,
	hashPrefix string,
	iptablesWriteLock sync.Locker,
	featureDetector environment.FeatureDetectorIface,
	options TableOptions,
) *Table {
	// Calculate the regex used to match the hash comment.  The comment looks like this:
	// --comment "cali:abcd1234_-".
	hashCommentRegexp := regexp.MustCompile(`--comment "?` + hashPrefix + `([a-zA-Z0-9_-]+)"?`)
	ourChainsPattern := "^(" + strings.Join(options.HistoricChainPrefixes, "|") + ")"
	ourChainsRegexp := regexp.MustCompile(ourChainsPattern)

	oldInsertRegexpParts := []string{}
	for _, prefix := range options.HistoricChainPrefixes {
		part := fmt.Sprintf("(?:-j|--jump) %s", prefix)
		oldInsertRegexpParts = append(oldInsertRegexpParts, part)
	}
	if options.ExtraCleanupRegexPattern != "" {
		oldInsertRegexpParts = append(oldInsertRegexpParts,
			options.ExtraCleanupRegexPattern)
	}
	oldInsertPattern := strings.Join(oldInsertRegexpParts, "|")
	log.WithField("pattern", oldInsertPattern).Info("Calculated old-insert detection regex.")
	oldInsertRegexp := regexp.MustCompile(oldInsertPattern)

	// Pre-populate the insert and append table with empty lists for each kernel chain.  Ensures that we
	// clean up any chains that we hooked on a previous run.
	inserts := map[string][]Rule{}
	appends := map[string][]Rule{}
	dirtyInsertAppend := set.New[string]()
	refcounts := map[string]int{}
	for _, kernelChain := range tableToKernelChains[name] {
		inserts[kernelChain] = []Rule{}
		appends[kernelChain] = []Rule{}
		dirtyInsertAppend.Add(kernelChain)
		// Kernel chains are referred to by definition.
		refcounts[kernelChain] += 1
	}

	var insertMode string
	switch options.InsertMode {
	case "", "insert":
		insertMode = "insert"
	case "append":
		insertMode = "append"
	default:
		log.WithField("insertMode", options.InsertMode).Panic("Unknown insert mode")
	}

	if options.PostWriteInterval <= minPostWriteInterval {
		log.WithFields(log.Fields{
			"setValue": options.PostWriteInterval,
			"default":  minPostWriteInterval,
		}).Info("PostWriteInterval too small, defaulting.")
		options.PostWriteInterval = minPostWriteInterval
	}

	// Allow override of exec.Command() and time.Sleep() for test purposes.
	newCmd := cmdshim.NewRealCmd
	if options.NewCmdOverride != nil {
		newCmd = options.NewCmdOverride
	}
	sleep := time.Sleep
	if options.SleepOverride != nil {
		sleep = options.SleepOverride
	}
	now := time.Now
	if options.NowOverride != nil {
		now = options.NowOverride
	}
	lookPath := exec.LookPath
	if options.LookPathOverride != nil {
		lookPath = options.LookPathOverride
	}

	logFields := log.Fields{
		"ipVersion": ipVersion,
		"table":     name,
	}
	table := &Table{
		Name:                   name,
		IPVersion:              ipVersion,
		featureDetector:        featureDetector,
		chainToInsertedRules:   inserts,
		chainToAppendedRules:   appends,
		dirtyInsertAppend:      dirtyInsertAppend,
		chainNameToChain:       map[string]*Chain{},
		chainRefCounts:         refcounts,
		dirtyChains:            set.New[string](),
		chainToDataplaneHashes: map[string][]string{},
		chainToFullRules:       map[string][]string{},
		logCxt:                 log.WithFields(logFields),
		updateRateLimitedLog: logutilslc.NewRateLimitedLogger(
			logutilslc.OptInterval(30*time.Second),
			logutilslc.OptBurst(100),
		).WithFields(logFields),
		hashCommentPrefix: hashPrefix,
		hashCommentRegexp: hashCommentRegexp,
		ourChainsRegexp:   ourChainsRegexp,
		oldInsertRegexp:   oldInsertRegexp,
		insertMode:        insertMode,

		// Initialise the write tracking as if we'd just done a write, this will trigger
		// us to recheck the dataplane at exponentially increasing intervals at startup.
		// Note: if we didn't do this, the calculation logic would need to be modified
		// to cope with zero values for these fields.
		lastWriteTime:            now(),
		initialPostWriteInterval: options.PostWriteInterval,
		postWriteInterval:        options.PostWriteInterval,

		refreshInterval: options.RefreshInterval,

		calicoXtablesLock: iptablesWriteLock,

		lockTimeout:       options.LockTimeout,
		lockProbeInterval: options.LockProbeInterval,

		newCmd:    newCmd,
		timeSleep: sleep,
		timeNow:   now,
		lookPath:  lookPath,

		gaugeNumChains:        gaugeNumChains.WithLabelValues(fmt.Sprintf("%d", ipVersion), name),
		gaugeNumRules:         gaugeNumRules.WithLabelValues(fmt.Sprintf("%d", ipVersion), name),
		countNumLinesExecuted: countNumLinesExecuted.WithLabelValues(fmt.Sprintf("%d", ipVersion), name),
		opReporter:            options.OpRecorder,
	}
	table.restoreInputBuffer.NumLinesWritten = table.countNumLinesExecuted

	if options.OnStillAlive != nil {
		table.onStillAlive = options.OnStillAlive
	} else {
		table.onStillAlive = func() {}
	}

	iptablesVariant := strings.ToLower(options.BackendMode)
	if iptablesVariant == "" {
		iptablesVariant = "legacy"
	}
	if iptablesVariant == "nft" {
		log.Info("Enabling iptables-in-nftables-mode workarounds.")
		table.nftablesMode = true
	}

	table.iptablesRestoreCmd = environment.FindBestBinary(table.lookPath, ipVersion, iptablesVariant, "restore")
	table.iptablesSaveCmd = environment.FindBestBinary(table.lookPath, ipVersion, iptablesVariant, "save")

	return table
}

// Insert or Append rules based on insert mode configuration.
func (t *Table) InsertOrAppendRules(chainName string, rules []Rule) {
	t.logCxt.WithField("chainName", chainName).Debug("Updating rule insertions")
	oldRules := t.chainToInsertedRules[chainName]
	t.chainToInsertedRules[chainName] = rules
	numRulesDelta := len(rules) - len(oldRules)
	t.gaugeNumRules.Add(float64(numRulesDelta))
	t.dirtyInsertAppend.Add(chainName)

	// Incref any newly-referenced chains, then decref the old ones.  By incrementing first we
	// avoid marking a still-referenced chain as dirty.
	t.increfReferredChains(rules)
	t.decrefReferredChains(oldRules)

	// Defensive: make sure we re-read the dataplane state before we make updates.  While the
	// code was originally designed not to need this, we found that other users of
	// iptables-restore can still clobber our updates so it's safest to re-read the state before
	// each write.
	t.InvalidateDataplaneCache("insertion")
}

// Append rules.
func (t *Table) AppendRules(chainName string, rules []Rule) {
	t.logCxt.WithField("chainName", chainName).Debug("Updating rule appends")
	oldRules := t.chainToAppendedRules[chainName]
	t.chainToAppendedRules[chainName] = rules
	numRulesDelta := len(rules) - len(oldRules)
	t.gaugeNumRules.Add(float64(numRulesDelta))
	t.dirtyInsertAppend.Add(chainName)

	// Incref any newly-referenced chains, then decref the old ones.  By incrementing first we
	// avoid marking a still-referenced chain as dirty.
	t.increfReferredChains(rules)
	t.decrefReferredChains(oldRules)

	// Defensive: make sure we re-read the dataplane state before we make updates.  While the
	// code was originally designed not to need this, we found that other users of
	// iptables-restore can still clobber out updates so it's safest to re-read the state before
	// each write.
	t.InvalidateDataplaneCache("insertion")
}

func (t *Table) UpdateChains(chains []*Chain) {
	for _, chain := range chains {
		t.UpdateChain(chain)
	}
}

func (t *Table) UpdateChain(chain *Chain) {
<<<<<<< HEAD
	// t.logCxt.WithField("chainName", chain.Name).Info("Queueing update of chain.")
=======
	t.updateRateLimitedLog.WithField("chainName", chain.Name).Info("Queueing update of chain.")
>>>>>>> 38940333
	oldNumRules := 0

	// Incref any newly-referenced chains, then decref the old ones.  By incrementing first we
	// avoid marking a still-referenced chain as dirty.
	t.increfReferredChains(chain.Rules)
	if oldChain := t.chainNameToChain[chain.Name]; oldChain != nil {
		oldNumRules = len(oldChain.Rules)
		t.decrefReferredChains(oldChain.Rules)
	}
	t.chainNameToChain[chain.Name] = chain
	numRulesDelta := len(chain.Rules) - oldNumRules
	t.gaugeNumRules.Add(float64(numRulesDelta))
	if t.chainRefCounts[chain.Name] > 0 {
		t.dirtyChains.Add(chain.Name)
	}

	// Defensive: make sure we re-read the dataplane state before we make updates.  While the
	// code was originally designed not to need this, we found that other users of
	// iptables-restore can still clobber our updates so it's safest to re-read the state before
	// each write.
	t.InvalidateDataplaneCache("chain update")
}

func (t *Table) RemoveChains(chains []*Chain) {
	for _, chain := range chains {
		t.RemoveChainByName(chain.Name)
	}
}

func (t *Table) RemoveChainByName(name string) {
<<<<<<< HEAD
	// t.logCxt.WithField("chainName", name).Info("Queuing deletion of chain.")
=======
	t.updateRateLimitedLog.WithField("chainName", name).Debug("Queuing deletion of chain.")
>>>>>>> 38940333
	if oldChain, known := t.chainNameToChain[name]; known {
		t.gaugeNumRules.Sub(float64(len(oldChain.Rules)))
		delete(t.chainNameToChain, name)
		if t.chainRefCounts[name] > 0 {
			t.dirtyChains.Add(name)
		}
		t.decrefReferredChains(oldChain.Rules)
	}

	// Defensive: make sure we re-read the dataplane state before we make updates.  While the
	// code was originally designed not to need this, we found that other users of
	// iptables-restore can still clobber out updates so it's safest to re-read the state before
	// each write.
	t.InvalidateDataplaneCache("chain removal")
}

// increfReferredChains finds all the chains that the given rules refer to  (i.e. have jumps/gotos to) and
// increments their refcount.
func (t *Table) increfReferredChains(rules []Rule) {
	for _, r := range rules {
		if ref, ok := r.Action.(Referrer); ok {
			t.increfChain(ref.ReferencedChain())
		}
	}
}

// decrefReferredChains finds all the chains that the given rules refer to (i.e. have jumps/gotos to) and
// decrements their refcount.
func (t *Table) decrefReferredChains(rules []Rule) {
	for _, r := range rules {
		if ref, ok := r.Action.(Referrer); ok {
			t.decrefChain(ref.ReferencedChain())
		}
	}
}

// increfChain increments the refcount of the given chain; if the refcount transitions from 0,
// marks the chain dirty so it will be programmed.
func (t *Table) increfChain(chainName string) {
	log.WithField("chainName", chainName).Debug("Incref chain")
	t.chainRefCounts[chainName] += 1
	if t.chainRefCounts[chainName] == 1 {
		t.updateRateLimitedLog.WithField("chainName", chainName).Info("Chain became referenced, marking it for programming")
		t.dirtyChains.Add(chainName)
	}
}

// decrefChain decrements the refcount of the given chain; if the refcount transitions to 0,
// marks the chain dirty so it will be cleaned up.
func (t *Table) decrefChain(chainName string) {
	log.WithField("chainName", chainName).Debug("Decref chain")
	t.chainRefCounts[chainName] -= 1
	if t.chainRefCounts[chainName] == 0 {
		t.updateRateLimitedLog.WithField("chainName", chainName).Info("Chain no longer referenced, marking it for removal")
		delete(t.chainRefCounts, chainName)
		t.dirtyChains.Add(chainName)
	}
}

func (t *Table) loadDataplaneState() {
	// Refresh the cache of feature data.
	t.featureDetector.RefreshFeatures()

	// Load the hashes from the dataplane.
	t.logCxt.Debug("Loading current iptables state and checking it is correct.")
	t.opReporter.RecordOperation(fmt.Sprintf("resync-%v-v%d", t.Name, t.IPVersion))

	t.lastReadTime = t.timeNow()
	dataplaneHashes, dataplaneRules := t.getHashesAndRulesFromDataplane()

	// Check that the rules we think we've programmed are still there and mark any inconsistent
	// chains for refresh.
	for chainName, expectedHashes := range t.chainToDataplaneHashes {
		logCxt := t.logCxt.WithField("chainName", chainName)
		if t.dirtyChains.Contains(chainName) || t.dirtyInsertAppend.Contains(chainName) {
			// Already an update pending for this chain; no point in flagging it as
			// out-of-sync.
			logCxt.Debug("Skipping known-dirty chain")
			continue
		}
		dpHashes := dataplaneHashes[chainName]
		if !t.ourChainsRegexp.MatchString(chainName) {
			// Not one of our chains so it may be one that we're inserting rules into.
			insertedRules := t.chainToInsertedRules[chainName]
			if len(insertedRules) == 0 {
				// This chain shouldn't have any inserts, make sure that's the
				// case.  This case also covers the case where a chain was removed,
				// making dpHashes nil.
				dataplaneHasInserts := false
				for _, hash := range dpHashes {
					if hash != "" {
						dataplaneHasInserts = true
						break
					}
				}
				if dataplaneHasInserts {
					logCxt.WithField("actualRuleIDs", dpHashes).Warn(
						"Chain had unexpected inserts, marking for resync")
					t.dirtyInsertAppend.Add(chainName)
				}
				continue
			}

			// Re-calculate the expected rule insertions based on the current length
			// of the chain (since other processes may have inserted/removed rules
			// from the chain, throwing off the numbers).
			expectedHashes, _, _ = t.expectedHashesForInsertAppendChain(
				chainName,
				numEmptyStrings(dpHashes),
			)
			if !reflect.DeepEqual(dpHashes, expectedHashes) {
				logCxt.WithFields(log.Fields{
					"expectedRuleIDs": expectedHashes,
					"actualRuleIDs":   dpHashes,
				}).Warn("Detected out-of-sync inserts, marking for resync")
				t.dirtyInsertAppend.Add(chainName)
			}
		} else {
			// One of our chains, should match exactly.
			if !reflect.DeepEqual(dpHashes, expectedHashes) {
				logCxt.Warn("Detected out-of-sync Calico chain, marking for resync")
				t.dirtyChains.Add(chainName)
			}
		}
	}

	// Now scan for chains that shouldn't be there and mark for deletion.
	t.logCxt.Debug("Scanning for unexpected iptables chains")
	for chainName, dataplaneHashes := range dataplaneHashes {
		logCxt := t.logCxt.WithField("chainName", chainName)
		if t.dirtyChains.Contains(chainName) || t.dirtyInsertAppend.Contains(chainName) {
			// Already an update pending for this chain.
			logCxt.Debug("Skipping known-dirty chain")
			continue
		}
		if _, ok := t.chainToDataplaneHashes[chainName]; ok {
			// Chain expected, we'll have checked its contents above.
			logCxt.Debug("Skipping expected chain")
			continue
		}
		if !t.ourChainsRegexp.MatchString(chainName) {
			// Non-calico chain that is not tracked in chainToDataplaneHashes. We
			// haven't seen the chain before and we haven't been asked to insert
			// anything into it.  Check that it doesn't have an rule insertions in it
			// from a previous run of Felix.
			for _, hash := range dataplaneHashes {
				if hash != "" {
					logCxt.Info("Found unexpected insert, marking for cleanup")
					t.dirtyInsertAppend.Add(chainName)
					break
				}
			}
			continue
		}
		// Chain exists in dataplane but not in memory, mark as dirty so we'll clean it up.
		logCxt.Info("Found unexpected chain, marking for cleanup")
		t.dirtyChains.Add(chainName)
	}

	t.logCxt.Debug("Finished loading iptables state")
	t.chainToDataplaneHashes = dataplaneHashes
	t.chainToFullRules = dataplaneRules
	t.inSyncWithDataPlane = true
}

// expectedHashesForInsertAppendChain calculates the expected hashes for a whole top-level chain
// given our inserts and appends.
// Hashes for inserted rules are calculated first. If we're in append mode, that consists of numNonCalicoRules empty strings
// followed by our inserted hashes; in insert mode, the opposite way round. Hashes for appended rules are calculated and
// appended at the end.
// To avoid recalculation, it returns the inserted rule hashes as a second output and appended rule hashes
// a third output.
func (t *Table) expectedHashesForInsertAppendChain(
	chainName string,
	numNonCalicoRules int,
) (allHashes, ourInsertedHashes, ourAppendedHashes []string) {
	insertedRules := t.chainToInsertedRules[chainName]
	appendedRules := t.chainToAppendedRules[chainName]
	allHashes = make([]string, len(insertedRules)+len(appendedRules)+numNonCalicoRules)
	features := t.featureDetector.GetFeatures()
	if len(insertedRules) > 0 {
		ourInsertedHashes = CalculateRuleHashes(chainName, insertedRules, features)
	}
	if len(appendedRules) > 0 {
		// Add *append* to chainName to produce a unique hash in case append chain/rules are same
		// as insert chain/rules above.
		ourAppendedHashes = CalculateRuleHashes(chainName+"*appends*", appendedRules, features)
	}
	offset := 0
	if t.insertMode == "append" {
		log.Debug("In append mode, returning our hashes at end.")
		offset = numNonCalicoRules
	}
	for i, hash := range ourInsertedHashes {
		allHashes[i+offset] = hash
	}

	offset = len(insertedRules) + numNonCalicoRules
	for i, hash := range ourAppendedHashes {
		allHashes[i+offset] = hash
	}
	return
}

// getHashesAndRulesFromDataplane loads the current state of our table. It parses out the hashes that we
// add to rules and, for chains that we insert into, the full rules. The 'hashes' map contains an entry for each chain
// in the table. Each entry is a slice containing the hashes for the rules in that table. Rules with no hashes are
// represented by an empty string. The 'rules' map contains an entry for each non-Calico chain in the table that
// contains inserts. It is used to generate deletes using the full rule, rather than deletes by line number, to avoid
// race conditions on chains we don't fully control.
func (t *Table) getHashesAndRulesFromDataplane() (hashes map[string][]string, rules map[string][]string) {
	retries := 3
	retryDelay := 100 * time.Millisecond

	// Retry a few times before we panic.  This deals with any transient errors and it prevents
	// us from spamming a panic into the log when we're being gracefully shut down by a SIGTERM.
	for {
		t.onStillAlive()
		hashes, rules, err := t.attemptToGetHashesAndRulesFromDataplane()
		if err != nil {
			countNumSaveErrors.Inc()
			var stderr string
			if ee, ok := err.(*exec.ExitError); ok {
				stderr = string(ee.Stderr)
			}
			t.logCxt.WithError(err).WithField("stderr", stderr).Warnf("%s command failed", t.iptablesSaveCmd)
			if retries > 0 {
				retries--
				t.timeSleep(retryDelay)
				retryDelay *= 2
			} else {
				t.logCxt.Panicf("%s command failed after retries", t.iptablesSaveCmd)
			}
			continue
		}

		return hashes, rules
	}
}

// attemptToGetHashesAndRulesFromDataplane starts an iptables-save subprocess and feeds its output to
// readHashesAndRulesFrom() via a pipe.  It handles the various error cases.
func (t *Table) attemptToGetHashesAndRulesFromDataplane() (hashes map[string][]string, rules map[string][]string, err error) {
	cmd := t.newCmd(t.iptablesSaveCmd, "-t", t.Name)
	countNumSaveCalls.Inc()

	stdout, err := cmd.StdoutPipe()
	if err != nil {
		log.WithError(err).Warnf("Failed to get stdout pipe for %s", t.iptablesSaveCmd)
		return
	}
	err = cmd.Start()
	if err != nil {
		// Failed even before we started, close the pipe.  (This would normally be done
		// by Wait().
		log.WithError(err).Warnf("Failed to start %s", t.iptablesSaveCmd)
		closeErr := stdout.Close()
		if closeErr != nil {
			log.WithError(closeErr).Warn("Error closing stdout after Start() failed.")
		}
		return
	}
	hashes, rules, err = t.readHashesAndRulesFrom(stdout)
	if err != nil {
		// In case readHashesAndRulesFrom() returned due to an error that didn't cause the
		// process to exit, kill it now.
		log.WithError(err).Warnf("Killing %s process after a failure", t.iptablesSaveCmd)
		killErr := cmd.Kill()
		if killErr != nil {
			// If we don't know what state the process is in, we can't Wait() on it.
			log.WithError(killErr).Panicf(
				"Failed to kill %s process after failure.", t.iptablesSaveCmd)
		}
	}
	waitErr := cmd.Wait()
	if waitErr != nil {
		log.WithError(waitErr).Warn("iptables save failed")
		if err == nil {
			err = waitErr
		}
	}
	return
}

// readHashesAndRulesFrom scans the given reader containing iptables-save output for this table, extracting
// our rule hashes and, for all chains we insert into, the full rules.  Entries in the returned map are indexed by
// chain name.  For rules that we wrote, the hash is extracted from a comment that we added to the rule.
// For rules written by previous versions of Felix, returns a dummy non-zero value.  For rules not written by Felix,
// returns a zero string.  Hence, the lengths of the returned values are the lengths of the chains
// whether written by Felix or not.
func (t *Table) readHashesAndRulesFrom(r io.ReadCloser) (hashes map[string][]string, rules map[string][]string, err error) {
	hashes = map[string][]string{}
	rules = map[string][]string{}
	scanner := bufio.NewScanner(r)

	// Keep track of whether the non-Calico chain has inserts. If the chain does not have inserts, we'll remove the
	// full rules for that chain.
	chainHasCalicoRule := set.New[string]()

	// Figure out if debug logging is enabled so we can skip some WithFields() calls in the
	// tight loop below if the log wouldn't be emitted anyway.
	debug := log.GetLevel() >= log.DebugLevel

	for scanner.Scan() {
		// Read the next line of the output.
		line := scanner.Bytes()
		logCxt := t.logCxt
		if debug {
			// Avoid stringifying the line (and hence copying it) unless we're at debug
			// level.
			logCxt = logCxt.WithField("line", string(line))
			logCxt.Debug("Parsing line")
		}

		// Special-case, if iptables-nft can't handle a ruleset then it writes an error
		// but then returns an RC of 0.  Detect this case.
		if nftErrorRegexp.Match(line) {
			logCxt.Error("iptables-save failed because there are incompatible nft rules in the table.  " +
				"Remove the nft rules to continue.")
			return nil, nil, errors.New(
				"iptables-save failed because there are incompatible nft rules in the table")
		}

		// Look for lines of the form ":chain-name - [0:0]", which are forward declarations
		// for (possibly empty) chains.
		captures := chainCreateRegexp.FindSubmatch(line)
		if captures != nil {
			// Chain forward-reference, make sure the chain exists.
			chainName := string(captures[1])
			if debug {
				logCxt.WithField("chainName", chainName).Debug("Found forward-reference")
			}
			hashes[chainName] = []string{}
			continue
		}

		// Look for append lines, such as "-A chain-name -m foo --foo bar"; these are the
		// actual rules.
		captures = appendRegexp.FindSubmatch(line)
		if captures == nil {
			// Skip any non-append lines.
			logCxt.Debug("Not an append, skipping")
			continue
		}
		chainName := string(captures[1])

		// Look for one of our hashes on the rule.  We record a zero hash for unknown rules
		// so that they get cleaned up.  Note: we're implicitly capturing the first match
		// of the regex.  When writing the rules, we ensure that the hash is written as the
		// first comment.
		hash := ""
		captures = t.hashCommentRegexp.FindSubmatch(line)
		if captures != nil {
			hash = string(captures[1])
			if debug {
				logCxt.WithField("hash", hash).Debug("Found hash in rule")
			}
			chainHasCalicoRule.Add(chainName)
		} else if t.oldInsertRegexp.Find(line) != nil {
			logCxt.WithFields(log.Fields{
				"rule":      string(line),
				"chainName": chainName,
			}).Info("Found inserted rule from previous Felix version, marking for cleanup.")
			hash = "OLD INSERT RULE"
			chainHasCalicoRule.Add(chainName)
		}
		hashes[chainName] = append(hashes[chainName], hash)

		// Not our chain so cache the full rule in case we need to generate deletes later on.
		// After scanning the input, we prune any chains of full rules that do not contain inserts.
		if !t.ourChainsRegexp.MatchString(chainName) {
			// Only store the full rule for Calico rules. Otherwise, we just use the placeholder "-".
			fullRule := "-"
			if captures := t.hashCommentRegexp.FindSubmatch(line); captures != nil {
				fullRule = string(line)
			} else if t.oldInsertRegexp.Find(line) != nil {
				fullRule = string(line)
			}

			rules[chainName] = append(rules[chainName], fullRule)
		}
	}
	if scanner.Err() != nil {
		log.WithError(scanner.Err()).Error("Failed to read hashes from dataplane")
		return nil, nil, scanner.Err()
	}

	// Remove full rules for the non-Calico chain if it does not have inserts.
	for chainName := range rules {
		if !chainHasCalicoRule.Contains(chainName) {
			delete(rules, chainName)
		}
	}
	t.logCxt.Debugf("Read hashes from dataplane: %#v", hashes)
	t.logCxt.Debugf("Read rules from dataplane: %#v", rules)
	return hashes, rules, nil
}

func (t *Table) InvalidateDataplaneCache(reason string) {
	logCxt := t.logCxt.WithField("reason", reason)
	if !t.inSyncWithDataPlane {
		logCxt.Debug("Would invalidate dataplane cache but it was already invalid.")
		return
	}
	logCxt.Debug("Invalidating dataplane cache")
	t.inSyncWithDataPlane = false
	t.reason = reason
}

func (t *Table) Apply() (rescheduleAfter time.Duration) {
	now := t.timeNow()
	defer func() {
		if time.Since(now) > time.Second {
<<<<<<< HEAD
			log.WithField("applyTime", time.Since(now)).
				WithField("reason", t.reason).Info(">>> table.Apply() took >1s")
=======
			log.WithFields(log.Fields{
				"applyTime":      time.Since(now),
				"reasonForApply": t.reason,
			}).Info("Updating iptables took >1s")
>>>>>>> 38940333
		}
	}()
	// We _think_ we're in sync, check if there are any reasons to think we might
	// not be in sync.
	lastReadToNow := now.Sub(t.lastReadTime)
	invalidated := false
	if t.refreshInterval > 0 && lastReadToNow > t.refreshInterval {
		// Too long since we've forced a refresh.
		t.InvalidateDataplaneCache("refresh timer")
		invalidated = true
	}
	// To workaround the possibility of another process clobbering our updates, we refresh the
	// dataplane after we do a write at exponentially increasing intervals.  We do a refresh
	// if the delta from the last write to now is twice the delta from the last read.
	for t.postWriteInterval != 0 &&
		t.postWriteInterval < time.Hour &&
		!now.Before(t.lastWriteTime.Add(t.postWriteInterval)) {

		t.postWriteInterval *= 2
		t.logCxt.WithField("newPostWriteInterval", t.postWriteInterval).Debug("Updating post-write interval")
		if !invalidated {
			t.InvalidateDataplaneCache("post update")
			invalidated = true
		}
	}

	// Retry until we succeed.  There are several reasons that updating iptables may fail:
	//
	// - A concurrent write may invalidate iptables-restore's compare-and-swap; this manifests
	//   as a failure on the COMMIT line.
	// - Another process may have clobbered some of our state, resulting in inconsistencies
	//   in what we try to program.  This could manifest in a number of ways depending on what
	//   the other process did.
	// - Random transient failure.
	//
	// It's also possible that we're bugged and trying to write bad data so we give up
	// eventually.
	retries := 10
	backoffTime := 1 * time.Millisecond
	failedAtLeastOnce := false
	for {
		if !t.inSyncWithDataPlane {
			// We have reason to believe that our picture of the dataplane is out of
			// sync.  Refresh it.  This may mark more chains as dirty.
			t.loadDataplaneState()
		}
		t.onStillAlive()

		if err := t.applyUpdates(); err != nil {
			if retries > 0 {
				retries--
				t.logCxt.WithError(err).Warn("Failed to program iptables, will retry")
				t.timeSleep(backoffTime)
				backoffTime *= 2
				t.logCxt.WithError(err).Warn("Retrying...")
				failedAtLeastOnce = true
				continue
			} else {
				t.logCxt.WithError(err).Error("Failed to program iptables, loading diags before panic.")
				cmd := t.newCmd(t.iptablesSaveCmd, "-t", t.Name)
				output, err2 := cmd.Output()
				if err2 != nil {
					t.logCxt.WithError(err2).Error("Failed to load iptables state")
				} else {
					t.logCxt.WithField("iptablesState", string(output)).Error("Current state of iptables")
				}
				t.logCxt.WithError(err).Panic("Failed to program iptables, giving up after retries")
			}
		}
		if failedAtLeastOnce {
			t.logCxt.Warn("Succeeded after retry.")
		}
		break
	}

	t.gaugeNumChains.Set(float64(len(t.chainRefCounts)))

	// Check whether we need to be rescheduled and how soon.
	if t.refreshInterval > 0 {
		// Refresh interval is set, start with that.
		lastReadToNow = now.Sub(t.lastReadTime)
		rescheduleAfter = t.refreshInterval - lastReadToNow
	}
	if t.postWriteInterval < time.Hour {
		postWriteReched := t.lastWriteTime.Add(t.postWriteInterval).Sub(now)
		if postWriteReched <= 0 {
			rescheduleAfter = 1 * time.Millisecond
		} else if t.refreshInterval <= 0 || postWriteReched < rescheduleAfter {
			rescheduleAfter = postWriteReched
		}
	}

	return
}

func (t *Table) applyUpdates() error {
	// If needed, detect the dataplane features.
	features := t.featureDetector.GetFeatures()

	// Build up the iptables-restore input in an in-memory buffer.  This allows us to log out the exact input after
	// a failure, which has proven to be a very useful diagnostic tool.
	buf := &t.restoreInputBuffer
	buf.Reset() // Defensive.

	// iptables-restore commands live in per-table transactions.
	buf.StartTransaction(t.Name)

	// Make a pass over the dirty chains and generate a forward reference for any that we're about to update.
	// Writing a forward reference ensures that the chain exists and that it is empty.
	t.dirtyChains.Iter(func(chainName string) error {
		chainNeedsToBeFlushed := false
		if t.nftablesMode {
			// iptables-nft-restore <v1.8.3 has a bug (https://bugzilla.netfilter.org/show_bug.cgi?id=1348)
			// where only the first replace command sets the rule index.  Work around that by refreshing the
			// whole chain using a flush.
			chain, _ := t.desiredStateOfChain(chainName)
			currentHashes := chain.RuleHashes(features)
			previousHashes := t.chainToDataplaneHashes[chainName]
			t.logCxt.WithFields(log.Fields{
				"previous": previousHashes,
				"current":  currentHashes,
			}).Debug("Comparing old to new hashes.")
			if len(previousHashes) > 0 && reflect.DeepEqual(currentHashes, previousHashes) {
				// Chain is already correct, skip it.
				log.Debug("Chain already correct")
				return set.RemoveItem
			}
			chainNeedsToBeFlushed = true
		} else if _, present := t.desiredStateOfChain(chainName); !present {
			// About to delete this chain, flush it first to sever dependencies.
			chainNeedsToBeFlushed = true
		} else if _, ok := t.chainToDataplaneHashes[chainName]; !ok {
			// Chain doesn't exist in dataplane, mark it for creation.
			chainNeedsToBeFlushed = true
		}
		if chainNeedsToBeFlushed {
			buf.WriteForwardReference(chainName)
		}
		return nil
	})

	// Make a second pass over the dirty chains.  This time, we write out the rule changes.
	newHashes := map[string][]string{}
	t.dirtyChains.Iter(func(chainName string) error {
		if chain, ok := t.desiredStateOfChain(chainName); ok {
			// Chain update or creation.  Scan the chain against its previous hashes
			// and replace/append/delete as appropriate.
			var previousHashes []string
			if t.nftablesMode {
				// Due to a bug in iptables nft mode, force a whole-chain rewrite.  (See above.)
				previousHashes = nil
			} else {
				// In iptables legacy mode, we compare the rules one by one and apply deltas rule by rule.
				previousHashes = t.chainToDataplaneHashes[chainName]
			}
			currentHashes := chain.RuleHashes(features)
			newHashes[chainName] = currentHashes
			for i := 0; i < len(previousHashes) || i < len(currentHashes); i++ {
				var line string
				if i < len(previousHashes) && i < len(currentHashes) {
					if previousHashes[i] == currentHashes[i] {
						continue
					}
					// Hash doesn't match, replace the rule.
					ruleNum := i + 1 // 1-indexed.
					prefixFrag := t.commentFrag(currentHashes[i])
					line = chain.Rules[i].RenderReplace(chainName, ruleNum, prefixFrag, features)
				} else if i < len(previousHashes) {
					// previousHashes was longer, remove the old rules from the end.
					ruleNum := len(currentHashes) + 1 // 1-indexed
					line = t.renderDeleteByIndexLine(chainName, ruleNum)
				} else {
					// currentHashes was longer.  Append.
					prefixFrag := t.commentFrag(currentHashes[i])
					line = chain.Rules[i].RenderAppend(chainName, prefixFrag, features)
				}
				buf.WriteLine(line)
			}
		}
		return nil // Delay clearing the set until we've programmed iptables.
	})

	// Make a copy of our full rules map and keep track of all changes made while processing dirtyInsertAppend.
	// When we've successfully updated iptables, we'll update our cache of chainToFullRules with this map.
	newChainToFullRules := map[string][]string{}
	for chain, rules := range t.chainToFullRules {
		newChainToFullRules[chain] = make([]string, len(rules))
		copy(newChainToFullRules[chain], rules)
	}

	// Now calculate iptables updates for our inserted and appended rules, which are used to hook top-level chains.
	var deleteRenderingErr error
	var line string
	t.dirtyInsertAppend.Iter(func(chainName string) error {
		previousHashes := t.chainToDataplaneHashes[chainName]
		newRules := newChainToFullRules[chainName]

		// Calculate the hashes for our inserted and appended rules.
		newChainHashes, newInsertedRuleHashes, newAppendedRuleHashes := t.expectedHashesForInsertAppendChain(
			chainName, numEmptyStrings(previousHashes))

		if reflect.DeepEqual(newChainHashes, previousHashes) {
			// Chain is in sync, skip to next one.
			return nil
		}

		// For simplicity, if we've discovered that we're out-of-sync, remove all our
		// rules from this chain, then re-insert/re-append them below.
		for i := 0; i < len(previousHashes); i++ {
			if previousHashes[i] != "" {
				line, deleteRenderingErr = t.renderDeleteByValueLine(chainName, i)
				if deleteRenderingErr != nil {
					return set.StopIteration
				}
				buf.WriteLine(line)
			}
		}

		// Go over our slice of "new" rules and create a copy of the slice with just the rules we didn't empty out.
		copyOfNewRules := []string{}
		for _, rule := range newRules {
			if rule != "" {
				copyOfNewRules = append(copyOfNewRules, rule)
			}
		}
		newRules = copyOfNewRules
		rules := t.chainToInsertedRules[chainName]
		insertRuleLines := make([]string, len(rules))

		// Add inserted rules if there is any
		if len(rules) > 0 {
			if t.insertMode == "insert" {
				t.logCxt.Debug("Rendering insert rules.")
				// Since each insert is pushed onto the top of the chain, do the inserts in
				// reverse order so that they end up in the correct order in the final
				// state of the chain.
				for i := len(rules) - 1; i >= 0; i-- {
					prefixFrag := t.commentFrag(newInsertedRuleHashes[i])
					line := rules[i].RenderInsert(chainName, prefixFrag, features)
					buf.WriteLine(line)
					insertRuleLines[i] = line
				}
				newRules = append(insertRuleLines, newRules...)
			} else {
				t.logCxt.Debug("Rendering append rules.")
				for i := 0; i < len(rules); i++ {
					prefixFrag := t.commentFrag(newInsertedRuleHashes[i])
					line := rules[i].RenderAppend(chainName, prefixFrag, features)
					buf.WriteLine(line)
					insertRuleLines[i] = line
				}
				newRules = append(newRules, insertRuleLines...)
			}
		}

		// Add appended rules if there is any
		rules = t.chainToAppendedRules[chainName]
		appendRuleLines := make([]string, len(rules))

		if len(rules) > 0 {
			t.logCxt.Debug("Rendering specific append rules.")
			for i := 0; i < len(rules); i++ {
				prefixFrag := t.commentFrag(newAppendedRuleHashes[i])
				line := rules[i].RenderAppend(chainName, prefixFrag, features)
				buf.WriteLine(line)
				appendRuleLines[i] = line
			}
			newRules = append(newRules, appendRuleLines...)
		}

		newHashes[chainName] = newChainHashes
		newChainToFullRules[chainName] = newRules

		return nil // Delay clearing the set until we've programmed iptables.
	})
	// If rendering a delete by line number reached an unexpected state, error out so applyUpdates() can be retried.
	if deleteRenderingErr != nil {
		return deleteRenderingErr
	}

	if t.nftablesMode {
		// The nftables version of iptables-restore requires that chains are unreferenced at the start of the
		// transaction before they can be deleted (i.e. it doesn't seem to update the reference calculation as
		// rules are deleted).  Close the current transaction and open a new one for the deletions in order to
		// refresh its state.  The buffer will discard a no-op transaction so we don't need to check.
		t.logCxt.Debug("In nftables mode, restarting transaction between updates and deletions.")
		buf.EndTransaction()
		buf.StartTransaction(t.Name)

		t.dirtyChains.Iter(func(chainName string) error {
			if _, ok := t.desiredStateOfChain(chainName); !ok {
				// Chain deletion
				buf.WriteForwardReference(chainName)
			}
			return nil // Delay clearing the set until we've programmed iptables.
		})
	}

	// Do deletions at the end.  This ensures that we don't try to delete any chains that
	// are still referenced (because we'll have removed the references in the modify pass
	// above).  Note: if a chain is being deleted at the same time as a chain that it refers to
	// then we'll issue a create+flush instruction in the very first pass, which will sever the
	// references.
	t.dirtyChains.Iter(func(chainName string) error {
		if _, ok := t.desiredStateOfChain(chainName); !ok {
			// Chain deletion
			buf.WriteLine(fmt.Sprintf("--delete-chain %s", chainName))
			newHashes[chainName] = nil
		}
		return nil // Delay clearing the set until we've programmed iptables.
	})

	buf.EndTransaction()

	if buf.Empty() {
		t.logCxt.Debug("Update ended up being no-op, skipping call to ip(6)tables-restore.")
	} else {
		// Get the contents of the buffer ready to send to iptables-restore.  Warning: for perf, this is directly
		// accessing the buffer's internal array; don't touch the buffer after this point.
		t.opReporter.RecordOperation(fmt.Sprintf("update-%v-v%d", t.Name, t.IPVersion))

		if err := t.execIptablesRestore(buf); err != nil {
			return fmt.Errorf("writting out buffer: %w", err)
		}

		t.lastWriteTime = t.timeNow()
		t.postWriteInterval = t.initialPostWriteInterval
	}

	// Now we've successfully updated iptables, clear the dirty sets.  We do this even if we
	// found there was nothing to do above, since we may have found out that a dirty chain
	// was actually a no-op update.
	t.dirtyChains = set.New[string]()
	t.dirtyInsertAppend = set.New[string]()

	// Store off the updates.
	for chainName, hashes := range newHashes {
		if hashes == nil {
			delete(t.chainToDataplaneHashes, chainName)
		} else {
			t.chainToDataplaneHashes[chainName] = hashes
		}
	}
	t.chainToFullRules = newChainToFullRules

	return nil
}

func (t *Table) execIptablesRestore(buf *RestoreInputBuilder) error {
	features := t.featureDetector.GetFeatures()
	inputBytes := buf.GetBytesAndReset()

	if log.GetLevel() >= log.DebugLevel {
		// Only convert (potentially very large slice) to string at debug level.
		inputStr := string(inputBytes)
		t.logCxt.WithField("iptablesInput", inputStr).Debug("Writing to iptables")
	}

	var outputBuf, errBuf bytes.Buffer
	args := []string{"--noflush", "--verbose"}
	if features.RestoreSupportsLock {
		// Versions of iptables-restore that support the xtables lock also make it impossible to disable.  Make
		// sure that we configure it to retry and configure for a short retry interval (the default is to try to
		// acquire the lock only once).
		lockTimeout := t.lockTimeout.Seconds()
		if lockTimeout <= 0 {
			// Before iptables-restore added lock support, we were able to disable the lock completely, which
			// was indicated by a value <=0 (and was our default).  Newer versions of iptables-restore require the
			// lock so we override the default and set it to 10s.
			lockTimeout = 10
		}
		lockProbeMicros := t.lockProbeInterval.Nanoseconds() / 1000
		timeoutStr := fmt.Sprintf("%.0f", lockTimeout)
		intervalStr := fmt.Sprintf("%d", lockProbeMicros)
		args = append(args,
			"--wait", timeoutStr, // seconds
			"--wait-interval", intervalStr, // microseconds
		)
		log.WithFields(log.Fields{
			"timeoutSecs":         timeoutStr,
			"probeIntervalMicros": intervalStr,
		}).Debug("Using native iptables-restore xtables lock.")
	}
	cmd := t.newCmd(t.iptablesRestoreCmd, args...)
	cmd.SetStdin(bytes.NewReader(inputBytes))
	cmd.SetStdout(&outputBuf)
	cmd.SetStderr(&errBuf)
	countNumRestoreCalls.Inc()
	// Note: calicoXtablesLock will be a dummy lock if our xtables lock is disabled (i.e. if iptables-restore
	// supports the xtables lock itself, or if our implementation is disabled by config.
	t.calicoXtablesLock.Lock()
	err := cmd.Run()
	t.calicoXtablesLock.Unlock()
	if err != nil {
		// To log out the input, we must convert to string here since, after we return, the buffer can be re-used
		// (and the logger may convert to string on a background thread).
		inputStr := string(inputBytes)
		t.logCxt.WithFields(log.Fields{
			"output":      outputBuf.String(),
			"errorOutput": errBuf.String(),
			"error":       err,
			"input":       inputStr,
		}).Warn("Failed to execute ip(6)tables-restore command")
		t.inSyncWithDataPlane = false
		countNumRestoreErrors.Inc()
		return err
	}

	return nil
}

// CheckRulesPresent returns list of rules with the hashes that are already
// programmed. Return value of nil means that none of the rules are present.
func (t *Table) CheckRulesPresent(chain string, rules []Rule) []Rule {
	features := t.featureDetector.GetFeatures()

	hashes := CalculateRuleHashes(chain, rules, features)

	dpHashes, _ := t.getHashesAndRulesFromDataplane()
	dpHashesSet := set.New[string]()
	for _, h := range dpHashes[chain] {
		dpHashesSet.Add(h)
	}

	var present []Rule
	for i, r := range rules {
		if dpHashesSet.Contains(hashes[i]) {
			present = append(present, r)
		}
	}

	return present
}

// InsertRulesNow insets the given rules immediately without removing or syncing
// other rules. This is primarily useful when bootstrapping and we cannot wait
// until we have the full state.
func (t *Table) InsertRulesNow(chain string, rules []Rule) error {
	features := t.featureDetector.GetFeatures()

	hashes := CalculateRuleHashes(chain, rules, features)

	buf := new(RestoreInputBuilder)
	buf.StartTransaction(t.Name)
	for i, r := range rules {
		prefixFrag := t.commentFrag(hashes[i])
		buf.WriteLine(r.RenderInsertAtRuleNumber(chain, i+1, prefixFrag, features))
	}
	buf.EndTransaction()

	if err := t.execIptablesRestore(buf); err != nil {
		return fmt.Errorf("writting out buffer: %w", err)
	}

	return nil
}

// desiredStateOfChain returns the given chain, if and only if it exists in the cache and it is referenced by some
// other chain.  If the chain doesn't exist or it is not referenced, returns nil and false.
func (t *Table) desiredStateOfChain(chainName string) (chain *Chain, present bool) {
	if t.chainRefCounts[chainName] == 0 {
		return
	}
	chain, present = t.chainNameToChain[chainName]
	return
}

func (t *Table) commentFrag(hash string) string {
	return fmt.Sprintf(`-m comment --comment "%s%s"`, t.hashCommentPrefix, hash)
}

// renderDeleteByIndexLine produces a delete line by rule number. This function is used for cali chains.
func (t *Table) renderDeleteByIndexLine(chainName string, ruleNum int) string {
	return fmt.Sprintf("-D %s %d", chainName, ruleNum)
}

// renderDeleteByValueLine produces a delete line by the full rule at the given rule number. This function is
// used for non-Calico chains.
func (t *Table) renderDeleteByValueLine(chainName string, ruleNum int) (string, error) {
	// For non-cali chains, get the rule by number but delete using the full rule instead of rule number.
	rules, ok := t.chainToFullRules[chainName]
	if !ok || ruleNum >= len(rules) {
		return "", fmt.Errorf("Rendering delete for non-existent rule: Rule %d in %q", ruleNum, chainName)
	}

	rule := rules[ruleNum]

	// Make the append a delete.
	return strings.Replace(rule, "-A", "-D", 1), nil
}

func CalculateRuleHashes(chainName string, rules []Rule, features *environment.Features) []string {
	chain := Chain{
		Name:  chainName,
		Rules: rules,
	}
	return (&chain).RuleHashes(features)
}

func numEmptyStrings(strs []string) int {
	count := 0
	for _, s := range strs {
		if s == "" {
			count++
		}
	}
	return count
}

// NoopTable fulfils the Table interface but does nothing.
type NoopTable struct{}

func NewNoopTable() *NoopTable {
	return new(NoopTable)
}

func (t *NoopTable) Name() string                                       { return "" }
func (t *NoopTable) IPVersion() uint8                                   { return 0 }
func (t *NoopTable) InsertOrAppendRules(chainName string, rules []Rule) {}
func (t *NoopTable) AppendRules(chainName string, rules []Rule)         {}
func (t *NoopTable) UpdateChain(chain *Chain)                           {}
func (t *NoopTable) UpdateChains([]*Chain)                              {}
func (t *NoopTable) RemoveChains([]*Chain)                              {}
func (t *NoopTable) RemoveChainByName(name string)                      {}
func (t *NoopTable) InvalidateDataplaneCache(reason string)             {}
func (t *NoopTable) Apply() time.Duration                               { return 0 }<|MERGE_RESOLUTION|>--- conflicted
+++ resolved
@@ -512,11 +512,7 @@
 }
 
 func (t *Table) UpdateChain(chain *Chain) {
-<<<<<<< HEAD
-	// t.logCxt.WithField("chainName", chain.Name).Info("Queueing update of chain.")
-=======
 	t.updateRateLimitedLog.WithField("chainName", chain.Name).Info("Queueing update of chain.")
->>>>>>> 38940333
 	oldNumRules := 0
 
 	// Incref any newly-referenced chains, then decref the old ones.  By incrementing first we
@@ -547,11 +543,7 @@
 }
 
 func (t *Table) RemoveChainByName(name string) {
-<<<<<<< HEAD
-	// t.logCxt.WithField("chainName", name).Info("Queuing deletion of chain.")
-=======
 	t.updateRateLimitedLog.WithField("chainName", name).Debug("Queuing deletion of chain.")
->>>>>>> 38940333
 	if oldChain, known := t.chainNameToChain[name]; known {
 		t.gaugeNumRules.Sub(float64(len(oldChain.Rules)))
 		delete(t.chainNameToChain, name)
@@ -965,15 +957,10 @@
 	now := t.timeNow()
 	defer func() {
 		if time.Since(now) > time.Second {
-<<<<<<< HEAD
-			log.WithField("applyTime", time.Since(now)).
-				WithField("reason", t.reason).Info(">>> table.Apply() took >1s")
-=======
 			log.WithFields(log.Fields{
 				"applyTime":      time.Since(now),
 				"reasonForApply": t.reason,
 			}).Info("Updating iptables took >1s")
->>>>>>> 38940333
 		}
 	}()
 	// We _think_ we're in sync, check if there are any reasons to think we might
