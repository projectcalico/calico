--- conflicted
+++ resolved
@@ -23,11 +23,7 @@
 
 FROM calico/bpftool:v7.4.0 AS bpftool
 
-<<<<<<< HEAD
-FROM debian:12-slim as source
-=======
-FROM debian:11-slim AS source
->>>>>>> 7f4b12eb
+FROM debian:12-slim AS source
 
 LABEL maintainer="Shaun Crampton <shaun@tigera.io>"
 
