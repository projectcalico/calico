// Copyright (c) 2021-2022 Tigera, Inc. All rights reserved.
//
// Licensed under the Apache License, Version 2.0 (the "License");
// you may not use this file except in compliance with the License.
// You may obtain a copy of the License at
//
//     http://www.apache.org/licenses/LICENSE-2.0
//
// Unless required by applicable law or agreed to in writing, software
// distributed under the License is distributed on an "AS IS" BASIS,
// WITHOUT WARRANTIES OR CONDITIONS OF ANY KIND, either express or implied.
// See the License for the specific language governing permissions and
// limitations under the License.

#include "libbpf.h"
#include <linux/limits.h>
#include <net/if.h>
#include <bpf.h>
#include <stdlib.h>
#include <errno.h>
#include "globals.h"

static void set_errno(int ret) {
	errno = ret >= 0 ? ret : -ret;
}

struct bpf_object* bpf_obj_open(char *filename) {
	struct bpf_object *obj;
	obj = bpf_object__open(filename);
	int err = libbpf_get_error(obj);
	if (err) {
		obj = NULL;
	}
	set_errno(err);
	return obj;
}

void bpf_obj_load(struct bpf_object *obj) {
	set_errno(bpf_object__load(obj));
}

struct bpf_tc_opts bpf_tc_program_attach (struct bpf_object *obj, char *secName, int ifIndex, int isIngress) {

	DECLARE_LIBBPF_OPTS(bpf_tc_hook, hook, .attach_point = BPF_TC_EGRESS);
	DECLARE_LIBBPF_OPTS(bpf_tc_opts, attach);

	if (isIngress) {
		hook.attach_point = BPF_TC_INGRESS;
	}

	attach.prog_fd = bpf_program__fd(bpf_object__find_program_by_name(obj, secName));
	if (attach.prog_fd < 0) {
		errno = -attach.prog_fd;
		return attach;
	}
	hook.ifindex = ifIndex;
	set_errno(bpf_tc_attach(&hook, &attach));
	return attach;
}

int bpf_tc_query_iface (int ifIndex, struct bpf_tc_opts opts, int isIngress) {

	DECLARE_LIBBPF_OPTS(bpf_tc_hook, hook, .attach_point = BPF_TC_EGRESS);
	if (isIngress) {
		hook.attach_point = BPF_TC_INGRESS;
	}
	hook.ifindex = ifIndex;
	opts.prog_fd = opts.prog_id = opts.flags = 0;
	set_errno(bpf_tc_query(&hook, &opts));
	return opts.prog_id;
}

void bpf_tc_create_qdisc (int ifIndex) {
	DECLARE_LIBBPF_OPTS(bpf_tc_hook, hook, .attach_point = BPF_TC_INGRESS);
	hook.ifindex = ifIndex;
	set_errno(bpf_tc_hook_create(&hook));
}

void bpf_tc_remove_qdisc (int ifIndex) {
        DECLARE_LIBBPF_OPTS(bpf_tc_hook, hook, .attach_point = BPF_TC_EGRESS | BPF_TC_INGRESS);
        hook.ifindex = ifIndex;
        set_errno(bpf_tc_hook_destroy(&hook));
        return;
}

int bpf_tc_update_jump_map(struct bpf_object *obj, char* mapName, char *progName, int progIndex) {
	struct bpf_program *prog_name = bpf_object__find_program_by_name(obj, progName);
	if (prog_name == NULL) {
		errno = ENOENT;
		return -1;
	}
	int prog_fd = bpf_program__fd(prog_name);
	if (prog_fd < 0) {
		errno = -prog_fd;
		return prog_fd;
	}
	int map_fd = bpf_object__find_map_fd_by_name(obj, mapName);
	if (map_fd < 0) {
		errno = -map_fd;
		return map_fd;
	}
	return bpf_map_update_elem(map_fd, &progIndex, &prog_fd, 0);
}

int bpf_link_destroy(struct bpf_link *link) {
	return bpf_link__destroy(link);
}

void bpf_tc_set_globals(struct bpf_map *map,
			uint host_ip,
			uint intf_ip,
			uint ext_to_svc_mark,
			ushort tmtu,
			ushort vxlanPort,
			ushort psnat_start,
			ushort psnat_len)
{
	struct cali_tc_globals data = {
	    .host_ip = host_ip,
	    .tunnel_mtu = tmtu,
	    .vxlan_port = vxlanPort,
	    .intf_ip = intf_ip,
	    .ext_to_svc_mark = ext_to_svc_mark,
	    .psnat_start = psnat_start,
	    .psnat_len = psnat_len,
	};

	set_errno(bpf_map__set_initial_value(map, (void*)(&data), sizeof(data)));
}

struct bpf_link *bpf_program_attach_cgroup(struct bpf_object *obj, int cgroup_fd, char *name)
{
	int err = 0;
	struct bpf_link *link = NULL;
	struct bpf_program *prog;

	if (!(prog = bpf_object__find_program_by_name(obj, name))) {
		err = ENOENT;
		goto out;
	}

	link = bpf_program__attach_cgroup(prog, cgroup_fd);
	err = libbpf_get_error(link);
	if (err) {
		link = NULL;
		goto out;
	}

out:
	set_errno(err);
	return link;
}

int bpf_program_attach_cgroup_legacy(struct bpf_object *obj, int cgroup_fd, char *name)
{
	int err = 0, prog_fd;
	struct bpf_program *prog;
	enum bpf_attach_type attach_type;

	if (!(prog = bpf_object__find_program_by_name(obj, name))) {
		err = ENOENT;
		goto out;
	}

	prog_fd = bpf_program__fd(prog);
	if (prog_fd < 0) {
		err = EINVAL;
		goto out;
	}

	attach_type = bpf_program__get_expected_attach_type(prog);
	err = bpf_prog_attach(prog_fd, cgroup_fd, attach_type, 0);

out:
	set_errno(err);
	return err;
}

void bpf_ctlb_set_globals(struct bpf_map *map, uint udp_not_seen_timeo)
{
	struct cali_ctlb_globals data = {
		.udp_not_seen_timeo = udp_not_seen_timeo,
	};

	set_errno(bpf_map__set_initial_value(map, (void*)(&data), sizeof(data)));
}

<<<<<<< HEAD
void bpf_map_set_max_entries(struct bpf_map *map, uint max_entries) {
	set_errno(bpf_map__set_max_entries(map, max_entries));
=======
int num_possible_cpu()
{
    return libbpf_num_possible_cpus();
>>>>>>> 6a913ca4
}<|MERGE_RESOLUTION|>--- conflicted
+++ resolved
@@ -185,12 +185,11 @@
 	set_errno(bpf_map__set_initial_value(map, (void*)(&data), sizeof(data)));
 }
 
-<<<<<<< HEAD
 void bpf_map_set_max_entries(struct bpf_map *map, uint max_entries) {
 	set_errno(bpf_map__set_max_entries(map, max_entries));
-=======
+}
+
 int num_possible_cpu()
 {
     return libbpf_num_possible_cpus();
->>>>>>> 6a913ca4
 }