--- conflicted
+++ resolved
@@ -50,7 +50,6 @@
 	return fd;
 }
 
-<<<<<<< HEAD
 struct bpf_link *bpf_link_open(char *path) {
 	struct bpf_link *link = bpf_link__open(path);
 	int err = libbpf_get_error(link);
@@ -115,10 +114,7 @@
         return err;
 }
 
-struct bpf_tc_opts bpf_tc_program_attach(struct bpf_object *obj, char *secName, int ifIndex, bool ingress, int prio)
-=======
 struct bpf_tc_opts bpf_tc_program_attach(struct bpf_object *obj, char *secName, int ifIndex, bool ingress, int prio, int handle)
->>>>>>> d32ec965
 {
 	DECLARE_LIBBPF_OPTS(bpf_tc_hook, hook,
 			.attach_point = ingress ? BPF_TC_INGRESS : BPF_TC_EGRESS,
