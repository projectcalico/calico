--- conflicted
+++ resolved
@@ -1,4 +1,4 @@
-// Copyright (c) 2021-2022 Tigera, Inc. All rights reserved.
+// Copyright (c) 2021-2025 Tigera, Inc. All rights reserved.
 //
 // Licensed under the Apache License, Version 2.0 (the "License");
 // you may not use this file except in compliance with the License.
@@ -277,16 +277,8 @@
 			uint overlay_tunnel_id,
 			uint log_filter_jmp,
 			uint *jumps,
-<<<<<<< HEAD
 			uint *jumps6,
-			ushort ingress_packet_rate,
-			ushort ingress_packet_burst,
-			ushort egress_packet_rate,
-			ushort egress_packet_burst,
 			short dscp)
-=======
-			uint *jumps6)
->>>>>>> d47261f4
 {
 	struct cali_tc_global_data v4 = {
 		.tunnel_mtu = tmtu,
@@ -301,14 +293,7 @@
 		.natout_idx = natout,
 		.overlay_tunnel_id = overlay_tunnel_id,
 		.log_filter_jmp = log_filter_jmp,
-<<<<<<< HEAD
-		.ingress_packet_rate = ingress_packet_rate,
-		.ingress_packet_burst = ingress_packet_burst,
-		.egress_packet_rate = egress_packet_rate,
-		.egress_packet_burst = egress_packet_burst,
 		.dscp = dscp,
-=======
->>>>>>> d47261f4
 	};
 
 	strncpy(v4.iface_name, iface_name, sizeof(v4.iface_name));
