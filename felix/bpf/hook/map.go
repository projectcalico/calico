// Copyright (c) 2023 Tigera, Inc. All rights reserved.
//
// Licensed under the Apache License, Version 2.0 (the "License");
// you may not use this file except in compliance with the License.
// You may obtain a copy of the License at
//
//     http://www.apache.org/licenses/LICENSE-2.0
//
// Unless required by applicable law or agreed to in writing, software
// distributed under the License is distributed on an "AS IS" BASIS,
// WITHOUT WARRANTIES OR CONDITIONS OF ANY KIND, either express or implied.
// See the License for the specific language governing permissions and
// limitations under the License.

package hook

import (
	"fmt"
	"maps"
	"path"
	"strings"
	"sync"
	"sync/atomic"

	log "github.com/sirupsen/logrus"

	"github.com/projectcalico/calico/felix/bpf/bpfdefs"
	"github.com/projectcalico/calico/felix/bpf/libbpf"
	bpfmaps "github.com/projectcalico/calico/felix/bpf/maps"
)

const maxPrograms = 400

type SubProg int

const (
	SubProgTCMain SubProg = iota
	SubProgTCPolicy
	SubProgTCAllowed
	SubProgTCIcmp
	SubProgTCDrop
	SubProgTCHostCtConflict
	SubProgIcmpInnerNat
	SubProgNewFlow
	SubProgIPFrag
	SubProgMaglev
	SubProgTCMainDebug

	SubProgXDPMain    = SubProgTCMain
	SubProgXDPPolicy  = SubProgTCPolicy
	SubProgXDPAllowed = SubProgTCAllowed
	SubProgXDPDrop    = SubProgTCDrop
)

var tcSubProgNames = []string{
	"calico_tc_main",
	"", // index reserved for policy program
	"calico_tc_skb_accepted_entrypoint",
	"calico_tc_skb_send_icmp_replies",
	"calico_tc_skb_drop",
	"calico_tc_host_ct_conflict",
	"calico_tc_skb_icmp_inner_nat",
	"calico_tc_skb_new_flow_entrypoint",
	"calico_tc_skb_ipv4_frag",
	"calico_tc_maglev",
}

var xdpSubProgNames = []string{
	"calico_xdp_main",
	"", // index reserved for policy program
	"calico_xdp_accepted_entrypoint",
	"", // reserved / nothing
	"calico_xdp_drop",
}

// Layout maps sub-programs of an object to their location in the ProgramsMap
type Layout map[SubProg]int

func MergeLayouts(layouts ...Layout) Layout {
	ret := make(Layout)

	for _, l := range layouts {
		for k, v := range l {
			ret[k] = v
		}
	}

	return ret
}

type ProgramsMap struct {
	*bpfmaps.PinnedMap

	programsLock sync.Mutex
	programs     map[AttachType]*program

	expectedAttachType string
	nextIdx            atomic.Int64
}

type program struct {
	lock   sync.Mutex
	layout Layout
}

var IngressProgramsMapParameters = bpfmaps.MapParameters{
	Type:       "prog_array",
	KeySize:    4,
	ValueSize:  4,
	MaxEntries: maxPrograms,
	Name:       "cali_progs_fh",
	Version:    2,
}

var EgressProgramsMapParameters = bpfmaps.MapParameters{
	Type:       "prog_array",
	KeySize:    4,
	ValueSize:  4,
	MaxEntries: maxPrograms,
	Name:       "cali_progs_th",
	Version:    2,
}

func NewProgramsMaps() []bpfmaps.Map {
	return []bpfmaps.Map{
		NewIngressProgramsMap(),
		NewEgressProgramsMap(),
	}
}

func NewIngressProgramsMap() bpfmaps.Map {
	return newProgramsMap(IngressProgramsMapParameters, "ingress")
}

func NewEgressProgramsMap() bpfmaps.Map {
	return newProgramsMap(EgressProgramsMapParameters, "egress")
}

func newProgramsMap(ProgramsMapParameters bpfmaps.MapParameters, expectedAttachType string) bpfmaps.Map {
	return &ProgramsMap{
		PinnedMap:          bpfmaps.NewPinnedMap(ProgramsMapParameters),
		programs:           make(map[AttachType]*program),
		expectedAttachType: expectedAttachType,
	}
}

func NewXDPProgramsMap() bpfmaps.Map {
	return &ProgramsMap{
		PinnedMap: bpfmaps.NewPinnedMap(bpfmaps.MapParameters{
			Type:       "prog_array",
			KeySize:    4,
			ValueSize:  4,
			MaxEntries: maxPrograms,
			Name:       "xdp_cali_progs",
			Version:    3,
		}),
		programs: make(map[AttachType]*program),
	}
}

func (pm *ProgramsMap) LoadObj(at AttachType, progType string) (Layout, error) {
	file := ObjectFile(at)
	if file == "" {
		return nil, fmt.Errorf("no object for attach type %+v", at)
	}
	log.WithField("AttachType", at).Debugf("Looked up file for attach type: %s", file)

	pi := pm.getOrCreateProgramInfo(at)

	// Loading is protected by the program lock to ensure that we do not
	// load the same object multiple times in parallel.  Two goroutines may
	// reach here before the program is loaded.  We check pi.layout to see if
	// we're first.
	pi.lock.Lock()
	defer pi.lock.Unlock()

	var err error
	if pi.layout == nil {
		la, err := pm.loadObj(at, path.Join(bpfdefs.ObjectDir, file), progType)
		if err != nil && strings.Contains(file, "_co-re") {
			log.WithError(err).Warn("Failed to load CO-RE object, kernel too old? Falling back to non-CO-RE.")
			file := strings.ReplaceAll(file, "_co-re", "")
			// Skip trying the same file again, as it will fail with the same error.
			SetObjectFile(at, file)
			la, err = pm.loadObj(at, path.Join(bpfdefs.ObjectDir, file), progType)
		}
		if err == nil {
			log.WithField("layout", la).Debugf("Loaded generic object file %s", file)
			pi.layout = la
		}
	} else {
		log.WithField("layout", pi.layout).Debugf("Using cached layout for %s", file)
	}

	// Return a clone of the layout to avoid accidental modifications.
	return maps.Clone(pi.layout), err
}

func (pm *ProgramsMap) getOrCreateProgramInfo(at AttachType) *program {
	pm.programsLock.Lock()
	defer pm.programsLock.Unlock()
	pi, ok := pm.programs[at]
	if !ok {
		pi = &program{}
		pm.programs[at] = pi
	}
	return pi
}

func (pm *ProgramsMap) loadObj(at AttachType, file, progAttachType string) (Layout, error) {
	obj, err := libbpf.OpenObject(file)
	if err != nil {
		return nil, fmt.Errorf("file %s: %w", file, err)
	}

	if err := pm.configureMaps(obj, file); err != nil {
		return nil, err
	}

	skipIPDefrag := false
	if err := obj.Load(); err != nil {
		// If load fails and this attach type has IP defrag, try loading without the IP defrag program
		if at.hasIPDefrag() {
			log.WithError(err).Warn("Failed to load object with IP defrag program, retrying without it")
			// Close the failed object and reopen
			obj.Close()
			obj, err = libbpf.OpenObject(file)
			if err != nil {
				return nil, fmt.Errorf("file %s: %w", file, err)
			}

			// Re-configure maps
			if err := pm.configureMaps(obj, file); err != nil {
				return nil, err
			}

			// Disable autoload for the IP defrag program
			obj.SetProgramAutoload("calico_tc_skb_ipv4_frag", false)
			skipIPDefrag = true

			// Try loading again
			if err := obj.Load(); err != nil {
				return nil, fmt.Errorf("error loading program: %w", err)
			}
			log.WithField("attach type", at).
				Warn("Object loaded without IP defrag - processing of fragmented packets will not be supported")
		} else {
			return nil, fmt.Errorf("error loading program: %w", err)
		}
	}

	layout, err := pm.allocateLayout(at, obj, skipIPDefrag)
	log.WithError(err).WithField("layout", layout).Debugf("load generic object file %s", file)

	return layout, err
}

func (pm *ProgramsMap) configureMaps(obj *libbpf.Obj, file string) error {
	for m, err := obj.FirstMap(); m != nil && err == nil; m, err = m.NextMap() {
		mapName := m.Name()
		if strings.Contains(mapName, ".rodata") {
			continue
		}

		if err := pm.setMapSize(m); err != nil {
			return fmt.Errorf("error setting map size %s : %w", mapName, err)
		}
		if err := m.SetPinPath(path.Join(bpfdefs.GlobalPinDir, mapName)); err != nil {
			return fmt.Errorf("error pinning map %s: %w", mapName, err)
		}
		log.Debugf("map %s k %d v %d pinned to %s for generic object file %s",
			mapName, m.KeySize(), m.ValueSize(), path.Join(bpfdefs.GlobalPinDir, mapName), file)
	}
<<<<<<< HEAD
	return nil
=======

	if progAttachType == "TCX" {
		for prog, err := obj.FirstProgram(); prog != nil && err == nil; prog, err = prog.NextProgram() {
			attachType := libbpf.AttachTypeTcxEgress
			if pm.expectedAttachType == "ingress" {
				attachType = libbpf.AttachTypeTcxIngress
			}
			if err := obj.SetAttachType(prog.Name(), attachType); err != nil {
				return nil, fmt.Errorf("error setting attach type for program %s: %w", prog.Name(), err)
			}
		}
	}

	if err := obj.Load(); err != nil {
		return nil, fmt.Errorf("error loading program: %w", err)
	}

	layout, err := pm.allocateLayout(at, obj)
	log.WithError(err).WithField("layout", layout).Debugf("load generic object file %s into %s", file, pm.GetName())

	return layout, err
>>>>>>> 1390163d
}

func (pm *ProgramsMap) setMapSize(m *libbpf.Map) error {
	if size := bpfmaps.Size(m.Name()); size != 0 {
		return m.SetSize(size)
	}
	return nil
}

func (pm *ProgramsMap) allocateLayout(at AttachType, obj *libbpf.Obj, skipIPDefrag bool) (Layout, error) {
	mapName := pm.GetName()

	l := make(Layout)

	offset := 0
	subs := tcSubProgNames
	if at.Hook == XDP {
		subs = xdpSubProgNames
	} else if at.LogLevel == "debug" {
		offset = int(SubProgTCMainDebug)
	}

	for idx, subprog := range subs {
		if subprog == "" {
			continue
		}

		if SubProg(idx) == SubProgTCHostCtConflict && !at.hasHostConflictProg() {
			continue
		}

		if SubProg(idx) == SubProgIPFrag && (!at.hasIPDefrag() || skipIPDefrag) {
			continue
		}

		if SubProg(idx) == SubProgMaglev && !at.hasMaglev() {
			continue
		}

		pmIdx := pm.allocIdx()
		err := obj.UpdateJumpMap(mapName, subprog, pmIdx)
		if err != nil {
			return nil, fmt.Errorf("error updating programs map with %s/%s at %d: %w",
				ObjectFile(at), subprog, pmIdx, err)
		}
		log.Debugf("generic file %s prog %s loaded at %d", ObjectFile(at), subprog, pmIdx)

		i := idx + offset
		if SubProg(idx) == SubProgTCPolicy {
			i = idx // Debug programs share the same policy
		}
		l[SubProg(i)] = pmIdx
	}

	return l, nil
}

func (pm *ProgramsMap) allocIdx() int {
	for {
		idx := pm.nextIdx.Load()
		if pm.nextIdx.CompareAndSwap(idx, idx+1) {
			return int(idx)
		}
	}
}

// Count returns how many slots are allocated.
func (pm *ProgramsMap) Count() int {
	pm.programsLock.Lock()
	defer pm.programsLock.Unlock()

	return int(pm.nextIdx.Load())
}

// ResetForTesting for unit testing only.
func (pm *ProgramsMap) ResetForTesting() {
	pm.programsLock.Lock()
	defer pm.programsLock.Unlock()

	// We keep the same pinned map but reset the accounting as the map is
	// replaced by repinning by the user.
	pm.nextIdx.Store(0)
	pm.programs = make(map[AttachType]*program)
}

func (pm *ProgramsMap) Programs() map[AttachType]Layout {
	pm.programsLock.Lock()
	defer pm.programsLock.Unlock()

	progs := make(map[AttachType]Layout, len(pm.programs))
	for at, prog := range pm.programs {
		progs[at] = prog.layout
	}

	return progs
}<|MERGE_RESOLUTION|>--- conflicted
+++ resolved
@@ -213,7 +213,7 @@
 		return nil, fmt.Errorf("file %s: %w", file, err)
 	}
 
-	if err := pm.configureMaps(obj, file); err != nil {
+	if err := pm.configureMapsAndPrograms(obj, file, progAttachType); err != nil {
 		return nil, err
 	}
 
@@ -230,7 +230,7 @@
 			}
 
 			// Re-configure maps
-			if err := pm.configureMaps(obj, file); err != nil {
+			if err := pm.configureMapsAndPrograms(obj, file, progAttachType); err != nil {
 				return nil, err
 			}
 
@@ -255,7 +255,7 @@
 	return layout, err
 }
 
-func (pm *ProgramsMap) configureMaps(obj *libbpf.Obj, file string) error {
+func (pm *ProgramsMap) configureMapsAndPrograms(obj *libbpf.Obj, file, progAttachType string) error {
 	for m, err := obj.FirstMap(); m != nil && err == nil; m, err = m.NextMap() {
 		mapName := m.Name()
 		if strings.Contains(mapName, ".rodata") {
@@ -271,9 +271,6 @@
 		log.Debugf("map %s k %d v %d pinned to %s for generic object file %s",
 			mapName, m.KeySize(), m.ValueSize(), path.Join(bpfdefs.GlobalPinDir, mapName), file)
 	}
-<<<<<<< HEAD
-	return nil
-=======
 
 	if progAttachType == "TCX" {
 		for prog, err := obj.FirstProgram(); prog != nil && err == nil; prog, err = prog.NextProgram() {
@@ -282,20 +279,12 @@
 				attachType = libbpf.AttachTypeTcxIngress
 			}
 			if err := obj.SetAttachType(prog.Name(), attachType); err != nil {
-				return nil, fmt.Errorf("error setting attach type for program %s: %w", prog.Name(), err)
-			}
-		}
-	}
-
-	if err := obj.Load(); err != nil {
-		return nil, fmt.Errorf("error loading program: %w", err)
-	}
-
-	layout, err := pm.allocateLayout(at, obj)
-	log.WithError(err).WithField("layout", layout).Debugf("load generic object file %s into %s", file, pm.GetName())
-
-	return layout, err
->>>>>>> 1390163d
+				return fmt.Errorf("error setting attach type for program %s: %w", prog.Name(), err)
+			}
+		}
+	}
+
+	return nil
 }
 
 func (pm *ProgramsMap) setMapSize(m *libbpf.Map) error {
