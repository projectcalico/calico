--- conflicted
+++ resolved
@@ -108,11 +108,7 @@
 	KeySize:    4,
 	ValueSize:  4,
 	MaxEntries: maxPrograms,
-<<<<<<< HEAD
-	Name:       "cali_progs_ing",
-=======
 	Name:       "cali_progs_fh",
->>>>>>> 0eb20ffe
 	Version:    2,
 }
 
@@ -121,19 +117,11 @@
 	KeySize:    4,
 	ValueSize:  4,
 	MaxEntries: maxPrograms,
-<<<<<<< HEAD
-	Name:       "cali_progs_eg",
-	Version:    2,
-}
-
-func NewProgramsMap() []bpfmaps.Map {
-=======
 	Name:       "cali_progs_th",
 	Version:    2,
 }
 
 func NewProgramsMaps() []bpfmaps.Map {
->>>>>>> 0eb20ffe
 	return []bpfmaps.Map{
 		NewIngressProgramsMap(),
 		NewEgressProgramsMap(),
