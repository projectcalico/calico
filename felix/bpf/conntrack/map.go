// Copyright (c) 2020-2022 Tigera, Inc. All rights reserved.
//
// Licensed under the Apache License, Version 2.0 (the "License");
// you may not use this file except in compliance with the License.
// You may obtain a copy of the License at
//
//     http://www.apache.org/licenses/LICENSE-2.0
//
// Unless required by applicable law or agreed to in writing, software
// distributed under the License is distributed on an "AS IS" BASIS,
// WITHOUT WARRANTIES OR CONDITIONS OF ANY KIND, either express or implied.
// See the License for the specific language governing permissions and
// limitations under the License.

package conntrack

import (
	"net"
	"time"

	log "github.com/sirupsen/logrus"

	"github.com/projectcalico/calico/felix/bpf"
	v2 "github.com/projectcalico/calico/felix/bpf/conntrack/v2"
	v3 "github.com/projectcalico/calico/felix/bpf/conntrack/v3"
)

const KeySize = v3.KeySize
const ValueSize = v3.ValueSize
const MaxEntries = v3.MaxEntries

var CurrentMapVersion = MapParams.Version

type Key = v3.Key

func NewKey(proto uint8, ipA net.IP, portA uint16, ipB net.IP, portB uint16) Key {
<<<<<<< HEAD
	return v3.NewKey(proto, ipA, portA, ipB, portB)
}

type Value = v3.Value
=======
	var k Key
	binary.LittleEndian.PutUint32(k[:4], uint32(proto))
	copy(k[4:8], ipA.To4())
	copy(k[8:12], ipB.To4())
	binary.LittleEndian.PutUint16(k[12:14], portA)
	binary.LittleEndian.PutUint16(k[14:16], portB)
	return k
}

// struct calico_ct_value {
//  __u64 created;
//  __u64 last_seen; // 8
//  __u8 type;     // 16
//  __u8 flags;     // 17
//
//  // Important to use explicit padding, otherwise the compiler can decide
//  // not to zero the padding bytes, which upsets the verifier.  Worse than
//  // that, debug logging often prevents such optimisation resulting in
//  // failures when debug logging is compiled out only :-).
//  __u8 pad0[5];
//  __u8 flags2;
//  union {
//    // CALI_CT_TYPE_NORMAL and CALI_CT_TYPE_NAT_REV.
//    struct {
//      struct calico_ct_leg a_to_b; // 24
//      struct calico_ct_leg b_to_a; // 36
//
//      // CALI_CT_TYPE_NAT_REV only.
//      __u32 orig_ip;                    // 48
//      __u16 orig_port;                   // 52
//      __u16 orig_sport;                  // 54
//      __u32 tun_ip;                      // 56
//      __u32 orig_sip;                    // 60
//    };
//
//    // CALI_CT_TYPE_NAT_FWD; key for the CALI_CT_TYPE_NAT_REV entry.
//    struct {
//      struct calico_ct_key nat_rev_key;  // 24
//      __u8 pad2[8];
//    };
//  };
// };

const (
	voCreated   int = 0
	voLastSeen  int = 8
	voType      int = 16
	voFlags     int = 17
	voFlags2    int = 23
	voRevKey    int = 24
	voLegAB     int = 24
	voLegBA     int = 36
	voOrigIP    int = 48
	voOrigPort  int = 52
	voOrigSPort int = 54
	voTunIP     int = 56
)

type Value [ValueSize]byte

func (e Value) Created() int64 {
	return int64(binary.LittleEndian.Uint64(e[voCreated : voCreated+8]))
}

func (e Value) LastSeen() int64 {
	return int64(binary.LittleEndian.Uint64(e[voLastSeen : voLastSeen+8]))
}

func (e Value) Type() uint8 {
	return e[voType]
}

func (e Value) Flags() uint16 {
	return uint16(e[voFlags]) | (uint16(e[voFlags2]) << 8)
}

// OrigIP returns the original destination IP, valid only if Type() is TypeNormal or TypeNATReverse
func (e Value) OrigIP() net.IP {
	return e[voOrigIP : voOrigIP+4]
}

// OrigSrcIP returns the original source IP.
func (e Value) OrigSrcIP() net.IP {
	return e[60:64]
}

// OrigPort returns the original destination port, valid only if Type() is TypeNormal or TypeNATReverse
func (e Value) OrigPort() uint16 {
	return binary.LittleEndian.Uint16(e[voOrigPort : voOrigPort+2])
}

// OrigSPort returns the original source port, valid only if Type() is
// TypeNATReverse and if the value returned is non-zero.
func (e Value) OrigSPort() uint16 {
	return binary.LittleEndian.Uint16(e[voOrigSPort : voOrigSPort+2])
}

// NATSPort returns the port to SNAT to, valid only if Type() is TypeNATForward.
func (e Value) NATSPort() uint16 {
	return binary.LittleEndian.Uint16(e[40:42])
}
>>>>>>> 0c5c9f68

const (
	TypeNormal uint8 = iota
	TypeNATForward
	TypeNATReverse

	FlagNATOut    uint16 = (1 << 0)
	FlagNATFwdDsr uint16 = (1 << 1)
	FlagNATNPFwd  uint16 = (1 << 2)
	FlagSkipFIB   uint16 = (1 << 3)
	FlagReserved4 uint16 = (1 << 4)
	FlagReserved5 uint16 = (1 << 5)
	FlagExtLocal  uint16 = (1 << 6)
	FlagViaNATIf  uint16 = (1 << 7)
	FlagSrcDstBA  uint16 = (1 << 8)
)

// NewValueNormal creates a new Value of type TypeNormal based on the given parameters
func NewValueNormal(created, lastSeen time.Duration, flags uint16, legA, legB Leg) Value {
	return v3.NewValueNormal(created, lastSeen, flags, legA, legB)
}

// NewValueNATForward creates a new Value of type TypeNATForward for the given
// arguments and the reverse key
func NewValueNATForward(created, lastSeen time.Duration, flags uint16, revKey Key) Value {
	return v3.NewValueNATForward(created, lastSeen, flags, revKey)
}

// NewValueNATReverse creates a new Value of type TypeNATReverse for the given
// arguments and reverse parameters
func NewValueNATReverse(created, lastSeen time.Duration, flags uint16, legA, legB Leg,
	tunnelIP, origIP net.IP, origPort uint16) Value {
	return v3.NewValueNATReverse(created, lastSeen, flags, legA, legB, tunnelIP, origIP, origPort)
}

<<<<<<< HEAD
type Leg = v3.Leg
type EntryData = v3.EntryData
=======
// NewValueNATReverseSNAT in addition to NewValueNATReverse sets the orig source IP
func NewValueNATReverseSNAT(created, lastSeen time.Duration, flags uint16, legA, legB Leg,
	tunnelIP, origIP, origSrcIP net.IP, origPort uint16) Value {
	v := NewValueNATReverse(created, lastSeen, flags, legA, legB, tunnelIP, origIP, origPort)
	copy(v[60:64], origIP.To4())

	return v
}

type Leg struct {
	Seqno       uint32
	SynSeen     bool
	AckSeen     bool
	FinSeen     bool
	RstSeen     bool
	Whitelisted bool
	Opener      bool
	Ifindex     uint32
}
>>>>>>> 0c5c9f68

var MapParams = v3.MapParams

type MultiVersionMap struct {
	KeySize int
	ValueSize int
	CurVersion int
	ctMap bpf.Map
	v2Params bpf.MapParameters
	MapParams bpf.MapParameters
}

/*
var MapParams1 = MultiVersionMap {
	KeySize: v3.KeySize,
	ValueSize: v3.ValueSize,
	CurVersion: 3,
	v2Params: v2.MapParams,
	MapParams: v3.MapParams,
}*/

func (m *MultiVersionMap) GetName() string {
	return m.ctMap.GetName()
}

func (m *MultiVersionMap) Update(k, v []byte) error {
	return m.ctMap.Update(k,v)
}

<<<<<<< HEAD
func (m *MultiVersionMap) Get(k []byte)([]byte, error) {
	return m.ctMap.Get(k)
=======
type EntryData struct {
	A2B       Leg
	B2A       Leg
	OrigDst   net.IP
	OrigSrc   net.IP
	OrigPort  uint16
	OrigSPort uint16
	TunIP     net.IP
>>>>>>> 0c5c9f68
}

func (m *MultiVersionMap) Delete(k []byte) error {
	return m.ctMap.Delete(k)
}

func (m *MultiVersionMap) Path() string {
	return m.ctMap.Path()
}

func (m *MultiVersionMap) CopyDeltaFromOldMap() error {
	return m.ctMap.CopyDeltaFromOldMap()
}

func (m *MultiVersionMap) Iter(f bpf.IterCallback) error {
	return m.ctMap.Iter(f)
}

<<<<<<< HEAD
func (m *MultiVersionMap) EnsureExists() error {
	err := m.ctMap.EnsureExists()
	if err != nil{
		return err
	}
	err = m.Upgrade()
	if err != nil {
		log.Debugf("error upgrading conntrack map, err=%w", err)
=======
func (e Value) Data() EntryData {
	ip := e[48:52]
	sip := e[60:64]
	tip := e[56:60]
	return EntryData{
		A2B:       readConntrackLeg(e[24:36]),
		B2A:       readConntrackLeg(e[36:48]),
		OrigDst:   ip,
		OrigPort:  binary.LittleEndian.Uint16(e[52:54]),
		OrigSPort: binary.LittleEndian.Uint16(e[54:56]),
		OrigSrc:   sip,
		TunIP:     tip,
	}
}

func (e Value) String() string {
	flagsStr := ""
	flags := e.Flags()

	if flags == 0 {
		flagsStr = " <none>"
	} else {
		flagsStr = fmt.Sprintf(" 0x%x", flags)
		if flags&FlagNATOut != 0 {
			flagsStr += " nat-out"
		}

		if flags&FlagNATFwdDsr != 0 {
			flagsStr += " fwd-dsr"
		}

		if flags&FlagNATNPFwd != 0 {
			flagsStr += " np-fwd"
		}

		if flags&FlagSkipFIB != 0 {
			flagsStr += " skip-fib"
		}

		if flags&FlagExtLocal != 0 {
			flagsStr += " ext-local"
		}

		if flags&FlagViaNATIf != 0 {
			flagsStr += " via-nat-iface"
		}

		if flags&FlagSrcDstBA != 0 {
			flagsStr += " B-A"
		}
	}

	ret := fmt.Sprintf("Entry{Type:%d, Created:%d, LastSeen:%d, Flags:%s ",
		e.Type(), e.Created(), e.LastSeen(), flagsStr)

	switch e.Type() {
	case TypeNATForward:
		ret += fmt.Sprintf("REVKey: %s NATSPort: %d", e.ReverseNATKey().String(), e.NATSPort())
	case TypeNormal, TypeNATReverse:
		ret += fmt.Sprintf("Data: %+v", e.Data())
	default:
		ret += "TYPE INVALID"
>>>>>>> 0c5c9f68
	}
	return nil
}

func (m *MultiVersionMap) Open() error {
	return m.ctMap.Open()
}

func (m *MultiVersionMap) MapFD() bpf.MapFD {
	return m.ctMap.MapFD()
}

func (m *MultiVersionMap) Close() {
	m.ctMap.(*bpf.PinnedMap).Close()
}

func Map(mc *bpf.MapContext) bpf.Map {
	return &MultiVersionMap {
		KeySize: KeySize,
		ValueSize: ValueSize,
		CurVersion: 3,
		v2Params: v2.MapParams,
		MapParams: v3.MapParams,
		ctMap: mc.NewPinnedMap(v3.MapParams),
	}
}

func MapV2(mc *bpf.MapContext) bpf.Map {
	return mc.NewPinnedMap(v2.MapParams)
}

const (
	ProtoICMP = 1
	ProtoTCP  = 6
	ProtoUDP  = 17
)

func KeyFromBytes(k []byte) Key {
	var ctKey Key
	if len(k) != len(ctKey) {
		log.Panic("Key has unexpected length")
	}
	copy(ctKey[:], k[:])
	return ctKey
}

func ValueFromBytes(v []byte) Value {
	var ctVal Value
	if len(v) != len(ctVal) {
		log.Panic("Value has unexpected length")
	}
	copy(ctVal[:], v[:])
	return ctVal
}

type MapMem = v3.MapMem

// LoadMapMem loads ConntrackMap into memory
func LoadMapMem(m bpf.Map) (MapMem, error) {
	ret, err := v3.LoadMapMem(m)
	return ret, err
}

// MapMemIter returns bpf.MapIter that loads the provided MapMem
func MapMemIter(m MapMem) bpf.IterCallback {
	return v3.MapMemIter(m)
}

// BytesToKey turns a slice of bytes into a Key
func BytesToKey(bytes []byte) Key {
	var k Key

	copy(k[:], bytes[:])

	return k
}

// StringToKey turns a string into a Key
func StringToKey(str string) Key {
	return BytesToKey([]byte(str))
}

// BytesToValue turns a slice of bytes into a value
func BytesToValue(bytes []byte) Value {
	var v Value

	copy(v[:], bytes)

	return v
}

// StringToValue turns a string into a Value
func StringToValue(str string) Value {
	return BytesToValue([]byte(str))
}<|MERGE_RESOLUTION|>--- conflicted
+++ resolved
@@ -34,114 +34,10 @@
 type Key = v3.Key
 
 func NewKey(proto uint8, ipA net.IP, portA uint16, ipB net.IP, portB uint16) Key {
-<<<<<<< HEAD
 	return v3.NewKey(proto, ipA, portA, ipB, portB)
 }
 
 type Value = v3.Value
-=======
-	var k Key
-	binary.LittleEndian.PutUint32(k[:4], uint32(proto))
-	copy(k[4:8], ipA.To4())
-	copy(k[8:12], ipB.To4())
-	binary.LittleEndian.PutUint16(k[12:14], portA)
-	binary.LittleEndian.PutUint16(k[14:16], portB)
-	return k
-}
-
-// struct calico_ct_value {
-//  __u64 created;
-//  __u64 last_seen; // 8
-//  __u8 type;     // 16
-//  __u8 flags;     // 17
-//
-//  // Important to use explicit padding, otherwise the compiler can decide
-//  // not to zero the padding bytes, which upsets the verifier.  Worse than
-//  // that, debug logging often prevents such optimisation resulting in
-//  // failures when debug logging is compiled out only :-).
-//  __u8 pad0[5];
-//  __u8 flags2;
-//  union {
-//    // CALI_CT_TYPE_NORMAL and CALI_CT_TYPE_NAT_REV.
-//    struct {
-//      struct calico_ct_leg a_to_b; // 24
-//      struct calico_ct_leg b_to_a; // 36
-//
-//      // CALI_CT_TYPE_NAT_REV only.
-//      __u32 orig_ip;                    // 48
-//      __u16 orig_port;                   // 52
-//      __u16 orig_sport;                  // 54
-//      __u32 tun_ip;                      // 56
-//      __u32 orig_sip;                    // 60
-//    };
-//
-//    // CALI_CT_TYPE_NAT_FWD; key for the CALI_CT_TYPE_NAT_REV entry.
-//    struct {
-//      struct calico_ct_key nat_rev_key;  // 24
-//      __u8 pad2[8];
-//    };
-//  };
-// };
-
-const (
-	voCreated   int = 0
-	voLastSeen  int = 8
-	voType      int = 16
-	voFlags     int = 17
-	voFlags2    int = 23
-	voRevKey    int = 24
-	voLegAB     int = 24
-	voLegBA     int = 36
-	voOrigIP    int = 48
-	voOrigPort  int = 52
-	voOrigSPort int = 54
-	voTunIP     int = 56
-)
-
-type Value [ValueSize]byte
-
-func (e Value) Created() int64 {
-	return int64(binary.LittleEndian.Uint64(e[voCreated : voCreated+8]))
-}
-
-func (e Value) LastSeen() int64 {
-	return int64(binary.LittleEndian.Uint64(e[voLastSeen : voLastSeen+8]))
-}
-
-func (e Value) Type() uint8 {
-	return e[voType]
-}
-
-func (e Value) Flags() uint16 {
-	return uint16(e[voFlags]) | (uint16(e[voFlags2]) << 8)
-}
-
-// OrigIP returns the original destination IP, valid only if Type() is TypeNormal or TypeNATReverse
-func (e Value) OrigIP() net.IP {
-	return e[voOrigIP : voOrigIP+4]
-}
-
-// OrigSrcIP returns the original source IP.
-func (e Value) OrigSrcIP() net.IP {
-	return e[60:64]
-}
-
-// OrigPort returns the original destination port, valid only if Type() is TypeNormal or TypeNATReverse
-func (e Value) OrigPort() uint16 {
-	return binary.LittleEndian.Uint16(e[voOrigPort : voOrigPort+2])
-}
-
-// OrigSPort returns the original source port, valid only if Type() is
-// TypeNATReverse and if the value returned is non-zero.
-func (e Value) OrigSPort() uint16 {
-	return binary.LittleEndian.Uint16(e[voOrigSPort : voOrigSPort+2])
-}
-
-// NATSPort returns the port to SNAT to, valid only if Type() is TypeNATForward.
-func (e Value) NATSPort() uint16 {
-	return binary.LittleEndian.Uint16(e[40:42])
-}
->>>>>>> 0c5c9f68
 
 const (
 	TypeNormal uint8 = iota
@@ -177,72 +73,36 @@
 	return v3.NewValueNATReverse(created, lastSeen, flags, legA, legB, tunnelIP, origIP, origPort)
 }
 
-<<<<<<< HEAD
-type Leg = v3.Leg
-type EntryData = v3.EntryData
-=======
 // NewValueNATReverseSNAT in addition to NewValueNATReverse sets the orig source IP
 func NewValueNATReverseSNAT(created, lastSeen time.Duration, flags uint16, legA, legB Leg,
 	tunnelIP, origIP, origSrcIP net.IP, origPort uint16) Value {
-	v := NewValueNATReverse(created, lastSeen, flags, legA, legB, tunnelIP, origIP, origPort)
-	copy(v[60:64], origIP.To4())
-
-	return v
-}
-
-type Leg struct {
-	Seqno       uint32
-	SynSeen     bool
-	AckSeen     bool
-	FinSeen     bool
-	RstSeen     bool
-	Whitelisted bool
-	Opener      bool
-	Ifindex     uint32
-}
->>>>>>> 0c5c9f68
+	return v3.NewValueNATReverseSNAT(created, lastSeen, flags, legA, legB, tunnelIP, origIP, origSrcIP, origPort)
+}
+
+type Leg = v3.Leg
+type EntryData = v3.EntryData
 
 var MapParams = v3.MapParams
 
 type MultiVersionMap struct {
-	KeySize int
-	ValueSize int
+	KeySize    int
+	ValueSize  int
 	CurVersion int
-	ctMap bpf.Map
-	v2Params bpf.MapParameters
-	MapParams bpf.MapParameters
-}
-
-/*
-var MapParams1 = MultiVersionMap {
-	KeySize: v3.KeySize,
-	ValueSize: v3.ValueSize,
-	CurVersion: 3,
-	v2Params: v2.MapParams,
-	MapParams: v3.MapParams,
-}*/
+	ctMap      bpf.Map
+	v2Params   bpf.MapParameters
+	MapParams  bpf.MapParameters
+}
 
 func (m *MultiVersionMap) GetName() string {
 	return m.ctMap.GetName()
 }
 
 func (m *MultiVersionMap) Update(k, v []byte) error {
-	return m.ctMap.Update(k,v)
-}
-
-<<<<<<< HEAD
-func (m *MultiVersionMap) Get(k []byte)([]byte, error) {
+	return m.ctMap.Update(k, v)
+}
+
+func (m *MultiVersionMap) Get(k []byte) ([]byte, error) {
 	return m.ctMap.Get(k)
-=======
-type EntryData struct {
-	A2B       Leg
-	B2A       Leg
-	OrigDst   net.IP
-	OrigSrc   net.IP
-	OrigPort  uint16
-	OrigSPort uint16
-	TunIP     net.IP
->>>>>>> 0c5c9f68
 }
 
 func (m *MultiVersionMap) Delete(k []byte) error {
@@ -261,79 +121,14 @@
 	return m.ctMap.Iter(f)
 }
 
-<<<<<<< HEAD
 func (m *MultiVersionMap) EnsureExists() error {
 	err := m.ctMap.EnsureExists()
-	if err != nil{
+	if err != nil {
 		return err
 	}
 	err = m.Upgrade()
 	if err != nil {
 		log.Debugf("error upgrading conntrack map, err=%w", err)
-=======
-func (e Value) Data() EntryData {
-	ip := e[48:52]
-	sip := e[60:64]
-	tip := e[56:60]
-	return EntryData{
-		A2B:       readConntrackLeg(e[24:36]),
-		B2A:       readConntrackLeg(e[36:48]),
-		OrigDst:   ip,
-		OrigPort:  binary.LittleEndian.Uint16(e[52:54]),
-		OrigSPort: binary.LittleEndian.Uint16(e[54:56]),
-		OrigSrc:   sip,
-		TunIP:     tip,
-	}
-}
-
-func (e Value) String() string {
-	flagsStr := ""
-	flags := e.Flags()
-
-	if flags == 0 {
-		flagsStr = " <none>"
-	} else {
-		flagsStr = fmt.Sprintf(" 0x%x", flags)
-		if flags&FlagNATOut != 0 {
-			flagsStr += " nat-out"
-		}
-
-		if flags&FlagNATFwdDsr != 0 {
-			flagsStr += " fwd-dsr"
-		}
-
-		if flags&FlagNATNPFwd != 0 {
-			flagsStr += " np-fwd"
-		}
-
-		if flags&FlagSkipFIB != 0 {
-			flagsStr += " skip-fib"
-		}
-
-		if flags&FlagExtLocal != 0 {
-			flagsStr += " ext-local"
-		}
-
-		if flags&FlagViaNATIf != 0 {
-			flagsStr += " via-nat-iface"
-		}
-
-		if flags&FlagSrcDstBA != 0 {
-			flagsStr += " B-A"
-		}
-	}
-
-	ret := fmt.Sprintf("Entry{Type:%d, Created:%d, LastSeen:%d, Flags:%s ",
-		e.Type(), e.Created(), e.LastSeen(), flagsStr)
-
-	switch e.Type() {
-	case TypeNATForward:
-		ret += fmt.Sprintf("REVKey: %s NATSPort: %d", e.ReverseNATKey().String(), e.NATSPort())
-	case TypeNormal, TypeNATReverse:
-		ret += fmt.Sprintf("Data: %+v", e.Data())
-	default:
-		ret += "TYPE INVALID"
->>>>>>> 0c5c9f68
 	}
 	return nil
 }
@@ -351,13 +146,13 @@
 }
 
 func Map(mc *bpf.MapContext) bpf.Map {
-	return &MultiVersionMap {
-		KeySize: KeySize,
-		ValueSize: ValueSize,
+	return &MultiVersionMap{
+		KeySize:    KeySize,
+		ValueSize:  ValueSize,
 		CurVersion: 3,
-		v2Params: v2.MapParams,
-		MapParams: v3.MapParams,
-		ctMap: mc.NewPinnedMap(v3.MapParams),
+		v2Params:   v2.MapParams,
+		MapParams:  v3.MapParams,
+		ctMap:      mc.NewPinnedMap(v3.MapParams),
 	}
 }
 
