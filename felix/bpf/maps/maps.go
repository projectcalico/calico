// Copyright (c) 2019-2025 Tigera, Inc. All rights reserved.
//
// Licensed under the Apache License, Version 2.0 (the "License");
// you may not use this file except in compliance with the License.
// You may obtain a copy of the License at
//
//     http://www.apache.org/licenses/LICENSE-2.0
//
// Unless required by applicable law or agreed to in writing, software
// distributed under the License is distributed on an "AS IS" BASIS,
// WITHOUT WARRANTIES OR CONDITIONS OF ANY KIND, either express or implied.
// See the License for the specific language governing permissions and
// limitations under the License.

package maps

import (
	"fmt"
	"os"
	"path"
	"reflect"
	"strconv"
	"strings"
	"sync"
	"syscall"

	log "github.com/sirupsen/logrus"
	"golang.org/x/sys/unix"

	"github.com/projectcalico/calico/felix/bpf/bpfdefs"
	"github.com/projectcalico/calico/felix/bpf/libbpf"
	"github.com/projectcalico/calico/felix/bpf/utils"
)

func IsNotExists(err error) bool {
	return err == unix.ENOENT
}

var (
	cachedNumPossibleCPUs     int
	cachedNumPossibleCPUsOnce sync.Once
)

func NumPossibleCPUs() int {
	cachedNumPossibleCPUsOnce.Do(func() {
		var err error
		cachedNumPossibleCPUs, err = libbpf.NumPossibleCPUs()
		if err != nil {
			log.WithError(err).Panic("Failed to read the number of possible CPUs from libbpf.")
		}
	})
	return cachedNumPossibleCPUs
}

type FD uint32

func (f FD) Close() error {
	log.WithField("fd", int(f)).Debug("Closing map FD")
	return unix.Close(int(f))
}

type IteratorAction string

const (
	IterNone   IteratorAction = ""
	IterDelete IteratorAction = "delete"
)

type AsBytes interface {
	AsBytes() []byte
}

type Key interface {
	comparable
	AsBytes
}

type Value interface {
	comparable
	AsBytes
}

type IterCallback func(k, v []byte) IteratorAction

type Map interface {
	GetName() string
	// EnsureExists opens the map, creating and pinning it if needed.
	EnsureExists() error
	// Open opens the map, returns error if it does not exist.
	Open() error
	// Close closes the map, returns error for any error.
	Close() error
	// MapFD gets the file descriptor of the map, only valid after calling EnsureExists().
	MapFD() FD
	// Path returns the path that the map is (to be) pinned to.
	Path() string

	// CopyDeltaFromOldMap() copies data from old map to new map
	CopyDeltaFromOldMap() error

	Iter(IterCallback) error
	Update(k, v []byte) error
	Get(k []byte) ([]byte, error)
	Delete(k []byte) error

	// Size returns the maximun number of entries the table can hold.
	Size() int
}

type MapWithExistsCheck interface {
	Map
	ErrIsNotExists(error) bool
}

type MapWithUpdateWithFlags interface {
	Map
	UpdateWithFlags(k, v []byte, flags int) error
}

type MapWithDeleteIfExists interface {
	Map
	DeleteIfExists(k []byte) error
}

type RawBatchOps interface {
	BatchUpdateRaw(ks, vs []byte, count int, flags uint64) (int, error)
	BatchDeleteRaw(ks []byte, count int, flags uint64) (int, error)
	GetKeySize() int
	GetValueSize() int
}

type MapParameters struct {
	PinDir       string
	Type         string
	KeySize      int
	ValueSize    int
	MaxEntries   int
	Name         string
	Flags        int
	Version      int
	UpdatedByBPF bool
}

func versionedStr(ver int, str string) string {
	if ver <= 1 {
		return str
	}

	return fmt.Sprintf("%s%d", str, ver)
}

func (mp *MapParameters) pinDir() string {
	pindir := bpfdefs.GlobalPinDir
	if mp.PinDir != "" {
		pindir = mp.PinDir
	}

	return pindir
}

func (mp *MapParameters) VersionedName() string {
	return versionedStr(mp.Version, mp.Name)
}

func (mp *MapParameters) VersionedFilename() string {
	return path.Join(mp.pinDir(), mp.VersionedName())
}

func (mp *MapParameters) GetKeySize() int {
	return mp.KeySize
}

func (mp *MapParameters) GetValueSize() int {
	return mp.ValueSize
}

var (
	defaultMapsSizes = make(map[string]int)
	mapSizes         = make(map[string]int)
	mapSizesLock     sync.RWMutex
)

func SetSize(name string, size int) {
	mapSizesLock.Lock()
	defer mapSizesLock.Unlock()

	if _, ok := defaultMapsSizes[name]; !ok {
		defaultMapsSizes[name] = size
	}
	mapSizes[name] = size
}

func Size(name string) int {
	mapSizesLock.RLock()
	defer mapSizesLock.RUnlock()

	if sz, ok := mapSizes[name]; ok {
		return sz
	}

	return defaultMapsSizes[name]
}

func ResetSizes() {
	mapSizesLock.Lock()
	defer mapSizesLock.Unlock()

	mapSizes = make(map[string]int)
}

func NewPinnedMap(params MapParameters) *PinnedMap {
	if len(params.VersionedName()) >= unix.BPF_OBJ_NAME_LEN {
		log.WithField("name", params.Name).Panicf("Bug: BPF map name too long (%d)", len(params.VersionedName()))
	}
	if val := Size(params.VersionedName()); val != 0 {
		params.MaxEntries = val
	}

	m := &PinnedMap{
		MapParameters: params,
		perCPU:        strings.Contains(params.Type, "percpu"),
	}
	return m
}

type PinnedMap struct {
	MapParameters

	fdLoaded bool
	fd       FD
	oldfd    FD
	perCPU   bool
	oldSize  int
	// Callbacks to handle upgrade
	UpgradeFn      func(*PinnedMap, *PinnedMap) error
	GetMapParams   func(int) MapParameters
	KVasUpgradable func(int, []byte, []byte) (Upgradable, Upgradable)
}

func (b *PinnedMap) GetName() string {
	return b.VersionedName()
}

func (b *PinnedMap) MapFD() FD {
	if !b.fdLoaded {
		log.WithField("map", *b).Panic("MapFD() called without first calling EnsureExists()")
	}
	return b.fd
}

func (b *PinnedMap) Path() string {
	return b.VersionedFilename()
}

func (b *PinnedMap) Close() error {
	log.WithFields(log.Fields{"b.VersionedName()": b.VersionedName(), "b.fd": b.fd, "b.fdLoaded": b.fdLoaded, "b.oldfd": b.oldfd}).Debug("Closing PinnedMap")
	var err error
	if b.fdLoaded {
		err = b.fd.Close()
	} else {
		log.WithField("map", *b).Warn("Close() called when fdLoaded = false")
	}
	if b.oldfd > 0 {
		b.oldfd.Close()
	}
	b.fdLoaded = false
	b.oldfd = 0
	b.fd = 0
	return err
}

func ShowMapCmd(m Map) ([]string, error) {
	if pm, ok := m.(*PinnedMap); ok {
		return []string{
			"bpftool",
			"--json",
			"--pretty",
			"map",
			"show",
			"pinned",
			pm.VersionedFilename(),
		}, nil
	}

	return nil, fmt.Errorf("unrecognized map type %T", m)
}

// DumpMapCmd returns the command that can be used to dump a map or an error
func DumpMapCmd(m Map) ([]string, error) {
	if pm, ok := m.(*PinnedMap); ok {
		return []string{
			"bpftool",
			"--json",
			"--pretty",
			"map",
			"dump",
			"pinned",
			pm.VersionedFilename(),
		}, nil
	}

	return nil, fmt.Errorf("unrecognized map type %T", m)
}

func MapDeleteKeyCmd(m Map, key []byte) ([]string, error) {
	if pm, ok := m.(*PinnedMap); ok {
		keyData := make([]string, len(key))
		for i, b := range key {
			keyData[i] = fmt.Sprintf("%d", b)
		}
		cmd := []string{
			"bpftool",
			"--json",
			"--pretty",
			"map",
			"delete",
			"pinned",
			pm.VersionedFilename(),
			"key",
		}

		cmd = append(cmd, keyData...)

		return cmd, nil
	}

	return nil, fmt.Errorf("unrecognized map type %T", m)
}

var ErrNotSupported = fmt.Errorf("prog_array iteration not supported")

// Iter iterates over the map, passing each key/value pair to the provided callback function.  Warning:
// The key and value are owned by the iterator and will be clobbered by the next iteration so they must not be
// retained or modified.
func (b *PinnedMap) Iter(f IterCallback) error {
	if b.Type == "prog_array" {
		// We currently have a bug in iteration of program array maps;
		// the C code tight loops due to the empty slots.
		return ErrNotSupported
	}
	valueSize := b.ValueSize
	if b.perCPU {
		valueSize = b.ValueSize * NumPossibleCPUs()
	}
	it, err := NewIterator(b.MapFD(), b.KeySize, valueSize, b.MaxEntries)
	if err != nil {
		return fmt.Errorf("failed to create BPF map iterator: %w", err)
	}
	defer func() {
		err := it.Close()
		if err != nil {
			log.WithError(err).Panic("Unexpected error from map iterator Close().")
		}
	}()

	keyToDelete := make([]byte, b.KeySize)
	var action IteratorAction
	for {
		k, v, err := it.Next()

		if action == IterDelete {
			// The previous iteration asked us to delete its key; do that now before we check for the end of
			// the iteration.
			err := DeleteMapEntry(b.MapFD(), keyToDelete)
			if err != nil && !IsNotExists(err) {
				return fmt.Errorf("failed to delete map entry: %w", err)
			}
		}

		if err != nil {
			if err == ErrIterationFinished {
				return nil
			}
			return fmt.Errorf("iterating the map failed: %s", err)
		}

		action = f(k, v)

		if action == IterDelete {
			// k will become invalid once we call Next again so take a copy.
			copy(keyToDelete, k)
		}
	}
}

func (*PinnedMap) ErrIsNotExists(err error) bool {
	return IsNotExists(err)
}

func (b *PinnedMap) Update(k, v []byte) error {
	if b.perCPU {
		// Per-CPU maps need a buffer of value-size * num-CPUs.
		if len(v) < b.ValueSize*NumPossibleCPUs() {
			return fmt.Errorf("Not enough data for per-cpu map entry")
		}
	}
	return UpdateMapEntry(b.fd, k, v)
}

func (b *PinnedMap) UpdateWithFlags(k, v []byte, flags int) error {
	if b.perCPU {
		// Per-CPU maps need a buffer of value-size * num-CPUs.
		if len(v) < b.ValueSize*NumPossibleCPUs() {
			return fmt.Errorf("Not enough data for per-cpu map entry")
		}
	}
	return UpdateMapEntryWithFlags(b.fd, k, v, flags)
}

func (b *PinnedMap) BatchUpdate(ks, vs [][]byte, flags uint64) (int, error) {
	count := len(ks)

	if count != len(vs) {
		return 0, fmt.Errorf("number of keys is not equal the number of values")
	}

	if count == 0 {
		return 0, nil
	}

	k := make([]byte, 0, count*len(ks[0]))
	v := make([]byte, 0, count*len(vs[0]))

	for i := 0; i < count; i++ {
		k = append(k, ks[i]...)
		v = append(v, vs[i]...)
	}

	return b.BatchUpdateRaw(k, v, count, flags)
}

func (b *PinnedMap) BatchUpdateRaw(ks, vs []byte, count int, flags uint64) (int, error) {
	return libbpf.MapUpdateBatch(int(b.fd), ks, vs, count, flags)
}

func (b *PinnedMap) Get(k []byte) ([]byte, error) {
	valueSize := b.ValueSize
	if b.perCPU {
		valueSize = b.ValueSize * NumPossibleCPUs()
		log.Debugf("Set value size to %v for getting an entry from Per-CPU map", valueSize)
	}
	return GetMapEntry(b.fd, k, valueSize)
}

func (b *PinnedMap) Delete(k []byte) error {
	return DeleteMapEntry(b.fd, k)
}

func (b *PinnedMap) DeleteIfExists(k []byte) error {
	return DeleteMapEntryIfExists(b.fd, k)
}

func (b *PinnedMap) BatchDelete(ks [][]byte, flags uint64) (int, error) {
	count := len(ks)

	if count == 0 {
		return 0, nil
	}

	k := make([]byte, 0, count*len(ks[0]))

	for i := 0; i < count; i++ {
		k = append(k, ks[i]...)
	}

	return b.BatchDeleteRaw(k, count, flags)
}

func (b *PinnedMap) BatchDeleteRaw(ks []byte, count int, flags uint64) (int, error) {
	return libbpf.MapDeleteBatch(int(b.fd), ks, count, flags)
}

func (b *PinnedMap) updateDeltaEntries() error {
	log.WithField("name", b.Name).Debug("updateDeltaEntries")

	if b.oldfd == b.fd {
		return fmt.Errorf("old and new maps are the same")
	}

	log.WithField("name", b.Name).Debugf("updateDeltaEntries from fd %d -> %d", b.oldfd, b.fd)

	numEntriesCopied := 0
	mapMem := make(map[string]struct{})
	it, err := NewIterator(b.oldfd, b.KeySize, b.ValueSize, b.oldSize)
	if err != nil {
		return fmt.Errorf("failed to create BPF map iterator: %w", err)
	}
	log.WithField("name", b.Name).Debugf("updateDeltaEntries iterator over fd %d", b.oldfd)
	defer func() {
		err := it.Close()
		if err != nil {
			log.WithError(err).Panic("Unexpected error from map iterator Close().")
		}
	}()
	for {
		k, v, err := it.Next()

		if err != nil {
			if err == ErrIterationFinished {
				break
			}
			return fmt.Errorf("iterating the old map failed: %s", err)
		}
		if numEntriesCopied == b.MaxEntries {
			return fmt.Errorf("new map cannot hold all the data from the old map %s.", b.GetName())
		}

		if _, ok := mapMem[string(k)]; ok {
			continue
		}
		newValue, err := b.Get(k)
		if err == nil && reflect.DeepEqual(newValue, v) {
			numEntriesCopied++
			continue
		}
		err = b.Update(k, v)
		if err != nil {
			return fmt.Errorf("error copying data from the old map")
		}
		log.Debugf("copied data from old map to new map key=%v, value=%v", k, v)
		mapMem[string(k)] = struct{}{}
		numEntriesCopied++
	}

	log.WithField("name", b.Name).Debugf("updateDeltaEntries copied %d", numEntriesCopied)

	return nil
}

func (b *PinnedMap) copyFromOldMap() error {
	numEntriesCopied := 0
	mapMem := make(map[string]struct{})
	it, err := NewIterator(b.oldfd, b.KeySize, b.ValueSize, b.oldSize)
	if err != nil {
		return fmt.Errorf("failed to create BPF map iterator: %w", err)
	}
	defer func() {
		err := it.Close()
		if err != nil {
			log.WithError(err).Panic("Unexpected error from map iterator Close().")
		}
	}()

	for {
		k, v, err := it.Next()

		if err != nil {
			if err == ErrIterationFinished {
				return nil
			}
			return fmt.Errorf("iterating the old map failed: %s", err)
		}

		if numEntriesCopied == b.MaxEntries {
			return fmt.Errorf("new map cannot hold all the data from the old map %s", b.GetName())
		}
		if _, ok := mapMem[string(k)]; ok {
			continue
		}

		err = b.Update(k, v)
		if err != nil {
			return fmt.Errorf("error copying data from the old map")
		}
		log.WithField("name", b.Name).Debugf("copied data from old map to new map key=%v, value=%v", k, v)
		mapMem[string(k)] = struct{}{}
		numEntriesCopied++
	}
}

func (b *PinnedMap) Open() error {
	if b.fdLoaded {
		log.WithField("name", b.Name).Debug("Open - fd loaded")
		return nil
	}

	_, err := utils.MaybeMountBPFfs()
	if err != nil {
		log.WithError(err).Error("Failed to mount bpffs")
		return err
	}
	pindir := b.pinDir()
	err = os.MkdirAll(pindir, 0700)
	if err != nil {
		log.WithError(err).Error("Failed create dir")
		return err
	}

	_, err = os.Stat(b.VersionedFilename())
	if err != nil {
		if !os.IsNotExist(err) {
			return err
		}
		log.WithField("name", b.Name).Debug("Map file didn't exist")
<<<<<<< HEAD
		if repinningIsEnabled() {
			log.WithField("name", b.Name).Info("Looking for map by name (to repin it)")
			b.fd, err = RepinMap(b.VersionedName(), b.VersionedFilename())
			if err != nil && !os.IsNotExist(err) {
				return err
			}
			b.fdLoaded = true
			return nil
		}
	}

	if err == nil {
=======
	} else { // err == nil
>>>>>>> 30cfe3cf
		log.WithField("name", b.Name).Debug("Map file already exists, trying to open it")
		b.fd, err = GetMapFDByPin(b.VersionedFilename())
		if err != nil {
			return err
		}
		b.fdLoaded = true
		log.WithField("fd", b.fd).WithField("name", b.VersionedFilename()).Info("Loaded map file descriptor.")
	}

	return err
}

func (b *PinnedMap) repinAt(fd int, from, to string) error {
	log.Infof("Repinning BPF map from %s to %s", from, to)
	err := libbpf.ObjPin(fd, to)
	if err != nil {
		return fmt.Errorf("error repinning %s to %s: %w", from, to, err)
	}
	err = os.Remove(from)
	if err != nil {
		return fmt.Errorf("error removing the pin %s", from)
	}
	return nil
}

func (b *PinnedMap) oldMapExists() bool {
	_, err := os.Stat(b.Path() + "_old")
	if err != nil {
		if os.IsNotExist(err) {
			return false
		}
	}
	return true
}

func (b *PinnedMap) EnsureExists() error {
	oldMapPath := b.Path() + "_old"
	copyData := false
	if b.fdLoaded {
		return nil
	}

	// In case felix restarts in the middle of migration, the in-use map
	// will be pinned with suffix "_old" and the map in the normal place
	// wil be a partially-migrated map.  Clean up the partial map and move
	// the old map back into its normal place.
	if b.oldMapExists() {
		log.WithField("name", b.Name).Info("Old map exists (from previous migration attempt?)")
		if _, err := os.Stat(b.Path()); err == nil {
			err := os.Remove(b.Path())
			if err != nil {
				log.WithError(err).Warning("Failed to remove partially-migrated map.  Ignoring...")
			}
		}
		fd, err := libbpf.ObjGet(oldMapPath)
		if err != nil {
			return fmt.Errorf("cannot get old map at %s: %w", oldMapPath, err)
		}
		err = b.repinAt(fd, oldMapPath, b.Path())
		closeErr := syscall.Close(fd)
		if closeErr != nil {
			log.WithError(err).Warn("Error from syscall.Close(fd).  Ignoring.")
		}
		if err != nil {
			return fmt.Errorf("error repinning old map %s to %s, err=%w", oldMapPath, b.Path(), err)
		}
	}

	if err := b.Open(); err == nil {
		// Get the existing map info
		mapInfo, err := GetMapInfo(b.fd)
		if err != nil {
			return fmt.Errorf("error getting map info of the pinned map %w", err)
		}

		if b.KeySize != mapInfo.KeySize || b.ValueSize != mapInfo.ValueSize {
			b.MapFD().Close()
			os.Remove(b.Path())
			log.WithFields(log.Fields{
				"name":          b.Name,
				"Old KeySize":   mapInfo.KeySize,
				"New KeySize":   b.KeySize,
				"Old ValueSize": mapInfo.ValueSize,
				"New ValueSize": b.ValueSize,
			}).Warn("Map with same name but different parameters exists. Deleting it")
		} else {
			if b.MaxEntries == mapInfo.MaxEntries {
				log.WithField("name", b.Name).Info("Map already exists with correct parameters.")
				return nil
			}
			log.WithField("name", b.Name).Infof("BPF map size changed; need to migrate %d -> %d", mapInfo.MaxEntries, b.MaxEntries)

			// store the old fd
			b.oldfd = b.MapFD()
			b.oldSize = mapInfo.MaxEntries

			err = b.repinAt(int(b.MapFD()), b.Path(), oldMapPath)
			if err != nil {
				return fmt.Errorf("error repinning the old map %w", err)
			}
			copyData = true
			// Do not close the oldfd if the map is updated by the BPF programs.
			if !b.UpdatedByBPF {
				defer func() {
					err := b.oldfd.Close()
					if err != nil {
						log.WithError(err).Warn("Error closing old map fd. Ignoring.")
					}
					b.oldfd = 0
				}()
			}
		}
	}

	log.WithFields(log.Fields{
		"name":              b.Name,
		"keySize":           b.KeySize,
		"valuesize":         b.ValueSize,
		"maxEntries":        b.MaxEntries,
		"flags":             b.Flags,
		"versionedName":     b.VersionedName(),
		"versionedFilename": b.VersionedFilename(),
	}).Debug("Map didn't exist, creating it")

	// Determine if the map b.Name is in a .o stub file (and which .o stub)
	var objName string
	switch {
	case strings.HasPrefix(b.Name, "cali_v4_"):
		objName = "ipv4_map_stub.o"
	case strings.HasPrefix(b.Name, "cali_v6_"):
		objName = "ipv6_map_stub.o"
	case strings.HasPrefix(b.Name, "xdp_cali_"):
		objName = "xdp_map_stub.o"
	case strings.HasPrefix(b.Name, "cali_"):
		objName = "common_map_stub.o"
	}

	loadedFromObj := false
	if objName != "" {
		log.WithFields(log.Fields{"objName": objName, "b.VersionedName()": b.VersionedName()}).Debug("Trying to create map from obj file")
		obj, err := libbpf.OpenObject(path.Join(bpfdefs.ObjectDir, objName))
		if err != nil {
			return fmt.Errorf("error opening obj file %s: %w", objName, err)
		}
		defer obj.Close()
		for m, err := obj.FirstMap(); m != nil && err == nil; m, err = m.NextMap() {
			// Only set up PinnedMap 'b', skip other maps in obj
			if m.Name() == b.VersionedName() {
				loadedFromObj = true
			} else {
				continue
			}

			if size := Size(b.VersionedName()); size != 0 {
				if err := m.SetSize(size); err != nil {
					return fmt.Errorf("error resizing map %s: %w", b.VersionedName(), err)
				}
			}

			if err := m.SetPinPath(b.VersionedFilename()); err != nil {
				return fmt.Errorf("error pinning map %s to %s: %w", b.VersionedName(), b.VersionedFilename(), err)
			}

			if loadedFromObj {
				break
			}
		}

		if loadedFromObj {
			// Only load the obj if it was present in the obj file
			if err := obj.Load(); err != nil {
				return fmt.Errorf("error loading obj file %s for map %s: %w", objName, b.VersionedName(), err)
			}

			fd, err := GetMapFDByPin(b.VersionedFilename())
			if err != nil {
				return fmt.Errorf("error getting map FD by pin for map %s: %w", b.VersionedFilename(), err)
			}
			b.fd = FD(fd)
			b.fdLoaded = true
		}
	}

	// Map not found in obj files, create without BTF
	if !loadedFromObj {
		log.WithFields(log.Fields{"b.VersionedName()": b.VersionedName()}).Debug("Creating map with libbpf")
		fd, err := libbpf.CreateBPFMap(b.Type, b.KeySize, b.ValueSize, b.MaxEntries, b.Flags, b.VersionedName())
		if err != nil {
			return fmt.Errorf("error creating map %s: %w", b.VersionedName(), err)
		}
		err = libbpf.ObjPin(fd, b.VersionedFilename())
		if err != nil {
			closeErr := unix.Close(fd)
			if closeErr != nil {
				log.WithError(closeErr).Warn("Error when closing FD, ignoring...")
			}
			return fmt.Errorf("error pinning map %s to %s: %w", b.VersionedName(), b.VersionedFilename(), err)
		}
		b.fd = FD(fd)
		b.fdLoaded = true
	}
	if copyData {
		// Copy data from old map to the new map. Old map and new map are of the
		// same version but of different size.
		err := b.copyFromOldMap()
		if err != nil {
			log.WithError(err).Error("error copying data from old map")
			closeErr := b.fd.Close()
			if closeErr != nil {
				log.WithError(closeErr).Warn("Error when closing FD, ignoring...")
			}
			b.fd = 0
			b.fdLoaded = false
			return err
		}
		// Delete the old pin if the map is not updated by BPF programs.
		// Data from old map to new map will be copied once all the bpf
		// programs are installed with the new map.
		if !b.UpdatedByBPF {
			os.Remove(b.Path() + "_old")
		}

	}
	// Handle map upgrade.
	err := b.upgrade()
	if err != nil {
		closeErr := b.fd.Close()
		if closeErr != nil {
			log.WithError(closeErr).Warn("Error when closing FD, ignoring...")
		}
		b.fd = 0
		b.fdLoaded = false
		return err
	}
	log.WithField("fd", b.fd).WithField("name", b.VersionedFilename()).Info("Loaded map file descriptor.")
	return nil
}

func (b *PinnedMap) Size() int {
	return b.MapParameters.MaxEntries
}

func GetMapIdFromPin(pinPath string) (int, error) {
	fd, err := GetMapFDByPin(pinPath)
	if err != nil {
		return -1, fmt.Errorf("error getting map FD by pin %s: %w", pinPath, err)
	}
	defer fd.Close()

	mapInfo, err := GetMapInfo(fd)
	if err != nil {
		return -1, fmt.Errorf("error getting mapInfo by FD %d: %w", fd, err)
	}

	return mapInfo.Id, nil
}

<<<<<<< HEAD
// RepinMap finds a map by a given name and pins it to a path. Note that if
// there are multiple maps of the same name in the system, it will use the first
// one it finds.
func RepinMap(name string, filename string) (FD, error) {
	log.WithField("name", name).Info("Looking for map by name (to repin it)")
	fd, err := libbpf.FindMapFdByName(name)
	if err != nil {
		return 0, fmt.Errorf("failed to find map by name %s: %w", name, err)
	}

	err = libbpf.ObjPin(int(fd), filename)
	if err != nil {
		closeErr := syscall.Close(fd)
		if closeErr != nil {
			log.WithError(err).Warn("Error from syscall.Close(fd).  Ignoring.")
		}
		return 0, fmt.Errorf("failed to pin map: %w", err)
	}

	return FD(fd), nil
}

=======
>>>>>>> 30cfe3cf
func (b *PinnedMap) CopyDeltaFromOldMap() error {
	// check if there is any old version of the map.
	// If so upgrade delta entries from the old map
	// to the new map.

	log.WithField("name", b.Name).Debug("CopyDeltaFromOldMap")

	err := b.upgrade()
	if err != nil {
		return fmt.Errorf("error upgrading data from old map %s, err=%w", b.GetName(), err)
	}
	if b.oldfd == 0 {
		log.WithField("name", b.Name).Debug("CopyDeltaFromOldMap - no old map, done.")
		return nil
	}

	defer func() {
		b.oldfd.Close()
		b.oldfd = 0
		os.Remove(b.Path() + "_old")
	}()

	err = b.updateDeltaEntries()
	if err != nil {
		return fmt.Errorf("error copying data from old map %s, err=%w", b.GetName(), err)
	}
	return nil
}

func (b *PinnedMap) getOldMapVersion() (int, error) {
	oldVersion := 0
	name := b.Name
	files, err := os.ReadDir(b.pinDir())
	if err != nil {
		return 0, fmt.Errorf("error reading pin path %w", err)
	}
	for _, f := range files {
		fname := f.Name()
		if len(fname) >= len(name) && fname[0:len(name)] == name {
			oldIdx := strings.Index(fname, "_old")
			if oldIdx == -1 {
				oldIdx = len(fname)
			}
			oldVersion, err = strconv.Atoi(fname[len(name):oldIdx])
			if err != nil {
				// We may have names that have the same prefix. Don't error,
				// just continue. We eventually run out of maps.
				continue
			}
			if oldVersion < b.Version {
				return oldVersion, nil
			}
			if oldVersion > b.Version {
				return 0, fmt.Errorf("downgrade not supported %d %d", oldVersion, b.Version)
			}
			oldVersion = 0
		}
	}
	return oldVersion, nil
}

// This function upgrades entries from one version of the map to the other.
// Say we move from mapv2 to mapv3. Data from v2 is upgraded to v3.
// If there is a resized version of v2, which is v2_old, data is upgraded from
// v2_old as well to v3.
func (b *PinnedMap) upgrade() error {
	log.WithField("name", b.Name).Debug("upgrade")
	if b.UpgradeFn == nil {
		return nil
	}
	if b.GetMapParams == nil || b.KVasUpgradable == nil {
		return fmt.Errorf("upgrade callbacks not registered %s", b.Name)
	}
	oldVersion, err := b.getOldMapVersion()
	log.WithError(err).Debugf("Upgrading from %d", oldVersion)
	if err != nil {
		return err
	}
	// fresh install
	if oldVersion == 0 {
		return nil
	}

	// Get a pinnedMap handle for the old map
	oldMapParams := b.GetMapParams(oldVersion)
	oldMapParams.MaxEntries = b.MaxEntries
	oldBpfMap := NewPinnedMap(oldMapParams)
	defer oldBpfMap.Close()
	err = oldBpfMap.EnsureExists()
	if err != nil {
		return err
	}
	return b.UpgradeFn(oldBpfMap, b)
}

type Upgradable interface {
	Upgrade() Upgradable
	AsBytes() []byte
}

type TypedMap[K Key, V Value] struct {
	untypedMap   MapWithExistsCheck
	kConstructor func([]byte) K
	vConstructor func([]byte) V
}

func (m *TypedMap[K, V]) ErrIsNotExists(err error) bool {
	return m.untypedMap.ErrIsNotExists(err)
}

func (m *TypedMap[K, V]) Update(k K, v V) error {
	return m.untypedMap.Update(k.AsBytes(), v.AsBytes())
}

func (m *TypedMap[K, V]) BatchUpdate(ks []K, vs []V) (int, error) {
	count := len(ks)

	if count != len(vs) {
		return 0, fmt.Errorf("number of keys is not equal the number of values")
	}

	if count == 0 {
		return 0, nil
	}

	if b, ok := m.untypedMap.(RawBatchOps); ok {
		k := make([]byte, 0, count*b.GetKeySize())
		v := make([]byte, 0, count*b.GetValueSize())

		for i := 0; i < count; i++ {
			k = append(k, ks[i].AsBytes()...)
			v = append(v, vs[i].AsBytes()...)
		}

		return b.BatchUpdateRaw(k, v, count, 0)
	}

	cnt := 0
	for i, k := range ks {
		v := vs[i]
		err := m.untypedMap.Update(k.AsBytes(), v.AsBytes())
		if err != nil {
			if cnt == 0 {
				return 0, err
			}
			break
		}
		cnt++
	}

	return cnt, nil
}

func (m *TypedMap[K, V]) Get(k K) (V, error) {
	var res V

	vb, err := m.untypedMap.Get(k.AsBytes())
	if err != nil {
		goto exit
	}

	res = m.vConstructor(vb)

exit:
	return res, err
}

func (m *TypedMap[K, V]) Delete(k K) error {
	return m.untypedMap.Delete(k.AsBytes())
}

func (m *TypedMap[K, V]) BatchDelete(ks []K) (int, error) {
	count := len(ks)

	if count == 0 {
		return 0, nil
	}

	if b, ok := m.untypedMap.(RawBatchOps); ok {
		k := make([]byte, 0, count*b.GetKeySize())

		for i := 0; i < count; i++ {
			k = append(k, ks[i].AsBytes()...)
		}

		return b.BatchDeleteRaw(k, count, 0)
	}

	cnt := 0
	for _, k := range ks {
		err := m.untypedMap.Delete(k.AsBytes())
		if err != nil {
			if cnt == 0 {
				return 0, err
			}
			break
		}
		cnt++
	}

	return cnt, nil
}

func (m *TypedMap[K, V]) Load() (map[K]V, error) {

	memMap := make(map[K]V)

	err := m.untypedMap.Iter(func(kb, vb []byte) IteratorAction {
		memMap[m.kConstructor(kb)] = m.vConstructor(vb)
		return IterNone
	})

	return memMap, err
}

func NewTypedMap[K Key, V Value](m MapWithExistsCheck, kConstructor func([]byte) K, vConstructor func([]byte) V) *TypedMap[K, V] {
	return &TypedMap[K, V]{
		untypedMap:   m,
		kConstructor: kConstructor,
		vConstructor: vConstructor,
	}
}<|MERGE_RESOLUTION|>--- conflicted
+++ resolved
@@ -592,22 +592,7 @@
 			return err
 		}
 		log.WithField("name", b.Name).Debug("Map file didn't exist")
-<<<<<<< HEAD
-		if repinningIsEnabled() {
-			log.WithField("name", b.Name).Info("Looking for map by name (to repin it)")
-			b.fd, err = RepinMap(b.VersionedName(), b.VersionedFilename())
-			if err != nil && !os.IsNotExist(err) {
-				return err
-			}
-			b.fdLoaded = true
-			return nil
-		}
-	}
-
-	if err == nil {
-=======
 	} else { // err == nil
->>>>>>> 30cfe3cf
 		log.WithField("name", b.Name).Debug("Map file already exists, trying to open it")
 		b.fd, err = GetMapFDByPin(b.VersionedFilename())
 		if err != nil {
@@ -865,31 +850,6 @@
 	return mapInfo.Id, nil
 }
 
-<<<<<<< HEAD
-// RepinMap finds a map by a given name and pins it to a path. Note that if
-// there are multiple maps of the same name in the system, it will use the first
-// one it finds.
-func RepinMap(name string, filename string) (FD, error) {
-	log.WithField("name", name).Info("Looking for map by name (to repin it)")
-	fd, err := libbpf.FindMapFdByName(name)
-	if err != nil {
-		return 0, fmt.Errorf("failed to find map by name %s: %w", name, err)
-	}
-
-	err = libbpf.ObjPin(int(fd), filename)
-	if err != nil {
-		closeErr := syscall.Close(fd)
-		if closeErr != nil {
-			log.WithError(err).Warn("Error from syscall.Close(fd).  Ignoring.")
-		}
-		return 0, fmt.Errorf("failed to pin map: %w", err)
-	}
-
-	return FD(fd), nil
-}
-
-=======
->>>>>>> 30cfe3cf
 func (b *PinnedMap) CopyDeltaFromOldMap() error {
 	// check if there is any old version of the map.
 	// If so upgrade delta entries from the old map
