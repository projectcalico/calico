--- conflicted
+++ resolved
@@ -728,12 +728,8 @@
 		objName = "xdp_map_stub.o"
 	case strings.HasPrefix(b.Name, "cali_"):
 		objName = "common_map_stub.o"
-<<<<<<< HEAD
-	case strings.HasPrefix(b.Name, "cali_progs_map_ing"):
-=======
 	case strings.HasPrefix(b.Name, "cali_progs_map_fh"):
->>>>>>> 0eb20ffe
-		objName = "common_map_stub_ing.o"
+		objName = "common_map_stub_fh.o"
 	}
 
 	loadedFromObj := false
