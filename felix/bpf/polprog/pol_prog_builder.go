--- conflicted
+++ resolved
@@ -101,22 +101,15 @@
 	stateOffICMPType       = FieldOffset{Offset: stateEventHdrSize + 90, Field: "state->icmp_type"}
 	stateOffPreNATDstPort  = FieldOffset{Offset: stateEventHdrSize + 92, Field: "state->pre_nat_dport"}
 	_                      = stateOffPreNATDstPort
-<<<<<<< HEAD
-	stateOffPostNATDstPort = FieldOffset{Offset: stateEventHdrSize + 30, Field: "state->post_nat_dport"}
-	stateOffIPProto        = FieldOffset{Offset: stateEventHdrSize + 32, Field: "state->ip_proto"}
-	stateOffIPSize         = FieldOffset{Offset: stateEventHdrSize + 34, Field: "state->ip_size"}
-=======
 	stateOffPostNATDstPort = FieldOffset{Offset: stateEventHdrSize + 94, Field: "state->post_nat_dport"}
 	stateOffIPProto        = FieldOffset{Offset: stateEventHdrSize + 96, Field: "state->ip_proto"}
-	stateOffFlags          = FieldOffset{Offset: stateEventHdrSize + 97, Field: "state->flags"}
 	stateOffIPSize         = FieldOffset{Offset: stateEventHdrSize + 98, Field: "state->ip_size"}
->>>>>>> c4f28c96
 	_                      = stateOffIPSize
 
 	stateOffRulesHit = FieldOffset{Offset: stateEventHdrSize + 100, Field: "state->rules_hit"}
 	stateOffRuleIDs  = FieldOffset{Offset: stateEventHdrSize + 104, Field: "state->rule_ids"}
 
-	stateOffFlags = FieldOffset{Offset: stateEventHdrSize + 344, Field: "state->flags"}
+	stateOffFlags = FieldOffset{Offset: stateEventHdrSize + 408, Field: "state->flags"}
 
 	// Compile-time check that IPSetEntrySize hasn't changed; if it changes, the code will need to change.
 	_ = [1]struct{}{{}}[20-ipsets.IPSetEntrySize]
