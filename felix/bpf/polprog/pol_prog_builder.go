// Copyright (c) 2020-2022 Tigera, Inc. All rights reserved.

// Licensed under the Apache License, Version 2.0 (the "License");
// you may not use this file except in compliance with the License.
// You may obtain a copy of the License at
//
//     http://www.apache.org/licenses/LICENSE-2.0
//
// Unless required by applicable law or agreed to in writing, software
// distributed under the License is distributed on an "AS IS" BASIS,
// WITHOUT WARRANTIES OR CONDITIONS OF ANY KIND, either express or implied.
// See the License for the specific language governing permissions and
// limitations under the License.

package polprog

import (
	"fmt"
	"math"
	"math/bits"
	"strings"

	"github.com/projectcalico/calico/felix/bpf/ipsets"

	"github.com/projectcalico/calico/felix/bpf"

	log "github.com/sirupsen/logrus"

	. "github.com/projectcalico/calico/felix/bpf/asm"
	"github.com/projectcalico/calico/felix/bpf/state"
	"github.com/projectcalico/calico/felix/ip"
	"github.com/projectcalico/calico/felix/proto"
	"github.com/projectcalico/calico/felix/rules"
)

type Builder struct {
	b               *Block
	tierID          int
	policyID        int
	ruleID          int
	rulePartID      int
	ipSetIDProvider ipSetIDProvider

	ipSetMapFD         bpf.MapFD
	stateMapFD         bpf.MapFD
	jumpMapFD          bpf.MapFD
	policyDebugEnabled bool
	forIPv6            bool
}

type ipSetIDProvider interface {
	GetNoAlloc(ipSetID string) uint64
}

func NewBuilder(ipSetIDProvider ipSetIDProvider, ipsetMapFD, stateMapFD, jumpMapFD bpf.MapFD, policyDebugEnabled bool) *Builder {
	b := &Builder{
		ipSetIDProvider:    ipSetIDProvider,
		ipSetMapFD:         ipsetMapFD,
		stateMapFD:         stateMapFD,
		jumpMapFD:          jumpMapFD,
		policyDebugEnabled: policyDebugEnabled,
		forIPv6:            false,
	}
	return b
}

var offset int = 0

func nextOffset(size int, align int) int16 {
	offset -= size
	remainder := offset % align
	if remainder != 0 {
		// For negative numbers, the remainder is negative (e.g. -9 % 8 == -1)
		offset = offset - remainder - align
	}
	return int16(offset)
}

const (
	// In Enterprise, there's an extra offset.
	stateEventHdrSize int16 = 0
)

var (
	// Stack offsets.  These are defined locally.
	offStateKey    = nextOffset(4, 4)
	offSrcIPSetKey = nextOffset(ipsets.IPSetEntrySize, 8)
	offDstIPSetKey = nextOffset(ipsets.IPSetEntrySize, 8)

	// Offsets within the cal_tc_state struct.
	// WARNING: must be kept in sync with the definitions in bpf-gpl/types.h.
	stateOffIPSrc          = FieldOffset{Offset: stateEventHdrSize + 0, Field: "state->ip_src"}
	stateOffIPDst          = FieldOffset{Offset: stateEventHdrSize + 16, Field: "state->ip_dst"}
	_                      = stateOffIPDst
	stateOffPreNATIPDst    = FieldOffset{Offset: stateEventHdrSize + 32, Field: "state->pre_nat_ip_dst"}
	_                      = stateOffPreNATIPDst
	stateOffPostNATIPDst   = FieldOffset{Offset: stateEventHdrSize + 48, Field: "state->post_nat_ip_dst"}
	stateOffPolResult      = FieldOffset{Offset: stateEventHdrSize + 84, Field: "state->pol_rc"}
	stateOffSrcPort        = FieldOffset{Offset: stateEventHdrSize + 88, Field: "state->sport"}
	stateOffDstPort        = FieldOffset{Offset: stateEventHdrSize + 90, Field: "state->dport"}
	_                      = stateOffDstPort
	stateOffICMPType       = FieldOffset{Offset: stateEventHdrSize + 90, Field: "state->icmp_type"}
	stateOffPreNATDstPort  = FieldOffset{Offset: stateEventHdrSize + 92, Field: "state->pre_nat_dport"}
	_                      = stateOffPreNATDstPort
<<<<<<< HEAD
	stateOffPostNATDstPort = FieldOffset{Offset: stateEventHdrSize + 94, Field: "state->post_nat_dport"}
	stateOffIPProto        = FieldOffset{Offset: stateEventHdrSize + 96, Field: "state->ip_proto"}
	stateOffFlags          = FieldOffset{Offset: stateEventHdrSize + 97, Field: "state->flags"}
=======
	stateOffPostNATDstPort = FieldOffset{Offset: stateEventHdrSize + 30, Field: "state->post_nat_dport"}
	stateOffIPProto        = FieldOffset{Offset: stateEventHdrSize + 32, Field: "state->ip_proto"}
	stateOffFlags          = FieldOffset{Offset: stateEventHdrSize + 33, Field: "state->flags"}
	stateOffIPSize         = FieldOffset{Offset: stateEventHdrSize + 34, Field: "state->ip_size"}
	_                      = stateOffIPSize

	stateOffRulesHit = FieldOffset{Offset: stateEventHdrSize + 36, Field: "state->rules_hit"}
	stateOffRuleIDs  = FieldOffset{Offset: stateEventHdrSize + 40, Field: "state->rule_ids"}
>>>>>>> 7ed70ed3

	// Compile-time check that IPSetEntrySize hasn't changed; if it changes, the code will need to change.
	_ = [1]struct{}{{}}[20-ipsets.IPSetEntrySize]

	// Offsets within struct ip4_set_key.
	// WARNING: must be kept in sync with the definitions in bpf/ipsets/map.go.
	// WARNING: must be kept in sync with the definitions in bpf/include/policy.h.
	ipsKeyPrefix int16 = 0
	ipsKeyID     int16 = 4
	ipsKeyAddr   int16 = 12
	ipsKeyPort   int16 = 16
	ipsKeyProto  int16 = 18
	ipsKeyPad    int16 = 19

	// Bits in the state flags field.
	FlagDestIsHost uint8 = 1 << 2
	FlagSrcIsHost  uint8 = 1 << 3
)

type Rule struct {
	*proto.Rule
	MatchID RuleMatchID
}

type Policy struct {
	Name  string
	Rules []Rule
}

type Tier struct {
	Name      string
	EndAction TierEndAction
	Policies  []Policy
}

type Rules struct {
	// Both workload and host interfaces can enforce host endpoint policy (carried here in the
	// Host... fields); in the case of a workload interface, that can only come from the
	// wildcard host endpoint, aka "host-*".
	//
	// However, only a workload interface can have any workload policy (carried here in the
	// Tiers and Profiles fields), and workload interfaces also Deny by default when there is no
	// workload policy at all.  ForHostInterface (with reversed polarity) is the boolean that
	// tells us whether or not to implement workload policy and that default Deny.
	ForHostInterface bool

	// Indicates to suppress normal host policy because it's trumped by the setting of
	// DefaultEndpointToHostAction.
	SuppressNormalHostPolicy bool

	// Workload policy.
	Tiers    []Tier
	Profiles []Profile

	// Host endpoint policy.
	HostPreDnatTiers []Tier
	HostForwardTiers []Tier
	HostNormalTiers  []Tier
	HostProfiles     []Profile

	// True when building a policy program for XDP, as opposed to for TC.  This also means that
	// we are implementing untracked policy (provided in the HostNormalTiers field) and that
	// traffic is allowed to continue if not explicitly allowed or denied.
	ForXDP bool
}

type RuleMatchID = uint64

type Profile = Policy

type TierEndAction string

const (
	TierEndUndef TierEndAction = ""
	TierEndDeny  TierEndAction = "deny"
	TierEndPass  TierEndAction = "pass"
)

func (p *Builder) EnableIPv6Mode() {
	p.forIPv6 = true
}

func (p *Builder) Instructions(rules Rules) (Insns, error) {
	p.b = NewBlock(p.policyDebugEnabled)
	p.writeProgramHeader()

	if rules.ForXDP {
		// For an XDP program HostNormalTiers continues the untracked policy to enforce;
		// other fields are unused.
		goto normalPolicy
	}

	// Pre-DNAT policy: on a host interface, or host-* policy on a workload interface.  Traffic
	// is allowed to continue if there is no applicable pre-DNAT policy.
	p.writeTiers(rules.HostPreDnatTiers, legDestPreNAT, "allowed_by_host_policy")

	// If traffic is to or from the local host, skip over any apply-on-forward policy.  Note
	// that this case can be:
	// - on a workload interface, workload <--> own host
	// - on a host interface, this host (not a workload) <--> anywhere outside this host
	//
	// When rules.SuppressNormalHostPolicy is true, we also skip normal host policy; this is
	// the case when we're building the policy program for workload -> host and
	// DefaultEndpointToHostAction is ACCEPT or DROP; or for host -> workload.
	if rules.SuppressNormalHostPolicy {
		p.writeJumpIfToOrFromHost("allowed_by_host_policy")
	} else {
		p.writeJumpIfToOrFromHost("to_or_from_host")
	}

	// At this point we know we have traffic that is being forwarded through the host's root
	// network namespace.  Note that this case can be:
	// - workload interface, workload <--> another local workload
	// - workload interface, workload <--> anywhere outside this host
	// - host interface, workload <--> anywhere outside this host
	// - host interface, anywhere outside this host <--> anywhere outside this host

	// Apply-On-Forward policy: on a host interface, or host-* policy on a workload interface.
	// Traffic is allowed to continue if there is no applicable AoF policy.
	p.writeTiers(rules.HostForwardTiers, legDest, "allowed_by_host_policy")

	// Now skip over normal host policy and jump to where we apply possible workload policy.
	p.b.Jump("allowed_by_host_policy")

normalPolicy:
	if !rules.SuppressNormalHostPolicy {
		// "Normal" host policy, i.e. for non-forwarded traffic.
		p.b.LabelNextInsn("to_or_from_host")
		if rules.ForXDP {
			p.writeTiers(rules.HostNormalTiers, legDestPreNAT, "allowed_by_host_policy")
			p.b.Jump("xdp_pass")
		} else {
			p.writeTiers(rules.HostNormalTiers, legDest, "allowed_by_host_policy")
			p.writeProfiles(rules.HostProfiles, "allowed_by_host_policy")
		}
	}

	// End of host policy.
	p.b.LabelNextInsn("allowed_by_host_policy")

	if rules.ForHostInterface {
		// On a host interface there is no workload policy, so we are now done.
		p.b.Jump("allow")
	} else {
		// Workload policy.
		p.writeTiers(rules.Tiers, legDest, "allow")
		p.writeProfiles(rules.Profiles, "allow")
	}

	p.writeProgramFooter(rules.ForXDP)
	return p.b.Assemble()
}

// writeProgramHeader emits instructions to load the state from the state map, leaving
// R6 = program context
// R9 = pointer to state map
func (p *Builder) writeProgramHeader() {
	// Preamble to the policy program.
	p.b.LabelNextInsn("start")
	p.b.Mov64(R6, R1) // Save R1 (context) in R6.
	// Zero-out the map key
	p.b.MovImm64(R1, 0) // R1 = 0
	p.b.StoreStack32(R1, offStateKey)
	// Get pointer to map key in R2.
	p.b.Mov64(R2, R10) // R2 = R10
	p.b.AddImm64(R2, int32(offStateKey))
	// Load map file descriptor into R1.
	// clang uses a 64-bit load so copy that for now.
	p.b.AddComment("Load packet metadata saved by previous program")
	p.b.LoadMapFD(R1, uint32(p.stateMapFD)) // R1 = 0 (64-bit immediate)
	p.b.Call(HelperMapLookupElem)           // Call helper
	// Check return value for NULL.
	p.b.JumpEqImm64(R0, 0, "exit")
	// Save state pointer in R9.
	p.b.AddComment("Save state pointer in register R9")
	p.b.Mov64(R9, R0)
	p.b.LabelNextInsn("policy")
}

func (p *Builder) writeJumpIfToOrFromHost(label string) {
	// Load state flags.
	p.b.Load8(R1, R9, stateOffFlags)

	// Mask against host bits.
	p.b.AndImm32(R1, int32(FlagDestIsHost|FlagSrcIsHost))

	// If non-zero, jump to specified label.
	p.b.JumpNEImm64(R1, 0, label)
}

// writeProgramFooter emits the program exit jump targets.
func (p *Builder) writeProgramFooter(forXDP bool) {
	// Fall through here if there's no match.  Also used when we hit an error or if policy rejects packet.
	p.b.LabelNextInsn("deny")

	// Store the policy result in the state for the next program to see.
	p.b.MovImm32(R1, int32(state.PolicyDeny))
	p.b.Store32(R9, R1, stateOffPolResult)

	// Execute the tail call to drop program
	p.b.Mov64(R1, R6)                      // First arg is the context.
	p.b.LoadMapFD(R2, uint32(p.jumpMapFD)) // Second arg is the map.
	jumpDropIndex := bpf.ProgIndexDrop
	if p.forIPv6 {
		jumpDropIndex = bpf.ProgIndexV6Drop
	}
	p.b.MovImm32(R3, int32(jumpDropIndex)) // Third arg is the index (rather than a pointer to the index).
	p.b.Call(HelperTailCall)

	// Fall through if tail call fails.
	p.b.LabelNextInsn("exit")
	if forXDP {
		p.b.MovImm64(R0, 1 /* XDP_DROP */)
	} else {
		p.b.MovImm64(R0, 2 /* TC_ACT_SHOT */)
	}
	p.b.Exit()

	if forXDP {
		p.b.LabelNextInsn("xdp_pass")
		p.b.MovImm64(R0, 2 /* XDP_PASS */)
		p.b.Exit()
	}

	if p.b.TargetIsUsed("allow") {
		p.b.LabelNextInsn("allow")
		// Store the policy result in the state for the next program to see.
		p.b.MovImm32(R1, int32(state.PolicyAllow))
		p.b.Store32(R9, R1, stateOffPolResult)
		// Execute the tail call.
		p.b.Mov64(R1, R6)                      // First arg is the context.
		p.b.LoadMapFD(R2, uint32(p.jumpMapFD)) // Second arg is the map.
		jumpAllowedIndex := bpf.ProgIndexAllowed
		if p.forIPv6 {
			jumpAllowedIndex = bpf.ProgIndexV6Allowed
		}
		p.b.MovImm32(R3, int32(jumpAllowedIndex)) // Third arg is the index (rather than a pointer to the index).
		p.b.Call(HelperTailCall)

		// Fall through if tail call fails.
		p.b.MovImm32(R1, state.PolicyTailCallFailed)
		p.b.Store32(R9, R1, stateOffPolResult)
		if forXDP {
			p.b.MovImm64(R0, 1 /* XDP_DROP */)
		} else {
			p.b.MovImm64(R0, 2 /* TC_ACT_SHOT */)
		}
		p.b.Exit()
	}
}

func (p *Builder) writeRecordRuleID(id RuleMatchID, skipLabel string) {
	// Load the hit count
	p.b.Load8(R1, R9, stateOffRulesHit)

	// Make sure we do not hit too many rules, if so skip to action without
	// recording the rule ID
	p.b.JumpGEImm64(R1, state.MaxRuleIDs, skipLabel)

	// Increment the hit count
	p.b.Mov64(R2, R1)
	p.b.AddImm64(R2, 1)
	// Store the new count
	p.b.Store8(R9, R2, stateOffRulesHit)

	// Store the rule ID in the rule ids array
	p.b.ShiftLImm64(R1, 3) // x8
	p.b.AddImm64(R1, int32(stateOffRuleIDs.Offset))
	p.b.LoadImm64(R2, int64(id))
	p.b.Add64(R1, R9)
	p.b.Store64(R1, R2, FieldOffset{Offset: 0, Field: ""})
}

func (p *Builder) writeRecordRuleHit(r Rule, skipLabel string) {
	log.Debugf("Hit rule ID 0x%x", r.MatchID)
	p.writeRecordRuleID(r.MatchID, skipLabel)
}

func (p *Builder) setUpIPSetKey(ipsetID uint64, keyOffset int16, ipOffset, portOffset FieldOffset) {
	// TODO track whether we've already done an initialisation and skip the parts that don't change.
	// Zero the padding.
	p.b.MovImm64(R1, 0) // R1 = 0
	p.b.StoreStack8(R1, keyOffset+ipsKeyPad)
	p.b.MovImm64(R1, 128) // R1 = 128
	p.b.StoreStack32(R1, keyOffset+ipsKeyPrefix)

	// Store the IP address, port and protocol.
	p.b.Load32(R1, R9, ipOffset)
	p.b.StoreStack32(R1, keyOffset+ipsKeyAddr)
	p.b.Load16(R1, R9, portOffset)
	p.b.StoreStack16(R1, keyOffset+ipsKeyPort)
	p.b.Load8(R1, R9, stateOffIPProto)
	p.b.StoreStack8(R1, keyOffset+ipsKeyProto)

	// Store the IP set ID.  It is 64-bit but, since it's a packed struct, we have to write it in two
	// 32-bit chunks.
	beIPSetID := bits.ReverseBytes64(ipsetID)
	p.b.MovImm32(R1, int32(beIPSetID))
	p.b.StoreStack32(R1, keyOffset+ipsKeyID)
	p.b.MovImm32(R1, int32(beIPSetID>>32))
	p.b.StoreStack32(R1, keyOffset+ipsKeyID+4)
}

func (p *Builder) writeTiers(tiers []Tier, destLeg matchLeg, allowLabel string) {
	actionLabels := map[string]string{
		"allow": allowLabel,
		"deny":  "deny",
	}
	for _, tier := range tiers {
		endOfTierLabel := fmt.Sprint("end_of_tier_", p.tierID)
		actionLabels["pass"] = endOfTierLabel
		actionLabels["next-tier"] = endOfTierLabel

		log.Debugf("Start of tier %d %q", p.tierID, tier.Name)
		p.b.AddComment(fmt.Sprintf("Start of tier %s", tier.Name))
		for _, pol := range tier.Policies {
			p.writePolicy(pol, actionLabels, destLeg)
		}

		// End of tier rule.
		action := tier.EndAction
		if action == TierEndUndef {
			action = TierEndDeny
		}
		p.b.AddComment(fmt.Sprintf("End of tier %s", tier.Name))
		log.Debugf("End of tier %d %q: %s", p.tierID, tier.Name, action)
		p.writeRule(Rule{
			Rule: &proto.Rule{},
		}, actionLabels[string(action)], destLeg)
		p.b.LabelNextInsn(endOfTierLabel)
		p.tierID++
	}
}

func (p *Builder) writeProfiles(profiles []Policy, allowLabel string) {
	log.Debugf("Start of profiles")
	for idx, prof := range profiles {
		p.writeProfile(prof, idx, allowLabel)
	}

	log.Debugf("End of profiles drop")
	p.writeRule(Rule{
		Rule: &proto.Rule{},
	}, "deny", legDest)
}

func (p *Builder) writePolicyRules(policy Policy, actionLabels map[string]string, destLeg matchLeg) {
	for ruleIdx, rule := range policy.Rules {
		log.Debugf("Start of rule %d", ruleIdx)
		p.b.AddComment(fmt.Sprintf("Start of rule %s", rule))
		action := strings.ToLower(rule.Action)
		if action == "log" {
			log.Debug("Skipping log rule.  Not supported in BPF mode.")
			continue
		}
		p.writeRule(rule, actionLabels[action], destLeg)
		log.Debugf("End of rule %d", ruleIdx)
		p.b.AddComment(fmt.Sprintf("End of rule %s", rule.RuleId))
	}
}

func (p *Builder) writePolicy(policy Policy, actionLabels map[string]string, destLeg matchLeg) {
	p.b.AddComment(fmt.Sprintf("Start of policy %s", policy.Name))
	log.Debugf("Start of policy %q %d", policy.Name, p.policyID)
	p.writePolicyRules(policy, actionLabels, destLeg)
	log.Debugf("End of policy %q %d", policy.Name, p.policyID)
	p.b.AddComment(fmt.Sprintf("End of policy %s", policy.Name))
	p.policyID++
}

func (p *Builder) writeProfile(profile Profile, idx int, allowLabel string) {
	actionLabels := map[string]string{
		"allow":     allowLabel,
		"deny":      "deny",
		"pass":      "deny",
		"next-tier": "deny",
	}
	log.Debugf("Start of profile %q %d", profile.Name, idx)
	p.writePolicyRules(profile, actionLabels, legDest)
	log.Debugf("End of profile %q %d", profile.Name, idx)
	p.policyID++
}

type matchLeg string

const (
	legSource     matchLeg = "source"
	legDest       matchLeg = "dest"
	legDestPreNAT matchLeg = "destPreNAT"
)

func (leg matchLeg) offsetToStateIPAddressField() (offset FieldOffset) {
	if leg == legSource {
		offset = stateOffIPSrc
	} else if leg == legDestPreNAT {
		offset = stateOffPreNATIPDst
	} else {
		offset = stateOffPostNATIPDst
	}
	return
}

func (leg matchLeg) offsetToStatePortField() (portOffset FieldOffset) {
	if leg == legSource {
		portOffset = stateOffSrcPort
	} else if leg == legDestPreNAT {
		portOffset = stateOffPreNATDstPort
	} else {
		portOffset = stateOffPostNATDstPort
	}
	return
}

func (leg matchLeg) stackOffsetToIPSetKey() (keyOffset int16) {
	if leg == legSource {
		keyOffset = offSrcIPSetKey
	} else {
		keyOffset = offDstIPSetKey
	}
	return
}

func (p *Builder) writeRule(r Rule, actionLabel string, destLeg matchLeg) {
	if actionLabel == "" {
		log.Panic("empty action label")
	}

	ipVersion := proto.IPVersion_IPV4
	if p.forIPv6 {
		ipVersion = proto.IPVersion_IPV6
	}

	rule := rules.FilterRuleToIPVersion(uint8(ipVersion), r.Rule)
	if rule == nil {
		log.Debugf("Version mismatch, skipping rule")
		return
	}
	p.writeStartOfRule()

	if rule.Protocol != nil {
		log.WithField("proto", rule.Protocol).Debugf("Protocol match")
		p.writeProtoMatch(false, rule.Protocol)
	}
	if rule.NotProtocol != nil {
		log.WithField("proto", rule.NotProtocol).Debugf("NotProtocol match")
		p.writeProtoMatch(true, rule.NotProtocol)
	}

	if len(rule.SrcNet) != 0 {
		log.WithField("cidrs", rule.SrcNet).Debugf("SrcNet match")
		p.writeCIDRSMatch(false, legSource, rule.SrcNet)
	}
	if len(rule.NotSrcNet) != 0 {
		log.WithField("cidrs", rule.NotSrcNet).Debugf("NotSrcNet match")
		p.writeCIDRSMatch(true, legSource, rule.NotSrcNet)
	}

	if len(rule.DstNet) != 0 {
		log.WithField("cidrs", rule.DstNet).Debugf("DstNet match")
		p.writeCIDRSMatch(false, destLeg, rule.DstNet)
	}
	if len(rule.NotDstNet) != 0 {
		log.WithField("cidrs", rule.NotDstNet).Debugf("NotDstNet match")
		p.writeCIDRSMatch(true, destLeg, rule.NotDstNet)
	}

	if len(rule.SrcIpSetIds) > 0 {
		log.WithField("ipSetIDs", rule.SrcIpSetIds).Debugf("SrcIpSetIds match")
		p.writeIPSetMatch(false, legSource, rule.SrcIpSetIds)
	}
	if len(rule.NotSrcIpSetIds) > 0 {
		log.WithField("ipSetIDs", rule.NotSrcIpSetIds).Debugf("NotSrcIpSetIds match")
		p.writeIPSetMatch(true, legSource, rule.NotSrcIpSetIds)
	}

	if len(rule.DstIpSetIds) > 1 {
		// We should only ever have one set here because they get combined in the calc graph.  Enterprise
		// depends on that so we assert here too.
		log.WithField("rule", rule).Panic("proto.Rule has more than one DstIpSetIds")
	}
	if len(rule.DstIpSetIds) > 0 {
		// writeIPSetOrMatch used here because Enterprise has >1 IP set that need to be ORed together.
		log.WithField("ipSetIDs", rule.DstIpSetIds).Debugf("DstIpSetIds match")
		p.writeIPSetOrMatch(destLeg, rule.DstIpSetIds)
	}
	if len(rule.NotDstIpSetIds) > 0 {
		log.WithField("ipSetIDs", rule.NotDstIpSetIds).Debugf("NotDstIpSetIds match")
		p.writeIPSetMatch(true, destLeg, rule.NotDstIpSetIds)
	}

	if len(rule.DstIpPortSetIds) > 0 {
		log.WithField("ipPortSetIDs", rule.DstIpPortSetIds).Debugf("DstIpPortSetIds match")
		p.writeIPSetMatch(false, destLeg, rule.DstIpPortSetIds)
	}

	if len(rule.SrcPorts) > 0 || len(rule.SrcNamedPortIpSetIds) > 0 {
		log.WithFields(log.Fields{
			"ports":   rule.SrcPorts,
			"set ids": rule.SrcNamedPortIpSetIds,
		}).Debugf("SrcPorts match")
		p.writePortsMatch(false, legSource, rule.SrcPorts, rule.SrcNamedPortIpSetIds)
	}
	if len(rule.NotSrcPorts) > 0 || len(rule.NotSrcNamedPortIpSetIds) > 0 {
		log.WithFields(log.Fields{
			"ports":   rule.NotSrcPorts,
			"set ids": rule.NotSrcNamedPortIpSetIds,
		}).Debugf("NotSrcPorts match")
		p.writePortsMatch(true, legSource, rule.NotSrcPorts, rule.NotSrcNamedPortIpSetIds)
	}

	if len(rule.DstPorts) > 0 || len(rule.DstNamedPortIpSetIds) > 0 {
		log.WithFields(log.Fields{
			"ports":   rule.DstPorts,
			"set ids": rule.DstNamedPortIpSetIds,
		}).Debugf("DstPorts match")
		p.writePortsMatch(false, destLeg, rule.DstPorts, rule.DstNamedPortIpSetIds)
	}
	if len(rule.NotDstPorts) > 0 || len(rule.NotDstNamedPortIpSetIds) > 0 {
		log.WithFields(log.Fields{
			"ports":   rule.NotDstPorts,
			"set ids": rule.NotDstNamedPortIpSetIds,
		}).Debugf("NotDstPorts match")
		p.writePortsMatch(true, destLeg, rule.NotDstPorts, rule.NotDstNamedPortIpSetIds)
	}

	if rule.Icmp != nil {
		log.WithField("icmpv4", rule.Icmp).Debugf("ICMP type/code match")
		switch icmp := rule.Icmp.(type) {
		case *proto.Rule_IcmpTypeCode:
			p.writeICMPTypeCodeMatch(false, uint8(icmp.IcmpTypeCode.Type), uint8(icmp.IcmpTypeCode.Code))
		case *proto.Rule_IcmpType:
			p.writeICMPTypeMatch(false, uint8(icmp.IcmpType))
		}
	}
	if rule.NotIcmp != nil {
		log.WithField("icmpv4", rule.Icmp).Debugf("Not ICMP type/code match")
		switch icmp := rule.NotIcmp.(type) {
		case *proto.Rule_NotIcmpTypeCode:
			p.writeICMPTypeCodeMatch(true, uint8(icmp.NotIcmpTypeCode.Type), uint8(icmp.NotIcmpTypeCode.Code))
		case *proto.Rule_NotIcmpType:
			p.writeICMPTypeMatch(true, uint8(icmp.NotIcmpType))
		}
	}

	p.writeEndOfRule(r, actionLabel)
	p.ruleID++
	p.rulePartID = 0
}

func (p *Builder) writeStartOfRule() {
}

func (p *Builder) writeEndOfRule(rule Rule, actionLabel string) {
	// If all the match criteria are met, we fall through to the end of the rule
	// so all that's left to do is to jump to the relevant action.
	// TODO log and log-and-xxx actions
	if p.policyDebugEnabled {
		p.writeRecordRuleHit(rule, actionLabel)
	}

	p.b.Jump(actionLabel)

	p.b.LabelNextInsn(p.endOfRuleLabel())
}

func (p *Builder) writeProtoMatch(negate bool, protocol *proto.Protocol) {
	comment := ""
	if negate {
		comment = fmt.Sprintf("If protocol == %s, skip to next rule", protocolToName(protocol))
	} else {
		comment = fmt.Sprintf("If protocol != %s, skip to next rule", protocolToName(protocol))
	}
	p.b.AddComment(comment)

	p.b.Load8(R1, R9, stateOffIPProto)
	protoNum := protocolToNumber(protocol)
	if negate {
		p.b.JumpEqImm64(R1, int32(protoNum), p.endOfRuleLabel())
	} else {
		p.b.JumpNEImm64(R1, int32(protoNum), p.endOfRuleLabel())
	}
}

func (p *Builder) writeICMPTypeMatch(negate bool, icmpType uint8) {
	comment := ""
	if negate {
		comment = fmt.Sprintf("If ICMP type == %d, skip to next rule", icmpType)
	} else {
		comment = fmt.Sprintf("If ICMP type != %d, skip to next rule", icmpType)
	}
	p.b.AddComment(comment)
	p.b.Load8(R1, R9, stateOffICMPType)
	if negate {
		p.b.JumpEqImm64(R1, int32(icmpType), p.endOfRuleLabel())
	} else {
		p.b.JumpNEImm64(R1, int32(icmpType), p.endOfRuleLabel())
	}
}

func (p *Builder) writeICMPTypeCodeMatch(negate bool, icmpType, icmpCode uint8) {
	comment := ""
	if negate {
		comment = fmt.Sprintf("If ICMP type == %d and code == %d, skip to next rule", icmpType, icmpCode)
	} else {
		comment = fmt.Sprintf("If ICMP type != %d or code != %d, skip to next rule", icmpType, icmpCode)
	}
	p.b.AddComment(comment)
	p.b.Load16(R1, R9, stateOffICMPType)
	if negate {
		p.b.JumpEqImm64(R1, (int32(icmpCode)<<8)|int32(icmpType), p.endOfRuleLabel())
	} else {
		p.b.JumpNEImm64(R1, (int32(icmpCode)<<8)|int32(icmpType), p.endOfRuleLabel())
	}
}
func (p *Builder) writeCIDRSMatch(negate bool, leg matchLeg, cidrs []string) {
	if p.policyDebugEnabled {
		comment := ""
		cidrStrings := "{"
		if len(cidrs) == 0 {
			cidrStrings = "{}"
		}

		for _, cidrStr := range cidrs {
			cidrStrings = cidrStrings + fmt.Sprintf("%s,", cidrStr)
		}
		cidrStrings = cidrStrings[:len(cidrStrings)-1] + "}"

		if negate {
			comment = fmt.Sprintf("If %s in %s, skip to next rule", leg, cidrStrings)
		} else {
			comment = fmt.Sprintf("If %s not in %s, skip to next rule", leg, cidrStrings)
		}

		p.b.AddComment(comment)
	}

	var onMatchLabel string
	if negate {
		// Match negated, if we match any CIDR then we jump to the next rule.
		onMatchLabel = p.endOfRuleLabel()
	} else {
		// Match is non-negated, if we match, go to the next match criteria.
		onMatchLabel = p.freshPerRuleLabel()
	}

	size := ip.IPv4SizeDword
	if p.forIPv6 {
		size = ip.IPv6SizeDword
	}

	addrU32 := make([]uint32, size)
	maskU32 := make([]uint32, size)
	for cidrIndex, cidrStr := range cidrs {
		cidr := ip.MustParseCIDROrIP(cidrStr)
		if p.forIPv6 {
			addrU64P1, addrU64P2 := cidr.Addr().(ip.V6Addr).AsUint64Pair()
			addrU32[0] = bits.ReverseBytes32(uint32(addrU64P1 >> 32))
			addrU32[1] = bits.ReverseBytes32(uint32(addrU64P1))
			addrU32[2] = bits.ReverseBytes32(uint32(addrU64P2 >> 32))
			addrU32[3] = bits.ReverseBytes32(uint32(addrU64P2))

			var maskU64P1, maskU64P2 uint64
			if cidr.Prefix() > 64 {
				maskU64P1 = math.MaxUint64
				maskU64P2 = uint64(math.MaxUint64 << (128 - cidr.Prefix()) & math.MaxUint64)
			} else {
				maskU64P1 = uint64(math.MaxUint64 << (64 - cidr.Prefix()) & math.MaxUint64)
				maskU64P2 = 0
			}
			maskU32[0] = bits.ReverseBytes32(uint32(maskU64P1 >> 32))
			maskU32[1] = bits.ReverseBytes32(uint32(maskU64P1))
			maskU32[2] = bits.ReverseBytes32(uint32(maskU64P2 >> 32))
			maskU32[3] = bits.ReverseBytes32(uint32(maskU64P2))
		} else { // IPv4
			addrU32[0] = bits.ReverseBytes32(cidr.Addr().(ip.V4Addr).AsUint32())
			maskU32[0] = bits.ReverseBytes32(math.MaxUint32 << (32 - cidr.Prefix()) & math.MaxUint32)
		}

		lastAddr := addrU32[0]
		for section, addr := range addrU32 {
			// Optimisation: If mask for this section, i.e. this match, is 0,
			//then we can skip the match since the result of AND operation is
			// irrelevent of packet address
			if maskU32[section] == 0 {
				continue
			}
			offset := leg.offsetToStateIPAddressField()
			offset.Offset += int16(section * 4)
			p.b.Load32(R1, R9, offset)

			p.b.MovImm32(R2, int32(maskU32[section]))
			p.b.And32(R2, R1)

			lastAddr = addr
			if section != len(addrU32)-1 {
				p.b.JumpNEImm32(R2, int32(addr), p.endOfcidrV6Match(cidrIndex))
			}

		}

		p.b.JumpEqImm32(R2, int32(lastAddr), onMatchLabel)
		if p.forIPv6 {
			p.b.LabelNextInsn(p.endOfcidrV6Match(cidrIndex))
		}
	}
	if !negate {
		// If we fall through then none of the CIDRs matched so the rule doesn't match.
		p.b.Jump(p.endOfRuleLabel())
		// Label the next match so we can skip to it on success.
		p.b.LabelNextInsn(onMatchLabel)
	}
}

func (p *Builder) writeIPSetMatch(negate bool, leg matchLeg, ipSets []string) {
	// IP sets are different to CIDRs, if we have multiple IP sets then they all have to match
	// so we treat them as independent match criteria.
	for _, ipSetID := range ipSets {
		id := p.ipSetIDProvider.GetNoAlloc(ipSetID)
		if id == 0 {
			log.WithField("setID", ipSetID).Panic("Failed to look up IP set ID.")
		}
		comment := ""
		if negate {
			comment = fmt.Sprintf("If %s matches ipset %s, skip to next rule", leg, ipSetID)
		} else {
			comment = fmt.Sprintf("If %s doesn't match ipset %s, skip to next rule", leg, ipSetID)
		}
		p.b.AddComment(comment)

		keyOffset := leg.stackOffsetToIPSetKey()
		p.setUpIPSetKey(id, keyOffset, leg.offsetToStateIPAddressField(), leg.offsetToStatePortField())
		p.b.LoadMapFD(R1, uint32(p.ipSetMapFD))
		p.b.Mov64(R2, R10)
		p.b.AddImm64(R2, int32(keyOffset))
		p.b.Call(HelperMapLookupElem)

		if negate {
			// Negated; if we got a hit (non-0) then the rule doesn't match.
			// (Otherwise we fall through to the next match criteria.)
			p.b.JumpNEImm64(R0, 0, p.endOfRuleLabel())
		} else {
			// Non-negated; if we got a miss (0) then the rule can't match.
			// (Otherwise we fall through to the next match criteria.)
			p.b.JumpEqImm64(R0, 0, p.endOfRuleLabel())
		}
	}
}

// Match if packet matches ANY of the given IP sets.
func (p *Builder) writeIPSetOrMatch(leg matchLeg, ipSets []string) {

	onMatchLabel := p.freshPerRuleLabel()

	for _, ipSetID := range ipSets {
		id := p.ipSetIDProvider.GetNoAlloc(ipSetID)
		if id == 0 {
			log.WithField("setID", ipSetID).Panic("Failed to look up IP set ID.")
		}

		comment := ""
		if len(ipSets) == 1 {
			comment = fmt.Sprintf("If %s doesn't match ipset %s, skip to next rule", leg, ipSetID)
		} else {
			comment = fmt.Sprintf("If %s doesn't match ipset %s, jump to next ipset", leg, ipSetID)
		}
		p.b.AddComment(comment)

		keyOffset := leg.stackOffsetToIPSetKey()
		p.setUpIPSetKey(id, keyOffset, leg.offsetToStateIPAddressField(), leg.offsetToStatePortField())
		p.b.LoadMapFD(R1, uint32(p.ipSetMapFD))
		p.b.Mov64(R2, R10)
		p.b.AddImm64(R2, int32(keyOffset))
		p.b.Call(HelperMapLookupElem)

		// If we got a hit (non-0) then packet matches one of the IP sets.
		// (Otherwise we fall through to try the next IP set.)
		p.b.JumpNEImm64(R0, 0, onMatchLabel)
	}

	// If packet reaches here, it hasn't matched any of the IP sets.
	if len(ipSets) > 1 {
		comment := fmt.Sprintf("If %s doesn't match any of the IP sets, skip to next rule", leg)
		p.b.AddComment(comment)
	}
	p.b.Jump(p.endOfRuleLabel())
	// Label the next match so we can skip to it on success.
	p.b.LabelNextInsn(onMatchLabel)
}

func (p *Builder) writePortsMatch(negate bool, leg matchLeg, ports []*proto.PortRange, namedPorts []string) {
	// For a ports match, numeric ports and named ports are ORed together.  Check any
	// numeric ports first and then any named ports.
	var onMatchLabel string
	if negate {
		// Match negated, if we match any port then we jump to the next rule.
		onMatchLabel = p.endOfRuleLabel()
	} else {
		// Match is non-negated, if we match, go to the next match criteria.
		onMatchLabel = p.freshPerRuleLabel()
	}

	comment := ""
	if p.policyDebugEnabled {
		portRangeStr := "{"
		for idx, portRange := range ports {
			portRangeStr = portRangeStr + protoPortRangeToString(portRange)
			if idx != len(ports)-1 {
				portRangeStr = portRangeStr + ","
			}
		}
		portRangeStr = portRangeStr + "}"
		if negate {
			comment = fmt.Sprintf("If %s port is within any of %s, skip to next rule", leg, portRangeStr)
		} else {
			comment = fmt.Sprintf("If %s port is not within any of %s, skip to next rule", leg, portRangeStr)
		}
		p.b.AddComment(comment)
	}
	// R1 = port to test against.
	p.b.Load16(R1, R9, leg.offsetToStatePortField())
	for _, portRange := range ports {
		if portRange.First == portRange.Last {
			// Optimisation, single port, just do a comparison.
			p.b.JumpEqImm64(R1, portRange.First, onMatchLabel)
		} else {
			// Port range,
			var skipToNextPortLabel string
			if portRange.First > 0 {
				// If port is too low, skip to next port.
				skipToNextPortLabel = p.freshPerRuleLabel()
				p.b.JumpLTImm64(R1, portRange.First, skipToNextPortLabel)
			}
			// If port is in range, got a match, otherwise fall through to next port.
			p.b.JumpLEImm64(R1, portRange.Last, onMatchLabel)
			if portRange.First > 0 {
				p.b.LabelNextInsn(skipToNextPortLabel)
			}
		}
	}

	if p.policyDebugEnabled {
		namedPortStr := "{"
		for idx, ipSetID := range namedPorts {
			namedPortStr = namedPortStr + ipSetID
			if idx != len(namedPorts)-1 {
				namedPortStr = namedPortStr + ","
			}
		}
		namedPortStr = namedPortStr + "}"
		if negate {
			comment = fmt.Sprintf("If %s port is within any of the named ports %s, skip to next rule", leg, namedPortStr)
		} else {
			comment = fmt.Sprintf("If %s port is not within any of the named ports %s, skip to next rule", leg, namedPortStr)
		}
		p.b.AddComment(comment)
	}

	for _, ipSetID := range namedPorts {
		id := p.ipSetIDProvider.GetNoAlloc(ipSetID)
		if id == 0 {
			log.WithField("setID", ipSetID).Panic("Failed to look up IP set ID.")
		}
		keyOffset := leg.stackOffsetToIPSetKey()
		p.setUpIPSetKey(id, keyOffset, leg.offsetToStateIPAddressField(), leg.offsetToStatePortField())
		p.b.LoadMapFD(R1, uint32(p.ipSetMapFD))
		p.b.Mov64(R2, R10)
		p.b.AddImm64(R2, int32(keyOffset))
		p.b.Call(HelperMapLookupElem)

		p.b.JumpNEImm64(R0, 0, onMatchLabel)
	}

	if !negate {
		// If we fall through then none of the ports matched so the rule doesn't match.
		p.b.Jump(p.endOfRuleLabel())
		// Label the next match so we can skip to it on success.
		p.b.LabelNextInsn(onMatchLabel)
	}
}

func (p *Builder) freshPerRuleLabel() string {
	part := p.rulePartID
	p.rulePartID++
	return fmt.Sprintf("rule_%d_part_%d", p.ruleID, part)
}

func (p *Builder) endOfRuleLabel() string {
	return fmt.Sprintf("rule_%d_no_match", p.ruleID)
}

func (p *Builder) endOfcidrV6Match(cidrIndex int) string {
	return fmt.Sprintf("rule_%d_cidr_%d_end", p.ruleID, cidrIndex)
}

func protocolToNumber(protocol *proto.Protocol) uint8 {
	var pcol uint8
	switch p := protocol.NumberOrName.(type) {
	case *proto.Protocol_Name:
		switch strings.ToLower(p.Name) {
		case "tcp":
			pcol = 6
		case "udp":
			pcol = 17
		case "icmp":
			pcol = 1
		case "sctp":
			pcol = 132
		}
	case *proto.Protocol_Number:
		pcol = uint8(p.Number)
	}
	return pcol
}

func protocolToName(protocol *proto.Protocol) string {
	var pcol string
	switch p := protocol.NumberOrName.(type) {
	case *proto.Protocol_Name:
		return strings.ToLower(p.Name)
	case *proto.Protocol_Number:
		switch p.Number {
		case 6:
			pcol = "tcp"
		case 11:
			pcol = "udp"
		case 1:
			pcol = "icmp"
		case 132:
			pcol = "sctp"
		}
	}
	return pcol
}

func protoPortRangeToString(portRange *proto.PortRange) string {
	if portRange.First == portRange.Last {
		return fmt.Sprintf("%d", portRange.First)
	}
	return fmt.Sprintf("%d-%d", portRange.First, portRange.Last)
}<|MERGE_RESOLUTION|>--- conflicted
+++ resolved
@@ -102,20 +102,14 @@
 	stateOffICMPType       = FieldOffset{Offset: stateEventHdrSize + 90, Field: "state->icmp_type"}
 	stateOffPreNATDstPort  = FieldOffset{Offset: stateEventHdrSize + 92, Field: "state->pre_nat_dport"}
 	_                      = stateOffPreNATDstPort
-<<<<<<< HEAD
 	stateOffPostNATDstPort = FieldOffset{Offset: stateEventHdrSize + 94, Field: "state->post_nat_dport"}
 	stateOffIPProto        = FieldOffset{Offset: stateEventHdrSize + 96, Field: "state->ip_proto"}
 	stateOffFlags          = FieldOffset{Offset: stateEventHdrSize + 97, Field: "state->flags"}
-=======
-	stateOffPostNATDstPort = FieldOffset{Offset: stateEventHdrSize + 30, Field: "state->post_nat_dport"}
-	stateOffIPProto        = FieldOffset{Offset: stateEventHdrSize + 32, Field: "state->ip_proto"}
-	stateOffFlags          = FieldOffset{Offset: stateEventHdrSize + 33, Field: "state->flags"}
-	stateOffIPSize         = FieldOffset{Offset: stateEventHdrSize + 34, Field: "state->ip_size"}
+	stateOffIPSize         = FieldOffset{Offset: stateEventHdrSize + 98, Field: "state->ip_size"}
 	_                      = stateOffIPSize
 
-	stateOffRulesHit = FieldOffset{Offset: stateEventHdrSize + 36, Field: "state->rules_hit"}
-	stateOffRuleIDs  = FieldOffset{Offset: stateEventHdrSize + 40, Field: "state->rule_ids"}
->>>>>>> 7ed70ed3
+	stateOffRulesHit = FieldOffset{Offset: stateEventHdrSize + 100, Field: "state->rules_hit"}
+	stateOffRuleIDs  = FieldOffset{Offset: stateEventHdrSize + 104, Field: "state->rule_ids"}
 
 	// Compile-time check that IPSetEntrySize hasn't changed; if it changes, the code will need to change.
 	_ = [1]struct{}{{}}[20-ipsets.IPSetEntrySize]
