// Copyright (c) 2020-2021 Tigera, Inc. All rights reserved.
//
// Licensed under the Apache License, Version 2.0 (the "License");
// you may not use this file except in compliance with the License.
// You may obtain a copy of the License at
//
//     http://www.apache.org/licenses/LICENSE-2.0
//
// Unless required by applicable law or agreed to in writing, software
// distributed under the License is distributed on an "AS IS" BASIS,
// WITHOUT WARRANTIES OR CONDITIONS OF ANY KIND, either express or implied.
// See the License for the specific language governing permissions and
// limitations under the License.

// Copyright (c) 2020  All rights reserved.

package tc

import (
	"bytes"
	"encoding/binary"
	"encoding/json"
	"errors"
	"fmt"
	"io/ioutil"
	"net"
	"os"
	"os/exec"
	"path"
	"path/filepath"
	"regexp"
	"strconv"
	"strings"
	"sync"

	log "github.com/sirupsen/logrus"

	"github.com/projectcalico/calico/libcalico-go/lib/set"

	"github.com/projectcalico/calico/felix/bpf"
	"github.com/projectcalico/calico/felix/bpf/libbpf"
)

type AttachPoint struct {
	Type                 EndpointType
	ToOrFrom             ToOrFromEp
	Hook                 Hook
	Iface                string
	LogLevel             string
	HostIP               net.IP
	IntfIP               net.IP
	FIB                  bool
	ToHostDrop           bool
	DSR                  bool
	TunnelMTU            uint16
	VXLANPort            uint16
	ExtToServiceConnmark uint32
	PSNATStart           uint16
	PSNATEnd             uint16
<<<<<<< HEAD
	IPv6Enabled          bool
=======
	MapSizes             map[string]uint32
>>>>>>> 32097743
}

var tcLock sync.RWMutex
var ErrDeviceNotFound = errors.New("device not found")
var ErrInterrupted = errors.New("dump interrupted")
var prefHandleRe = regexp.MustCompile(`pref ([^ ]+) .* handle ([^ ]+)`)

func (ap AttachPoint) Log() *log.Entry {
	return log.WithFields(log.Fields{
		"iface": ap.Iface,
		"type":  ap.Type,
		"hook":  ap.Hook,
	})
}

func (ap AttachPoint) AlreadyAttached(object string) (string, bool) {
	logCxt := log.WithField("attachPoint", ap)
	progID, err := ap.ProgramID()
	if err != nil {
		logCxt.WithError(err).Debugf("Couldn't get the attached TC program ID.")
		return "", false
	}

	progsToClean, err := ap.listAttachedPrograms()
	if err != nil {
		logCxt.WithError(err).Debugf("Couldn't get the list of already attached TC programs")
		return "", false
	}

	isAttached, err := bpf.AlreadyAttachedProg(ap, object, progID)
	if err != nil {
		logCxt.WithError(err).Debugf("Failed to check if BPF program was already attached.")
		return "", false
	}

	if isAttached && len(progsToClean) == 1 {
		return progID, true
	}
	return "", false
}

// AttachProgram attaches a BPF program from a file to the TC attach point
func (ap AttachPoint) AttachProgram() (string, error) {
	logCxt := log.WithField("attachPoint", ap)

	tempDir, err := ioutil.TempDir("", "calico-tc")
	if err != nil {
		return "", fmt.Errorf("failed to create temporary directory: %w", err)
	}
	defer func() {
		_ = os.RemoveAll(tempDir)
	}()

	filename := ap.FileName()
	preCompiledBinary := path.Join(bpf.ObjectDir, filename)
	tempBinary := path.Join(tempDir, filename)

	err = ap.patchLogPrefix(logCxt, preCompiledBinary, tempBinary)
	if err != nil {
		logCxt.WithError(err).Error("Failed to patch binary")
		return "", err
	}

	// Using the RLock allows multiple attach calls to proceed in parallel unless
	// CleanUpJumpMaps() (which takes the writer lock) is running.
	logCxt.Debug("AttachProgram waiting for lock...")
	tcLock.RLock()
	defer tcLock.RUnlock()
	logCxt.Debug("AttachProgram got lock.")

	//nolint
	progsToClean, err := ap.listAttachedPrograms()
	if err != nil {
		return "", err
	}
	obj, err := libbpf.OpenObject(tempBinary)
	if err != nil {
		return "", err
	}
	defer obj.Close()

	baseDir := "/sys/fs/bpf/tc/"
	for m, err := obj.FirstMap(); m != nil && err == nil; m, err = m.NextMap() {
		// In case of global variables, libbpf creates an internal map <prog_name>.rodata
		// The values are read only for the BPF programs, but can be set to a value from
		// userspace before the program is loaded.
		if m.IsMapInternal() {
			if err := ap.ConfigureProgram(m); err != nil {
				return "", fmt.Errorf("failed to configure %s: %w", filename, err)
			}
			continue
		}
		subDir := "globals"
		if m.Type() == libbpf.MapTypeProgrArray && strings.Contains(m.Name(), "cali_jump") {
			// Remove period in the interface name if any
			ifName := strings.ReplaceAll(ap.Iface, ".", "")
			if ap.Hook == HookIngress {
				subDir = ifName + "_igr/"
			} else {
				subDir = ifName + "_egr/"
			}
		}
		if err := ap.setMapSize(m); err != nil {
			return "", fmt.Errorf("error setting map size %s : %w", m.Name(), err)
		}
		pinPath := path.Join(baseDir, subDir, m.Name())
		if err := m.SetPinPath(pinPath); err != nil {
			return "", fmt.Errorf("error pinning map %s: %w", m.Name(), err)
		}
	}

	// Check if the bpf object is already attached, and we should skip
	// re-attaching it if the binary and its configuration are the same.
	progID, isAttached := ap.AlreadyAttached(preCompiledBinary)
	if isAttached {
		logCxt.Infof("Program already attached to TC, skip reattaching %s", ap.FileName())
		return progID, nil
	}
	logCxt.Debugf("Continue with attaching BPF program %s", ap.FileName())

	if err := obj.Load(); err != nil {
		return "", fmt.Errorf("error loading program: %w", err)
	}

	isHost := false
	if ap.Type == "host" {
		isHost = true
	}

	err = updateJumpMap(obj, isHost, ap.IPv6Enabled)
	if err != nil {
		return "", fmt.Errorf("error updating jump map %v", err)
	}

	progId, err := obj.AttachClassifier(SectionName(ap.Type, ap.ToOrFrom), ap.Iface, string(ap.Hook))
	if err != nil {
		return "", err
	}
	logCxt.Info("Program attached to TC.")

	var progErrs []error
	for _, p := range progsToClean {
		log.WithField("prog", p).Debug("Cleaning up old calico program")
		attemptCleanup := func() error {
			_, err := ExecTC("filter", "del", "dev", ap.Iface, string(ap.Hook), "pref", p.pref, "handle", p.handle, "bpf")
			return err
		}
		err = attemptCleanup()
		if errors.Is(err, ErrInterrupted) {
			// This happens if the interface is deleted in the middle of calling tc.
			log.Debug("First cleanup hit 'Dump was interrupted', retrying (once).")
			err = attemptCleanup()
		}
		if errors.Is(err, ErrDeviceNotFound) {
			continue
		}
		if err != nil {
			log.WithError(err).WithField("prog", p).Warn("Failed to clean up old calico program.")
			progErrs = append(progErrs, err)
		}
	}

	if len(progErrs) != 0 {
		return "", fmt.Errorf("failed to clean up one or more old calico programs: %v", progErrs)
	}

	// Store information of object in a json file so in future we can skip reattaching it.
	// If the process fails, the json file with the correct name and program details
	// is not stored on disk, and during Felix restarts the same program will be reattached
	// which leads to an unnecessary load time
	if err = bpf.RememberAttachedProg(ap, preCompiledBinary, strconv.Itoa(progId)); err != nil {
		logCxt.WithError(err).Error("Failed to record hash of BPF program on disk; ignoring.")
	}

	return strconv.Itoa(progId), nil
}

func (ap AttachPoint) patchLogPrefix(logCtx *log.Entry, ifile, ofile string) error {
	b, err := bpf.BinaryFromFile(ifile)
	if err != nil {
		return fmt.Errorf("failed to read pre-compiled BPF binary: %w", err)
	}

	b.PatchLogPrefix(ap.Iface)

	err = b.WriteToFile(ofile)
	if err != nil {
		return fmt.Errorf("failed to write pre-compiled BPF binary: %w", err)
	}
	return nil
}

func (ap AttachPoint) DetachProgram() error {
	// We never detach TC programs, so this should not be called.
	ap.Log().Panic("DetachProgram is not implemented for TC")
	return nil
}

func ExecTC(args ...string) (out string, err error) {
	tcCmd := exec.Command("tc", args...)
	outBytes, err := tcCmd.Output()
	if err != nil {
		if isCannotFindDevice(err) {
			err = ErrDeviceNotFound
		} else if isDumpInterrupted(err) {
			err = ErrInterrupted
		} else if err2, ok := err.(*exec.ExitError); ok {
			err = fmt.Errorf("failed to execute tc %v: rc=%v stderr=%v (%w)",
				args, err2.ExitCode(), string(err2.Stderr), err)
		} else {
			err = fmt.Errorf("failed to execute tc %v: %w", args, err)
		}
	}
	out = string(outBytes)
	return
}

func isCannotFindDevice(err error) bool {
	if errors.Is(err, ErrDeviceNotFound) {
		return true
	}
	if err, ok := err.(*exec.ExitError); ok {
		stderr := string(err.Stderr)
		if strings.Contains(stderr, "Cannot find device") ||
			strings.Contains(stderr, "No such device") {
			return true
		}
	}
	return false
}

func isDumpInterrupted(err error) bool {
	if errors.Is(err, ErrInterrupted) {
		return true
	}
	if err, ok := err.(*exec.ExitError); ok {
		stderr := string(err.Stderr)
		if strings.Contains(stderr, "Dump was interrupted") {
			return true
		}
	}
	return false
}

type attachedProg struct {
	pref   string
	handle string
}

func (ap AttachPoint) listAttachedPrograms() ([]attachedProg, error) {
	out, err := ExecTC("filter", "show", "dev", ap.Iface, string(ap.Hook))
	if err != nil {
		return nil, fmt.Errorf("failed to list tc filters on interface: %w", err)
	}
	// Lines look like this; the section name always includes calico.
	// filter protocol all pref 49152 bpf chain 0 handle 0x1 to_hep_no_log.o:[calico_to_host_ep] direct-action not_in_hw id 821 tag ee402594f8f85ac3 jited
	var progsToClean []attachedProg
	for _, line := range strings.Split(string(out), "\n") {
		if !strings.Contains(line, "calico") {
			continue
		}
		// find the pref and the handle
		if sm := prefHandleRe.FindStringSubmatch(line); len(sm) > 0 {
			p := attachedProg{
				pref:   sm[1],
				handle: sm[2],
			}
			log.WithField("prog", p).Debug("Found old calico program")
			progsToClean = append(progsToClean, p)
		}
	}
	return progsToClean, nil
}

// ProgramName returns the name of the program associated with this AttachPoint
func (ap AttachPoint) ProgramName() string {
	return SectionName(ap.Type, ap.ToOrFrom)
}

var ErrNoTC = errors.New("no TC program attached")

// TODO: we should try to not get the program ID via 'tc' binary and rather
// we should use libbpf to obtain it.
func (ap *AttachPoint) ProgramID() (string, error) {
	out, err := ExecTC("filter", "show", "dev", ap.IfaceName(), string(ap.Hook))
	if err != nil {
		return "", fmt.Errorf("Failed to check interface %s program ID: %w", ap.Iface, err)
	}

	s := strings.Fields(string(out))
	for i := range s {
		// Example of output:
		//
		// filter protocol all pref 49152 bpf chain 0
		// filter protocol all pref 49152 bpf chain 0 handle 0x1 calico_from_hos:[61] direct-action not_in_hw id 61 tag 4add0302745d594c jited
		if s[i] == "id" && len(s) > i+1 {
			_, err := strconv.Atoi(s[i+1])
			if err != nil {
				return "", fmt.Errorf("Couldn't parse ID in 'tc filter' command err=%w out=\n%v", err, string(out))
			}
			return s[i+1], nil
		}
	}
	return "", fmt.Errorf("Couldn't find 'id <ID> in 'tc filter' command out=\n%v err=%w", string(out), ErrNoTC)
}

// FileName return the file the AttachPoint will load the program from
func (ap AttachPoint) FileName() string {
	return ProgFilename(ap.Type, ap.ToOrFrom, ap.ToHostDrop, ap.FIB, ap.DSR, ap.LogLevel)
}

func (ap AttachPoint) IsAttached() (bool, error) {
	hasQ, err := HasQdisc(ap.Iface)
	if err != nil {
		return false, err
	}
	if !hasQ {
		return false, nil
	}
	progs, err := ap.listAttachedPrograms()
	if err != nil {
		return false, err
	}
	return len(progs) > 0, nil
}

// tcDirRegex matches tc's auto-created directory names, directories created when using libbpf
// so we can clean them up when removing maps without accidentally removing other user-created dirs..
var tcDirRegex = regexp.MustCompile(`([0-9a-f]{40})|(.*_(igr|egr))`)

// CleanUpJumpMaps scans for cali_jump maps that are still pinned to the filesystem but no longer referenced by
// our BPF programs.
func CleanUpJumpMaps() {
	// So that we serialise with AttachProgram()
	log.Debug("CleanUpJumpMaps waiting for lock...")
	tcLock.Lock()
	defer tcLock.Unlock()
	log.Debug("CleanUpJumpMaps got lock, cleaning up...")

	// Find the maps we care about by walking the BPF filesystem.
	mapIDToPath := make(map[int]string)
	err := filepath.Walk("/sys/fs/bpf/tc", func(p string, info os.FileInfo, err error) error {
		if err != nil {
			return err
		}
		if strings.HasPrefix(info.Name(), "cali_jump") {
			log.WithField("path", p).Debug("Examining map")

			out, err := exec.Command("bpftool", "map", "show", "pinned", p).Output()
			if err != nil {
				log.WithError(err).Panic("Failed to show map")
			}
			log.WithField("dump", string(out)).Debug("Map show before deletion")
			idStr := string(bytes.Split(out, []byte(":"))[0])
			id, err := strconv.Atoi(idStr)
			if err != nil {
				log.WithError(err).WithField("dump", string(out)).Error("Failed to parse bpftool output.")
				return err
			}
			mapIDToPath[id] = p
		}
		return nil
	})
	if os.IsNotExist(err) {
		log.WithError(err).Warn("tc directory missing from BPF file system?")
		return
	}
	if err != nil {
		log.WithError(err).Error("Error while looking for maps.")
	}

	// Find all the programs that are attached to interfaces.
	out, err := exec.Command("bpftool", "net", "-j").Output()
	if err != nil {
		log.WithError(err).Panic("Failed to list attached bpf programs")
	}
	log.WithField("dump", string(out)).Debug("Attached BPF programs")

	var attached []struct {
		TC []struct {
			DevName string `json:"devname"`
			ID      int    `json:"id"`
		} `json:"tc"`
		XDP []struct {
			DevName string `json:"devname"`
			IfIndex int    `json:"ifindex"`
			Mode    string `json:"mode"`
			ID      int    `json:"id"`
		} `json:"xdp"`
	}
	err = json.Unmarshal(out, &attached)
	if err != nil {
		log.WithError(err).WithField("dump", string(out)).Error("Failed to parse list of attached BPF programs")
	}
	attachedProgs := set.New()
	for _, prog := range attached[0].TC {
		log.WithField("prog", prog).Debug("Adding TC prog to attached set")
		attachedProgs.Add(prog.ID)
	}
	for _, prog := range attached[0].XDP {
		log.WithField("prog", prog).Debug("Adding XDP prog to attached set")
		attachedProgs.Add(prog.ID)
	}

	// Find all the maps that the attached programs refer to and remove them from consideration.
	progsJSON, err := exec.Command("bpftool", "prog", "list", "--json").Output()
	if err != nil {
		log.WithError(err).Info("Failed to list BPF programs, assuming there's nothing to clean up.")
		return
	}
	var progs []struct {
		ID   int    `json:"id"`
		Name string `json:"name"`
		Maps []int  `json:"map_ids"`
	}
	err = json.Unmarshal(progsJSON, &progs)
	if err != nil {
		log.WithError(err).Info("Failed to parse bpftool output.  Assuming nothing to clean up.")
		return
	}
	for _, p := range progs {
		if !attachedProgs.Contains(p.ID) {
			log.WithField("prog", p).Debug("Prog is not in the attached set, skipping")
			continue
		}
		for _, id := range p.Maps {
			log.WithField("mapID", id).WithField("prog", p).Debugf("Map is still in use: %v", mapIDToPath[id])
			delete(mapIDToPath, id)
		}
	}

	// Remove the pins.
	for id, p := range mapIDToPath {
		log.WithFields(log.Fields{"id": id, "path": p}).Debug("Removing stale BPF map pin.")
		err := os.Remove(p)
		if err != nil {
			log.WithError(err).Warn("Removed stale BPF map pin.")
		}
		log.WithFields(log.Fields{"id": id, "path": p}).Info("Removed stale BPF map pin.")
	}

	// Look for empty dirs.
	emptyAutoDirs := set.New()
	err = filepath.Walk("/sys/fs/bpf/tc", func(p string, info os.FileInfo, err error) error {
		if err != nil {
			return err
		}
		if info.IsDir() && tcDirRegex.MatchString(info.Name()) {
			p := path.Clean(p)
			log.WithField("path", p).Debug("Found tc auto-created dir.")
			emptyAutoDirs.Add(p)
		} else {
			dirPath := path.Clean(path.Dir(p))
			if emptyAutoDirs.Contains(dirPath) {
				log.WithField("path", dirPath).Debug("tc dir is not empty.")
				emptyAutoDirs.Discard(dirPath)
			}
		}
		return nil
	})
	if os.IsNotExist(err) {
		log.WithError(err).Warn("tc directory missing from BPF file system?")
		return
	}
	if err != nil {
		log.WithError(err).Error("Error while looking for maps.")
	}

	emptyAutoDirs.Iter(func(item interface{}) error {
		p := item.(string)
		log.WithField("path", p).Debug("Removing empty dir.")
		err := os.Remove(p)
		if err != nil {
			log.WithError(err).Error("Error while removing empty dir.")
		}
		return nil
	})
}

// EnsureQdisc makes sure that qdisc is attached to the given interface
func EnsureQdisc(ifaceName string) error {
	hasQdisc, err := HasQdisc(ifaceName)
	if err != nil {
		return err
	}
	if hasQdisc {
		log.WithField("iface", ifaceName).Debug("Already have a clsact qdisc on this interface")
		return nil
	}
	return libbpf.CreateQDisc(ifaceName)
}

func HasQdisc(ifaceName string) (bool, error) {
	out, err := ExecTC("qdisc", "show", "dev", ifaceName, "clsact")
	if err != nil {
		return false, fmt.Errorf("failed to check if interface '%s' has qdisc: %w", ifaceName, err)
	}
	if strings.Contains(out, "qdisc clsact") {
		return true, nil
	}
	return false, nil
}

// RemoveQdisc makes sure that there is no qdisc attached to the given interface
func RemoveQdisc(ifaceName string) error {
	hasQdisc, err := HasQdisc(ifaceName)
	if err != nil {
		return err
	}
	if !hasQdisc {
		return nil
	}

	// Remove the json files of the programs attached to the interface for both directions
	if err = bpf.ForgetAttachedProg(ifaceName, "ingress"); err != nil {
		return fmt.Errorf("Failed to remove runtime json file of ingress direction: %w", err)
	}
	if err = bpf.ForgetAttachedProg(ifaceName, "egress"); err != nil {
		return fmt.Errorf("Failed to remove runtime json file of egress direction: %w", err)
	}

	return libbpf.RemoveQDisc(ifaceName)
}

// Return a key that uniquely identifies this attach point, amongst all of the possible attach
// points associated with a single given interface.
func (ap *AttachPoint) JumpMapFDMapKey() string {
	return "tc-" + string(ap.Hook)
}

func (ap AttachPoint) IfaceName() string {
	return ap.Iface
}

func (ap AttachPoint) HookName() string {
	return string(ap.Hook)
}

func (ap AttachPoint) Config() string {
	return fmt.Sprintf("%+v", ap)
}

func (ap *AttachPoint) ConfigureProgram(m *libbpf.Map) error {
	hostIP, err := convertIPToUint32(ap.HostIP)
	if err != nil {
		return err
	}
	vxlanPort := ap.VXLANPort
	if vxlanPort == 0 {
		vxlanPort = 4789
	}

	intfIP, err := convertIPToUint32(ap.IntfIP)
	if err != nil {
		return err
	}

	var flags uint8
	if ap.IPv6Enabled {
		flags |= libbpf.GlobalsIPv6Enabled
	}

	return libbpf.TcSetGlobals(m, hostIP, intfIP,
		ap.ExtToServiceConnmark, ap.TunnelMTU, vxlanPort, ap.PSNATStart, ap.PSNATEnd, flags)
}

// nolint
<<<<<<< HEAD
func updateJumpMap(obj *libbpf.Obj, isHost bool, ipv6Enabled bool) error {
=======
func (ap *AttachPoint) setMapSize(m *libbpf.Map) error {
	if size, ok := ap.MapSizes[m.Name()]; ok {
		return m.SetMapSize(size)
	}
	return nil
}

// nolint
func updateJumpMap(obj *libbpf.Obj, isHost bool) error {
>>>>>>> 32097743
	if !isHost {
		err := obj.UpdateJumpMap("cali_jump", string(policyProgram), PolicyProgramIndex)
		if err != nil {
			return fmt.Errorf("error updating policy program %v", err)
		}
	}
	err := obj.UpdateJumpMap("cali_jump", string(allowProgram), AllowProgramIndex)
	if err != nil {
		return fmt.Errorf("error updating epilogue program %v", err)
	}
	err = obj.UpdateJumpMap("cali_jump", string(icmpProgram), IcmpProgramIndex)
	if err != nil {
		return fmt.Errorf("error updating icmp program %v", err)
	}

	// Jump map updates related to IPv6 programs if IPv6 is enabled
	if !ipv6Enabled {
		return nil
	}
	err = obj.UpdateJumpMap("cali_jump", string(prologueV6Program), PrologueV6ProgramIndex)
	if err != nil {
		return fmt.Errorf("error updating IPv6 proglogue program %v", err)
	}
	if !isHost {
		err = obj.UpdateJumpMap("cali_jump", string(policyV6Program), PolicyV6ProgramIndex)
		if err != nil {
			return fmt.Errorf("error updating IPv6 policy program %v", err)
		}
	}
	err = obj.UpdateJumpMap("cali_jump", string(allowedV6Program), AllowedV6ProgramIndex)
	if err != nil {
		return fmt.Errorf("error updating IPv6 epilogue program %v", err)
	}
	err = obj.UpdateJumpMap("cali_jump", string(icmpV6Program), ICMPV6PRogramIndex)
	if err != nil {
		return fmt.Errorf("error updating IPv6 icmp program %v", err)
	}
	return nil
}

// nolint
func convertIPToUint32(ip net.IP) (uint32, error) {
	ipv4 := ip.To4()
	if ipv4 == nil {
		return 0, fmt.Errorf("ip addr nil")
	}
	return binary.LittleEndian.Uint32([]byte(ipv4)), nil
}<|MERGE_RESOLUTION|>--- conflicted
+++ resolved
@@ -57,11 +57,8 @@
 	ExtToServiceConnmark uint32
 	PSNATStart           uint16
 	PSNATEnd             uint16
-<<<<<<< HEAD
 	IPv6Enabled          bool
-=======
 	MapSizes             map[string]uint32
->>>>>>> 32097743
 }
 
 var tcLock sync.RWMutex
@@ -629,9 +626,6 @@
 }
 
 // nolint
-<<<<<<< HEAD
-func updateJumpMap(obj *libbpf.Obj, isHost bool, ipv6Enabled bool) error {
-=======
 func (ap *AttachPoint) setMapSize(m *libbpf.Map) error {
 	if size, ok := ap.MapSizes[m.Name()]; ok {
 		return m.SetMapSize(size)
@@ -640,8 +634,7 @@
 }
 
 // nolint
-func updateJumpMap(obj *libbpf.Obj, isHost bool) error {
->>>>>>> 32097743
+func updateJumpMap(obj *libbpf.Obj, isHost bool, ipv6Enabled bool) error {
 	if !isHost {
 		err := obj.UpdateJumpMap("cali_jump", string(policyProgram), PolicyProgramIndex)
 		if err != nil {
