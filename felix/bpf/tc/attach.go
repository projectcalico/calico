// Copyright (c) 2020-2025 Tigera, Inc. All rights reserved.
//
// Licensed under the Apache License, Version 2.0 (the "License");
// you may not use this file except in compliance with the License.
// You may obtain a copy of the License at
//
//     http://www.apache.org/licenses/LICENSE-2.0
//
// Unless required by applicable law or agreed to in writing, software
// distributed under the License is distributed on an "AS IS" BASIS,
// WITHOUT WARRANTIES OR CONDITIONS OF ANY KIND, either express or implied.
// See the License for the specific language governing permissions and
// limitations under the License.

package tc

import (
	"errors"
	"fmt"
	"net"
	"os/exec"
	"path"
	"regexp"
	"strconv"
	"strings"

	apiv3 "github.com/projectcalico/api/pkg/apis/projectcalico/v3"
	log "github.com/sirupsen/logrus"
	"github.com/vishvananda/netlink"

	"github.com/projectcalico/calico/felix/bpf"
	"github.com/projectcalico/calico/felix/bpf/bpfdefs"
	"github.com/projectcalico/calico/felix/bpf/hook"
	"github.com/projectcalico/calico/felix/bpf/libbpf"
	tcdefs "github.com/projectcalico/calico/felix/bpf/tc/defs"
	"github.com/projectcalico/calico/felix/dataplane/linux/qos"
)

type AttachPoint struct {
	bpf.AttachPoint

	LogFilter            string
	LogFilterIdx         int
	Type                 tcdefs.EndpointType
	ToOrFrom             tcdefs.ToOrFromEp
	HookLayoutV4         hook.Layout
	HookLayoutV6         hook.Layout
	HostIPv4             net.IP
	HostIPv6             net.IP
	HostTunnelIPv4       net.IP
	HostTunnelIPv6       net.IP
	IntfIPv4             net.IP
	IntfIPv6             net.IP
	FIB                  bool
	ToHostDrop           bool
	DSR                  bool
	DSROptoutCIDRs       bool
	TunnelMTU            uint16
	VXLANPort            uint16
	WgPort               uint16
	Wg6Port              uint16
	ExtToServiceConnmark uint32
	PSNATStart           uint16
	PSNATEnd             uint16
	RPFEnforceOption     uint8
	NATin                uint32
	NATout               uint32
	UDPOnly              bool
	RedirectPeer         bool
	FlowLogsEnabled      bool
	OverlayTunnelID      uint32
	AttachType           string
}

var ErrDeviceNotFound = errors.New("device not found")
var ErrInterrupted = errors.New("dump interrupted")
var prefHandleRe = regexp.MustCompile(`pref ([^ ]+) .* handle ([^ ]+)`)

func (ap *AttachPoint) Log() *log.Entry {
	return log.WithFields(log.Fields{
		"iface": ap.Iface,
		"type":  ap.Type,
		"hook":  ap.Hook,
	})
}

func (ap *AttachPoint) loadObject(file string) (*libbpf.Obj, error) {
	obj, err := bpf.LoadObject(file, ap.Configure())
	if err != nil {
		return nil, fmt.Errorf("error loading %s: %w", file, err)
	}
	return obj, nil
}

<<<<<<< HEAD
type AttachResult struct {
	progId int
	prio   int
	handle int
}

func (ar AttachResult) ProgID() int {
	return ar.progId
}

func (ar AttachResult) Prio() int {
	return ar.prio
}

func (ar AttachResult) Handle() int {
	return ar.handle
}

func (ap *AttachPoint) attachTCXProgram() error {
	logCxt := log.WithField("attachPoint", ap)
	binaryToLoad := path.Join(bpfdefs.ObjectDir, fmt.Sprintf("tcx_%s_preamble.o", ap.Hook))
	obj, err := ap.loadObject(binaryToLoad)
	if err != nil {
		logCxt.Warn("Failed to load program")
		return fmt.Errorf("object %w", err)
	}
	defer obj.Close()
	link, err = obj.AttachTCX("cali_tc_preamble", ap.Iface)
	if err != nil {
		return err
	}
	defer link.Close()
	progPinPath := path.Join(bpfdefs.GlobalPinDir, fmt.Sprintf("%s_%s", ap.Iface, ap.Hook))
	err := link.Pin(progPinPath)
	if err != nil {
		return fmt.Errorf("error pinning link %w", err)
	}
	return nil
}

// AttachProgram attaches a BPF program from a file to the TC attach point
func (ap *AttachPoint) AttachProgram() (bpf.AttachResult, error) {
	if ap.AttachType == string(apiv3.BPFAttachOptionTCX) {
		res, err := ap.attachTCXProgram()
		if err != nil {
			return res, fmt.Errorf("error attaching tcx program %s:%s:%w", ap.Iface, ap.Hook, err)
		}
		err = RemoveQdisc(ap.Iface)
		if err != nil {
			log.Errorf("error removing clsact qdisc from %s:%w", ap.Iface, err)
		}
		return res, nil
	}
=======
// AttachProgram attaches a BPF program from a file to the TC attach point
func (ap *AttachPoint) AttachProgram() error {
>>>>>>> 165ce181
	logCxt := log.WithField("attachPoint", ap)

	// By now the attach type specific generic set of programs is loaded and we
	// only need to load and configure the preamble that will pass the
	// configuration further to the selected set of programs.

	binaryToLoad := path.Join(bpfdefs.ObjectDir, "tc_preamble.o")

	/* XXX we should remember the tag of the program and skip the rest if the tag is
	* still the same */
	progsAttached, err := ListAttachedPrograms(ap.Iface, ap.Hook.String(), true)
	if err != nil {
		return err
	}

	prio, handle := findFilterPriority(progsAttached)
	obj, err := ap.loadObject(binaryToLoad)
	if err != nil {
		logCxt.Warn("Failed to load program")
		return fmt.Errorf("object %w", err)
	}
	defer obj.Close()

	err = obj.AttachClassifier("cali_tc_preamble", ap.Iface, ap.Hook == hook.Ingress, prio, handle)
	if err != nil {
		logCxt.Warnf("Failed to attach to TC section cali_tc_preamble")
		return err
	}
	logCxt.Info("Program attached to TC.")
	return nil
}

func (ap *AttachPoint) DetachProgram() error {
	progsToClean, err := ListAttachedPrograms(ap.Iface, ap.Hook.String(), true)
	if err != nil {
		return err
	}

	return ap.detachPrograms(progsToClean)
}

func (ap *AttachPoint) detachPrograms(progsToClean []attachedProg) error {
	var progErrs []error
	for _, p := range progsToClean {
		log.WithField("prog", p).Debug("Cleaning up old calico program")
		attemptCleanup := func() error {
			_, err := ExecTC("filter", "del", "dev", ap.Iface, ap.Hook.String(), "pref", fmt.Sprintf("%d", p.Pref), "handle", fmt.Sprintf("0x%x", p.Handle), "bpf")
			return err
		}
		err := attemptCleanup()
		if errors.Is(err, ErrInterrupted) {
			// This happens if the interface is deleted in the middle of calling tc.
			log.Debug("First cleanup hit 'Dump was interrupted', retrying (once).")
			err = attemptCleanup()
		}
		if errors.Is(err, ErrDeviceNotFound) {
			continue
		}
		if err != nil {
			log.WithError(err).WithField("prog", p).Warn("Failed to clean up old calico program.")
			progErrs = append(progErrs, err)
		}
	}

	if len(progErrs) != 0 {
		return fmt.Errorf("failed to clean up one or more old calico programs: %v", progErrs)
	}

	return nil
}

func ExecTC(args ...string) (out string, err error) {
	tcCmd := exec.Command("tc", args...)
	outBytes, err := tcCmd.Output()
	if err != nil {
		if isCannotFindDevice(err) {
			err = ErrDeviceNotFound
		} else if isDumpInterrupted(err) {
			err = ErrInterrupted
		} else if err2, ok := err.(*exec.ExitError); ok {
			err = fmt.Errorf("failed to execute tc %v: rc=%v stderr=%v (%w)",
				args, err2.ExitCode(), string(err2.Stderr), err)
		} else {
			err = fmt.Errorf("failed to execute tc %v: %w", args, err)
		}
	}
	out = string(outBytes)
	return
}

func isCannotFindDevice(err error) bool {
	if errors.Is(err, ErrDeviceNotFound) {
		return true
	}
	if err, ok := err.(*exec.ExitError); ok {
		stderr := string(err.Stderr)
		if strings.Contains(stderr, "Cannot find device") ||
			strings.Contains(stderr, "No such device") {
			return true
		}
	}
	return false
}

func isDumpInterrupted(err error) bool {
	if errors.Is(err, ErrInterrupted) {
		return true
	}
	if err, ok := err.(*exec.ExitError); ok {
		stderr := string(err.Stderr)
		if strings.Contains(stderr, "Dump was interrupted") {
			return true
		}
	}
	return false
}

type attachedProg struct {
	Pref   int
	Handle uint32
}

func ListAttachedPrograms(iface, hook string, includeLegacy bool) ([]attachedProg, error) {
	out, err := ExecTC("filter", "show", "dev", iface, hook)
	if err != nil {
		return nil, fmt.Errorf("failed to list tc filters on interface: %w", err)
	}
	// Lines look like this; the section name always includes calico.
	// filter protocol all pref 49152 bpf chain 0 handle 0x1 to_hep_no_log.o:[calico_to_host_ep] direct-action not_in_hw id 821 tag ee402594f8f85ac3 jited
	var progsAttached []attachedProg
	for _, line := range strings.Split(string(out), "\n") {
		if !strings.Contains(line, "cali_tc_preambl") && (!includeLegacy || !strings.Contains(line, "calico")) {
			continue
		}
		// find the pref and the handle
		if sm := prefHandleRe.FindStringSubmatch(line); len(sm) > 0 {
			pref, err := strconv.Atoi(sm[1])
			if err != nil {
				continue
			}
			handle64, err := strconv.ParseUint(sm[2][2:], 16, 32)
			if err != nil {
				continue
			}
			p := attachedProg{
				Pref:   pref,
				Handle: uint32(handle64),
			}
			log.WithField("prog", p).Debug("Found old calico program")
			progsAttached = append(progsAttached, p)
		}
	}
	return progsAttached, nil
}

// ProgramName returns the name of the program associated with this AttachPoint
func (ap *AttachPoint) ProgramName() string {
	return tcdefs.SectionName(ap.Type, ap.ToOrFrom)
}

var ErrNoTC = errors.New("no TC program attached")

// TODO: we should try to not get the program ID via 'tc' binary and rather
// we should use libbpf to obtain it.
func (ap *AttachPoint) ProgramID() (int, error) {
	out, err := ExecTC("filter", "show", "dev", ap.IfaceName(), ap.Hook.String())
	if err != nil {
		return -1, fmt.Errorf("Failed to check interface %s program ID: %w", ap.Iface, err)
	}

	s := strings.Fields(string(out))
	for i := range s {
		// Example of output:
		//
		// filter protocol all pref 49152 bpf chain 0
		// filter protocol all pref 49152 bpf chain 0 handle 0x1 calico_from_hos:[61] direct-action not_in_hw id 61 tag 4add0302745d594c jited
		if s[i] == "id" && len(s) > i+1 {
			progID, err := strconv.Atoi(s[i+1])
			if err != nil {
				return -1, fmt.Errorf("Couldn't parse ID in 'tc filter' command err=%w out=\n%v", err, string(out))
			}

			return progID, nil
		}
	}
	return -1, fmt.Errorf("Couldn't find 'id <ID> in 'tc filter' command out=\n%v err=%w", string(out), ErrNoTC)
}

func (ap *AttachPoint) IsAttached() (bool, error) {
	hasQ, err := HasQdisc(ap.Iface)
	if err != nil {
		return false, err
	}
	if !hasQ {
		return false, nil
	}
	progs, err := ListAttachedPrograms(ap.Iface, ap.Hook.String(), false)
	if err != nil {
		return false, err
	}
	return len(progs) > 0, nil
}

// EnsureQdisc makes sure that qdisc is attached to the given interface
func EnsureQdisc(ifaceName string) (bool, error) {
	hasQdisc, err := HasQdisc(ifaceName)
	if err != nil {
		return false, err
	}
	if hasQdisc {
		log.WithField("iface", ifaceName).Debug("Already have a clsact qdisc on this interface")
		return true, nil
	}

	// Clean up QoS config as it is currently not suppored by the BPF dataplane
	// and should be removed when transitioning from iptables or nftables to BPF.
	var errs []error
	err = qos.RemoveIngressQdisc(ifaceName)
	if err != nil {
		errs = append(errs, fmt.Errorf("error removing QoS ingress qdisc from interface %s: %w", ifaceName, err))
	}
	err = qos.RemoveEgressQdisc(ifaceName)
	if err != nil {
		errs = append(errs, fmt.Errorf("error removing QoS egress qdisc from interface %s: %w", ifaceName, err))
	}

	err = libbpf.CreateQDisc(ifaceName)
	if err != nil {
		errs = append(errs, fmt.Errorf("error creating qdisc on interface %s: %w", ifaceName, err))
	}

	return false, errors.Join(errs...)
}

func HasQdisc(ifaceName string) (bool, error) {
	out, err := ExecTC("qdisc", "show", "dev", ifaceName, "clsact")
	if err != nil {
		return false, fmt.Errorf("failed to check if interface '%s' has qdisc: %w", ifaceName, err)
	}
	if strings.Contains(out, "qdisc clsact") {
		return true, nil
	}
	return false, nil
}

// RemoveQdisc makes sure that there is no qdisc attached to the given interface
func RemoveQdisc(ifaceName string) error {
	hasQdisc, err := HasQdisc(ifaceName)
	if err != nil {
		return err
	}
	if !hasQdisc {
		return nil
	}

	// Remove the json files of the programs attached to the interface for both directions
	if err = bpf.ForgetAttachedProg(ifaceName, hook.Ingress); err != nil {
		return fmt.Errorf("Failed to remove runtime json file of ingress direction: %w", err)
	}
	if err = bpf.ForgetAttachedProg(ifaceName, hook.Egress); err != nil {
		return fmt.Errorf("Failed to remove runtime json file of egress direction: %w", err)
	}

	return libbpf.RemoveQDisc(ifaceName)
}

func findFilterPriority(progsToClean []attachedProg) (int, uint32) {
	prio := 0
	handle := uint32(0)
	for _, p := range progsToClean {
		if p.Pref > prio {
			prio = p.Pref
			handle = p.Handle
		}
	}
	return prio, handle
}

func (ap *AttachPoint) Config() string {
	return fmt.Sprintf("%+v", ap)
}

func (ap *AttachPoint) Configure() *libbpf.TcGlobalData {
	globalData := &libbpf.TcGlobalData{
		ExtToSvcMark: ap.ExtToServiceConnmark,
		VxlanPort:    ap.VXLANPort,
		Tmtu:         ap.TunnelMTU,
		PSNatStart:   ap.PSNATStart,
		PSNatLen:     ap.PSNATEnd,
		WgPort:       ap.WgPort,
		Wg6Port:      ap.Wg6Port,
		NatIn:        ap.NATin,
		NatOut:       ap.NATout,
		LogFilterJmp: uint32(ap.LogFilterIdx),
	}

	if ap.Profiling == "Enabled" {
		globalData.Profiling = 1
	}

	copy(globalData.HostIPv4[0:4], ap.HostIPv4.To4())
	copy(globalData.HostIPv6[:], ap.HostIPv6.To16())

	copy(globalData.IntfIPv4[0:4], ap.IntfIPv4.To4())
	copy(globalData.IntfIPv6[:], ap.IntfIPv6.To16())

	if globalData.VxlanPort == 0 {
		globalData.VxlanPort = 4789
	}

	if ap.DSROptoutCIDRs {
		globalData.Flags |= libbpf.GlobalsNoDSRCidrs
	}

	switch ap.RPFEnforceOption {
	case tcdefs.RPFEnforceOptionStrict:
		globalData.Flags |= libbpf.GlobalsRPFOptionEnabled
		globalData.Flags |= libbpf.GlobalsRPFOptionStrict
	case tcdefs.RPFEnforceOptionLoose:
		globalData.Flags |= libbpf.GlobalsRPFOptionEnabled
	}

	if ap.UDPOnly {
		globalData.Flags |= libbpf.GlobalsLoUDPOnly
	}

	if ap.RedirectPeer {
		globalData.Flags |= libbpf.GlobalsRedirectPeer
	}

	if ap.FlowLogsEnabled {
		globalData.Flags |= libbpf.GlobalsFlowLogsEnabled
	}

	globalData.HostTunnelIPv4 = globalData.HostIPv4
	globalData.HostTunnelIPv6 = globalData.HostIPv6

	copy(globalData.HostTunnelIPv4[0:4], ap.HostTunnelIPv4.To4())
	copy(globalData.HostTunnelIPv6[:], ap.HostTunnelIPv6.To16())

	for i := 0; i < len(globalData.Jumps); i++ {
		globalData.Jumps[i] = 0xffffffff   /* uint32(-1) */
		globalData.JumpsV6[i] = 0xffffffff /* uint32(-1) */
	}

	if ap.HookLayoutV4 != nil {
		log.WithField("HookLayout", ap.HookLayoutV4).Debugf("Configure")
		for p, i := range ap.HookLayoutV4 {
			globalData.Jumps[p] = uint32(i)
		}
		globalData.Jumps[tcdefs.ProgIndexPolicy] = uint32(ap.PolicyIdxV4)
	}

	if ap.HookLayoutV6 != nil {
		log.WithField("HookLayout", ap.HookLayoutV6).Debugf("Configure")
		for p, i := range ap.HookLayoutV6 {
			globalData.JumpsV6[p] = uint32(i)
		}
		globalData.JumpsV6[tcdefs.ProgIndexPolicy] = uint32(ap.PolicyIdxV6)
	}

	in := []byte("---------------")
	copy(in, ap.Iface)
	globalData.IfaceName = string(in)

	return globalData
}

func IsTcxSupported() bool {
	name := "testTcx"
	la := netlink.NewLinkAttrs()
	la.Name = name
	la.Flags = net.FlagUp
	var veth netlink.Link = &netlink.Veth{
		LinkAttrs: la,
		PeerName:  name + "b",
	}
	err := netlink.LinkAdd(veth)
	if err != nil {
		return false
	}

	defer netlink.LinkDel(veth)
	binaryToLoad := path.Join(bpfdefs.ObjectDir, "tcx_test.o")
	obj, err := bpf.LoadObject(binaryToLoad, &libbpf.TcGlobalData{})
	if err != nil {
		return false
	}
	defer obj.Close()
	_, err = obj.AttachTCX("cali_tcx_test", name)
	if err != nil {
		return false
	}
	return true
}<|MERGE_RESOLUTION|>--- conflicted
+++ resolved
@@ -92,25 +92,6 @@
 	return obj, nil
 }
 
-<<<<<<< HEAD
-type AttachResult struct {
-	progId int
-	prio   int
-	handle int
-}
-
-func (ar AttachResult) ProgID() int {
-	return ar.progId
-}
-
-func (ar AttachResult) Prio() int {
-	return ar.prio
-}
-
-func (ar AttachResult) Handle() int {
-	return ar.handle
-}
-
 func (ap *AttachPoint) attachTCXProgram() error {
 	logCxt := log.WithField("attachPoint", ap)
 	binaryToLoad := path.Join(bpfdefs.ObjectDir, fmt.Sprintf("tcx_%s_preamble.o", ap.Hook))
@@ -120,36 +101,33 @@
 		return fmt.Errorf("object %w", err)
 	}
 	defer obj.Close()
-	link, err = obj.AttachTCX("cali_tc_preamble", ap.Iface)
+	link, err := obj.AttachTCX("cali_tc_preamble", ap.Iface)
 	if err != nil {
 		return err
 	}
 	defer link.Close()
 	progPinPath := path.Join(bpfdefs.GlobalPinDir, fmt.Sprintf("%s_%s", ap.Iface, ap.Hook))
-	err := link.Pin(progPinPath)
+	err = link.Pin(progPinPath)
 	if err != nil {
 		return fmt.Errorf("error pinning link %w", err)
 	}
 	return nil
 }
 
-// AttachProgram attaches a BPF program from a file to the TC attach point
-func (ap *AttachPoint) AttachProgram() (bpf.AttachResult, error) {
-	if ap.AttachType == string(apiv3.BPFAttachOptionTCX) {
-		res, err := ap.attachTCXProgram()
-		if err != nil {
-			return res, fmt.Errorf("error attaching tcx program %s:%s:%w", ap.Iface, ap.Hook, err)
-		}
-		err = RemoveQdisc(ap.Iface)
-		if err != nil {
-			log.Errorf("error removing clsact qdisc from %s:%w", ap.Iface, err)
-		}
-		return res, nil
-	}
-=======
 // AttachProgram attaches a BPF program from a file to the TC attach point
 func (ap *AttachPoint) AttachProgram() error {
->>>>>>> 165ce181
+      if ap.AttachType == string(apiv3.BPFAttachOptionTCX) {
+               err := ap.attachTCXProgram()
+               if err != nil {
+                       return fmt.Errorf("error attaching tcx program %s:%s:%w", ap.Iface, ap.Hook, err)
+               }
+               err = RemoveQdisc(ap.Iface)
+               if err != nil {
+                       log.Errorf("error removing clsact qdisc from %s:%w", ap.Iface, err)
+               }
+               return nil
+       }
+
 	logCxt := log.WithField("attachPoint", ap)
 
 	// By now the attach type specific generic set of programs is loaded and we
