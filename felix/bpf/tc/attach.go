--- conflicted
+++ resolved
@@ -60,11 +60,8 @@
 	PSNATEnd             uint16
 	IPv6Enabled          bool
 	MapSizes             map[string]uint32
-<<<<<<< HEAD
+	Features             environment.Features
 	RPFStrictEnabled     bool
-=======
-	Features             environment.Features
->>>>>>> b3c204db
 }
 
 var tcLock sync.RWMutex
