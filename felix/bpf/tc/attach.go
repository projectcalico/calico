// Copyright (c) 2020-2025 Tigera, Inc. All rights reserved.
//
// Licensed under the Apache License, Version 2.0 (the "License");
// you may not use this file except in compliance with the License.
// You may obtain a copy of the License at
//
//     http://www.apache.org/licenses/LICENSE-2.0
//
// Unless required by applicable law or agreed to in writing, software
// distributed under the License is distributed on an "AS IS" BASIS,
// WITHOUT WARRANTIES OR CONDITIONS OF ANY KIND, either express or implied.
// See the License for the specific language governing permissions and
// limitations under the License.

package tc

import (
	"errors"
	"fmt"
	"net"
	"os"
	"path"
	"strings"
	"sync"

	apiv3 "github.com/projectcalico/api/pkg/apis/projectcalico/v3"
	log "github.com/sirupsen/logrus"
	"github.com/vishvananda/netlink"

	"github.com/projectcalico/calico/felix/bpf"
	"github.com/projectcalico/calico/felix/bpf/bpfdefs"
	"github.com/projectcalico/calico/felix/bpf/hook"
	"github.com/projectcalico/calico/felix/bpf/libbpf"
	tcdefs "github.com/projectcalico/calico/felix/bpf/tc/defs"
	"github.com/projectcalico/calico/felix/dataplane/linux/qos"
)

type AttachPoint struct {
	bpf.AttachPoint

<<<<<<< HEAD
	LogFilter               string
	LogFilterIdx            int
	Type                    tcdefs.EndpointType
	ToOrFrom                tcdefs.ToOrFromEp
	HookLayoutV4            hook.Layout
	HookLayoutV6            hook.Layout
	HostIPv4                net.IP
	HostIPv6                net.IP
	HostTunnelIPv4          net.IP
	HostTunnelIPv6          net.IP
	IntfIPv4                net.IP
	IntfIPv6                net.IP
	FIB                     bool
	ToHostDrop              bool
	DSR                     bool
	DSROptoutCIDRs          bool
	SkipEgressRedirect      bool
	TunnelMTU               uint16
	VXLANPort               uint16
	WgPort                  uint16
	Wg6Port                 uint16
	ExtToServiceConnmark    uint32
	PSNATStart              uint16
	PSNATEnd                uint16
	RPFEnforceOption        uint8
	NATin                   uint32
	NATout                  uint32
	NATOutgoingExcludeHosts bool
	UDPOnly                 bool
	RedirectPeer            bool
	FlowLogsEnabled         bool
	OverlayTunnelID         uint32
	AttachType              apiv3.BPFAttachOption
	IngressPacketRate       uint16
	IngressPacketBurst      uint16
	EgressPacketRate        uint16
	EgressPacketBurst       uint16
	DSCP                    int8
=======
	LogFilter                   string
	LogFilterIdx                int
	Type                        tcdefs.EndpointType
	ToOrFrom                    tcdefs.ToOrFromEp
	HookLayoutV4                hook.Layout
	HookLayoutV6                hook.Layout
	HostIPv4                    net.IP
	HostIPv6                    net.IP
	HostTunnelIPv4              net.IP
	HostTunnelIPv6              net.IP
	IntfIPv4                    net.IP
	IntfIPv6                    net.IP
	FIB                         bool
	ToHostDrop                  bool
	DSR                         bool
	DSROptoutCIDRs              bool
	SkipEgressRedirect          bool
	TunnelMTU                   uint16
	VXLANPort                   uint16
	WgPort                      uint16
	Wg6Port                     uint16
	ExtToServiceConnmark        uint32
	PSNATStart                  uint16
	PSNATEnd                    uint16
	RPFEnforceOption            uint8
	NATin                       uint32
	NATout                      uint32
	NATOutgoingExcludeHosts     bool
	UDPOnly                     bool
	RedirectPeer                bool
	FlowLogsEnabled             bool
	OverlayTunnelID             uint32
	AttachType                  apiv3.BPFAttachOption
	IngressPacketRateConfigured bool
	EgressPacketRateConfigured  bool
>>>>>>> d47261f4
}

var ErrDeviceNotFound = errors.New("device not found")
var ErrInterrupted = errors.New("dump interrupted")

func (ap *AttachPoint) Log() *log.Entry {
	return log.WithFields(log.Fields{
		"iface": ap.Iface,
		"type":  ap.Type,
		"hook":  ap.Hook,
	})
}

func (ap *AttachPoint) loadObject(file string, configurator bpf.ObjectConfigurator) (*libbpf.Obj, error) {
	obj, err := bpf.LoadObjectWithOptions(file, ap.Configure(), configurator)
	if err != nil {
		return nil, fmt.Errorf("error loading %s: %w", file, err)
	}
	return obj, nil
}

func (ap *AttachPoint) attachTCXProgram(binaryToLoad string) error {
	logCxt := log.WithField("attachPoint", ap)
	obj, err := ap.loadObject(binaryToLoad, func(obj *libbpf.Obj) error {
		attachType := libbpf.AttachTypeTcxEgress
		if ap.Hook == hook.Ingress {
			attachType = libbpf.AttachTypeTcxIngress
		}
		return obj.SetAttachType("cali_tc_preamble", attachType)
	})
	if err != nil {
		logCxt.Warn("Failed to load program")
		return fmt.Errorf("object %w", err)
	}
	defer obj.Close()
	progPinPath := ap.progPinPath()
	if _, err := os.Stat(progPinPath); err == nil {
		link, err := libbpf.OpenLink(progPinPath)
		if err != nil {
			return fmt.Errorf("error opening link %s : %w", progPinPath, err)
		}
		defer link.Close()
		if err := link.Update(obj, "cali_tc_preamble"); err != nil {
			return fmt.Errorf("error updating program %s : %w", progPinPath, err)
		}
		return nil
	}
	link, err := obj.AttachTCX("cali_tc_preamble", ap.Iface)
	if err != nil {
		return err
	}
	defer link.Close()
	err = link.Pin(progPinPath)
	if err != nil {
		return fmt.Errorf("error pinning link %w", err)
	}
	return nil
}

// AttachProgram attaches a BPF program from a file to the TC attach point
func (ap *AttachPoint) AttachProgram() error {
	logCxt := log.WithField("attachPoint", ap)
	// By now the attach type specific generic set of programs is loaded and we
	// only need to load and configure the preamble that will pass the
	// configuration further to the selected set of programs.

	binaryToLoad := path.Join(bpfdefs.ObjectDir, "tc_preamble.o")
	if ap.AttachType == apiv3.BPFAttachOptionTCX {
		err := ap.attachTCXProgram(binaryToLoad)
		if err != nil {
			return fmt.Errorf("error attaching tcx program %s:%s:%w", ap.Iface, ap.Hook, err)
		}
		// Remove the clsact qdisc so that it removes any existing tc programs from the previous runs.
		err = RemoveQdisc(ap.Iface)
		if err != nil {
			log.Errorf("error removing qdisc from %s:%s", ap.Iface, err)
		}
		logCxt.Info("Program attached to tcx.")
		return nil
	}

	/* XXX we should remember the tag of the program and skip the rest if the tag is
	* still the same */
	progsAttached, err := ListAttachedPrograms(ap.Iface, ap.Hook.String(), true)
	if err != nil {
		return err
	}

	prio, handle := findFilterPriority(progsAttached)
	obj, err := ap.loadObject(binaryToLoad, nil)
	if err != nil {
		logCxt.Warn("Failed to load program")
		return fmt.Errorf("object %w", err)
	}
	defer obj.Close()

	err = obj.AttachClassifier("cali_tc_preamble", ap.Iface, ap.Hook == hook.Ingress, prio, handle)
	if err != nil {
		logCxt.Warnf("Failed to attach to TC section cali_tc_preamble")
		return err
	}
	logCxt.Info("Program attached to tc.")
	// Remove any tcx program.
	err = ap.detachTcxProgram()
	if err != nil {
		logCxt.Warnf("error removing tcx program from %s", err)
	}
	return nil
}

func (ap *AttachPoint) progPinPath() string {
	return path.Join(bpfdefs.TcxPinDir, fmt.Sprintf("%s_%s", strings.Replace(ap.Iface, ".", "", -1), ap.Hook))
}

func (ap *AttachPoint) detachTcxProgram() error {
	progPinPath := ap.progPinPath()
	if _, err := os.Stat(progPinPath); os.IsNotExist(err) {
		return nil
	}
	link, err := libbpf.OpenLink(progPinPath)
	if err != nil {
		return fmt.Errorf("error opening link %s:%w", progPinPath, err)
	}
	defer link.Close()
	err = link.Detach()
	if err != nil {
		return fmt.Errorf("error detaching link %s:%w", progPinPath, err)
	}
	os.Remove(progPinPath)
	return nil
}

func (ap *AttachPoint) detachTcProgram() error {
	progsToClean, err := ListAttachedPrograms(ap.Iface, ap.Hook.String(), true)
	if err != nil {
		return err
	}
	return ap.detachPrograms(progsToClean)
}

func (ap *AttachPoint) DetachProgram() error {
	err := ap.detachTcxProgram()
	if err != nil {
		log.Warnf("error detaching tcx program from %s hook %s : %s", ap.Iface, ap.Hook, err)
	}
	err = ap.detachTcProgram()
	if err != nil {
		log.Warnf("error detaching tc program from %s hook %s : %s", ap.Iface, ap.Hook, err)
	}
	return nil
}

func (ap *AttachPoint) detachPrograms(progsToClean []attachedProg) error {
	var progErrs []error
	for _, p := range progsToClean {
		log.WithField("prog", p).Debug("Cleaning up old calico program")
		attemptCleanup := func() error {
			if p.Filter == nil {
				return fmt.Errorf("calico program %+v: Filter is 'nil'", p)
			}
			err := netlink.FilterDel(*p.Filter)
			return err
		}
		err := attemptCleanup()
		if errors.Is(err, ErrInterrupted) {
			// This happens if the interface is deleted in the middle of deleting the filter.
			log.Debug("First cleanup hit 'Dump was interrupted', retrying (once).")
			err = attemptCleanup()
		}
		if errors.Is(err, ErrDeviceNotFound) {
			continue
		}
		if err != nil {
			log.WithError(err).WithField("prog", p).Warn("Failed to clean up old calico program.")
			progErrs = append(progErrs, err)
		}
	}

	if len(progErrs) != 0 {
		return fmt.Errorf("failed to clean up one or more old calico programs: %v", progErrs)
	}

	return nil
}

type attachedProg struct {
	Pref   int
	Handle uint32
	Filter *netlink.Filter
}

func ListAttachedTcxPrograms(iface, attachHook string) ([]string, error) {
	link, err := netlink.LinkByName(iface)
	if err != nil {
		return nil, fmt.Errorf("error getting link for %s:%w", iface, err)
	}
	progId, _, progCnt, err := libbpf.ProgQueryTcx(link.Attrs().Index, attachHook == hook.Ingress.String())
	if err != nil {
		return nil, fmt.Errorf("error querying program for %s:%s:%w", iface, attachHook, err)
	}
	progNames := []string{}
	for i := range progCnt {
		name, err := libbpf.ProgName(progId[i])
		if err != nil {
			continue
		}
		progNames = append(progNames, name)
	}
	return progNames, nil
}

func ListAttachedPrograms(iface, hook string, includeLegacy bool) ([]attachedProg, error) {
	link, err := netlink.LinkByName(iface)
	if err != nil {
		return nil, fmt.Errorf("failed to get host device %s: %w", iface, err)
	}
	var parent uint32
	switch hook {
	case "ingress":
		parent = netlink.HANDLE_MIN_INGRESS
	case "egress":
		parent = netlink.HANDLE_MIN_EGRESS
	default:
		return nil, fmt.Errorf("failed to parse hook '%s'", hook)
	}
	filters, err := netlink.FilterList(link, parent)
	if err != nil {
		return nil, fmt.Errorf("failed to list filters on dev %s: %w", iface, err)
	}
	var progsAttached []attachedProg
	for _, filter := range filters {
		bpfFilter, ok := filter.(*netlink.BpfFilter)
		if !ok {
			continue
		}
		if strings.Contains(bpfFilter.Name, "cali_tc_preambl") || (includeLegacy && strings.Contains(bpfFilter.Name, "calico")) {
			p := attachedProg{
				Pref:   int(bpfFilter.Attrs().Priority),
				Handle: bpfFilter.Attrs().Handle,
				Filter: &filter,
			}
			log.WithField("prog", p).Debug("Found old calico program")
			progsAttached = append(progsAttached, p)
		}
	}

	return progsAttached, nil
}

// ProgramName returns the name of the program associated with this AttachPoint
func (ap *AttachPoint) ProgramName() string {
	return tcdefs.SectionName(ap.Type, ap.ToOrFrom)
}

// EnsureQdisc makes sure that qdisc is attached to the given interface
func EnsureQdisc(ifaceName string) (bool, error) {
	hasQdisc, err := HasQdisc(ifaceName)
	if err != nil {
		return false, err
	}
	if hasQdisc {
		log.WithField("iface", ifaceName).Debug("Already have a clsact qdisc on this interface")
		return true, nil
	}

	// Clean up QoS config as it is currently not suppored by the BPF dataplane
	// and should be removed when transitioning from iptables or nftables to BPF.
	var errs []error
	err = qos.RemoveIngressQdisc(ifaceName)
	if err != nil {
		errs = append(errs, fmt.Errorf("error removing QoS ingress qdisc from interface %s: %w", ifaceName, err))
	}
	err = qos.RemoveEgressQdisc(ifaceName)
	if err != nil {
		errs = append(errs, fmt.Errorf("error removing QoS egress qdisc from interface %s: %w", ifaceName, err))
	}

	err = libbpf.CreateQDisc(ifaceName)
	if err != nil {
		errs = append(errs, fmt.Errorf("error creating qdisc on interface %s: %w", ifaceName, err))
	}

	return false, errors.Join(errs...)
}

func HasQdisc(ifaceName string) (bool, error) {
	link, err := netlink.LinkByName(ifaceName)
	if err != nil {
		return false, fmt.Errorf("Failed to get link for interface '%s': %w", ifaceName, err)
	}

	qdiscs, err := netlink.QdiscList(link)
	if err != nil {
		return false, fmt.Errorf("Failed to list qdiscs for interface '%s': %w", ifaceName, err)
	}

	for _, qdisc := range qdiscs {
		_, isClsact := qdisc.(*netlink.Clsact)
		if isClsact {
			return true, nil
		}
	}

	return false, nil
}

// RemoveQdisc makes sure that there is no qdisc attached to the given interface
func RemoveQdisc(ifaceName string) error {
	hasQdisc, err := HasQdisc(ifaceName)
	if err != nil {
		return err
	}
	if !hasQdisc {
		return nil
	}
	return libbpf.RemoveQDisc(ifaceName)
}

func findFilterPriority(progsToClean []attachedProg) (int, uint32) {
	prio := 0
	handle := uint32(0)
	for _, p := range progsToClean {
		if p.Pref > prio {
			prio = p.Pref
			handle = p.Handle
		}
	}
	return prio, handle
}

func (ap *AttachPoint) Config() string {
	return fmt.Sprintf("%+v", ap)
}

func (ap *AttachPoint) Configure() *libbpf.TcGlobalData {
	globalData := &libbpf.TcGlobalData{
<<<<<<< HEAD
		ExtToSvcMark:       ap.ExtToServiceConnmark,
		VxlanPort:          ap.VXLANPort,
		Tmtu:               ap.TunnelMTU,
		PSNatStart:         ap.PSNATStart,
		PSNatLen:           ap.PSNATEnd,
		WgPort:             ap.WgPort,
		Wg6Port:            ap.Wg6Port,
		NatIn:              ap.NATin,
		NatOut:             ap.NATout,
		LogFilterJmp:       uint32(ap.LogFilterIdx),
		IngressPacketRate:  ap.IngressPacketRate,
		IngressPacketBurst: ap.IngressPacketBurst,
		EgressPacketRate:   ap.EgressPacketRate,
		EgressPacketBurst:  ap.EgressPacketBurst,
		DSCP:               ap.DSCP,
=======
		ExtToSvcMark: ap.ExtToServiceConnmark,
		VxlanPort:    ap.VXLANPort,
		Tmtu:         ap.TunnelMTU,
		PSNatStart:   ap.PSNATStart,
		PSNatLen:     ap.PSNATEnd,
		WgPort:       ap.WgPort,
		Wg6Port:      ap.Wg6Port,
		NatIn:        ap.NATin,
		NatOut:       ap.NATout,
		LogFilterJmp: uint32(ap.LogFilterIdx),
>>>>>>> d47261f4
	}

	if ap.Profiling == "Enabled" {
		globalData.Profiling = 1
	}

	copy(globalData.HostIPv4[0:4], ap.HostIPv4.To4())
	copy(globalData.HostIPv6[:], ap.HostIPv6.To16())

	copy(globalData.IntfIPv4[0:4], ap.IntfIPv4.To4())
	copy(globalData.IntfIPv6[:], ap.IntfIPv6.To16())

	if globalData.VxlanPort == 0 {
		globalData.VxlanPort = 4789
	}

	if ap.DSROptoutCIDRs {
		globalData.Flags |= libbpf.GlobalsNoDSRCidrs
	}

	if ap.SkipEgressRedirect {
		globalData.Flags |= libbpf.GlobalsSkipEgressRedirect
	}

	if ap.IngressPacketRateConfigured {
		globalData.Flags |= libbpf.GlobalsIngressPacketRateConfigured
	}

	if ap.EgressPacketRateConfigured {
		globalData.Flags |= libbpf.GlobalsEgressPacketRateConfigured
	}

	switch ap.RPFEnforceOption {
	case tcdefs.RPFEnforceOptionStrict:
		globalData.Flags |= libbpf.GlobalsRPFOptionEnabled
		globalData.Flags |= libbpf.GlobalsRPFOptionStrict
	case tcdefs.RPFEnforceOptionLoose:
		globalData.Flags |= libbpf.GlobalsRPFOptionEnabled
	}

	if ap.UDPOnly {
		globalData.Flags |= libbpf.GlobalsLoUDPOnly
	}

	if ap.RedirectPeer {
		globalData.Flags |= libbpf.GlobalsRedirectPeer
	}

	if ap.FlowLogsEnabled {
		globalData.Flags |= libbpf.GlobalsFlowLogsEnabled
	}

	if ap.NATOutgoingExcludeHosts {
		globalData.Flags |= libbpf.GlobalsNATOutgoingExcludeHosts
	}

	globalData.HostTunnelIPv4 = globalData.HostIPv4
	globalData.HostTunnelIPv6 = globalData.HostIPv6

	copy(globalData.HostTunnelIPv4[0:4], ap.HostTunnelIPv4.To4())
	copy(globalData.HostTunnelIPv6[:], ap.HostTunnelIPv6.To16())

	for i := 0; i < len(globalData.Jumps); i++ {
		globalData.Jumps[i] = 0xffffffff   /* uint32(-1) */
		globalData.JumpsV6[i] = 0xffffffff /* uint32(-1) */
	}

	if ap.HookLayoutV4 != nil {
		log.WithField("HookLayout", ap.HookLayoutV4).Debugf("Configure")
		for p, i := range ap.HookLayoutV4 {
			globalData.Jumps[p] = uint32(i)
		}
		globalData.Jumps[tcdefs.ProgIndexPolicy] = uint32(ap.PolicyIdxV4)
	}

	if ap.HookLayoutV6 != nil {
		log.WithField("HookLayout", ap.HookLayoutV6).Debugf("Configure")
		for p, i := range ap.HookLayoutV6 {
			globalData.JumpsV6[p] = uint32(i)
		}
		globalData.JumpsV6[tcdefs.ProgIndexPolicy] = uint32(ap.PolicyIdxV6)
	}

	in := []byte("---------------")
	copy(in, ap.Iface)
	globalData.IfaceName = string(in)

	return globalData
}

var IsTcxSupported = sync.OnceValue(func() bool {
	name := "testTcx"
	la := netlink.NewLinkAttrs()
	la.Name = name
	la.Flags = net.FlagUp
	var veth netlink.Link = &netlink.Veth{
		LinkAttrs: la,
		PeerName:  name + "b",
	}
	err := netlink.LinkAdd(veth)
	if err != nil {
		return false
	}

	defer func() {
		if err := netlink.LinkDel(veth); err != nil {
			log.Warnf("failed delete veth interface testTcx %s", err)
		}
	}()

	binaryToLoad := path.Join(bpfdefs.ObjectDir, "tcx_test.o")
	obj, err := bpf.LoadObject(binaryToLoad, &libbpf.TcGlobalData{})
	if err != nil {
		return false
	}
	defer obj.Close()
	_, err = obj.AttachTCX("cali_tcx_test", name)
	return err == nil
})<|MERGE_RESOLUTION|>--- conflicted
+++ resolved
@@ -38,46 +38,6 @@
 type AttachPoint struct {
 	bpf.AttachPoint
 
-<<<<<<< HEAD
-	LogFilter               string
-	LogFilterIdx            int
-	Type                    tcdefs.EndpointType
-	ToOrFrom                tcdefs.ToOrFromEp
-	HookLayoutV4            hook.Layout
-	HookLayoutV6            hook.Layout
-	HostIPv4                net.IP
-	HostIPv6                net.IP
-	HostTunnelIPv4          net.IP
-	HostTunnelIPv6          net.IP
-	IntfIPv4                net.IP
-	IntfIPv6                net.IP
-	FIB                     bool
-	ToHostDrop              bool
-	DSR                     bool
-	DSROptoutCIDRs          bool
-	SkipEgressRedirect      bool
-	TunnelMTU               uint16
-	VXLANPort               uint16
-	WgPort                  uint16
-	Wg6Port                 uint16
-	ExtToServiceConnmark    uint32
-	PSNATStart              uint16
-	PSNATEnd                uint16
-	RPFEnforceOption        uint8
-	NATin                   uint32
-	NATout                  uint32
-	NATOutgoingExcludeHosts bool
-	UDPOnly                 bool
-	RedirectPeer            bool
-	FlowLogsEnabled         bool
-	OverlayTunnelID         uint32
-	AttachType              apiv3.BPFAttachOption
-	IngressPacketRate       uint16
-	IngressPacketBurst      uint16
-	EgressPacketRate        uint16
-	EgressPacketBurst       uint16
-	DSCP                    int8
-=======
 	LogFilter                   string
 	LogFilterIdx                int
 	Type                        tcdefs.EndpointType
@@ -113,7 +73,7 @@
 	AttachType                  apiv3.BPFAttachOption
 	IngressPacketRateConfigured bool
 	EgressPacketRateConfigured  bool
->>>>>>> d47261f4
+	DSCP                        int8
 }
 
 var ErrDeviceNotFound = errors.New("device not found")
@@ -450,23 +410,6 @@
 
 func (ap *AttachPoint) Configure() *libbpf.TcGlobalData {
 	globalData := &libbpf.TcGlobalData{
-<<<<<<< HEAD
-		ExtToSvcMark:       ap.ExtToServiceConnmark,
-		VxlanPort:          ap.VXLANPort,
-		Tmtu:               ap.TunnelMTU,
-		PSNatStart:         ap.PSNATStart,
-		PSNatLen:           ap.PSNATEnd,
-		WgPort:             ap.WgPort,
-		Wg6Port:            ap.Wg6Port,
-		NatIn:              ap.NATin,
-		NatOut:             ap.NATout,
-		LogFilterJmp:       uint32(ap.LogFilterIdx),
-		IngressPacketRate:  ap.IngressPacketRate,
-		IngressPacketBurst: ap.IngressPacketBurst,
-		EgressPacketRate:   ap.EgressPacketRate,
-		EgressPacketBurst:  ap.EgressPacketBurst,
-		DSCP:               ap.DSCP,
-=======
 		ExtToSvcMark: ap.ExtToServiceConnmark,
 		VxlanPort:    ap.VXLANPort,
 		Tmtu:         ap.TunnelMTU,
@@ -477,7 +420,7 @@
 		NatIn:        ap.NATin,
 		NatOut:       ap.NATout,
 		LogFilterJmp: uint32(ap.LogFilterIdx),
->>>>>>> d47261f4
+		DSCP:         ap.DSCP,
 	}
 
 	if ap.Profiling == "Enabled" {
