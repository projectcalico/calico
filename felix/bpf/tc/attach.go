// Copyright (c) 2020-2022 Tigera, Inc. All rights reserved.
//
// Licensed under the Apache License, Version 2.0 (the "License");
// you may not use this file except in compliance with the License.
// You may obtain a copy of the License at
//
//     http://www.apache.org/licenses/LICENSE-2.0
//
// Unless required by applicable law or agreed to in writing, software
// distributed under the License is distributed on an "AS IS" BASIS,
// WITHOUT WARRANTIES OR CONDITIONS OF ANY KIND, either express or implied.
// See the License for the specific language governing permissions and
// limitations under the License.

// Copyright (c) 2020  All rights reserved.

package tc

import (
	"bytes"
	"encoding/binary"
	"encoding/json"
	"errors"
	"fmt"
	"io/ioutil"
	"net"
	"os"
	"os/exec"
	"path"
	"path/filepath"
	"regexp"
	"strconv"
	"strings"
	"sync"

	log "github.com/sirupsen/logrus"

	"github.com/projectcalico/calico/libcalico-go/lib/set"

	"github.com/projectcalico/calico/felix/bpf"
	"github.com/projectcalico/calico/felix/bpf/libbpf"
)

type AttachPoint struct {
	Type                 EndpointType
	ToOrFrom             ToOrFromEp
	Hook                 Hook
	Iface                string
	LogLevel             string
	HostIP               net.IP
	IntfIP               net.IP
	FIB                  bool
	ToHostDrop           bool
	DSR                  bool
	TunnelMTU            uint16
	VXLANPort            uint16
	ExtToServiceConnmark uint32
	PSNATStart           uint16
	PSNATEnd             uint16
	IPv6Enabled          bool
	MapSizes             map[string]uint32
}

var tcLock sync.RWMutex
var ErrDeviceNotFound = errors.New("device not found")
var ErrInterrupted = errors.New("dump interrupted")
var prefHandleRe = regexp.MustCompile(`pref ([^ ]+) .* handle ([^ ]+)`)

func (ap AttachPoint) Log() *log.Entry {
	return log.WithFields(log.Fields{
		"iface": ap.Iface,
		"type":  ap.Type,
		"hook":  ap.Hook,
	})
}

func (ap AttachPoint) AlreadyAttached(object string) (string, bool) {
	logCxt := log.WithField("attachPoint", ap)
	progID, err := ap.ProgramID()
	if err != nil {
		logCxt.WithError(err).Debugf("Couldn't get the attached TC program ID.")
		return "", false
	}

	progsToClean, err := ap.listAttachedPrograms()
	if err != nil {
		logCxt.WithError(err).Debugf("Couldn't get the list of already attached TC programs")
		return "", false
	}

	isAttached, err := bpf.AlreadyAttachedProg(ap, object, progID)
	if err != nil {
		logCxt.WithError(err).Debugf("Failed to check if BPF program was already attached.")
		return "", false
	}

	if isAttached && len(progsToClean) == 1 {
		return progID, true
	}
	return "", false
}

// AttachProgram attaches a BPF program from a file to the TC attach point
func (ap AttachPoint) AttachProgram() (string, error) {
	logCxt := log.WithField("attachPoint", ap)

	tempDir, err := ioutil.TempDir("", "calico-tc")
	if err != nil {
		return "", fmt.Errorf("failed to create temporary directory: %w", err)
	}
	defer func() {
		_ = os.RemoveAll(tempDir)
	}()

	filename := ap.FileName()
	preCompiledBinary := path.Join(bpf.ObjectDir, filename)
	tempBinary := path.Join(tempDir, filename)

	err = ap.patchLogPrefix(logCxt, preCompiledBinary, tempBinary)
	if err != nil {
		logCxt.WithError(err).Error("Failed to patch binary")
		return "", err
	}

	// Using the RLock allows multiple attach calls to proceed in parallel unless
	// CleanUpJumpMaps() (which takes the writer lock) is running.
	logCxt.Debug("AttachProgram waiting for lock...")
	tcLock.RLock()
	defer tcLock.RUnlock()
	logCxt.Debug("AttachProgram got lock.")

	progsToClean, err := ap.listAttachedPrograms()
	if err != nil {
		return "", err
	}
	obj, err := libbpf.OpenObject(tempBinary)
	if err != nil {
		return "", err
	}
	defer obj.Close()

	baseDir := "/sys/fs/bpf/tc/"
	for m, err := obj.FirstMap(); m != nil && err == nil; m, err = m.NextMap() {
		// In case of global variables, libbpf creates an internal map <prog_name>.rodata
		// The values are read only for the BPF programs, but can be set to a value from
		// userspace before the program is loaded.
		if m.IsMapInternal() {
			if err := ap.ConfigureProgram(m); err != nil {
				return "", fmt.Errorf("failed to configure %s: %w", filename, err)
			}
			continue
		}
		subDir := "globals"
		if m.Type() == libbpf.MapTypeProgrArray && strings.Contains(m.Name(), "cali_jump") {
			// Remove period in the interface name if any
			ifName := strings.ReplaceAll(ap.Iface, ".", "")
			if ap.Hook == HookIngress {
				subDir = ifName + "_igr/"
			} else {
				subDir = ifName + "_egr/"
			}
		}
		if err := ap.setMapSize(m); err != nil {
			return "", fmt.Errorf("error setting map size %s : %w", m.Name(), err)
		}
		pinPath := path.Join(baseDir, subDir, m.Name())
		if err := m.SetPinPath(pinPath); err != nil {
			return "", fmt.Errorf("error pinning map %s: %w", m.Name(), err)
		}
	}

	// Check if the bpf object is already attached, and we should skip
	// re-attaching it if the binary and its configuration are the same.
	progID, isAttached := ap.AlreadyAttached(preCompiledBinary)
	if isAttached {
		logCxt.Infof("Program already attached to TC, skip reattaching %s", ap.FileName())
		return progID, nil
	}
	logCxt.Debugf("Continue with attaching BPF program %s", ap.FileName())

	if err := obj.Load(); err != nil {
		return "", fmt.Errorf("error loading program: %w", err)
	}

	isHost := false
	if ap.Type == "host" {
		isHost = true
	}

	err = updateJumpMap(obj, isHost, ap.IPv6Enabled)
	if err != nil {
		return "", fmt.Errorf("error updating jump map %v", err)
	}

	progId, err := obj.AttachClassifier(SectionName(ap.Type, ap.ToOrFrom), ap.Iface, string(ap.Hook))
	if err != nil {
		return "", err
	}
	logCxt.Info("Program attached to TC.")

	var progErrs []error
	for _, p := range progsToClean {
		log.WithField("prog", p).Debug("Cleaning up old calico program")
		attemptCleanup := func() error {
			_, err := ExecTC("filter", "del", "dev", ap.Iface, string(ap.Hook), "pref", p.pref, "handle", p.handle, "bpf")
			return err
		}
		err = attemptCleanup()
		if errors.Is(err, ErrInterrupted) {
			// This happens if the interface is deleted in the middle of calling tc.
			log.Debug("First cleanup hit 'Dump was interrupted', retrying (once).")
			err = attemptCleanup()
		}
		if errors.Is(err, ErrDeviceNotFound) {
			continue
		}
		if err != nil {
			log.WithError(err).WithField("prog", p).Warn("Failed to clean up old calico program.")
			progErrs = append(progErrs, err)
		}
	}

	if len(progErrs) != 0 {
		return "", fmt.Errorf("failed to clean up one or more old calico programs: %v", progErrs)
	}

	// Store information of object in a json file so in future we can skip reattaching it.
	// If the process fails, the json file with the correct name and program details
	// is not stored on disk, and during Felix restarts the same program will be reattached
	// which leads to an unnecessary load time
	if err = bpf.RememberAttachedProg(ap, preCompiledBinary, strconv.Itoa(progId)); err != nil {
		logCxt.WithError(err).Error("Failed to record hash of BPF program on disk; ignoring.")
	}

	return strconv.Itoa(progId), nil
}

func (ap AttachPoint) patchLogPrefix(logCtx *log.Entry, ifile, ofile string) error {
	b, err := bpf.BinaryFromFile(ifile)
	if err != nil {
		return fmt.Errorf("failed to read pre-compiled BPF binary: %w", err)
	}

	b.PatchLogPrefix(ap.Iface)

	err = b.WriteToFile(ofile)
	if err != nil {
		return fmt.Errorf("failed to write pre-compiled BPF binary: %w", err)
	}
	return nil
}

func (ap AttachPoint) DetachProgram() error {
	// We never detach TC programs, so this should not be called.
	ap.Log().Panic("DetachProgram is not implemented for TC")
	return nil
}

func ExecTC(args ...string) (out string, err error) {
	tcCmd := exec.Command("tc", args...)
	outBytes, err := tcCmd.Output()
	if err != nil {
		if isCannotFindDevice(err) {
			err = ErrDeviceNotFound
		} else if isDumpInterrupted(err) {
			err = ErrInterrupted
		} else if err2, ok := err.(*exec.ExitError); ok {
			err = fmt.Errorf("failed to execute tc %v: rc=%v stderr=%v (%w)",
				args, err2.ExitCode(), string(err2.Stderr), err)
		} else {
			err = fmt.Errorf("failed to execute tc %v: %w", args, err)
		}
	}
	out = string(outBytes)
	return
}

func isCannotFindDevice(err error) bool {
	if errors.Is(err, ErrDeviceNotFound) {
		return true
	}
	if err, ok := err.(*exec.ExitError); ok {
		stderr := string(err.Stderr)
		if strings.Contains(stderr, "Cannot find device") ||
			strings.Contains(stderr, "No such device") {
			return true
		}
	}
	return false
}

func isDumpInterrupted(err error) bool {
	if errors.Is(err, ErrInterrupted) {
		return true
	}
	if err, ok := err.(*exec.ExitError); ok {
		stderr := string(err.Stderr)
		if strings.Contains(stderr, "Dump was interrupted") {
			return true
		}
	}
	return false
}

type attachedProg struct {
	pref   string
	handle string
}

func (ap AttachPoint) listAttachedPrograms() ([]attachedProg, error) {
	out, err := ExecTC("filter", "show", "dev", ap.Iface, string(ap.Hook))
	if err != nil {
		return nil, fmt.Errorf("failed to list tc filters on interface: %w", err)
	}
	// Lines look like this; the section name always includes calico.
	// filter protocol all pref 49152 bpf chain 0 handle 0x1 to_hep_no_log.o:[calico_to_host_ep] direct-action not_in_hw id 821 tag ee402594f8f85ac3 jited
	var progsToClean []attachedProg
	for _, line := range strings.Split(string(out), "\n") {
		if !strings.Contains(line, "calico") {
			continue
		}
		// find the pref and the handle
		if sm := prefHandleRe.FindStringSubmatch(line); len(sm) > 0 {
			p := attachedProg{
				pref:   sm[1],
				handle: sm[2],
			}
			log.WithField("prog", p).Debug("Found old calico program")
			progsToClean = append(progsToClean, p)
		}
	}
	return progsToClean, nil
}

// ProgramName returns the name of the program associated with this AttachPoint
func (ap AttachPoint) ProgramName() string {
	return SectionName(ap.Type, ap.ToOrFrom)
}

var ErrNoTC = errors.New("no TC program attached")

// TODO: we should try to not get the program ID via 'tc' binary and rather
// we should use libbpf to obtain it.
func (ap *AttachPoint) ProgramID() (string, error) {
	out, err := ExecTC("filter", "show", "dev", ap.IfaceName(), string(ap.Hook))
	if err != nil {
		return "", fmt.Errorf("Failed to check interface %s program ID: %w", ap.Iface, err)
	}

	s := strings.Fields(string(out))
	for i := range s {
		// Example of output:
		//
		// filter protocol all pref 49152 bpf chain 0
		// filter protocol all pref 49152 bpf chain 0 handle 0x1 calico_from_hos:[61] direct-action not_in_hw id 61 tag 4add0302745d594c jited
		if s[i] == "id" && len(s) > i+1 {
			_, err := strconv.Atoi(s[i+1])
			if err != nil {
				return "", fmt.Errorf("Couldn't parse ID in 'tc filter' command err=%w out=\n%v", err, string(out))
			}
			return s[i+1], nil
		}
	}
	return "", fmt.Errorf("Couldn't find 'id <ID> in 'tc filter' command out=\n%v err=%w", string(out), ErrNoTC)
}

// FileName return the file the AttachPoint will load the program from
func (ap AttachPoint) FileName() string {
	return ProgFilename(ap.Type, ap.ToOrFrom, ap.ToHostDrop, ap.FIB, ap.DSR, ap.LogLevel)
}

func (ap AttachPoint) IsAttached() (bool, error) {
	hasQ, err := HasQdisc(ap.Iface)
	if err != nil {
		return false, err
	}
	if !hasQ {
		return false, nil
	}
	progs, err := ap.listAttachedPrograms()
	if err != nil {
		return false, err
	}
	return len(progs) > 0, nil
}

// tcDirRegex matches tc's auto-created directory names, directories created when using libbpf
// so we can clean them up when removing maps without accidentally removing other user-created dirs..
var tcDirRegex = regexp.MustCompile(`([0-9a-f]{40})|(.*_(igr|egr))`)

// CleanUpJumpMaps scans for cali_jump maps that are still pinned to the filesystem but no longer referenced by
// our BPF programs.
func CleanUpJumpMaps() {
	// So that we serialise with AttachProgram()
	log.Debug("CleanUpJumpMaps waiting for lock...")
	tcLock.Lock()
	defer tcLock.Unlock()
	log.Debug("CleanUpJumpMaps got lock, cleaning up...")

	// Find the maps we care about by walking the BPF filesystem.
	mapIDToPath := make(map[int]string)
	err := filepath.Walk("/sys/fs/bpf/tc", func(p string, info os.FileInfo, err error) error {
		if err != nil {
			return err
		}
		if strings.HasPrefix(info.Name(), "cali_jump") {
			log.WithField("path", p).Debug("Examining map")

			out, err := exec.Command("bpftool", "map", "show", "pinned", p).Output()
			if err != nil {
				log.WithError(err).Panic("Failed to show map")
			}
			log.WithField("dump", string(out)).Debug("Map show before deletion")
			idStr := string(bytes.Split(out, []byte(":"))[0])
			id, err := strconv.Atoi(idStr)
			if err != nil {
				log.WithError(err).WithField("dump", string(out)).Error("Failed to parse bpftool output.")
				return err
			}
			mapIDToPath[id] = p
		}
		return nil
	})
	if os.IsNotExist(err) {
		log.WithError(err).Warn("tc directory missing from BPF file system?")
		return
	}
	if err != nil {
		log.WithError(err).Error("Error while looking for maps.")
	}

	// Find all the programs that are attached to interfaces.
	out, err := exec.Command("bpftool", "net", "-j").Output()
	if err != nil {
		log.WithError(err).Panic("Failed to list attached bpf programs")
	}
	log.WithField("dump", string(out)).Debug("Attached BPF programs")

	var attached []struct {
		TC []struct {
			DevName string `json:"devname"`
			ID      int    `json:"id"`
		} `json:"tc"`
		XDP []struct {
			DevName string `json:"devname"`
			IfIndex int    `json:"ifindex"`
			Mode    string `json:"mode"`
			ID      int    `json:"id"`
		} `json:"xdp"`
	}
	err = json.Unmarshal(out, &attached)
	if err != nil {
		log.WithError(err).WithField("dump", string(out)).Error("Failed to parse list of attached BPF programs")
	}
	attachedProgs := set.New()
	for _, prog := range attached[0].TC {
		log.WithField("prog", prog).Debug("Adding TC prog to attached set")
		attachedProgs.Add(prog.ID)
	}
	for _, prog := range attached[0].XDP {
		log.WithField("prog", prog).Debug("Adding XDP prog to attached set")
		attachedProgs.Add(prog.ID)
	}

	// Find all the maps that the attached programs refer to and remove them from consideration.
	progsJSON, err := exec.Command("bpftool", "prog", "list", "--json").Output()
	if err != nil {
		log.WithError(err).Info("Failed to list BPF programs, assuming there's nothing to clean up.")
		return
	}
	var progs []struct {
		ID   int    `json:"id"`
		Name string `json:"name"`
		Maps []int  `json:"map_ids"`
	}
	err = json.Unmarshal(progsJSON, &progs)
	if err != nil {
		log.WithError(err).Info("Failed to parse bpftool output.  Assuming nothing to clean up.")
		return
	}
	for _, p := range progs {
		if !attachedProgs.Contains(p.ID) {
			log.WithField("prog", p).Debug("Prog is not in the attached set, skipping")
			continue
		}
		for _, id := range p.Maps {
			log.WithField("mapID", id).WithField("prog", p).Debugf("Map is still in use: %v", mapIDToPath[id])
			delete(mapIDToPath, id)
		}
	}

	// Remove the pins.
	for id, p := range mapIDToPath {
		log.WithFields(log.Fields{"id": id, "path": p}).Debug("Removing stale BPF map pin.")
		err := os.Remove(p)
		if err != nil {
			log.WithError(err).Warn("Removed stale BPF map pin.")
		}
		log.WithFields(log.Fields{"id": id, "path": p}).Info("Removed stale BPF map pin.")
	}

	// Look for empty dirs.
	emptyAutoDirs := set.New()
	err = filepath.Walk("/sys/fs/bpf/tc", func(p string, info os.FileInfo, err error) error {
		if err != nil {
			return err
		}
		if info.IsDir() && tcDirRegex.MatchString(info.Name()) {
			p := path.Clean(p)
			log.WithField("path", p).Debug("Found tc auto-created dir.")
			emptyAutoDirs.Add(p)
		} else {
			dirPath := path.Clean(path.Dir(p))
			if emptyAutoDirs.Contains(dirPath) {
				log.WithField("path", dirPath).Debug("tc dir is not empty.")
				emptyAutoDirs.Discard(dirPath)
			}
		}
		return nil
	})
	if os.IsNotExist(err) {
		log.WithError(err).Warn("tc directory missing from BPF file system?")
		return
	}
	if err != nil {
		log.WithError(err).Error("Error while looking for maps.")
	}

	emptyAutoDirs.Iter(func(item interface{}) error {
		p := item.(string)
		log.WithField("path", p).Debug("Removing empty dir.")
		err := os.Remove(p)
		if err != nil {
			log.WithError(err).Error("Error while removing empty dir.")
		}
		return nil
	})
}

// EnsureQdisc makes sure that qdisc is attached to the given interface
func EnsureQdisc(ifaceName string) error {
	hasQdisc, err := HasQdisc(ifaceName)
	if err != nil {
		return err
	}
	if hasQdisc {
		log.WithField("iface", ifaceName).Debug("Already have a clsact qdisc on this interface")
		return nil
	}
	return libbpf.CreateQDisc(ifaceName)
}

func HasQdisc(ifaceName string) (bool, error) {
	out, err := ExecTC("qdisc", "show", "dev", ifaceName, "clsact")
	if err != nil {
		return false, fmt.Errorf("failed to check if interface '%s' has qdisc: %w", ifaceName, err)
	}
	if strings.Contains(out, "qdisc clsact") {
		return true, nil
	}
	return false, nil
}

// RemoveQdisc makes sure that there is no qdisc attached to the given interface
func RemoveQdisc(ifaceName string) error {
	hasQdisc, err := HasQdisc(ifaceName)
	if err != nil {
		return err
	}
	if !hasQdisc {
		return nil
	}

	// Remove the json files of the programs attached to the interface for both directions
	if err = bpf.ForgetAttachedProg(ifaceName, "ingress"); err != nil {
		return fmt.Errorf("Failed to remove runtime json file of ingress direction: %w", err)
	}
	if err = bpf.ForgetAttachedProg(ifaceName, "egress"); err != nil {
		return fmt.Errorf("Failed to remove runtime json file of egress direction: %w", err)
	}

	return libbpf.RemoveQDisc(ifaceName)
}

// Return a key that uniquely identifies this attach point, amongst all of the possible attach
// points associated with a single given interface.
func (ap *AttachPoint) JumpMapFDMapKey() string {
	return "tc-" + string(ap.Hook)
}

func (ap AttachPoint) IfaceName() string {
	return ap.Iface
}

func (ap AttachPoint) HookName() string {
	return string(ap.Hook)
}

func (ap AttachPoint) Config() string {
	return fmt.Sprintf("%+v", ap)
}

func (ap *AttachPoint) ConfigureProgram(m *libbpf.Map) error {
	hostIP, err := convertIPToUint32(ap.HostIP)
	if err != nil {
		return err
	}
	vxlanPort := ap.VXLANPort
	if vxlanPort == 0 {
		vxlanPort = 4789
	}

	intfIP, err := convertIPToUint32(ap.IntfIP)
	if err != nil {
		return err
	}

	var flags uint32
	if ap.IPv6Enabled {
		flags |= libbpf.GlobalsIPv6Enabled
	}

	return libbpf.TcSetGlobals(m, hostIP, intfIP,
		ap.ExtToServiceConnmark, ap.TunnelMTU, vxlanPort, ap.PSNATStart, ap.PSNATEnd, flags)
}

func (ap *AttachPoint) setMapSize(m *libbpf.Map) error {
	if size, ok := ap.MapSizes[m.Name()]; ok {
		return m.SetMapSize(size)
	}
	return nil
}

<<<<<<< HEAD
func updateJumpMap(obj *libbpf.Obj, isHost bool) error {
	if !isHost {
		err := obj.UpdateJumpMap("cali_jump", string(policyProgram), PolicyProgramIndex)
=======
// nolint
func updateJumpMap(obj *libbpf.Obj, isHost bool, ipv6Enabled bool) error {
	ipVersions := set.New()
	ipVersions.Add("IPv4")
	if ipv6Enabled {
		ipVersions.Add("IPv6")
	}

	ipVersions.Iter(func(ipFamily interface{}) error {
		// Since in IPv4, we don't add prologue to the jump map, and hence the first
		// program is policy, the base index should be set to -1 to properly offset the
		// policy program (base+1) to the first entry in the jump map, i.e. 0. However,
		// in IPv6, we add the prologue program to the jump map, and the first entry is 3.
		base := -1
		if ipFamily == "IPv6" {
			base = 3
		}

		// Update prologue program, but only in IPv6. IPv4 prologue program is the start
		// of execution, and we don't need to add it into the jump map
		if ipFamily == "IPv6" {
			err := obj.UpdateJumpMap("cali_jump", string(programNames[base]), base)
			if err != nil {
				return fmt.Errorf("error updating %v proglogue program: %v", ipFamily, err)
			}
		}
		pIndex := base + 1
		if !isHost {
			err := obj.UpdateJumpMap("cali_jump", string(programNames[pIndex]), pIndex)
			if err != nil {
				return fmt.Errorf("error updating %v policy program: %v", ipFamily, err)
			}
		}
		eIndex := base + 2
		err := obj.UpdateJumpMap("cali_jump", string(programNames[eIndex]), eIndex)
>>>>>>> b7583a22
		if err != nil {
			return fmt.Errorf("error updating %v epilogue program: %v", ipFamily, err)
		}
		iIndex := base + 3
		err = obj.UpdateJumpMap("cali_jump", string(programNames[iIndex]), iIndex)
		if err != nil {
			return fmt.Errorf("error updating %v icmp program: %v", ipFamily, err)
		}
		return nil
	})

	return nil
}

func convertIPToUint32(ip net.IP) (uint32, error) {
	ipv4 := ip.To4()
	if ipv4 == nil {
		return 0, fmt.Errorf("ip addr nil")
	}
	return binary.LittleEndian.Uint32([]byte(ipv4)), nil
}<|MERGE_RESOLUTION|>--- conflicted
+++ resolved
@@ -631,12 +631,6 @@
 	return nil
 }
 
-<<<<<<< HEAD
-func updateJumpMap(obj *libbpf.Obj, isHost bool) error {
-	if !isHost {
-		err := obj.UpdateJumpMap("cali_jump", string(policyProgram), PolicyProgramIndex)
-=======
-// nolint
 func updateJumpMap(obj *libbpf.Obj, isHost bool, ipv6Enabled bool) error {
 	ipVersions := set.New()
 	ipVersions.Add("IPv4")
@@ -671,7 +665,6 @@
 		}
 		eIndex := base + 2
 		err := obj.UpdateJumpMap("cali_jump", string(programNames[eIndex]), eIndex)
->>>>>>> b7583a22
 		if err != nil {
 			return fmt.Errorf("error updating %v epilogue program: %v", ipFamily, err)
 		}
