// Copyright (c) 2020-2025 Tigera, Inc. All rights reserved.
//
// Licensed under the Apache License, Version 2.0 (the "License");
// you may not use this file except in compliance with the License.
// You may obtain a copy of the License at
//
//     http://www.apache.org/licenses/LICENSE-2.0
//
// Unless required by applicable law or agreed to in writing, software
// distributed under the License is distributed on an "AS IS" BASIS,
// WITHOUT WARRANTIES OR CONDITIONS OF ANY KIND, either express or implied.
// See the License for the specific language governing permissions and
// limitations under the License.

package tc

import (
	"errors"
	"fmt"
	"net"
	"os"
	"path"
	"strings"

	apiv3 "github.com/projectcalico/api/pkg/apis/projectcalico/v3"
	log "github.com/sirupsen/logrus"
	"github.com/vishvananda/netlink"

	"github.com/projectcalico/calico/felix/bpf"
	"github.com/projectcalico/calico/felix/bpf/bpfdefs"
	"github.com/projectcalico/calico/felix/bpf/hook"
	"github.com/projectcalico/calico/felix/bpf/libbpf"
	tcdefs "github.com/projectcalico/calico/felix/bpf/tc/defs"
	"github.com/projectcalico/calico/felix/dataplane/linux/qos"
)

type AttachPoint struct {
	bpf.AttachPoint

<<<<<<< HEAD
	LogFilter            string
	LogFilterIdx         int
	Type                 tcdefs.EndpointType
	ToOrFrom             tcdefs.ToOrFromEp
	HookLayoutV4         hook.Layout
	HookLayoutV6         hook.Layout
	HostIPv4             net.IP
	HostIPv6             net.IP
	HostTunnelIPv4       net.IP
	HostTunnelIPv6       net.IP
	IntfIPv4             net.IP
	IntfIPv6             net.IP
	FIB                  bool
	ToHostDrop           bool
	DSR                  bool
	DSROptoutCIDRs       bool
	TunnelMTU            uint16
	VXLANPort            uint16
	WgPort               uint16
	Wg6Port              uint16
	ExtToServiceConnmark uint32
	PSNATStart           uint16
	PSNATEnd             uint16
	RPFEnforceOption     uint8
	NATin                uint32
	NATout               uint32
	UDPOnly              bool
	RedirectPeer         bool
	FlowLogsEnabled      bool
	OverlayTunnelID      uint32
	AttachType           string
=======
	LogFilter               string
	LogFilterIdx            int
	Type                    tcdefs.EndpointType
	ToOrFrom                tcdefs.ToOrFromEp
	HookLayoutV4            hook.Layout
	HookLayoutV6            hook.Layout
	HostIPv4                net.IP
	HostIPv6                net.IP
	HostTunnelIPv4          net.IP
	HostTunnelIPv6          net.IP
	IntfIPv4                net.IP
	IntfIPv6                net.IP
	FIB                     bool
	ToHostDrop              bool
	DSR                     bool
	DSROptoutCIDRs          bool
	TunnelMTU               uint16
	VXLANPort               uint16
	WgPort                  uint16
	Wg6Port                 uint16
	ExtToServiceConnmark    uint32
	PSNATStart              uint16
	PSNATEnd                uint16
	RPFEnforceOption        uint8
	NATin                   uint32
	NATout                  uint32
	NATOutgoingExcludeHosts bool
	UDPOnly                 bool
	RedirectPeer            bool
	FlowLogsEnabled         bool
	OverlayTunnelID         uint32
>>>>>>> d92f1295
}

var ErrDeviceNotFound = errors.New("device not found")
var ErrInterrupted = errors.New("dump interrupted")

func (ap *AttachPoint) Log() *log.Entry {
	return log.WithFields(log.Fields{
		"iface": ap.Iface,
		"type":  ap.Type,
		"hook":  ap.Hook,
	})
}

func (ap *AttachPoint) loadObject(file string, configurator bpf.ObjectConfigurator) (*libbpf.Obj, error) {
	obj, err := bpf.LoadObjectWithOptions(file, ap.Configure(), configurator)
	if err != nil {
		return nil, fmt.Errorf("error loading %s: %w", file, err)
	}
	return obj, nil
}

func (ap *AttachPoint) attachTCXProgram(binaryToLoad string) error {
	logCxt := log.WithField("attachPoint", ap)
	obj, err := ap.loadObject(binaryToLoad, func(obj *libbpf.Obj) error {
		return obj.SetAttachTypeTcx("cali_tc_preamble", ap.Hook == hook.Ingress)
	})
	if err != nil {
		logCxt.Warn("Failed to load program")
		return fmt.Errorf("object %w", err)
	}
	defer obj.Close()
	progPinPath := ap.progPinPath()
	if _, err := os.Stat(progPinPath); err == nil {
		link, err := libbpf.OpenLink(progPinPath)
		if err != nil {
			return fmt.Errorf("error opening link %s : %w", progPinPath, err)
		}
		defer link.Close()
		if err := link.Update(obj, "cali_tc_preamble"); err != nil {
			return fmt.Errorf("error updating program %s : %w", progPinPath, err)
		}
		return nil
	}
	link, err := obj.AttachTCX("cali_tc_preamble", ap.Iface)
	if err != nil {
		return err
	}
	defer link.Close()
	err = link.Pin(progPinPath)
	if err != nil {
		return fmt.Errorf("error pinning link %w", err)
	}
	return nil
}

// AttachProgram attaches a BPF program from a file to the TC attach point
func (ap *AttachPoint) AttachProgram() error {
	logCxt := log.WithField("attachPoint", ap)
	// By now the attach type specific generic set of programs is loaded and we
	// only need to load and configure the preamble that will pass the
	// configuration further to the selected set of programs.

	binaryToLoad := path.Join(bpfdefs.ObjectDir, "tc_preamble.o")
	if ap.AttachType == string(apiv3.BPFAttachOptionTCX) {
		err := ap.attachTCXProgram(binaryToLoad)
		if err != nil {
			return fmt.Errorf("error attaching tcx program %s:%s:%w", ap.Iface, ap.Hook, err)
		}
		// Remove the clsact qdisc so that it removes any existing tc programs from the previous runs.
		err = RemoveQdisc(ap.Iface)
		if err != nil {
			log.Errorf("error removing qdisc from %s:%s", ap.Iface, err)
		}
		logCxt.Info("Program attached to tcx.")
		return nil
	}

	/* XXX we should remember the tag of the program and skip the rest if the tag is
	* still the same */
	progsAttached, err := ListAttachedPrograms(ap.Iface, ap.Hook.String(), true)
	if err != nil {
		return err
	}

	prio, handle := findFilterPriority(progsAttached)
	obj, err := ap.loadObject(binaryToLoad, nil)
	if err != nil {
		logCxt.Warn("Failed to load program")
		return fmt.Errorf("object %w", err)
	}
	defer obj.Close()

	err = obj.AttachClassifier("cali_tc_preamble", ap.Iface, ap.Hook == hook.Ingress, prio, handle)
	if err != nil {
		logCxt.Warnf("Failed to attach to TC section cali_tc_preamble")
		return err
	}
	logCxt.Info("Program attached to tc.")
	// Remove any tcx program.
	err = ap.detachTcxProgram()
	if err != nil {
		logCxt.Warnf("error removing tcx program from %s", err)
	}
	return nil
}

func (ap *AttachPoint) progPinPath() string {
	return path.Join(bpfdefs.TcxPinDir, fmt.Sprintf("%s_%s", strings.Replace(ap.Iface, ".", "", -1), ap.Hook))
}

func (ap *AttachPoint) detachTcxProgram() error {
	progPinPath := ap.progPinPath()
	link, err := libbpf.OpenLink(progPinPath)
	if err != nil {
		if os.IsNotExist(err) {
			return nil
		}
		return fmt.Errorf("error opening link %s:%w", progPinPath, err)
	}
	defer link.Close()
	err = link.Detach()
	if err != nil {
		return fmt.Errorf("error detaching link %s:%w", progPinPath, err)
	}
	os.Remove(progPinPath)
	return nil
}

func (ap *AttachPoint) detachTcProgram() error {
	progsToClean, err := ListAttachedPrograms(ap.Iface, ap.Hook.String(), true)
	if err != nil {
		return err
	}
	return ap.detachPrograms(progsToClean)
}

func (ap *AttachPoint) DetachProgram() error {
	err := ap.detachTcxProgram()
	if err != nil {
		log.Warnf("error detaching tcx program from %s hook %s : %s", ap.Iface, ap.Hook, err)
	}
	err = ap.detachTcProgram()
	if err != nil {
		log.Warnf("error detaching tc program from %s hook %s : %s", ap.Iface, ap.Hook, err)
	}
	return nil
}

func (ap *AttachPoint) detachPrograms(progsToClean []attachedProg) error {
	var progErrs []error
	for _, p := range progsToClean {
		log.WithField("prog", p).Debug("Cleaning up old calico program")
		attemptCleanup := func() error {
			if p.Filter == nil {
				return fmt.Errorf("calico program %+v: Filter is 'nil'", p)
			}
			err := netlink.FilterDel(*p.Filter)
			return err
		}
		err := attemptCleanup()
		if errors.Is(err, ErrInterrupted) {
			// This happens if the interface is deleted in the middle of deleting the filter.
			log.Debug("First cleanup hit 'Dump was interrupted', retrying (once).")
			err = attemptCleanup()
		}
		if errors.Is(err, ErrDeviceNotFound) {
			continue
		}
		if err != nil {
			log.WithError(err).WithField("prog", p).Warn("Failed to clean up old calico program.")
			progErrs = append(progErrs, err)
		}
	}

	if len(progErrs) != 0 {
		return fmt.Errorf("failed to clean up one or more old calico programs: %v", progErrs)
	}

	return nil
}

type attachedProg struct {
	Pref   int
	Handle uint32
	Filter *netlink.Filter
}

func ListAttachedTcxPrograms(iface, attachHook string) ([]string, error) {
	link, err := netlink.LinkByName(iface)
	if err != nil {
		return nil, fmt.Errorf("error getting link for %s:%w", iface, err)
	}
	progId, _, progCnt, err := libbpf.ProgQueryTcx(link.Attrs().Index, attachHook == hook.Ingress.String())
	if err != nil {
		return nil, fmt.Errorf("error querying program for %s:%s:%w", iface, attachHook, err)
	}
	progNames := []string{}
	for i := range progCnt {
		name, err := libbpf.ProgName(progId[i])
		if err != nil {
			continue
		}
		progNames = append(progNames, name)
	}
	return progNames, nil
}

func ListAttachedPrograms(iface, hook string, includeLegacy bool) ([]attachedProg, error) {
	link, err := netlink.LinkByName(iface)
	if err != nil {
		return nil, fmt.Errorf("failed to get host device %s: %w", iface, err)
	}
	var parent uint32
	switch hook {
	case "ingress":
		parent = netlink.HANDLE_MIN_INGRESS
	case "egress":
		parent = netlink.HANDLE_MIN_EGRESS
	default:
		return nil, fmt.Errorf("failed to parse hook '%s'", hook)
	}
	filters, err := netlink.FilterList(link, parent)
	if err != nil {
		return nil, fmt.Errorf("failed to list filters on dev %s: %w", iface, err)
	}
	var progsAttached []attachedProg
	for _, filter := range filters {
		bpfFilter, ok := filter.(*netlink.BpfFilter)
		if !ok {
			continue
		}
		if strings.Contains(bpfFilter.Name, "cali_tc_preambl") || (includeLegacy && strings.Contains(bpfFilter.Name, "calico")) {
			p := attachedProg{
				Pref:   int(bpfFilter.Attrs().Priority),
				Handle: bpfFilter.Attrs().Handle,
				Filter: &filter,
			}
			log.WithField("prog", p).Debug("Found old calico program")
			progsAttached = append(progsAttached, p)
		}
	}

	return progsAttached, nil
}

// ProgramName returns the name of the program associated with this AttachPoint
func (ap *AttachPoint) ProgramName() string {
	return tcdefs.SectionName(ap.Type, ap.ToOrFrom)
}

// EnsureQdisc makes sure that qdisc is attached to the given interface
func EnsureQdisc(ifaceName string) (bool, error) {
	hasQdisc, err := HasQdisc(ifaceName)
	if err != nil {
		return false, err
	}
	if hasQdisc {
		log.WithField("iface", ifaceName).Debug("Already have a clsact qdisc on this interface")
		return true, nil
	}

	// Clean up QoS config as it is currently not suppored by the BPF dataplane
	// and should be removed when transitioning from iptables or nftables to BPF.
	var errs []error
	err = qos.RemoveIngressQdisc(ifaceName)
	if err != nil {
		errs = append(errs, fmt.Errorf("error removing QoS ingress qdisc from interface %s: %w", ifaceName, err))
	}
	err = qos.RemoveEgressQdisc(ifaceName)
	if err != nil {
		errs = append(errs, fmt.Errorf("error removing QoS egress qdisc from interface %s: %w", ifaceName, err))
	}

	err = libbpf.CreateQDisc(ifaceName)
	if err != nil {
		errs = append(errs, fmt.Errorf("error creating qdisc on interface %s: %w", ifaceName, err))
	}

	return false, errors.Join(errs...)
}

func HasQdisc(ifaceName string) (bool, error) {
	link, err := netlink.LinkByName(ifaceName)
	if err != nil {
		return false, fmt.Errorf("Failed to get link for interface '%s': %w", ifaceName, err)
	}

	qdiscs, err := netlink.QdiscList(link)
	if err != nil {
		return false, fmt.Errorf("Failed to list qdiscs for interface '%s': %w", ifaceName, err)
	}

	for _, qdisc := range qdiscs {
		_, isClsact := qdisc.(*netlink.Clsact)
		if isClsact {
			return true, nil
		}
	}

	return false, nil
}

// RemoveQdisc makes sure that there is no qdisc attached to the given interface
func RemoveQdisc(ifaceName string) error {
	hasQdisc, err := HasQdisc(ifaceName)
	if err != nil {
		return err
	}
	if !hasQdisc {
		return nil
	}
	return libbpf.RemoveQDisc(ifaceName)
}

func findFilterPriority(progsToClean []attachedProg) (int, uint32) {
	prio := 0
	handle := uint32(0)
	for _, p := range progsToClean {
		if p.Pref > prio {
			prio = p.Pref
			handle = p.Handle
		}
	}
	return prio, handle
}

func (ap *AttachPoint) Config() string {
	return fmt.Sprintf("%+v", ap)
}

func (ap *AttachPoint) Configure() *libbpf.TcGlobalData {
	globalData := &libbpf.TcGlobalData{
		ExtToSvcMark: ap.ExtToServiceConnmark,
		VxlanPort:    ap.VXLANPort,
		Tmtu:         ap.TunnelMTU,
		PSNatStart:   ap.PSNATStart,
		PSNatLen:     ap.PSNATEnd,
		WgPort:       ap.WgPort,
		Wg6Port:      ap.Wg6Port,
		NatIn:        ap.NATin,
		NatOut:       ap.NATout,
		LogFilterJmp: uint32(ap.LogFilterIdx),
	}

	if ap.Profiling == "Enabled" {
		globalData.Profiling = 1
	}

	copy(globalData.HostIPv4[0:4], ap.HostIPv4.To4())
	copy(globalData.HostIPv6[:], ap.HostIPv6.To16())

	copy(globalData.IntfIPv4[0:4], ap.IntfIPv4.To4())
	copy(globalData.IntfIPv6[:], ap.IntfIPv6.To16())

	if globalData.VxlanPort == 0 {
		globalData.VxlanPort = 4789
	}

	if ap.DSROptoutCIDRs {
		globalData.Flags |= libbpf.GlobalsNoDSRCidrs
	}

	switch ap.RPFEnforceOption {
	case tcdefs.RPFEnforceOptionStrict:
		globalData.Flags |= libbpf.GlobalsRPFOptionEnabled
		globalData.Flags |= libbpf.GlobalsRPFOptionStrict
	case tcdefs.RPFEnforceOptionLoose:
		globalData.Flags |= libbpf.GlobalsRPFOptionEnabled
	}

	if ap.UDPOnly {
		globalData.Flags |= libbpf.GlobalsLoUDPOnly
	}

	if ap.RedirectPeer {
		globalData.Flags |= libbpf.GlobalsRedirectPeer
	}

	if ap.FlowLogsEnabled {
		globalData.Flags |= libbpf.GlobalsFlowLogsEnabled
	}

	if ap.NATOutgoingExcludeHosts {
		globalData.Flags |= libbpf.GlobalsNATOutgoingExcludeHosts
	}

	globalData.HostTunnelIPv4 = globalData.HostIPv4
	globalData.HostTunnelIPv6 = globalData.HostIPv6

	copy(globalData.HostTunnelIPv4[0:4], ap.HostTunnelIPv4.To4())
	copy(globalData.HostTunnelIPv6[:], ap.HostTunnelIPv6.To16())

	for i := 0; i < len(globalData.Jumps); i++ {
		globalData.Jumps[i] = 0xffffffff   /* uint32(-1) */
		globalData.JumpsV6[i] = 0xffffffff /* uint32(-1) */
	}

	if ap.HookLayoutV4 != nil {
		log.WithField("HookLayout", ap.HookLayoutV4).Debugf("Configure")
		for p, i := range ap.HookLayoutV4 {
			globalData.Jumps[p] = uint32(i)
		}
		globalData.Jumps[tcdefs.ProgIndexPolicy] = uint32(ap.PolicyIdxV4)
	}

	if ap.HookLayoutV6 != nil {
		log.WithField("HookLayout", ap.HookLayoutV6).Debugf("Configure")
		for p, i := range ap.HookLayoutV6 {
			globalData.JumpsV6[p] = uint32(i)
		}
		globalData.JumpsV6[tcdefs.ProgIndexPolicy] = uint32(ap.PolicyIdxV6)
	}

	in := []byte("---------------")
	copy(in, ap.Iface)
	globalData.IfaceName = string(in)

	return globalData
}

func IsTcxSupported() bool {
	name := "testTcx"
	la := netlink.NewLinkAttrs()
	la.Name = name
	la.Flags = net.FlagUp
	var veth netlink.Link = &netlink.Veth{
		LinkAttrs: la,
		PeerName:  name + "b",
	}
	err := netlink.LinkAdd(veth)
	if err != nil {
		return false
	}

	defer func() {
		if err := netlink.LinkDel(veth); err != nil {
			log.Warnf("failed delete veth interface testTcx %s", err)
		}
	}()

	binaryToLoad := path.Join(bpfdefs.ObjectDir, "tcx_test.o")
	obj, err := bpf.LoadObject(binaryToLoad, &libbpf.TcGlobalData{})
	if err != nil {
		return false
	}
	defer obj.Close()
	_, err = obj.AttachTCX("cali_tcx_test", name)
	return err == nil
}<|MERGE_RESOLUTION|>--- conflicted
+++ resolved
@@ -37,39 +37,6 @@
 type AttachPoint struct {
 	bpf.AttachPoint
 
-<<<<<<< HEAD
-	LogFilter            string
-	LogFilterIdx         int
-	Type                 tcdefs.EndpointType
-	ToOrFrom             tcdefs.ToOrFromEp
-	HookLayoutV4         hook.Layout
-	HookLayoutV6         hook.Layout
-	HostIPv4             net.IP
-	HostIPv6             net.IP
-	HostTunnelIPv4       net.IP
-	HostTunnelIPv6       net.IP
-	IntfIPv4             net.IP
-	IntfIPv6             net.IP
-	FIB                  bool
-	ToHostDrop           bool
-	DSR                  bool
-	DSROptoutCIDRs       bool
-	TunnelMTU            uint16
-	VXLANPort            uint16
-	WgPort               uint16
-	Wg6Port              uint16
-	ExtToServiceConnmark uint32
-	PSNATStart           uint16
-	PSNATEnd             uint16
-	RPFEnforceOption     uint8
-	NATin                uint32
-	NATout               uint32
-	UDPOnly              bool
-	RedirectPeer         bool
-	FlowLogsEnabled      bool
-	OverlayTunnelID      uint32
-	AttachType           string
-=======
 	LogFilter               string
 	LogFilterIdx            int
 	Type                    tcdefs.EndpointType
@@ -101,7 +68,7 @@
 	RedirectPeer            bool
 	FlowLogsEnabled         bool
 	OverlayTunnelID         uint32
->>>>>>> d92f1295
+	AttachType              string
 }
 
 var ErrDeviceNotFound = errors.New("device not found")
