--- conflicted
+++ resolved
@@ -2259,13 +2259,12 @@
 	return fmt.Sprintf("cali_jump%d", jumpMapVersion)
 }
 
-<<<<<<< HEAD
 func PolicyDebugJSONFileName(iface, dir string) string {
 	return (RuntimePolDir + "/" + iface + "_" + dir + ".json")
-=======
+}
+
 const countersMapVersion = 1
 
 func CountersMapName() string {
 	return fmt.Sprintf("cali_counters%d", countersMapVersion)
->>>>>>> aa88a7ec
 }