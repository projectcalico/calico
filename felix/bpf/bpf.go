--- conflicted
+++ resolved
@@ -2284,11 +2284,8 @@
 func MapPinPath(typ int, name, iface string, hook Hook) string {
 	PinBaseDir := path.Join(DefaultBPFfsPath, "tc")
 	subDir := "globals"
-<<<<<<< HEAD
-=======
 	// We need one jump map and one counter map for each program, thus we need to pin those
 	// to a unique path, which is /sys/fs/bpf/tc/[iface]_[igr|egr|xdp]/[map_name].
->>>>>>> 597751cb
 	if (typ == unix.BPF_MAP_TYPE_PROG_ARRAY && strings.Contains(name, JumpMapName())) ||
 		(typ == unix.BPF_MAP_TYPE_PERCPU_ARRAY && strings.Contains(name, CountersMapName())) {
 		// Remove period in the interface name if any
