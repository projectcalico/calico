--- conflicted
+++ resolved
@@ -157,40 +157,25 @@
 			Type:       tcdefs.EpTypeHost,
 			LogLevel:   loglevel,
 			ToHostDrop: false,
-<<<<<<< HEAD
 			DSR:        false,
 		}))
-		Expect(at).To(HaveKey(hook.AttachType{
-=======
-			DSR:        false}))
 		Expect(atEg).To(HaveKey(hook.AttachType{
->>>>>>> b42821e2
 			Hook:       hook.Egress,
 			Family:     4,
 			Type:       tcdefs.EpTypeHost,
 			LogLevel:   loglevel,
 			ToHostDrop: false,
-<<<<<<< HEAD
 			DSR:        false,
 		}))
-		Expect(at).NotTo(HaveKey(hook.AttachType{
-=======
-			DSR:        false}))
 		Expect(atIng).NotTo(HaveKey(hook.AttachType{
->>>>>>> b42821e2
 			Hook:       hook.Ingress,
 			Family:     6,
 			Type:       tcdefs.EpTypeHost,
 			LogLevel:   loglevel,
 			ToHostDrop: false,
-<<<<<<< HEAD
 			DSR:        false,
 		}))
-		Expect(at).NotTo(HaveKey(hook.AttachType{
-=======
-			DSR:        false}))
 		Expect(atEg).NotTo(HaveKey(hook.AttachType{
->>>>>>> b42821e2
 			Hook:       hook.Egress,
 			Family:     6,
 			Type:       tcdefs.EpTypeHost,
@@ -227,40 +212,25 @@
 				Type:       tcdefs.EpTypeHost,
 				LogLevel:   loglevel,
 				ToHostDrop: false,
-<<<<<<< HEAD
 				DSR:        false,
 			}))
-			Expect(at).To(HaveKey(hook.AttachType{
-=======
-				DSR:        false}))
 			Expect(atEg).To(HaveKey(hook.AttachType{
->>>>>>> b42821e2
 				Hook:       hook.Egress,
 				Family:     4,
 				Type:       tcdefs.EpTypeHost,
 				LogLevel:   loglevel,
 				ToHostDrop: false,
-<<<<<<< HEAD
 				DSR:        false,
 			}))
-			Expect(at).To(HaveKey(hook.AttachType{
-=======
-				DSR:        false}))
 			Expect(atIng).To(HaveKey(hook.AttachType{
->>>>>>> b42821e2
 				Hook:       hook.Ingress,
 				Family:     6,
 				Type:       tcdefs.EpTypeHost,
 				LogLevel:   loglevel,
 				ToHostDrop: false,
-<<<<<<< HEAD
 				DSR:        false,
 			}))
-			Expect(at).To(HaveKey(hook.AttachType{
-=======
-				DSR:        false}))
 			Expect(atEg).To(HaveKey(hook.AttachType{
->>>>>>> b42821e2
 				Hook:       hook.Egress,
 				Family:     6,
 				Type:       tcdefs.EpTypeHost,
@@ -415,14 +385,9 @@
 			Type:       tcdefs.EpTypeWorkload,
 			LogLevel:   loglevel,
 			ToHostDrop: false,
-<<<<<<< HEAD
 			DSR:        false,
 		}))
-		Expect(at).To(HaveKey(hook.AttachType{
-=======
-			DSR:        false}))
 		Expect(atEg).To(HaveKey(hook.AttachType{
->>>>>>> b42821e2
 			Hook:       hook.Egress,
 			Family:     4,
 			Type:       tcdefs.EpTypeWorkload,
@@ -437,14 +402,9 @@
 				Type:       tcdefs.EpTypeWorkload,
 				LogLevel:   loglevel,
 				ToHostDrop: false,
-<<<<<<< HEAD
 				DSR:        false,
 			}))
-			Expect(at).To(HaveKey(hook.AttachType{
-=======
-				DSR:        false}))
 			Expect(atEg).To(HaveKey(hook.AttachType{
->>>>>>> b42821e2
 				Hook:       hook.Egress,
 				Family:     6,
 				Type:       tcdefs.EpTypeWorkload,
@@ -871,14 +831,9 @@
 		Type:       tcdefs.EpTypeWorkload,
 		LogLevel:   loglevel,
 		ToHostDrop: false,
-<<<<<<< HEAD
 		DSR:        false,
 	}))
-	Expect(at).To(HaveKey(hook.AttachType{
-=======
-		DSR:        false}))
 	Expect(atEg).To(HaveKey(hook.AttachType{
->>>>>>> b42821e2
 		Hook:       hook.Egress,
 		Family:     4,
 		Type:       tcdefs.EpTypeWorkload,
