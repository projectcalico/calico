--- conflicted
+++ resolved
@@ -98,13 +98,8 @@
 	Expect(err).NotTo(HaveOccurred())
 
 	commonMaps := bpfmaps.CommonMaps
-<<<<<<< HEAD
-	programsIng := commonMaps.ProgramsMap[hook.Ingress].(*hook.ProgramsMap)
-	programsEg := commonMaps.ProgramsMap[hook.Egress].(*hook.ProgramsMap)
-=======
 	programsIng := commonMaps.ProgramsMaps[hook.Ingress].(*hook.ProgramsMap)
 	programsEg := commonMaps.ProgramsMaps[hook.Egress].(*hook.ProgramsMap)
->>>>>>> 0eb20ffe
 	loglevel := "off"
 
 	bpfEpMgr, err := newBPFTestEpMgr(
@@ -342,19 +337,11 @@
 
 		programIngCount := 8
 		programEgCount := 7
-<<<<<<< HEAD
 		jumpMapLen := 1
 		if ipv6Enabled {
 			programIngCount = 28
 			programEgCount = 26
 			jumpMapLen = 4
-=======
-		jumpMapLen := 2
-		if ipv6Enabled {
-			programIngCount = 28
-			programEgCount = 26
-			jumpMapLen = 8
->>>>>>> 0eb20ffe
 		}
 		Expect(programsIng.Count()).To(Equal(programIngCount))
 		Expect(programsEg.Count()).To(Equal(programEgCount))
@@ -449,17 +436,10 @@
 		err := bpfEpMgr.CompleteDeferredWork()
 		Expect(err).NotTo(HaveOccurred())
 
-<<<<<<< HEAD
 		jumpMapLen := 3
 
 		if ipv6Enabled {
 			jumpMapLen = 8
-=======
-		jumpMapLen := 6
-
-		if ipv6Enabled {
-			jumpMapLen = 16
->>>>>>> 0eb20ffe
 		}
 		Expect(programsIng.Count()).To(Equal(programsIngCount))
 		Expect(programsEg.Count()).To(Equal(programsEgCount))
@@ -628,17 +608,10 @@
 		Expect(err).NotTo(HaveOccurred())
 		pm := jumpMapDump(oldProgs)
 		programsCount := 15
-<<<<<<< HEAD
 		oldPoliciesCount := 2
 		if ipv6Enabled {
 			programsCount = 28
 			oldPoliciesCount = 6
-=======
-		oldPoliciesCount := 4
-		if ipv6Enabled {
-			programsCount = 28
-			oldPoliciesCount = 12
->>>>>>> 0eb20ffe
 		}
 		Expect(pm).To(HaveLen(programsCount))
 
@@ -652,17 +625,13 @@
 
 		// After restat we get new maps which are empty
 		Expect(programsIng.Count()).To(Equal(0))
-<<<<<<< HEAD
-		pm = jumpMapDump(commonMaps.ProgramsMap[hook.Ingress])
-		Expect(pm).To(HaveLen(0))
-		pm = jumpMapDump(commonMaps.ProgramsMap[hook.Egress])
-		Expect(pm).To(HaveLen(0))
-		pm = jumpMapDump(commonMaps.JumpMaps[hook.Ingress])
-=======
 		pm = jumpMapDump(commonMaps.ProgramsMaps[hook.Ingress])
 		Expect(pm).To(HaveLen(0))
 		pm = jumpMapDump(commonMaps.ProgramsMaps[hook.Egress])
->>>>>>> 0eb20ffe
+		Expect(pm).To(HaveLen(0))
+		pm = jumpMapDump(commonMaps.ProgramsMaps[hook.Egress])
+		Expect(pm).To(HaveLen(0))
+		pm = jumpMapDump(commonMaps.JumpMaps[hook.Ingress])
 		Expect(pm).To(HaveLen(0))
 		pm = jumpMapDump(commonMaps.JumpMaps[hook.Egress])
 		Expect(pm).To(HaveLen(0))
@@ -684,11 +653,7 @@
 		Expect(err).NotTo(HaveOccurred())
 
 		Expect(programsIng.Count()).To(Equal(15))
-<<<<<<< HEAD
-		pm = jumpMapDump(commonMaps.ProgramsMap[hook.Ingress])
-=======
 		pm = jumpMapDump(commonMaps.ProgramsMaps[hook.Ingress])
->>>>>>> 0eb20ffe
 		Expect(pm).To(HaveLen(15))
 
 		pmFH := jumpMapDump(commonMaps.JumpMaps[hook.Ingress])
@@ -794,13 +759,8 @@
 	Expect(err).NotTo(HaveOccurred())
 
 	commonMaps := bpfmaps.CommonMaps
-<<<<<<< HEAD
-	programsIng := commonMaps.ProgramsMap[hook.Ingress].(*hook.ProgramsMap)
-	programsEg := commonMaps.ProgramsMap[hook.Egress].(*hook.ProgramsMap)
-=======
 	programsIng := commonMaps.ProgramsMaps[hook.Ingress].(*hook.ProgramsMap)
 	programsEg := commonMaps.ProgramsMaps[hook.Egress].(*hook.ProgramsMap)
->>>>>>> 0eb20ffe
 	loglevel := "off"
 
 	bpfEpMgr, err := newBPFTestEpMgr(
