// Copyright (c) 2020-2025 Tigera, Inc. All rights reserved.
//
// Licensed under the Apache License, Version 2.0 (the "License");
// you may not use this file except in compliance with the License.
// You may obtain a copy of the License at
//
//     http://www.apache.org/licenses/LICENSE-2.0
//
// Unless required by applicable law or agreed to in writing, software
// distributed under the License is distributed on an "AS IS" BASIS,
// WITHOUT WARRANTIES OR CONDITIONS OF ANY KIND, either express or implied.
// See the License for the specific language governing permissions and
// limitations under the License.

package ut_test

import (
	"encoding/binary"
	"encoding/json"
	"fmt"
	"net"
	"os"
	"os/exec"
	"path"
	"reflect"
	"runtime"
	"strings"
	"sync"
	"syscall"
	"testing"

	"github.com/google/gopacket"
	"github.com/google/gopacket/layers"
	. "github.com/onsi/gomega"
	. "github.com/onsi/gomega/gstruct"
	"github.com/onsi/gomega/types"
	"github.com/pkg/errors"
	log "github.com/sirupsen/logrus"
	"golang.org/x/sys/unix"

	"github.com/projectcalico/calico/felix/bpf"
	"github.com/projectcalico/calico/felix/bpf/arp"
	"github.com/projectcalico/calico/felix/bpf/conntrack"
	"github.com/projectcalico/calico/felix/bpf/counters"
	"github.com/projectcalico/calico/felix/bpf/failsafes"
	"github.com/projectcalico/calico/felix/bpf/hook"
	"github.com/projectcalico/calico/felix/bpf/ifstate"
	"github.com/projectcalico/calico/felix/bpf/ipfrags"
	"github.com/projectcalico/calico/felix/bpf/ipsets"
	"github.com/projectcalico/calico/felix/bpf/jump"
	"github.com/projectcalico/calico/felix/bpf/libbpf"
	"github.com/projectcalico/calico/felix/bpf/maps"
	"github.com/projectcalico/calico/felix/bpf/nat"
	"github.com/projectcalico/calico/felix/bpf/perf"
	"github.com/projectcalico/calico/felix/bpf/polprog"
	"github.com/projectcalico/calico/felix/bpf/profiling"
	"github.com/projectcalico/calico/felix/bpf/qos"
	"github.com/projectcalico/calico/felix/bpf/routes"
	"github.com/projectcalico/calico/felix/bpf/state"
	tcdefs "github.com/projectcalico/calico/felix/bpf/tc/defs"
	"github.com/projectcalico/calico/felix/environment"
	"github.com/projectcalico/calico/felix/idalloc"
	"github.com/projectcalico/calico/felix/ip"
	"github.com/projectcalico/calico/felix/logutils"
	"github.com/projectcalico/calico/felix/proto"
)

var canTestMarks bool

func init() {
	logutils.ConfigureEarlyLogging()
	log.SetLevel(log.DebugLevel)

	fd := environment.NewFeatureDetector(make(map[string]string))
	if ok, err := fd.KernelIsAtLeast("5.9.0"); err == nil && ok {
		canTestMarks = true
	}
}

// Constants that are shared with the UT binaries that we build.
const (
	natTunnelMTU  = uint16(700)
	testVxlanPort = uint16(5665)
)

var (
	rulesDefaultAllow = &polprog.Rules{
		Tiers: []polprog.Tier{{
			Name: "base tier",
			Policies: []polprog.Policy{{
				Name:  "allow all",
				Rules: []polprog.Rule{{Rule: &proto.Rule{Action: "Allow"}}},
			}},
		}},
	}
	node1ip    = net.IPv4(10, 10, 0, 1).To4()
	node1ip2   = net.IPv4(10, 10, 2, 1).To4()
	node1tunIP = net.IPv4(11, 11, 0, 1).To4()
	node2ip    = net.IPv4(10, 10, 0, 2).To4()
	intfIP     = net.IPv4(10, 10, 0, 3).To4()
	node1CIDR  = net.IPNet{
		IP:   node1ip,
		Mask: net.IPv4Mask(255, 255, 255, 255),
	}
	node2CIDR = net.IPNet{
		IP:   node2ip,
		Mask: net.IPv4Mask(255, 255, 255, 255),
	}

	node1ipV6    = net.ParseIP("abcd::ffff:0a0a:0001").To16()
	node1ip2V6   = net.ParseIP("abcd::ffff:0a0a:0201").To16()
	node1tunIPV6 = net.ParseIP("abcd::ffff:0b0b:0001").To16()
	node2ipV6    = net.ParseIP("abcd::ffff:0a0a:0002").To16()
	intfIPV6     = net.ParseIP("abcd::ffff:0a0a:0003").To16()
	node1CIDRV6  = net.IPNet{
		IP:   node1ipV6,
		Mask: net.CIDRMask(128, 128),
	}
	node2CIDRV6 = net.IPNet{
		IP:   node2ipV6,
		Mask: net.CIDRMask(128, 128),
	}
)

// Globals that we use to configure the next test run.
var (
	hostIP       = node1ip
	skbMark      uint32
	bpfIfaceName string
)

const (
	resTC_ACT_OK int = iota
	resTC_ACT_RECLASSIFY
	resTC_ACT_SHOT
	resTC_ACT_PIPE
	resTC_ACT_STOLEN
	resTC_ACT_QUEUED
	resTC_ACT_REPEAT
	resTC_ACT_REDIRECT
	resTC_ACT_UNSPEC = (1 << 32) - 1
)

var retvalToStr = map[int]string{
	resTC_ACT_OK:         "TC_ACT_OK",
	resTC_ACT_RECLASSIFY: "TC_ACT_RECLASSIFY",
	resTC_ACT_SHOT:       "TC_ACT_SHOT",
	resTC_ACT_PIPE:       "TC_ACT_PIPE",
	resTC_ACT_STOLEN:     "TC_ACT_STOLEN",
	resTC_ACT_QUEUED:     "TC_ACT_QUEUED",
	resTC_ACT_REPEAT:     "TC_ACT_REPEAT",
	resTC_ACT_REDIRECT:   "TC_ACT_REDIRECT",
	resTC_ACT_UNSPEC:     "TC_ACT_UNSPEC",
}

const (
	resXDP_ABORTED int = iota
	resXDP_DROP
	resXDP_PASS
)

var retvalToStrXDP = map[int]string{
	resXDP_ABORTED: "XDP_ABORTED",
	resXDP_PASS:    "XDP_PASS",
	resXDP_DROP:    "XDP_DROP",
}

func expectMark(expect int) {
	if canTestMarks {
		ExpectWithOffset(1, skbMark).To(Equal(uint32(expect)),
			fmt.Sprintf("skbMark 0x%08x should be 0x%08x at %s", skbMark, expect, caller(2)))
	} else {
		// If we cannot verify the mark, set it to the expected value as the
		// next stage expects it to be set.
		skbMark = uint32(expect)
	}
}

var xdpJumpMapIndexes = map[string]map[int]string{
	"IPv4": map[int]string{
		tcdefs.ProgIndexMain:    "calico_xdp_main",
		tcdefs.ProgIndexPolicy:  "calico_xdp_norm_pol_tail",
		tcdefs.ProgIndexAllowed: "calico_xdp_accepted_entrypoint",
		tcdefs.ProgIndexDrop:    "calico_xdp_drop",
	},
	"IPv4 debug": map[int]string{
		tcdefs.ProgIndexMain:    "calico_xdp_main",
		tcdefs.ProgIndexPolicy:  "calico_xdp_norm_pol_tail",
		tcdefs.ProgIndexAllowed: "calico_xdp_accepted_entrypoint",
		tcdefs.ProgIndexDrop:    "calico_xdp_drop",
	},
	"IPv6": map[int]string{
		tcdefs.ProgIndexMain:    "calico_xdp_main",
		tcdefs.ProgIndexPolicy:  "calico_xdp_norm_pol_tail",
		tcdefs.ProgIndexAllowed: "calico_xdp_accepted_entrypoint",
		tcdefs.ProgIndexDrop:    "calico_xdp_drop",
	},
	"IPv6 debug": map[int]string{
		tcdefs.ProgIndexMain:    "calico_xdp_main",
		tcdefs.ProgIndexPolicy:  "calico_xdp_norm_pol_tail",
		tcdefs.ProgIndexAllowed: "calico_xdp_accepted_entrypoint",
		tcdefs.ProgIndexDrop:    "calico_xdp_drop",
	},
}

var tcJumpMapIndexes = map[string][]int{
	"IPv4": []int{
		tcdefs.ProgIndexMain,
		tcdefs.ProgIndexPolicy,
		tcdefs.ProgIndexAllowed,
		tcdefs.ProgIndexIcmp,
		tcdefs.ProgIndexDrop,
		tcdefs.ProgIndexHostCtConflict,
		tcdefs.ProgIndexIcmpInnerNat,
		tcdefs.ProgIndexNewFlow,
		tcdefs.ProgIndexIPFrag,
	},
	"IPv4 debug": []int{
		tcdefs.ProgIndexMainDebug,
		tcdefs.ProgIndexPolicyDebug,
		tcdefs.ProgIndexAllowedDebug,
		tcdefs.ProgIndexIcmpDebug,
		tcdefs.ProgIndexDropDebug,
		tcdefs.ProgIndexHostCtConflictDebug,
		tcdefs.ProgIndexIcmpInnerNatDebug,
		tcdefs.ProgIndexNewFlowDebug,
		tcdefs.ProgIndexIPFragDebug,
	},
	"IPv6": []int{
		tcdefs.ProgIndexMain,
		tcdefs.ProgIndexPolicy,
		tcdefs.ProgIndexAllowed,
		tcdefs.ProgIndexIcmp,
		tcdefs.ProgIndexDrop,
		tcdefs.ProgIndexHostCtConflict,
		tcdefs.ProgIndexIcmpInnerNat,
		tcdefs.ProgIndexNewFlow,
	},
	"IPv6 debug": []int{
		tcdefs.ProgIndexMainDebug,
		tcdefs.ProgIndexPolicyDebug,
		tcdefs.ProgIndexAllowedDebug,
		tcdefs.ProgIndexIcmpDebug,
		tcdefs.ProgIndexDropDebug,
		tcdefs.ProgIndexHostCtConflictDebug,
		tcdefs.ProgIndexIcmpInnerNatDebug,
		tcdefs.ProgIndexNewFlowDebug,
	},
}

func TestCompileTemplateRun(t *testing.T) {
	skbMark = tcdefs.MarkSeen
	runBpfTest(t, "calico_to_workload_ep", &polprog.Rules{}, func(bpfrun bpfProgRunFn) {
		_, _, _, _, pktBytes, err := testPacketUDPDefault()
		Expect(err).NotTo(HaveOccurred())

		res, err := bpfrun(pktBytes)
		Expect(err).NotTo(HaveOccurred())

		// Implicitly denied by normal policy: DROP
		Expect(res.Retval).To(Equal(resTC_ACT_SHOT))
	})
}

func TestLoadZeroProgram(t *testing.T) {
	RegisterTestingT(t)
	fd, err := bpf.LoadBPFProgramFromInsns(nil, "calico_policy", "Apache-2.0", unix.BPF_PROG_TYPE_SCHED_CLS)
	if err == nil {
		_ = fd.Close()
	}
	Expect(err).To(Equal(unix.E2BIG))
}

type testLogger interface {
	Log(args ...interface{})
	Logf(format string, args ...interface{})
}

func startBPFLogging() *exec.Cmd {
	cmd := exec.Command("/usr/bin/bpftool", "prog", "tracelog")
	cmd.Stdout = os.Stdout
	cmd.Stderr = os.Stderr
	err := cmd.Start()
	if err != nil {
		log.WithError(err).Warn("Failed to start bpf log collection")
		return nil
	}
	return cmd
}

func stopBPFLogging(cmd *exec.Cmd) {
	if cmd == nil {
		return
	}
	err := cmd.Process.Signal(syscall.SIGTERM)
	if err != nil {
		log.WithError(err).Warn("Failed to send SIGTERM to bpftool")
		return
	}
	err = cmd.Wait()
	if err != nil {
		log.WithError(err).Warn("Failed to wait for bpftool")
	}
}

func setupAndRun(logger testLogger, loglevel, section string, rules *polprog.Rules,
	runFn func(progName string), opts ...testOption) {
	topts := testOpts{
		subtests:  true,
		logLevel:  log.DebugLevel,
		psnaStart: 20000,
		psnatEnd:  30000,
		dscp:      -1,
	}

	for _, o := range opts {
		o(&topts)
	}

	tempDir, err := os.MkdirTemp("", "calico-bpf-")
	Expect(err).NotTo(HaveOccurred())
	defer os.RemoveAll(tempDir)

	unique := path.Base(tempDir)
	bpfFsDir := "/sys/fs/bpf/" + unique

	err = os.Mkdir(bpfFsDir, os.ModePerm)
	Expect(err).NotTo(HaveOccurred())
	defer os.RemoveAll(bpfFsDir)

	err = os.Mkdir(bpfFsDir+"_v6", os.ModePerm)
	Expect(err).NotTo(HaveOccurred())
	defer os.RemoveAll(bpfFsDir + "v6")

	obj := "../../bpf-gpl/bin/test_xdp_debug"
	if !topts.xdp {
		obj = "../../bpf-gpl/bin/test_"
		if strings.Contains(section, "from") {
			obj += "from_"
		} else {
			obj += "to_"
		}

		if strings.Contains(section, "host") {
			obj += "hep_"
			topts.progLog = "HEP"
		} else if strings.Contains(section, "nat") {
			obj += "nat_"
			topts.progLog = "NAT"
		} else if strings.Contains(section, "wireguard") {
			obj += "wg_"
			topts.progLog = "WG"
		} else {
			obj += "wep_"
			topts.progLog = "WEP"
		}

		if topts.ipv6 {
			log.WithField("hostIP", hostIP).Info("Host IP")
			log.WithField("intfIP", intfIPV6).Info("Intf IP")
		} else {
			log.WithField("hostIP", hostIP).Info("Host IP")
			log.WithField("intfIP", intfIP).Info("Intf IP")
		}
		obj += fmt.Sprintf("fib_%s", loglevel)

		if strings.Contains(section, "_dsr") {
			obj += "_dsr"
		}
	}

	ipFamily := "IPv4"
	policyIdx := tcdefs.ProgIndexPolicy
	if topts.ipv6 {
		ipFamily = "IPv6"
	}

	if topts.objname != "" {
		obj = topts.objname
	} else {
		obj += "_co-re"
		if topts.ipv6 {
			obj += "_v6"
		}
	}

	if topts.xdp {
		o, err := objLoad("../../bpf-gpl/bin/xdp_preamble.o", bpfFsDir, "preamble", topts, false, false)
		Expect(err).NotTo(HaveOccurred())
		defer o.Close()
	} else {
		o, err := objLoad("../../bpf-gpl/bin/tc_preamble.o", bpfFsDir, "preamble", topts, false, false)
		Expect(err).NotTo(HaveOccurred())
		defer o.Close()
	}

	log.Infof("Patching binary %s", obj+".o")

	bin, err := bpf.BinaryFromFile(obj + ".o")
	Expect(err).NotTo(HaveOccurred())
	// XXX for now we both path the mark here and include it in the context as
	// well. This needs to be done for as long as we want to run the tests on
	// older kernels.
	bin.PatchSkbMark(skbMark)
	tempObj := tempDir + "bpf.o"
	err = bin.WriteToFile(tempObj)
	Expect(err).NotTo(HaveOccurred())

	if loglevel == "debug" {
		ipFamily += " debug"
	}

	var o *libbpf.Obj

	o, err = objLoad(tempObj, bpfFsDir, ipFamily, topts, rules != nil, true)
	Expect(err).NotTo(HaveOccurred())
	defer o.Close()

	if rules != nil {
		staticProgMap := progMap
		polMap := policyJumpMap
		popts := []polprog.Option{}
		stride := jump.TCMaxEntryPoints
		if topts.xdp {
			staticProgMap = progMapXDP
			polMap = policyJumpMapXDP
			popts = append(popts,
				polprog.WithAllowDenyJumps(tcdefs.ProgIndexAllowed, tcdefs.ProgIndexDrop),
				polprog.WithPolicyMapIndexAndStride(policyIdx, jump.XDPMaxEntryPoints),
			)
			if topts.ipv6 {
				popts = append(popts, polprog.WithIPv6())
			}
			stride = jump.XDPMaxEntryPoints
		} else {
			popts = append(popts,
				polprog.WithPolicyMapIndexAndStride(policyIdx, jump.TCMaxEntryPoints),
			)
		}
		if topts.flowLogsEnabled {
			popts = append(popts, polprog.WithFlowLogs())
		}
		alloc := &forceAllocator{alloc: idalloc.New()}
		ipsMapFD := ipsMap.MapFD()
		Expect(ipsMapFD).NotTo(BeZero())
		stateMapFD := stateMap.MapFD()
		Expect(stateMapFD).NotTo(BeZero())
		pg := polprog.NewBuilder(alloc, ipsMapFD, stateMapFD, staticProgMap.MapFD(), polMap.MapFD(), popts...)
		insns, err := pg.Instructions(*rules)
		Expect(err).NotTo(HaveOccurred())

		var polProgFDs []bpf.ProgFD
		defer func() {
			var errs []error
			for _, polProgFD := range polProgFDs {
				err := polProgFD.Close()
				if err != nil {
					errs = append(errs, err)
				}
			}
			Expect(errs).To(BeEmpty())
		}()
		var progType uint32
		if topts.xdp {
			progType = unix.BPF_PROG_TYPE_XDP
		} else {
			progType = unix.BPF_PROG_TYPE_SCHED_CLS
		}
		for i, p := range insns {
			polProgFD, err := bpf.LoadBPFProgramFromInsns(p, "calico_policy", "Apache-2.0", progType)
			Expect(err).NotTo(HaveOccurred(), "failed to load program into the kernel")
			Expect(polProgFD).NotTo(BeZero())
			polProgFDs = append(polProgFDs, polProgFD)
			err = polMap.Update(
				jump.Key(polprog.SubProgramJumpIdx(policyIdx, i, stride)),
				jump.Value(polProgFD.FD()),
			)
			Expect(err).NotTo(HaveOccurred())
		}
		log.WithField("rules", rules).Debug("set policy")
	}

	if !topts.xdp {
		_ = counters.EnsureExists(countersMap, 1, hook.Ingress)
		_ = counters.EnsureExists(countersMap, 1, hook.Egress)
		runFn(bpfFsDir + "/cali_tc_preamble")
	} else {
		_ = counters.EnsureExists(countersMap, 1, hook.XDP)
		runFn(bpfFsDir + "/cali_xdp_preamble")
	}
}

func caller(skip int) string {
	_, f, l, ok := runtime.Caller(skip)
	if ok {
		return fmt.Sprintf("%s:%d", f, l)
	}

	return "<unknown>"
}

// runBpfTest runs a specific section of the entire bpf program in isolation
func runBpfTest(t *testing.T, section string, rules *polprog.Rules, testFn func(bpfProgRunFn), opts ...testOption) {
	RegisterTestingT(t)
	xdp := false
	if strings.Contains(section, "xdp") {
		xdp = true
	}

	ctxIn := make([]byte, 18*4)
	binary.LittleEndian.PutUint32(ctxIn[2*4:3*4], skbMark)
	if xdp {
		// XDP tests cannot take context and would fail.
		ctxIn = nil
	}

	topts := testOpts{}

	for _, o := range opts {
		o(&topts)
	}

	cllr := caller(2)

	setupAndRun(t, "debug", section, rules, func(progName string) {
		label := section
		if topts.description != "" {
			label = topts.description + " - " + section
		}
		t.Run(label, func(_ *testing.T) {
			if strings.Contains(section, "calico_from_") {
				ExpectWithOffset(2, skbMark).To(Equal(uint32(0)),
					fmt.Sprintf("skb mark 0x%08x should be zero at %s", skbMark, cllr))
			}
			if !topts.hostNetworked && !topts.fromHost && strings.Contains(section, "calico_to_") {
				ExpectWithOffset(2, skbMark&uint32(tcdefs.MarkSeen) != 0).
					To(BeTrue(), fmt.Sprintf("skb mark 0x%08x does not have tcdefs.MarkSeen 0x%08x set before tc at %s",
						skbMark, tcdefs.MarkSeen, cllr))
			}

			testFn(func(dataIn []byte) (bpfRunResult, error) {
				res, err := bpftoolProgRun(progName, dataIn, ctxIn)
				log.Debugf("dataIn  = %+v", dataIn)
				if err == nil {
					log.Debugf("dataOut = %+v", res.dataOut)
				}

				if res.Retval != resTC_ACT_SHOT && canTestMarks && strings.Contains(section, "calico_from_") {
					ExpectWithOffset(3, skbMark&uint32(tcdefs.MarkSeen) != 0).
						To(BeTrue(), fmt.Sprintf("skb mark 0x%08x does not have tcdefs.MarkSeen 0x%08x set after tc at %s",
							skbMark, tcdefs.MarkSeen, cllr))
				}

				return res, err
			})
		})
	}, opts...)
}

type forceAllocator struct {
	alloc *idalloc.IDAllocator
}

func (a *forceAllocator) GetNoAlloc(id string) uint64 {
	return a.alloc.GetOrAlloc(id)
}

func bpftool(args ...string) ([]byte, error) {
	args = append([]string{"--json", "--pretty"}, args...)
	cmd := exec.Command("bpftool", args...)
	log.WithField("cmd", cmd.String()).Debugf("executing")
	out, err := cmd.Output()
	if err != nil {
		if e, ok := err.(*exec.ExitError); ok {
			log.WithField("stderr", string(e.Stderr)).Errorf("bpftool %s failed: %v out=\n%v", args, err, string(out))
			// to make the output reflect the new lines, logrus ignores it
			fmt.Print(fmt.Sprint(string(e.Stderr)))
		}
	}

	return out, err
}

var (
	mapInitOnce sync.Once

	natMap, natBEMap, ctMap, ctCleanupMap, rtMap, ipsMap, testStateMap, affinityMap, arpMap, fsafeMap, ipfragsMap maps.Map
	natMapV6, natBEMapV6, ctMapV6, ctCleanupMapV6, rtMapV6, ipsMapV6, affinityMapV6, arpMapV6, fsafeMapV6         maps.Map
	stateMap, countersMap, ifstateMap, progMap, progMapXDP, policyJumpMap, policyJumpMapXDP                       maps.Map
	perfMap                                                                                                       maps.Map
	profilingMap, ipfragsMapTmp                                                                                   maps.Map
	qosMap                                                                                                        maps.Map
	allMaps                                                                                                       []maps.Map
)

func initMapsOnce() {
	mapInitOnce.Do(func() {
		natMap = nat.FrontendMap()
		natBEMap = nat.BackendMap()
		natMapV6 = nat.FrontendMapV6()
		natBEMapV6 = nat.BackendMapV6()
		ctMap = conntrack.Map()
		ctMapV6 = conntrack.MapV6()
		ctCleanupMap = conntrack.CleanupMap()
		ctCleanupMapV6 = conntrack.CleanupMapV6()
		rtMap = routes.Map()
		rtMapV6 = routes.MapV6()
		ipsMap = ipsets.Map()
		ipsMapV6 = ipsets.MapV6()
		stateMap = state.Map()
		testStateMap = state.MapForTest()
		affinityMap = nat.AffinityMap()
		affinityMapV6 = nat.AffinityMapV6()
		arpMap = arp.Map()
		arpMapV6 = arp.MapV6()
		fsafeMap = failsafes.Map()
		fsafeMapV6 = failsafes.MapV6()
		countersMap = counters.Map()
		ipfragsMap = ipfrags.Map()
		ipfragsMapTmp = ipfrags.MapTmp()
		ifstateMap = ifstate.Map()
		policyJumpMap = jump.Map()
		policyJumpMapXDP = jump.XDPMap()
		profilingMap = profiling.Map()
		qosMap = qos.Map()

		perfMap = perf.Map("perf_evnt", 512)

		allMaps = []maps.Map{natMap, natBEMap, natMapV6, natBEMapV6, ctMap, ctMapV6, ctCleanupMap, ctCleanupMapV6, rtMap, rtMapV6, ipsMap, ipsMapV6,
			stateMap, testStateMap, affinityMap, affinityMapV6, arpMap, arpMapV6, fsafeMap, fsafeMapV6,
			countersMap, ipfragsMap, ipfragsMapTmp, ifstateMap, profilingMap,
			policyJumpMap, policyJumpMapXDP, qosMap}
		for _, m := range allMaps {
			err := m.EnsureExists()
			if err != nil {
				log.WithError(err).Panic("Failed to initialise maps")
			}
		}

		err := perfMap.EnsureExists()
		if err != nil {
			log.WithError(err).Panic("Failed to initialise perfMap")
		}

	})
}

func cleanUpMaps() {
	log.Info("Cleaning up all maps")

	logLevel := log.GetLevel()
	log.SetLevel(log.InfoLevel)
	defer log.SetLevel(logLevel)

	for _, m := range allMaps {
		if m == stateMap || m == testStateMap || m == progMap || m == countersMap || m == ipfragsMapTmp {
			continue // Can't clean up array maps
		}
		log.WithField("map", m.GetName()).Info("Cleaning")
		err := m.Iter(func(_, _ []byte) maps.IteratorAction {
			return maps.IterDelete
		})
		if err != nil {
			if errors.Is(err, maps.ErrNotSupported) {
				continue
			}
			log.WithError(err).Panic("Failed to walk map")
		}
	}
	log.Info("Cleaned up all maps")
}

func jumpMapUpdatePinned(jm maps.Map, idx int, val string) error {
	out, err := bpftool("map", "update", "pinned", jm.Path(),
		"key", fmt.Sprintf("%d", idx), "0", "0", "0", "value", "pinned", val)

	if err != nil {
		return fmt.Errorf("%s\n%w", string(out), err)
	}

	return nil
}

func jumpMapUpdate(jm maps.Map, idx int, val int) error {
	var k, v [4]byte

	binary.LittleEndian.PutUint32(k[:], uint32(idx))
	binary.LittleEndian.PutUint32(v[:], uint32(val))

	return jm.Update(k[:], v[:])
}

func jumpMapDelete(jm maps.Map, idx int) error {
	var k [4]byte

	binary.LittleEndian.PutUint32(k[:], uint32(idx))

	return jm.Delete(k[:])
}

func ipToU32(ip net.IP) uint32 {
	ip = ip.To4()
	return binary.LittleEndian.Uint32([]byte(ip[:]))
}

func tcUpdateJumpMap(obj *libbpf.Obj, progs []int, hasPolicyProg, hasHostConflictProg bool) error {
	for _, idx := range progs {
		switch idx {
		case
			tcdefs.ProgIndexPolicy,
			tcdefs.ProgIndexPolicyDebug:

			if !hasPolicyProg {
				continue
			}
		case
			tcdefs.ProgIndexHostCtConflict,
			tcdefs.ProgIndexHostCtConflictDebug:
			if !hasHostConflictProg {
				continue
			}
		}
		log.WithField("prog", tcdefs.ProgramNames[idx]).WithField("idx", idx).Debug("UpdateJumpMap")
		err := obj.UpdateJumpMap(progMap.GetName(), tcdefs.ProgramNames[idx], idx)
		if err != nil {
			return fmt.Errorf("error updating %s program: %w", tcdefs.ProgramNames[idx], err)
		}
	}

	return nil
}

func objLoad(fname, bpfFsDir, ipFamily string, topts testOpts, polProg, hasHostConflictProg bool) (*libbpf.Obj, error) {
	log.WithField("program", fname).Debug("Loading BPF program")

	forXDP := topts.xdp

	// XXX we do not need to create both sets of maps, but, well, who cares here ;-)
	progMap = hook.NewProgramsMap()
	policyJumpMap = jump.Map()
	progMapXDP = hook.NewXDPProgramsMap()
	policyJumpMapXDP = jump.XDPMap()
	if ipFamily == "preamble" {
		_ = unix.Unlink(progMap.Path())
		_ = unix.Unlink(policyJumpMap.Path())
		_ = unix.Unlink(progMapXDP.Path())
		_ = unix.Unlink(policyJumpMapXDP.Path())
	}
	err := progMap.EnsureExists()
	Expect(err).NotTo(HaveOccurred())
	err = policyJumpMap.EnsureExists()
	Expect(err).NotTo(HaveOccurred())
	err = progMapXDP.EnsureExists()
	Expect(err).NotTo(HaveOccurred())
	err = policyJumpMapXDP.EnsureExists()
	Expect(err).NotTo(HaveOccurred())

	obj, err := libbpf.OpenObject(fname)
	if err != nil {
		return nil, fmt.Errorf("open object %s: %w", fname, err)
	}

	for m, err := obj.FirstMap(); m != nil && err == nil; m, err = m.NextMap() {
		if m.IsMapInternal() {
			if strings.HasPrefix(m.Name(), ".rodata") {
				continue
			}
			if forXDP {
				var globals libbpf.XDPGlobalData
				for i := 0; i < 16; i++ {
					globals.Jumps[i] = uint32(i)
				}
				if topts.ipv6 {
					for i := 0; i < 16; i++ {
						globals.JumpsV6[i] = uint32(i)
					}
				}

				globals.IfaceName = setLogPrefix(bpfIfaceName)
				if err := globals.Set(m); err != nil {
					return nil, fmt.Errorf("failed to configure xdp program: %w", err)
				}
			} else {
				ifaceLog := topts.progLog + "-" + bpfIfaceName
				globals := libbpf.TcGlobalData{
					Tmtu:         natTunnelMTU,
					VxlanPort:    testVxlanPort,
					PSNatStart:   uint16(topts.psnaStart),
					PSNatLen:     uint16(topts.psnatEnd-topts.psnaStart) + 1,
					Flags:        libbpf.GlobalsNoDSRCidrs,
					LogFilterJmp: 0xffffffff,
					IfaceName:    setLogPrefix(ifaceLog),
				}
				if topts.flowLogsEnabled {
					globals.Flags |= libbpf.GlobalsFlowLogsEnabled
				}
				if topts.natOutExcludeHosts {
					globals.Flags |= libbpf.GlobalsNATOutgoingExcludeHosts
				}

				if topts.ingressQoSPacketRate {
					globals.Flags |= libbpf.GlobalsIngressPacketRateConfigured
				}

				if topts.egressQoSPacketRate {
					globals.Flags |= libbpf.GlobalsEgressPacketRateConfigured
				}

				globals.DSCP = -1
<<<<<<< HEAD
				if topts.dscp != nil && *topts.dscp >= 0 {
					globals.DSCP = *topts.dscp
=======
				if topts.dscp >= 0 {
					globals.DSCP = topts.dscp
>>>>>>> 00f4c0ca
				}

				if topts.ipv6 {
					copy(globals.HostTunnelIPv6[:], node1tunIPV6.To16())
					copy(globals.HostIPv6[:], hostIP.To16())
					copy(globals.IntfIPv6[:], intfIPV6.To16())

					for i := 0; i < tcdefs.ProgIndexEnd; i++ {
						globals.JumpsV6[i] = uint32(i)
					}
					globals.Flags |= libbpf.GlobalsRPFOptionStrict
					log.WithField("globals", globals).Debugf("configure program v6")
				} else {
					copy(globals.HostIPv4[0:4], hostIP)
					copy(globals.IntfIPv4[0:4], intfIP)
					copy(globals.HostTunnelIPv4[0:4], node1tunIP.To4())

					for i := 0; i < tcdefs.ProgIndexEnd; i++ {
						globals.Jumps[i] = uint32(i)
					}
					log.WithField("globals", globals).Debugf("configure program")
				}
				if err := globals.Set(m); err != nil {
					return nil, fmt.Errorf("failed to configure tc program: %w", err)
				}
				log.WithField("program", fname).Debugf("Configured BPF program iface \"%s\"", ifaceLog)
			}
			continue
		}
		pin := "/sys/fs/bpf/tc/globals/" + m.Name()
		log.WithFields(log.Fields{
			"pin":        pin,
			"key size":   m.KeySize(),
			"value size": m.ValueSize(),
		}).Debug("Pinning map")
		fd, err := maps.GetMapFDByPin(pin)
		if err != nil {
			log.WithError(err).Debug("error getting map FD by pin")
		} else {
			mapInfo, err := maps.GetMapInfo(fd)
			if err != nil {
				log.WithError(err).Debug("error getting mapInfo by FD")
			} else {
				log.WithFields(log.Fields{"Type": mapInfo.Type, "MaxEntries": mapInfo.MaxEntries, "ValueSize": mapInfo.ValueSize, "KeySize": mapInfo.KeySize}).Debug("existing map")
			}
		}
		log.WithFields(log.Fields{"Type": m.Type(), "MaxEntries": m.MaxEntries(), "ValueSize": m.ValueSize(), "KeySize": m.KeySize()}).Debug("new map")
		if err := m.SetPinPath(pin); err != nil {
			obj.Close()
			return nil, fmt.Errorf("error pinning map %s: %w", m.Name(), err)
		}
	}

	if err := obj.Load(); err != nil {
		return nil, fmt.Errorf("load object: %w", err)
	}

	progDir := bpfFsDir
	policyIdx := tcdefs.ProgIndexPolicy

	err = obj.PinPrograms(progDir)
	if err != nil {
		obj.Close()
		return nil, fmt.Errorf("pin %s programs to %s: %w", ipFamily, progDir, err)
	}

	if polProg {
		polProgPath := "xdp_policy"
		if !forXDP {
			polProgPath = "classifier_tc_policy"
		}
		polProgPath = path.Join(bpfFsDir, polProgPath)
		_, err = os.Stat(polProgPath)
		if err == nil {
			m := policyJumpMap
			if forXDP {
				m = policyJumpMapXDP
			}
			err = jumpMapUpdatePinned(m, policyIdx, polProgPath)
			if err != nil {
				err = errors.Wrap(err, "failed to update jump map (policy program)")
				goto out
			}
			log.Debug("set default policy")
		}
	}

	if !forXDP {
		log.WithField("ipFamily", ipFamily).Debug("Updating jump map")
		err = tcUpdateJumpMap(obj, tcJumpMapIndexes[ipFamily], false, hasHostConflictProg)
		if err != nil && !strings.Contains(err.Error(), "error updating calico_tc_host_ct_conflict program") {
			goto out
		}
		err = tcUpdateJumpMap(obj, tcJumpMapIndexes[ipFamily], false, false)
	} else {
		if err = xdpUpdateJumpMap(obj, xdpJumpMapIndexes[ipFamily]); err != nil {
			goto out
		}
	}

out:
	if err != nil {
		_ = obj.UnpinPrograms(bpfFsDir)
		obj.Close()
		return nil, fmt.Errorf("%s: %w", ipFamily, err)
	}

	log.WithField("program", fname).Debug("Loaded BPF program")
	return obj, nil
}

func objUTLoad(fname, bpfFsDir, ipFamily string, topts testOpts, polProg, hasHostConflictProg bool) (*libbpf.Obj, error) {
	log.WithField("program", fname).Debug("Loading BPF UT program")

	obj, err := libbpf.OpenObject(fname)
	if err != nil {
		return nil, fmt.Errorf("open object %s: %w", fname, err)
	}

	for m, err := obj.FirstMap(); m != nil && err == nil; m, err = m.NextMap() {
		if m.IsMapInternal() {
			globals := libbpf.TcGlobalData{
				Tmtu:       natTunnelMTU,
				VxlanPort:  testVxlanPort,
				PSNatStart: uint16(topts.psnaStart),
				PSNatLen:   uint16(topts.psnatEnd-topts.psnaStart) + 1,
				Flags:      libbpf.GlobalsNoDSRCidrs,
				IfaceName:  setLogPrefix(topts.progLog + "-" + bpfIfaceName),
			}
			if topts.ipv6 {
				copy(globals.HostTunnelIPv6[:], node1tunIPV6.To16())
				copy(globals.HostIPv6[:], hostIP.To16())
				copy(globals.IntfIPv6[:], intfIPV6.To16())
			} else {
				copy(globals.HostTunnelIPv4[0:4], node1tunIP.To4())
				copy(globals.HostIPv4[0:4], hostIP.To4())
				copy(globals.IntfIPv4[0:4], intfIP.To4())
			}
			if err := globals.Set(m); err != nil {
				return nil, fmt.Errorf("failed to configure tc program: %w", err)
			}
			break
		}
		pin := "/sys/fs/bpf/tc/globals/" + m.Name()
		log.WithField("pin", pin).Debug("Pinning map")
		fd, err := maps.GetMapFDByPin(pin)
		if err != nil {
			log.WithError(err).Debug("error getting map FD by pin")
		} else {
			mapInfo, err := maps.GetMapInfo(fd)
			if err != nil {
				log.WithError(err).Debug("error getting mapInfo by FD")
			} else {
				log.WithFields(log.Fields{"Type": mapInfo.Type, "MaxEntries": mapInfo.MaxEntries, "ValueSize": mapInfo.ValueSize, "KeySize": mapInfo.KeySize}).Debug("existing map")
			}
		}
		log.WithFields(log.Fields{"Type": m.Type(), "MaxEntries": m.MaxEntries(), "ValueSize": m.ValueSize(), "KeySize": m.KeySize()}).Debug("new map")
		if err := m.SetPinPath(pin); err != nil {
			obj.Close()
			return nil, fmt.Errorf("error pinning map %s: %w", m.Name(), err)
		}
	}

	if err := obj.Load(); err != nil {
		return nil, fmt.Errorf("load object: %w", err)
	}

	progDir := bpfFsDir

	err = obj.PinPrograms(progDir)
	if err != nil {
		obj.Close()
		return nil, fmt.Errorf("pin %s programs to %s: %w", ipFamily, progDir, err)
	}

	log.WithField("program", fname).Debug("Loaded BPF UT program")
	return obj, nil
}

func xdpUpdateJumpMap(obj *libbpf.Obj, progs map[int]string) error {
	for idx, name := range progs {
		err := obj.UpdateJumpMap(hook.NewXDPProgramsMap().GetName(), name, idx)
		if err != nil {
			return fmt.Errorf("failed to update program '%s' at index %d: %w", name, idx, err)
		}
		log.Debugf("xdp set program '%s' at index %d", name, idx)
	}

	return nil
}

func setLogPrefix(ifaceLog string) string {
	in := []byte("---------------")
	copy(in, ifaceLog)
	return string(in)
}

type bpfRunResult struct {
	Retval   int
	Duration int
	dataOut  []byte
}

func (r bpfRunResult) RetvalStr() string {
	s := retvalToStr[r.Retval]
	if s == "" {
		return fmt.Sprint(r.Retval)
	}
	return s
}

func (r bpfRunResult) RetvalStrXDP() string {
	s := retvalToStrXDP[r.Retval]
	if s == "" {
		return fmt.Sprint(r.Retval)
	}
	return s
}

func bpftoolProgRun(progName string, dataIn, ctxIn []byte) (bpfRunResult, error) {
	return bpftoolProgRunN(progName, dataIn, ctxIn, 1)
}

func bpftoolProgRunN(progName string, dataIn, ctxIn []byte, N int) (bpfRunResult, error) {
	var res bpfRunResult

	tempDir, err := os.MkdirTemp("", "bpftool-data-")
	Expect(err).NotTo(HaveOccurred())

	defer os.RemoveAll(tempDir)

	dataInFname := tempDir + "/data_in"
	dataOutFname := tempDir + "/data_out"

	ctxInFname := tempDir + "/ctx_in"
	ctxOutFname := tempDir + "/ctx_out"

	if err := os.WriteFile(dataInFname, dataIn, 0644); err != nil {
		return res, fmt.Errorf("failed to write input data in file: %s", err)
	}

	if ctxIn != nil {
		if err := os.WriteFile(ctxInFname, ctxIn, 0644); err != nil {
			return res, fmt.Errorf("failed to write input ctx in file: %s", err)
		}
	}

	args := []string{"prog", "run", "pinned", progName, "data_in", dataInFname, "data_out", dataOutFname}
	if ctxIn != nil {
		args = append(args, "ctx_in", ctxInFname, "ctx_out", ctxOutFname)
	}
	if N > 1 {
		args = append(args, "repeat", fmt.Sprintf("%d", N))
	}

	out, err := bpftool(args...)
	if err != nil {
		return res, err
	}

	if err := json.Unmarshal(out, &res); err != nil {
		return res, fmt.Errorf("failed to unmarshall json: %s", err)
	}

	res.dataOut, err = os.ReadFile(dataOutFname)
	if err != nil {
		return res, fmt.Errorf("failed to read output data from file: %s", err)
	}

	if ctxIn != nil {
		ctxOut, err := os.ReadFile(ctxOutFname)
		if err != nil {
			return res, fmt.Errorf("failed to read output ctx from file: %s", err)
		}
		skbMark = binary.LittleEndian.Uint32(ctxOut[2*4 : 3*4])
	}

	return res, nil
}

type bpfProgRunFn func(data []byte) (bpfRunResult, error)

// runBpfUnitTest runs a small unit in isolation. It requires a small .c file
// that wraps the unit and compiles into a calico_unittest section.
func runBpfUnitTest(t *testing.T, source string, testFn func(bpfProgRunFn), opts ...testOption) {
	RegisterTestingT(t)

	topts := testOpts{
		subtests: true,
		logLevel: log.DebugLevel,
	}

	for _, o := range opts {
		o(&topts)
	}

	loglevel := log.GetLevel()
	if topts.logLevel != loglevel {
		defer log.SetLevel(loglevel)
		log.SetLevel(topts.logLevel)
	}

	tempDir, err := os.MkdirTemp("", "calico-bpf-")
	Expect(err).NotTo(HaveOccurred())
	defer os.RemoveAll(tempDir)

	unique := path.Base(tempDir)
	bpfFsDir := "/sys/fs/bpf/" + unique

	err = os.Mkdir(bpfFsDir, os.ModePerm)
	Expect(err).NotTo(HaveOccurred())
	defer os.RemoveAll(bpfFsDir)

	vExt := ""
	if topts.ipv6 {
		vExt = "_v6"
	}

	objFname := "../../bpf-gpl/ut/" + strings.TrimSuffix(source, path.Ext(source)) + vExt + ".o"
	if topts.objname != "" {
		objFname = "../../bpf-gpl/ut/" + topts.objname
	}

	obj, err := objUTLoad(objFname, bpfFsDir, "IPv4", topts, true, false)
	Expect(err).NotTo(HaveOccurred())
	defer func() { _ = obj.UnpinPrograms(bpfFsDir) }()
	defer obj.Close()

	ctxIn := make([]byte, 18*4)

	_ = counters.EnsureExists(countersMap, 1, hook.Ingress)
	_ = counters.EnsureExists(countersMap, 1, hook.Egress)

	runTest := func() {
		testFn(func(dataIn []byte) (bpfRunResult, error) {
			res, err := bpftoolProgRun(bpfFsDir+"/unittest", dataIn, ctxIn)
			log.Debugf("dataIn  = %+v", dataIn)
			if err == nil {
				log.Debugf("dataOut = %+v", res.dataOut)
			}
			return res, err
		})
	}

	if topts.subtests {
		t.Run(source, func(_ *testing.T) {
			runTest()
		})
	} else {
		runTest()
	}
}

type testOpts struct {
	description          string
	subtests             bool
	logLevel             log.Level
	xdp                  bool
	psnaStart            uint32
	psnatEnd             uint32
	hostNetworked        bool
	fromHost             bool
	progLog              string
	ipv6                 bool
	objname              string
	flowLogsEnabled      bool
	natOutExcludeHosts   bool
	ingressQoSPacketRate bool
	egressQoSPacketRate  bool
<<<<<<< HEAD
	dscp                 *int8
=======
	dscp                 int8
>>>>>>> 00f4c0ca
}

type testOption func(opts *testOpts)

func withSubtests(v bool) testOption {
	return func(o *testOpts) {
		o.subtests = v
	}
}

func withLogLevel(l log.Level) testOption {
	return func(o *testOpts) {
		o.logLevel = l
	}
}

var _ = withLogLevel

func withXDP() testOption {
	return func(o *testOpts) {
		o.xdp = true
	}
}

func withPSNATPorts(start, end uint16) testOption {
	return func(o *testOpts) {
		o.psnaStart = uint32(start)
		o.psnatEnd = uint32(end)
	}
}

func withHostNetworked() testOption {
	return func(o *testOpts) {
		o.hostNetworked = true
	}
}

func withFromHost() testOption {
	return func(o *testOpts) {
		o.fromHost = true
	}
}

func withIPv6() testOption {
	return func(o *testOpts) {
		o.ipv6 = true
	}
}

func withFlowLogs() testOption {
	return func(o *testOpts) {
		o.flowLogsEnabled = true
	}
}

func withNATOutExcludeHosts() testOption {
	return func(o *testOpts) {
		o.natOutExcludeHosts = true
	}
}

func withIngressQoSPacketRate() testOption {
	return func(o *testOpts) {
		o.ingressQoSPacketRate = true
	}
}

func withEgressQoSPacketRate() testOption {
	return func(o *testOpts) {
		o.egressQoSPacketRate = true
	}
}

func withEgressDSCP(value int8) testOption {
	return func(o *testOpts) {
<<<<<<< HEAD
		o.dscp = &value
=======
		o.dscp = value
>>>>>>> 00f4c0ca
	}
}

func withObjName(name string) testOption {
	return func(o *testOpts) {
		o.objname = name
	}
}

func withDescription(desc string) testOption {
	return func(o *testOpts) {
		o.description = desc
	}
}

// layersMatchFields matches all Exported fields and ignore the ones explicitly
// listed. It always ignores BaseLayer as that is not set by the tests.
func layersMatchFields(l gopacket.Layer, ignore ...string) types.GomegaMatcher {
	toIgnore := make(map[string]bool)
	for _, x := range ignore {
		toIgnore[x] = true
	}

	toIgnore["BaseLayer"] = true

	f := Fields{}
	v := reflect.Indirect(reflect.ValueOf(l))
	if v.Kind() != reflect.Struct {
		return Reject()
	}

	for i := 0; i < v.NumField(); i++ {
		name := v.Type().Field(i).Name
		if !toIgnore[name] && v.Field(i).CanInterface() {
			val := v.Field(i).Interface()
			f[name] = Equal(val)
		}
	}

	return PointTo(MatchFields(IgnoreMissing|IgnoreExtras, f))
}

func udpResponseRaw(in []byte) []byte {
	pkt := gopacket.NewPacket(in, layers.LayerTypeEthernet, gopacket.Default)
	ethL := pkt.Layer(layers.LayerTypeEthernet)
	ethR := ethL.(*layers.Ethernet)
	ethR.SrcMAC, ethR.DstMAC = ethR.DstMAC, ethR.SrcMAC

	ipv4L := pkt.Layer(layers.LayerTypeIPv4)
	ipv4R := ipv4L.(*layers.IPv4)
	ipv4R.SrcIP, ipv4R.DstIP = ipv4R.DstIP, ipv4R.SrcIP

	udpL := pkt.Layer(layers.LayerTypeUDP)
	udpR := udpL.(*layers.UDP)
	udpR.SrcPort, udpR.DstPort = udpR.DstPort, udpR.SrcPort

	_ = udpR.SetNetworkLayerForChecksum(ipv4R)

	out := gopacket.NewSerializeBuffer()
	err := gopacket.SerializeLayers(out, gopacket.SerializeOptions{ComputeChecksums: true},
		ethR, ipv4R, udpR, gopacket.Payload(pkt.ApplicationLayer().Payload()))
	Expect(err).NotTo(HaveOccurred())

	return out.Bytes()
}

func udpResponseRawV6(in []byte) []byte {
	pkt := gopacket.NewPacket(in, layers.LayerTypeEthernet, gopacket.Default)
	ethL := pkt.Layer(layers.LayerTypeEthernet)
	ethR := ethL.(*layers.Ethernet)
	ethR.SrcMAC, ethR.DstMAC = ethR.DstMAC, ethR.SrcMAC

	ipv6L := pkt.Layer(layers.LayerTypeIPv6)
	ipv6R := ipv6L.(*layers.IPv6)
	ipv6R.SrcIP, ipv6R.DstIP = ipv6R.DstIP, ipv6R.SrcIP

	lrs := []gopacket.SerializableLayer{ethR, ipv6R}

	if ipv6R.NextHeader == layers.IPProtocolIPv6HopByHop {
		l := pkt.Layer(layers.LayerTypeIPv6HopByHop)
		lrs = append(lrs, l.(*layers.IPv6HopByHop))
	}

	udpL := pkt.Layer(layers.LayerTypeUDP)
	udpR := udpL.(*layers.UDP)
	udpR.SrcPort, udpR.DstPort = udpR.DstPort, udpR.SrcPort

	_ = udpR.SetNetworkLayerForChecksum(ipv6R)

	lrs = append(lrs, udpR, gopacket.Payload(pkt.ApplicationLayer().Payload()))

	out := gopacket.NewSerializeBuffer()
	err := gopacket.SerializeLayers(out, gopacket.SerializeOptions{ComputeChecksums: true}, lrs...)
	Expect(err).NotTo(HaveOccurred())

	return out.Bytes()
}

func tcpResponseRaw(in []byte) []byte {
	pkt := gopacket.NewPacket(in, layers.LayerTypeEthernet, gopacket.Default)
	ethL := pkt.Layer(layers.LayerTypeEthernet)
	ethR := ethL.(*layers.Ethernet)
	ethR.SrcMAC, ethR.DstMAC = ethR.DstMAC, ethR.SrcMAC

	ipv4L := pkt.Layer(layers.LayerTypeIPv4)
	ipv4R := ipv4L.(*layers.IPv4)
	ipv4R.SrcIP, ipv4R.DstIP = ipv4R.DstIP, ipv4R.SrcIP

	tcpL := pkt.Layer(layers.LayerTypeTCP)
	tcpR := tcpL.(*layers.TCP)
	tcpR.SrcPort, tcpR.DstPort = tcpR.DstPort, tcpR.SrcPort

	if tcpR.SYN {
		tcpR.ACK = true
	}

	_ = tcpR.SetNetworkLayerForChecksum(ipv4R)

	out := gopacket.NewSerializeBuffer()
	err := gopacket.SerializeLayers(out, gopacket.SerializeOptions{ComputeChecksums: true},
		ethR, ipv4R, tcpR, gopacket.Payload(pkt.ApplicationLayer().Payload()))
	Expect(err).NotTo(HaveOccurred())

	return out.Bytes()
}

func dumpNATMap(natMap maps.Map) {
	nt, err := nat.LoadFrontendMap(natMap)
	Expect(err).NotTo(HaveOccurred())
	for k, v := range nt {
		fmt.Printf("%s : %s\n", k, v)
	}
}

func dumpNATMapV6(natMap maps.Map) {
	nt, err := nat.LoadFrontendMapV6(natMap)
	Expect(err).NotTo(HaveOccurred())
	for k, v := range nt {
		fmt.Printf("%s : %s\n", k, v)
	}
}

func resetMap(m maps.Map) {
	err := m.Iter(func(_, _ []byte) maps.IteratorAction {
		return maps.IterDelete
	})
	Expect(err).NotTo(HaveOccurred())
}

func dumpCTMap(ctMap maps.Map) {
	ct, err := conntrack.LoadMapMem(ctMap)
	Expect(err).NotTo(HaveOccurred())
	fmt.Printf("Conntrack dump:\n")
	for k, v := range ct {
		fmt.Printf("- %s : %s\n", k, v)
	}
	fmt.Printf("\n")
}

func dumpCTMapV6(ctMap maps.Map) {
	ct, err := conntrack.LoadMapMemV6(ctMap)
	Expect(err).NotTo(HaveOccurred())
	fmt.Printf("Conntrack dump:\n")
	for k, v := range ct {
		fmt.Printf("- %s : %s\n", k, v)
	}
	fmt.Printf("\n")
}

func resetCTMap(ctMap maps.Map) {
	resetMap(ctMap)
}

func resetCTMapV6(ctMap maps.Map) {
	resetMap(ctMap)
}

func saveCTMap(ctMap maps.Map) conntrack.MapMem {
	ct, err := conntrack.LoadMapMem(ctMap)
	Expect(err).NotTo(HaveOccurred())
	return ct
}

func saveCTMapV6(ctMap maps.Map) conntrack.MapMemV6 {
	ct, err := conntrack.LoadMapMemV6(ctMap)
	Expect(err).NotTo(HaveOccurred())
	return ct
}

func restoreCTMap(ctMap maps.Map, m conntrack.MapMem) {
	for k, v := range m {
		err := ctMap.Update(k[:], v[:])
		Expect(err).NotTo(HaveOccurred())
	}
}

func restoreCTMapV6(ctMap maps.Map, m conntrack.MapMemV6) {
	for k, v := range m {
		err := ctMap.Update(k[:], v[:])
		Expect(err).NotTo(HaveOccurred())
	}
}

func dumpRTMap(rtMap maps.Map) {
	rt, err := routes.LoadMap(rtMap)
	Expect(err).NotTo(HaveOccurred())
	for k, v := range rt {
		fmt.Printf("%15s: %s\n", k.Dest(), v)
	}
}

func dumpRTMapV6(rtMap maps.Map) {
	rt, err := routes.LoadMapV6(rtMap)
	Expect(err).NotTo(HaveOccurred())
	for k, v := range rt {
		fmt.Printf("%15s: %s\n", k.Dest(), v)
	}
}

func resetRTMap(rtMap maps.Map) {
	resetMap(rtMap)
}

func resetRTMapV6(rtMap maps.Map) {
	resetMap(rtMap)
}

func saveRTMap(rtMap maps.Map) routes.MapMem {
	rt, err := routes.LoadMap(rtMap)
	Expect(err).NotTo(HaveOccurred())
	return rt
}

func saveRTMapV6(rtMap maps.Map) routes.MapMemV6 {
	rt, err := routes.LoadMapV6(rtMap)
	Expect(err).NotTo(HaveOccurred())
	return rt
}

func restoreRTMap(rtMap maps.Map, m routes.MapMem) {
	for k, v := range m {
		err := rtMap.Update(k[:], v[:])
		Expect(err).NotTo(HaveOccurred())
	}
}

func restoreRTMapV6(rtMap maps.Map, m routes.MapMemV6) {
	for k, v := range m {
		err := rtMap.Update(k[:], v[:])
		Expect(err).NotTo(HaveOccurred())
	}
}

func dumpARPMap(arpMap maps.Map) {
	ct, err := arp.LoadMapMem(arpMap)
	Expect(err).NotTo(HaveOccurred())
	fmt.Printf("ARP dump:\n")
	for k, v := range ct {
		fmt.Printf("- %s : %s\n", k, v)
	}
	fmt.Printf("\n")
}

func dumpARPMapV6(arpMap maps.Map) {
	ct, err := arp.LoadMapMemV6(arpMap)
	Expect(err).NotTo(HaveOccurred())
	fmt.Printf("ARP dump:\n")
	for k, v := range ct {
		fmt.Printf("- %s : %s\n", k, v)
	}
	fmt.Printf("\n")
}

func saveARPMap(am maps.Map) arp.MapMem {
	m, err := arp.LoadMapMem(am)
	Expect(err).NotTo(HaveOccurred())
	return m
}

func saveARPMapV6(am maps.Map) arp.MapMemV6 {
	m, err := arp.LoadMapMemV6(am)
	Expect(err).NotTo(HaveOccurred())
	return m
}

var ethDefault = &layers.Ethernet{
	SrcMAC:       []byte{0, 0, 0, 0, 0, 1},
	DstMAC:       []byte{0, 0, 0, 0, 0, 2},
	EthernetType: layers.EthernetTypeIPv4,
}

var payloadDefault = []byte("ABCDEABCDEXXXXXXXXXXXX")

var srcIP = net.IPv4(1, 1, 1, 1)
var dstIP = net.IPv4(2, 2, 2, 2)
var srcV4CIDR = ip.CIDRFromNetIP(srcIP).(ip.V4CIDR)
var dstV4CIDR = ip.CIDRFromNetIP(dstIP).(ip.V4CIDR)

var ipv4Default = &layers.IPv4{
	Version:  4,
	IHL:      5,
	TTL:      64,
	Flags:    layers.IPv4DontFragment,
	SrcIP:    srcIP,
	DstIP:    dstIP,
	Protocol: layers.IPProtocolUDP,
}

var srcIPv6 = net.IP([]byte{0xff, 0, 0, 0, 0, 0, 0, 0, 0, 0, 0, 0, 0, 0, 0, 1})
var dstIPv6 = net.IP([]byte{0xff, 0, 0, 0, 0, 0, 0, 0, 0, 0, 0, 0, 0, 0, 0, 2})
var srcV6CIDR = ip.CIDRFromNetIP(srcIPv6).(ip.V6CIDR)
var dstV6CIDR = ip.CIDRFromNetIP(dstIPv6).(ip.V6CIDR)

var ipv6Default = &layers.IPv6{
	Version:    6,
	HopLimit:   64,
	SrcIP:      srcIPv6,
	DstIP:      dstIPv6,
	NextHeader: layers.IPProtocolUDP,
}

var udpDefault = &layers.UDP{
	SrcPort: 1234,
	DstPort: 5678,
}

func testPacket(family int, eth *layers.Ethernet, l3 gopacket.Layer, l4 gopacket.Layer,
	payload []byte, ipv6ext ...gopacket.SerializableLayer) (
	*layers.Ethernet, gopacket.Layer, gopacket.Layer, []byte, []byte, error) {
	pkt := Packet{
		family:  family,
		eth:     eth,
		l3:      l3,
		l4:      l4,
		payload: payload,
		ipv6ext: ipv6ext,
	}
	err := pkt.Generate()
	if err != nil {
		return nil, nil, nil, nil, nil, err
	}

	p := gopacket.NewPacket(pkt.bytes, layers.LayerTypeEthernet, gopacket.Default)
	fmt.Printf("p = %+v\n", p)

	e := p.Layer(layers.LayerTypeEthernet).(*layers.Ethernet)

	var (
		ipl   gopacket.Layer
		proto layers.IPProtocol
	)

	ipv4L := p.Layer(layers.LayerTypeIPv4)
	if ipv4L != nil {
		ipv4 := ipv4L.(*layers.IPv4)
		proto = ipv4.Protocol
		ipl = ipv4L
	} else {
		ipv6L := p.Layer(layers.LayerTypeIPv6)
		if ipv6L != nil {
			ipv6 := ipv6L.(*layers.IPv6)
			proto = ipv6.NextHeader
		}
		if proto == layers.IPProtocolIPv6HopByHop {
			l := p.Layer(layers.LayerTypeIPv6HopByHop)
			proto = l.(*layers.IPv6HopByHop).NextHeader
		}
		ipl = ipv6L
	}

	var l gopacket.Layer

	switch proto {
	case layers.IPProtocolUDP:
		l = p.Layer(layers.LayerTypeUDP)
	case layers.IPProtocolTCP:
		l = p.Layer(layers.LayerTypeTCP)
	case layers.IPProtocolICMPv4:
		l = p.Layer(layers.LayerTypeICMPv4)
	}

	return e, ipl, l, pkt.payload, pkt.bytes, err
}

func testPacketV4(eth *layers.Ethernet, ipv4 *layers.IPv4, l4 gopacket.Layer, payload []byte) (
	*layers.Ethernet, *layers.IPv4, gopacket.Layer, []byte, []byte, error) {
	e, ip4, l4, p, b, err := testPacket(4, eth, ipv4, l4, payload)
	return e, ip4.(*layers.IPv4), l4, p, b, err
}

func testPacketV6(eth *layers.Ethernet, ipv6 *layers.IPv6, l4 gopacket.Layer, payload []byte, ipv6ext ...gopacket.SerializableLayer) (
	*layers.Ethernet, *layers.IPv6, gopacket.Layer, []byte, []byte, error) {
	e, ip6, l4, p, b, err := testPacket(6, eth, ipv6, l4, payload, ipv6ext...)
	return e, ip6.(*layers.IPv6), l4, p, b, err
}

type Packet struct {
	family     int
	eth        *layers.Ethernet
	l3         gopacket.Layer
	ipv4       *layers.IPv4
	ipv6       *layers.IPv6
	l4         gopacket.Layer
	udp        *layers.UDP
	tcp        *layers.TCP
	icmp       *layers.ICMPv4
	icmpv6     *layers.ICMPv6
	payload    []byte
	bytes      []byte
	layers     []gopacket.SerializableLayer
	length     int
	l4Protocol layers.IPProtocol
	l3Protocol layers.EthernetType
	ipv6ext    []gopacket.SerializableLayer
}

func (pkt *Packet) handlePayload() {
	if pkt.payload == nil {
		pkt.payload = payloadDefault
	}
	pkt.length = len(pkt.payload)
	pkt.layers = []gopacket.SerializableLayer{gopacket.Payload(pkt.payload)}
}

func (pkt *Packet) handleL4() error {
	if pkt.l4 == nil {
		pkt.l4 = udpDefault
	}

	switch v := pkt.l4.(type) {
	case *layers.UDP:
		pkt.udp = v
		pkt.length += 8
		pkt.udp.Length = uint16(pkt.length)
		pkt.l4Protocol = layers.IPProtocolUDP
		pkt.layers = append(pkt.layers, pkt.udp)
	case *layers.TCP:
		pkt.tcp = v
		pkt.length += 20
		pkt.l4Protocol = layers.IPProtocolTCP
		pkt.layers = append(pkt.layers, pkt.tcp)
	case *layers.ICMPv4:
		pkt.icmp = v
		pkt.length += 8
		pkt.l4Protocol = layers.IPProtocolICMPv4
		pkt.layers = append(pkt.layers, pkt.icmp)
	case *layers.ICMPv6:
		pkt.icmpv6 = v
		pkt.length += 8
		pkt.l4Protocol = layers.IPProtocolICMPv6
		pkt.layers = append(pkt.layers, pkt.icmpv6)
	default:
		return fmt.Errorf("unrecognized l4 layer type %t", pkt.l4)
	}
	return nil
}

func (pkt *Packet) handleIPv6Ext() error {
	exts := gopacket.NewSerializeBuffer()
	err := gopacket.SerializeLayers(exts, gopacket.SerializeOptions{FixLengths: true}, pkt.ipv6ext...)
	if err != nil {
		return err
	}

	pkt.length += len(exts.Bytes())

	return nil
}

func nextHdrIPProto(nh gopacket.Layer) layers.IPProtocol {
	switch nh.(type) {
	case *layers.IPv6HopByHop:
		return layers.IPProtocolIPv6HopByHop
	case *layers.ICMPv4:
		return layers.IPProtocolICMPv4
	case *layers.IGMP:
		return layers.IPProtocolIGMP
	case *layers.IPv4:
		return layers.IPProtocolIPv4
	case *layers.TCP:
		return layers.IPProtocolTCP
	case *layers.UDP:
		return layers.IPProtocolUDP
	case *layers.RUDP:
		return layers.IPProtocolRUDP
	case *layers.IPv6:
		return layers.IPProtocolIPv6
	case *layers.IPv6Routing:
		return layers.IPProtocolIPv6Routing
	case *layers.IPv6Fragment:
		return layers.IPProtocolIPv6Fragment
	case *layers.GRE:
		return layers.IPProtocolGRE
	case *layers.ICMPv6:
		return layers.IPProtocolICMPv6
	case *layers.IPv6Destination:
		return layers.IPProtocolIPv6Destination
	case *layers.EtherIP:
		return layers.IPProtocolEtherIP
	case *layers.SCTP:
		return layers.IPProtocolSCTP
	case *layers.UDPLite:
		return layers.IPProtocolUDPLite
	}

	panic("unknown next layer")
}

func (pkt *Packet) handleL3() error {
	v := reflect.ValueOf(pkt.l3)
	if !v.IsValid() || v.IsNil() {
		if pkt.family == 4 {
			pkt.l3 = ipv4Default
		} else {
			pkt.l3 = ipv6Default
		}
	}

	switch v := pkt.l3.(type) {
	case *layers.IPv4:
		pkt.ipv4 = v
		pkt.length += int(v.IHL * 4)
		pkt.l3Protocol = layers.EthernetTypeIPv4
		pkt.ipv4.Protocol = pkt.l4Protocol
		pkt.ipv4.Length = uint16(pkt.length)
		pkt.layers = append(pkt.layers, pkt.ipv4)
	case *layers.IPv6:
		pkt.ipv6 = v
		pkt.l3Protocol = layers.EthernetTypeIPv6
		if len(pkt.ipv6ext) > 0 {
			if err := pkt.handleIPv6Ext(); err != nil {
				return fmt.Errorf("handling ipv6 extensions: %w", err)
			}
			pkt.ipv6.NextHeader = nextHdrIPProto(pkt.ipv6ext[0].(gopacket.Layer))
			for i := len(pkt.ipv6ext); i > 0; i-- {
				pkt.layers = append(pkt.layers, pkt.ipv6ext[i-1])
			}
		} else {
			pkt.ipv6.NextHeader = pkt.l4Protocol
		}
		pkt.length += 40
		pkt.ipv6.Length = uint16(pkt.length)
		pkt.layers = append(pkt.layers, pkt.ipv6)
	default:
		return fmt.Errorf("unrecognized l3 layer type %t", pkt.l3)
	}
	return nil
}

func (pkt *Packet) handleEthernet() {
	if pkt.eth == nil {
		pkt.eth = ethDefault
	}
	pkt.eth.EthernetType = pkt.l3Protocol
	pkt.layers = append(pkt.layers, pkt.eth)
}

func (pkt *Packet) setChecksum() {
	switch pkt.l4Protocol {
	case layers.IPProtocolUDP:
		if pkt.l3Protocol == layers.EthernetTypeIPv6 {
			_ = pkt.udp.SetNetworkLayerForChecksum(pkt.ipv6)
		} else {
			_ = pkt.udp.SetNetworkLayerForChecksum(pkt.ipv4)
		}
	case layers.IPProtocolTCP:
		if pkt.l3Protocol == layers.EthernetTypeIPv6 {
			_ = pkt.tcp.SetNetworkLayerForChecksum(pkt.ipv6)
		} else {
			_ = pkt.tcp.SetNetworkLayerForChecksum(pkt.ipv4)
		}
	}
}

func (pkt *Packet) Generate() error {
	pkt.handlePayload()
	err := pkt.handleL4()
	if err != nil {
		return err
	}

	err = pkt.handleL3()
	if err != nil {
		return err
	}

	pkt.handleEthernet()
	pkt.setChecksum()
	pkt.bytes, err = generatePacket(pkt.layers)

	return err
}

func generatePacket(layers []gopacket.SerializableLayer) ([]byte, error) {
	pkt := gopacket.NewSerializeBuffer()
	err := gopacket.SerializeLayers(pkt, gopacket.SerializeOptions{ComputeChecksums: true})
	if err != nil {
		return nil, fmt.Errorf("Failed to init packet buffer: %w", err)
	}

	for i, layer := range layers {
		log.Infof("Layer %d: %v", i, layer)
		if layer == nil {
			continue
		}
		err = layer.SerializeTo(pkt, gopacket.SerializeOptions{ComputeChecksums: true})
		if err != nil {
			return nil, fmt.Errorf("Failed to serialize packet: %w", err)
		}
	}
	return pkt.Bytes(), nil
}

func testPacketUDPDefault() (*layers.Ethernet, *layers.IPv4, gopacket.Layer, []byte, []byte, error) {
	ip := *ipv4Default
	ip.Options = []layers.IPv4Option{{
		OptionType:   123,
		OptionLength: 6,
		OptionData:   []byte{0xde, 0xad, 0xbe, 0xef},
	}}
	ip.IHL += 2

	e, ip4, l4, p, b, err := testPacket(4, nil, &ip, nil, nil)
	return e, ip4.(*layers.IPv4), l4, p, b, err
}

func testPacketUDPDefaultNPWithPayload(destIP net.IP, payload []byte) (*layers.Ethernet, *layers.IPv4, gopacket.Layer, []byte, []byte, error) {
	if destIP == nil {
		return testPacketUDPDefault()
	}

	ip := *ipv4Default
	ip.DstIP = destIP
	ip.Options = []layers.IPv4Option{{
		OptionType:   123,
		OptionLength: 6,
		OptionData:   []byte{0xde, 0xad, 0xbe, 0xef},
	}}
	ip.IHL += 2

	e, ip4, l4, p, b, err := testPacket(4, nil, &ip, nil, payload)
	return e, ip4.(*layers.IPv4), l4, p, b, err
}

func ipv6HopByHopExt() gopacket.SerializableLayer {
	hop := &layers.IPv6HopByHop{}
	hop.NextHeader = layers.IPProtocolUDP

	/* from gopacket ip6_test.go */
	tlv := &layers.IPv6HopByHopOption{}
	tlv.OptionType = 0x01 // PadN
	tlv.OptionData = []byte{0x00, 0x00, 0x00, 0x00}
	hop.Options = append(hop.Options, tlv)

	return hop
}

func testPacketUDPDefaultNP(destIP net.IP) (*layers.Ethernet, *layers.IPv4, gopacket.Layer, []byte, []byte, error) {
	return testPacketUDPDefaultNPWithPayload(destIP, nil)
}

func testPacketUDPDefaultNPV6WithPayload(destIP net.IP, payload []byte) (*layers.Ethernet, *layers.IPv6, gopacket.Layer, []byte, []byte, error) {
	if destIP == nil {
		return testPacketV6(nil, nil, nil, nil)
	}

	ip := *ipv6Default
	ip.DstIP = destIP

	hop := &layers.IPv6HopByHop{}
	hop.NextHeader = layers.IPProtocolUDP

	/* from gopacket ip6_test.go */
	tlv := &layers.IPv6HopByHopOption{}
	tlv.OptionType = 0x01 // PadN
	tlv.OptionData = []byte{0x00, 0x00, 0x00, 0x00}
	hop.Options = append(hop.Options, tlv)

	e, ip6, l4, p, b, err := testPacketV6(nil, &ip, nil, payload, hop)
	return e, ip6, l4, p, b, err
}

func testPacketUDPDefaultNPV6(destIP net.IP) (*layers.Ethernet, *layers.IPv6, gopacket.Layer, []byte, []byte, error) {
	return testPacketUDPDefaultNPV6WithPayload(destIP, nil)
}

func resetBPFMaps() {
	resetCTMap(ctMap)
	resetRTMap(rtMap)
	resetMap(fsafeMap)
	resetMap(natMap)
	resetMap(natBEMap)
}

func TestMapIterWithDelete(t *testing.T) {
	RegisterTestingT(t)

	m := maps.NewPinnedMap(maps.MapParameters{
		Type:       "hash",
		KeySize:    8,
		ValueSize:  8,
		MaxEntries: 1000,
		Name:       "cali_tmap",
		Flags:      unix.BPF_F_NO_PREALLOC,
	})

	err := m.EnsureExists()
	Expect(err).NotTo(HaveOccurred())

	for i := 0; i < 10; i++ {
		var k, v [8]byte

		binary.LittleEndian.PutUint64(k[:], uint64(i))
		binary.LittleEndian.PutUint64(v[:], uint64(i*7))

		err := m.Update(k[:], v[:])
		Expect(err).NotTo(HaveOccurred())
	}

	out := make(map[uint64]uint64)

	cnt := 0
	err = m.Iter(func(K, V []byte) maps.IteratorAction {
		k := binary.LittleEndian.Uint64(K)
		v := binary.LittleEndian.Uint64(V)

		out[k] = v
		cnt++

		return maps.IterDelete
	})
	Expect(err).NotTo(HaveOccurred())

	Expect(cnt).To(Equal(10))

	for i := 0; i < 10; i++ {
		Expect(out).To(HaveKey(uint64(i)))
		Expect(out[uint64(i)]).To(Equal(uint64(i * 7)))
	}
}

func TestMapIterWithDeleteLastOfBatch(t *testing.T) {
	RegisterTestingT(t)

	m := maps.NewPinnedMap(maps.MapParameters{
		Type:       "hash",
		KeySize:    8,
		ValueSize:  8,
		MaxEntries: 4 * maps.IteratorNumKeys,
		Name:       "cali_tmap",
		Flags:      unix.BPF_F_NO_PREALLOC,
	})

	err := m.EnsureExists()
	Expect(err).NotTo(HaveOccurred())

	items := 3*maps.IteratorNumKeys + 5

	for i := 0; i < items; i++ {
		var k, v [8]byte

		binary.LittleEndian.PutUint64(k[:], uint64(i))
		binary.LittleEndian.PutUint64(v[:], uint64(i*7))

		err := m.Update(k[:], v[:])
		Expect(err).NotTo(HaveOccurred())
	}

	out := make(map[uint64]uint64)

	cnt := 0
	err = m.Iter(func(K, V []byte) maps.IteratorAction {
		k := binary.LittleEndian.Uint64(K)
		v := binary.LittleEndian.Uint64(V)

		out[k] = v

		cnt++
		// Delete the last of the first batch. Must not make the iteration to
		// restart from the beginning.
		if cnt == maps.IteratorNumKeys {
			return maps.IterDelete
		}
		return maps.IterNone
	})
	Expect(err).NotTo(HaveOccurred())

	Expect(len(out)).To(Equal(items))
	Expect(cnt).To(Equal(items))

	for i := 0; i < items; i++ {
		Expect(out).To(HaveKey(uint64(i)))
		Expect(out[uint64(i)]).To(Equal(uint64(i * 7)))
	}
}

func TestJumpMap(t *testing.T) {
	RegisterTestingT(t)

	progMap = hook.NewProgramsMap()
	err := progMap.EnsureExists()
	Expect(err).NotTo(HaveOccurred())

	jumpMapFD := progMap.MapFD()
	pg := polprog.NewBuilder(idalloc.New(), ipsMap.MapFD(), stateMap.MapFD(), jumpMapFD, policyJumpMap.MapFD(),
		polprog.WithAllowDenyJumps(tcdefs.ProgIndexAllowed, tcdefs.ProgIndexDrop))
	rules := polprog.Rules{}
	insns, err := pg.Instructions(rules)
	Expect(err).NotTo(HaveOccurred())
	Expect(insns).To(HaveLen(1))
	progFD, err := bpf.LoadBPFProgramFromInsns(insns[0], "calico_policy", "Apache-2.0", unix.BPF_PROG_TYPE_SCHED_CLS)
	Expect(err).NotTo(HaveOccurred())

	k := make([]byte, 4)
	v := make([]byte, 4)
	binary.LittleEndian.PutUint32(v, uint32(progFD))

	err = maps.UpdateMapEntry(jumpMapFD, k, v)
	Expect(err).NotTo(HaveOccurred())

	err = maps.DeleteMapEntry(jumpMapFD, k)
	Expect(err).NotTo(HaveOccurred())

	err = maps.UpdateMapEntry(jumpMapFD, k, v)
	Expect(err).NotTo(HaveOccurred())

	err = maps.DeleteMapEntryIfExists(jumpMapFD, k)
	Expect(err).NotTo(HaveOccurred())

	err = maps.DeleteMapEntryIfExists(jumpMapFD, k)
	Expect(err).NotTo(HaveOccurred())

	err = maps.DeleteMapEntry(jumpMapFD, k)
	Expect(err).To(HaveOccurred())
}<|MERGE_RESOLUTION|>--- conflicted
+++ resolved
@@ -807,13 +807,8 @@
 				}
 
 				globals.DSCP = -1
-<<<<<<< HEAD
-				if topts.dscp != nil && *topts.dscp >= 0 {
-					globals.DSCP = *topts.dscp
-=======
 				if topts.dscp >= 0 {
 					globals.DSCP = topts.dscp
->>>>>>> 00f4c0ca
 				}
 
 				if topts.ipv6 {
@@ -1183,11 +1178,7 @@
 	natOutExcludeHosts   bool
 	ingressQoSPacketRate bool
 	egressQoSPacketRate  bool
-<<<<<<< HEAD
-	dscp                 *int8
-=======
 	dscp                 int8
->>>>>>> 00f4c0ca
 }
 
 type testOption func(opts *testOpts)
@@ -1263,11 +1254,7 @@
 
 func withEgressDSCP(value int8) testOption {
 	return func(o *testOpts) {
-<<<<<<< HEAD
-		o.dscp = &value
-=======
 		o.dscp = value
->>>>>>> 00f4c0ca
 	}
 }
 
