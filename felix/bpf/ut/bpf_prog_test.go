// Copyright (c) 2020-2022 Tigera, Inc. All rights reserved.
//
// Licensed under the Apache License, Version 2.0 (the "License");
// you may not use this file except in compliance with the License.
// You may obtain a copy of the License at
//
//     http://www.apache.org/licenses/LICENSE-2.0
//
// Unless required by applicable law or agreed to in writing, software
// distributed under the License is distributed on an "AS IS" BASIS,
// WITHOUT WARRANTIES OR CONDITIONS OF ANY KIND, either express or implied.
// See the License for the specific language governing permissions and
// limitations under the License.

package ut_test

import (
	"encoding/binary"
	"encoding/json"
	"fmt"
	"io/ioutil"
	"net"
	"os"
	"os/exec"
	"path"
	"reflect"
	"strings"
	"sync"
	"testing"

	"github.com/google/gopacket"
	"github.com/google/gopacket/layers"
	. "github.com/onsi/gomega"
	. "github.com/onsi/gomega/gstruct"
	"github.com/onsi/gomega/types"
	"github.com/pkg/errors"
	log "github.com/sirupsen/logrus"
	"golang.org/x/sys/unix"

	"github.com/projectcalico/calico/felix/bpf"
	"github.com/projectcalico/calico/felix/bpf/arp"
	"github.com/projectcalico/calico/felix/bpf/conntrack"
	"github.com/projectcalico/calico/felix/bpf/failsafes"
	"github.com/projectcalico/calico/felix/bpf/ipsets"
	"github.com/projectcalico/calico/felix/bpf/jump"
	"github.com/projectcalico/calico/felix/bpf/nat"
	"github.com/projectcalico/calico/felix/bpf/polprog"
	"github.com/projectcalico/calico/felix/bpf/routes"
	"github.com/projectcalico/calico/felix/bpf/state"
	"github.com/projectcalico/calico/felix/idalloc"
	"github.com/projectcalico/calico/felix/ip"
	"github.com/projectcalico/calico/felix/logutils"
	"github.com/projectcalico/calico/felix/proto"
)

func init() {
	logutils.ConfigureEarlyLogging()
	log.SetLevel(log.DebugLevel)
}

// Constants that are shared with the UT binaries that we build.
const (
	natTunnelMTU  = uint16(700)
	testVxlanPort = uint16(5665)
)

var (
	rulesDefaultAllow = &polprog.Rules{
		Tiers: []polprog.Tier{{
			Name: "base tier",
			Policies: []polprog.Policy{{
				Name:  "allow all",
				Rules: []polprog.Rule{{Rule: &proto.Rule{Action: "Allow"}}},
			}},
		}},
	}
	node1ip   = net.IPv4(10, 10, 0, 1).To4()
	node1ip2  = net.IPv4(10, 10, 2, 1).To4()
	node2ip   = net.IPv4(10, 10, 0, 2).To4()
	intfIP    = net.IPv4(10, 10, 0, 3).To4()
	node1CIDR = net.IPNet{
		IP:   node1ip,
		Mask: net.IPv4Mask(255, 255, 255, 255),
	}
	node2CIDR = net.IPNet{
		IP:   node2ip,
		Mask: net.IPv4Mask(255, 255, 255, 255),
	}
)

// Globals that we use to configure the next test run.
var (
	hostIP       = node1ip
	skbMark      uint32
	bpfIfaceName string
)

const (
	resTC_ACT_OK int = iota
	resTC_ACT_RECLASSIFY
	resTC_ACT_SHOT
	resTC_ACT_PIPE
	resTC_ACT_STOLEN
	resTC_ACT_QUEUED
	resTC_ACT_REPEAT
	resTC_ACT_REDIRECT
	resTC_ACT_UNSPEC = (1 << 32) - 1
)

var retvalToStr = map[int]string{
	resTC_ACT_OK:         "TC_ACT_OK",
	resTC_ACT_RECLASSIFY: "TC_ACT_RECLASSIFY",
	resTC_ACT_SHOT:       "TC_ACT_SHOT",
	resTC_ACT_PIPE:       "TC_ACT_PIPE",
	resTC_ACT_STOLEN:     "TC_ACT_STOLEN",
	resTC_ACT_QUEUED:     "TC_ACT_QUEUED",
	resTC_ACT_REPEAT:     "TC_ACT_REPEAT",
	resTC_ACT_REDIRECT:   "TC_ACT_REDIRECT",
	resTC_ACT_UNSPEC:     "TC_ACT_UNSPEC",
}

const (
	resXDP_ABORTED int = iota
	resXDP_DROP
	resXDP_PASS
)

var retvalToStrXDP = map[int]string{
	resXDP_ABORTED: "XDP_ABORTED",
	resXDP_PASS:    "XDP_PASS",
	resXDP_DROP:    "XDP_DROP",
}

func TestCompileTemplateRun(t *testing.T) {
	runBpfTest(t, "calico_to_workload_ep", &polprog.Rules{}, func(bpfrun bpfProgRunFn) {
		_, _, _, _, pktBytes, err := testPacketUDPDefault()
		Expect(err).NotTo(HaveOccurred())

		res, err := bpfrun(pktBytes)
		Expect(err).NotTo(HaveOccurred())

		// Implicitly denied by normal policy: DROP
		Expect(res.Retval).To(Equal(resTC_ACT_SHOT))
	})
}

func TestLoadZeroProgram(t *testing.T) {
	RegisterTestingT(t)
	fd, err := bpf.LoadBPFProgramFromInsns(nil, "Apache-2.0", unix.BPF_PROG_TYPE_SCHED_CLS)
	if err == nil {
		_ = fd.Close()
	}
	Expect(err).To(Equal(unix.E2BIG))
}

type testLogger interface {
	Log(args ...interface{})
	Logf(format string, args ...interface{})
}

func setupAndRun(logger testLogger, loglevel, section string, rules *polprog.Rules,
	runFn func(progName string), opts ...testOption) {

	topts := testOpts{
		subtests:  true,
		logLevel:  log.DebugLevel,
		psnaStart: 20000,
		psnatEnd:  30000,
	}

	for _, o := range opts {
		o(&topts)
	}

	maps := make([]bpf.Map, len(progMaps))
	copy(maps, progMaps)

outter:
	for _, m := range topts.extraMaps {
		for i := range maps {
			if maps[i].Path() == m.Path() {
				continue outter
			}
		}
		maps = append(maps, m)
	}

	tempDir, err := ioutil.TempDir("", "calico-bpf-")
	Expect(err).NotTo(HaveOccurred())
	defer os.RemoveAll(tempDir)

	unique := path.Base(tempDir)
	bpfFsDir := "/sys/fs/bpf/" + unique

	err = os.Mkdir(bpfFsDir, os.ModePerm)
	Expect(err).NotTo(HaveOccurred())
	defer os.RemoveAll(bpfFsDir)

	obj := "../../bpf-gpl/bin/test_xdp_debug"
	progLog := ""
	if !topts.xdp {
		obj = "../../bpf-gpl/bin/test_"
		if strings.Contains(section, "from") {
			obj += "from_"
		} else {
			obj += "to_"
		}

		if strings.Contains(section, "host") {
			obj += "hep_"
			progLog = "HEP"
		} else {
			obj += "wep_"
			progLog = "WEP"
		}

		log.WithField("hostIP", hostIP).Info("Host IP")
		log.WithField("intfIP", intfIP).Info("Intf IP")
		obj += fmt.Sprintf("fib_%s", loglevel)

		if strings.Contains(section, "_dsr") {
			obj += "_dsr"
			// XXX bit of a hack, we should change the section names to contain _dsr
			section = strings.Trim(section, "_dsr")
		}
	}

	obj += ".o"
	log.Infof("Patching binary %s", obj)

	bin, err := bpf.BinaryFromFile(obj)
	Expect(err).NotTo(HaveOccurred())
	bin.PatchLogPrefix(progLog + "-" + bpfIfaceName)
	err = bin.PatchIPv4(hostIP)
	Expect(err).NotTo(HaveOccurred())
	err = bin.PatchIntfAddr(intfIP)
	Expect(err).NotTo(HaveOccurred())
	bin.PatchTunnelMTU(natTunnelMTU)
	bin.PatchVXLANPort(testVxlanPort)
	bin.PatchPSNATPorts(topts.psnaStart, topts.psnatEnd)
	bin.PatchSkbMark(skbMark)
	tempObj := tempDir + "bpf.o"
	err = bin.WriteToFile(tempObj)
	Expect(err).NotTo(HaveOccurred())

	err = bpftoolProgLoadAll(tempObj, bpfFsDir, topts.xdp, rules != nil, maps...)
	Expect(err).NotTo(HaveOccurred())

	if err != nil {
		logger.Log("Error:", string(err.(*exec.ExitError).Stderr))
	}
	Expect(err).NotTo(HaveOccurred())

	jumpMap := tcJumpMap
	if topts.xdp {
		jumpMap = xdpJumpMap
	}

	if rules != nil {
		alloc := &forceAllocator{alloc: idalloc.New()}
		pg := polprog.NewBuilder(alloc, ipsMap.MapFD(), stateMap.MapFD(), jumpMap.MapFD())
		insns, err := pg.Instructions(*rules)
		Expect(err).NotTo(HaveOccurred())
		polProgFD, err := bpf.LoadBPFProgramFromInsns(insns, "Apache-2.0", unix.BPF_PROG_TYPE_SCHED_CLS)
		if topts.xdp {
			polProgFD, err = bpf.LoadBPFProgramFromInsns(insns, "Apache-2.0", unix.BPF_PROG_TYPE_XDP)
		}
		Expect(err).NotTo(HaveOccurred())
		defer func() { _ = polProgFD.Close() }()
		progFDBytes := make([]byte, 4)
		binary.LittleEndian.PutUint32(progFDBytes, uint32(polProgFD))
		err = jumpMap.Update([]byte{0, 0, 0, 0}, progFDBytes)
		Expect(err).NotTo(HaveOccurred())
	}

	runFn(bpfFsDir + "/" + section)
}

// runBpfTest runs a specific section of the entire bpf program in isolation
func runBpfTest(t *testing.T, section string, rules *polprog.Rules, testFn func(bpfProgRunFn), opts ...testOption) {
	RegisterTestingT(t)
	if strings.Contains(section, "xdp") == false {
		section = "classifier_" + section
	}
	setupAndRun(t, "debug", section, rules, func(progName string) {
		t.Run(section, func(_ *testing.T) {
			testFn(func(dataIn []byte) (bpfRunResult, error) {
				res, err := bpftoolProgRun(progName, dataIn)
				log.Debugf("dataIn  = %+v", dataIn)
				if err == nil {
					log.Debugf("dataOut = %+v", res.dataOut)
				}
				return res, err
			})
		})
	}, opts...)
}

type forceAllocator struct {
	alloc *idalloc.IDAllocator
}

func (a *forceAllocator) GetNoAlloc(id string) uint64 {
	return a.alloc.GetOrAlloc(id)
}

func bpftool(args ...string) ([]byte, error) {
	args = append([]string{"--json", "--pretty"}, args...)
	cmd := exec.Command("bpftool", args...)
	log.WithField("cmd", cmd.String()).Debugf("executing")
	out, err := cmd.Output()
	if err != nil {
		if e, ok := err.(*exec.ExitError); ok {
			log.WithField("stderr", string(e.Stderr)).Errorf("bpftool %s failed: %v out=\n%v", args, err, string(out))
			// to make the output reflect the new lines, logrus ignores it
			fmt.Print(fmt.Sprint(string(e.Stderr)))
		}
	}

	return out, err
}

var (
	mapInitOnce sync.Once

	natMap, natBEMap, ctMap, rtMap, ipsMap, stateMap, testStateMap, tcJumpMap, xdpJumpMap, affinityMap, arpMap, fsafeMap bpf.Map
	allMaps, progMaps                                                                                                    []bpf.Map
)

func initMapsOnce() {
	mapInitOnce.Do(func() {
		mc := &bpf.MapContext{}

		natMap = nat.FrontendMap(mc)
		natBEMap = nat.BackendMap(mc)
		ctMap = conntrack.Map(mc)
		rtMap = routes.Map(mc)
		ipsMap = ipsets.Map(mc)
		stateMap = state.Map(mc)
		testStateMap = state.MapForTest(mc)
		tcJumpMap = jump.MapForTest(mc)
		xdpJumpMap = MapForTest(mc)
		affinityMap = nat.AffinityMap(mc)
		arpMap = arp.Map(mc)
		fsafeMap = failsafes.Map(mc)

		allMaps = []bpf.Map{natMap, natBEMap, ctMap, rtMap, ipsMap, stateMap, testStateMap, tcJumpMap, xdpJumpMap, affinityMap, arpMap, fsafeMap}
		for _, m := range allMaps {
			err := m.EnsureExists()
			if err != nil {
				log.WithError(err).Panic("Failed to initialise maps")
			}
		}

		progMaps = []bpf.Map{
			natMap,
			natBEMap,
			ctMap,
			rtMap,
			tcJumpMap,
			xdpJumpMap,
			stateMap,
			affinityMap,
			arpMap,
			fsafeMap,
		}

	})
}

func cleanUpMaps() {
	log.Info("Cleaning up all maps")

	logLevel := log.GetLevel()
	log.SetLevel(log.InfoLevel)
	defer log.SetLevel(logLevel)

	for _, m := range allMaps {
		if m == stateMap || m == testStateMap || m == tcJumpMap || m == xdpJumpMap {
			continue // Can't clean up array maps
		}
		log.WithField("map", m.GetName()).Info("Cleaning")
		err := m.Iter(func(_, _ []byte) bpf.IteratorAction {
			return bpf.IterDelete
		})
		if err != nil {
			log.WithError(err).Panic("Failed to walk map")
		}
	}
	log.Info("Cleaned up all maps")
}

func bpftoolProgLoadAll(fname, bpfFsDir string, forXDP bool, polProg bool, maps ...bpf.Map) error {
	args := []string{"prog", "loadall", fname, bpfFsDir, "type", "classifier"}
	if forXDP {
		args = []string{"prog", "loadall", fname, bpfFsDir, "type", "xdp"}
	}

	for _, m := range maps {
		if forXDP && m == tcJumpMap {
			log.Info("XDP program, skipping TC jump map")
			continue
		}
		if !forXDP && m == xdpJumpMap {
			log.Info("TC program, skipping XDP jump map")
			continue
		}

		args = append(args, "map", "name", m.GetName(), "pinned", m.Path())
	}

	log.WithField("program", fname).Debug("Loading BPF program")
	_, err := bpftool(args...)
	if err != nil {
		return err
	}

	jumpMap := tcJumpMap
	if forXDP {
		jumpMap = xdpJumpMap
	}

	if polProg {
		polProgPath := "1_0"
		if !forXDP {
			polProgPath = "classifier_tc_policy"
		}
		polProgPath = path.Join(bpfFsDir, polProgPath)
		_, err = os.Stat(polProgPath)
		if err == nil {
			_, err = bpftool("map", "update", "pinned", jumpMap.Path(), "key", "0", "0", "0", "0", "value", "pinned", polProgPath)
			if err != nil {
				return errors.Wrap(err, "failed to update jump map (policy program)")
			}
		}
		if !forXDP {
			polProgPathv6 := path.Join(bpfFsDir, "classifier_tc_policy_v6")
			_, err = os.Stat(polProgPathv6)
			if err == nil {
				_, err = bpftool("map", "update", "pinned", jumpMap.Path(), "key", "5", "0", "0", "0", "value", "pinned", polProgPathv6)
				if err != nil {
					return errors.Wrap(err, "failed to update jump map (policy_v6 program)")
				}
			}
		}
	} else {
		_, err = bpftool("map", "delete", "pinned", jumpMap.Path(), "key", "0", "0", "0", "0")
		if err != nil {
			log.WithError(err).Info("failed to update jump map (deleting policy program)")
		}
		_, err = bpftool("map", "delete", "pinned", jumpMap.Path(), "key", "5", "0", "0", "0")
		if err != nil {
			log.WithError(err).Info("failed to update jump map (deleting policy_v6 program)")
		}
	}
	polProgPath := "1_1"
	if !forXDP {
		polProgPath = "classifier_tc_accept"
	}
	_, err = bpftool("map", "update", "pinned", jumpMap.Path(), "key", "1", "0", "0", "0", "value", "pinned", path.Join(bpfFsDir, polProgPath))
	if err != nil {
		return errors.Wrap(err, "failed to update jump map (allowed program)")
	}

	if !forXDP {
		_, err = bpftool("map", "update", "pinned", jumpMap.Path(), "key", "2", "0", "0", "0", "value", "pinned", path.Join(bpfFsDir, "classifier_tc_icmp"))
		if err != nil {
			return errors.Wrap(err, "failed to update jump map (icmp program)")
		}
		_, err = bpftool("map", "update", "pinned", jumpMap.Path(), "key", "3", "0", "0", "0", "value", "pinned", path.Join(bpfFsDir, "classifier_tc_drop"))
		if err != nil {
			return errors.Wrap(err, "failed to update jump map (drop program)")
		}
		_, err = bpftool("map", "update", "pinned", jumpMap.Path(), "key", "4", "0", "0", "0", "value", "pinned", path.Join(bpfFsDir, "classifier_tc_prologue_v6"))
		if err != nil {
			return errors.Wrap(err, "failed to update jump map (prologue_v6)")
		}
		_, err = bpftool("map", "update", "pinned", jumpMap.Path(), "key", "6", "0", "0", "0", "value", "pinned", path.Join(bpfFsDir, "classifier_tc_accept_v6"))
		if err != nil {
			return errors.Wrap(err, "failed to update jump map (accept_v6 program)")
		}
		_, err = bpftool("map", "update", "pinned", jumpMap.Path(), "key", "7", "0", "0", "0", "value", "pinned", path.Join(bpfFsDir, "classifier_tc_icmp_v6"))
		if err != nil {
			return errors.Wrap(err, "failed to update jump map (icmp_v6 program)")
		}
		_, err = bpftool("map", "update", "pinned", jumpMap.Path(), "key", "8", "0", "0", "0", "value", "pinned", path.Join(bpfFsDir, "classifier_tc_drop_v6"))
		if err != nil {
			return errors.Wrap(err, "failed to update jump map (drop_v6 program)")
		}
	}

	return nil
}

type bpfRunResult struct {
	Retval   int
	Duration int
	dataOut  []byte
}

func (r bpfRunResult) RetvalStr() string {
	s := retvalToStr[r.Retval]
	if s == "" {
		return fmt.Sprint(r.Retval)
	}
	return s
}

func (r bpfRunResult) RetvalStrXDP() string {
	s := retvalToStrXDP[r.Retval]
	if s == "" {
		return fmt.Sprint(r.Retval)
	}
	return s
}

func bpftoolProgRun(progName string, dataIn []byte) (bpfRunResult, error) {
	return bpftoolProgRunN(progName, dataIn, 1)
}

func bpftoolProgRunN(progName string, dataIn []byte, N int) (bpfRunResult, error) {
	var res bpfRunResult

	tempDir, err := ioutil.TempDir("", "bpftool-data-")
	Expect(err).NotTo(HaveOccurred())

	defer os.RemoveAll(tempDir)

	dataInFname := tempDir + "/data_in"
	dataOutFname := tempDir + "/data_out"

	if err := ioutil.WriteFile(dataInFname, dataIn, 0644); err != nil {
		return res, errors.Errorf("failed to write input data in file: %s", err)
	}

	args := []string{"prog", "run", "pinned", progName, "data_in", dataInFname, "data_out", dataOutFname}
	if N > 1 {
		args = append(args, "repeat", fmt.Sprintf("%d", N))
	}

	out, err := bpftool(args...)
	if err != nil {
		return res, err
	}

	if err := json.Unmarshal(out, &res); err != nil {
		return res, errors.Errorf("failed to unmarshall json: %s", err)
	}

	res.dataOut, err = ioutil.ReadFile(dataOutFname)
	if err != nil {
		return res, errors.Errorf("failed to read output data from file: %s", err)
	}

	return res, nil
}

type bpfProgRunFn func(data []byte) (bpfRunResult, error)

// runBpfUnitTest runs a small unit in isolation. It requires a small .c file
// that wraps the unit and compiles into a calico_unittest section.
func runBpfUnitTest(t *testing.T, source string, testFn func(bpfProgRunFn), opts ...testOption) {
	RegisterTestingT(t)

	topts := testOpts{
		subtests: true,
		logLevel: log.DebugLevel,
	}

	for _, o := range opts {
		o(&topts)
	}

	loglevel := log.GetLevel()
	if topts.logLevel != loglevel {
		defer log.SetLevel(loglevel)
		log.SetLevel(topts.logLevel)
	}

	maps := make([]bpf.Map, len(progMaps))
	copy(maps, progMaps)

outter:
	for _, m := range topts.extraMaps {
		for i := range maps {
			if maps[i].Path() == m.Path() {
				continue outter
			}
		}
		maps = append(maps, m)
	}

	tempDir, err := ioutil.TempDir("", "calico-bpf-")
	Expect(err).NotTo(HaveOccurred())
	defer os.RemoveAll(tempDir)

	unique := path.Base(tempDir)
	bpfFsDir := "/sys/fs/bpf/" + unique

	err = os.Mkdir(bpfFsDir, os.ModePerm)
	Expect(err).NotTo(HaveOccurred())
	defer os.RemoveAll(bpfFsDir)

	objFname := "../../bpf-gpl/ut/" + strings.TrimSuffix(source, path.Ext(source)) + ".o"

	log.Infof("Patching binary %s", objFname)
	bin, err := bpf.BinaryFromFile(objFname)
	Expect(err).NotTo(HaveOccurred())
	err = bin.PatchIPv4(hostIP)
	Expect(err).NotTo(HaveOccurred())
	err = bin.PatchIntfAddr(intfIP)
	Expect(err).NotTo(HaveOccurred())
	bin.PatchTunnelMTU(natTunnelMTU)
	bin.PatchVXLANPort(testVxlanPort)
	tempObj := tempDir + "bpf.o"
	err = bin.WriteToFile(tempObj)
	Expect(err).NotTo(HaveOccurred())

	err = bpftoolProgLoadAll(tempObj, bpfFsDir, false, true, maps...)
	Expect(err).NotTo(HaveOccurred())

	runTest := func() {
		testFn(func(dataIn []byte) (bpfRunResult, error) {
			res, err := bpftoolProgRun(bpfFsDir+"/calico_unittest", dataIn)
			log.Debugf("dataIn  = %+v", dataIn)
			if err == nil {
				log.Debugf("dataOut = %+v", res.dataOut)
			}
			return res, err
		})
	}

	if topts.subtests {
		t.Run(source, func(_ *testing.T) {
			runTest()
		})
	} else {
		runTest()
	}
}

type testOpts struct {
	subtests  bool
	logLevel  log.Level
	extraMaps []bpf.Map
	xdp       bool
	psnaStart uint32
	psnatEnd  uint32
}

type testOption func(opts *testOpts)

func withSubtests(v bool) testOption {
	return func(o *testOpts) {
		o.subtests = v
	}
}

var _ = withSubtests

func withLogLevel(l log.Level) testOption {
	return func(o *testOpts) {
		o.logLevel = l
	}
}

var _ = withLogLevel

func withExtraMap(m bpf.Map) testOption {
	return func(o *testOpts) {
		o.extraMaps = append(o.extraMaps, m)
	}
}

func withXDP() testOption {
	return func(o *testOpts) {
		o.xdp = true
	}
}

func withPSNATPorts(start, end uint16) testOption {
	return func(o *testOpts) {
		o.psnaStart = uint32(start)
		o.psnatEnd = uint32(end)
	}
}

var _ = withExtraMap

// layersMatchFields matches all Exported fields and ignore the ones explicitly
// listed. It always ignores BaseLayer as that is not set by the tests.
func layersMatchFields(l gopacket.Layer, ignore ...string) types.GomegaMatcher {
	toIgnore := make(map[string]bool)
	for _, x := range ignore {
		toIgnore[x] = true
	}

	toIgnore["BaseLayer"] = true

	f := Fields{}
	v := reflect.Indirect(reflect.ValueOf(l))
	if v.Kind() != reflect.Struct {
		return Reject()
	}

	for i := 0; i < v.NumField(); i++ {
		name := v.Type().Field(i).Name
		if !toIgnore[name] && v.Field(i).CanInterface() {
			val := v.Field(i).Interface()
			f[name] = Equal(val)
		}
	}

	return PointTo(MatchFields(IgnoreMissing|IgnoreExtras, f))
}

func udpResponseRaw(in []byte) []byte {
	pkt := gopacket.NewPacket(in, layers.LayerTypeEthernet, gopacket.Default)
	ethL := pkt.Layer(layers.LayerTypeEthernet)
	ethR := ethL.(*layers.Ethernet)
	ethR.SrcMAC, ethR.DstMAC = ethR.DstMAC, ethR.SrcMAC

	ipv4L := pkt.Layer(layers.LayerTypeIPv4)
	ipv4R := ipv4L.(*layers.IPv4)
	ipv4R.SrcIP, ipv4R.DstIP = ipv4R.DstIP, ipv4R.SrcIP

	udpL := pkt.Layer(layers.LayerTypeUDP)
	udpR := udpL.(*layers.UDP)
	udpR.SrcPort, udpR.DstPort = udpR.DstPort, udpR.SrcPort

	_ = udpR.SetNetworkLayerForChecksum(ipv4R)

	out := gopacket.NewSerializeBuffer()
	err := gopacket.SerializeLayers(out, gopacket.SerializeOptions{ComputeChecksums: true},
		ethR, ipv4R, udpR, gopacket.Payload(pkt.ApplicationLayer().Payload()))
	Expect(err).NotTo(HaveOccurred())

	return out.Bytes()
}

func tcpResponseRaw(in []byte) []byte {
	pkt := gopacket.NewPacket(in, layers.LayerTypeEthernet, gopacket.Default)
	ethL := pkt.Layer(layers.LayerTypeEthernet)
	ethR := ethL.(*layers.Ethernet)
	ethR.SrcMAC, ethR.DstMAC = ethR.DstMAC, ethR.SrcMAC

	ipv4L := pkt.Layer(layers.LayerTypeIPv4)
	ipv4R := ipv4L.(*layers.IPv4)
	ipv4R.SrcIP, ipv4R.DstIP = ipv4R.DstIP, ipv4R.SrcIP

	tcpL := pkt.Layer(layers.LayerTypeTCP)
	tcpR := tcpL.(*layers.TCP)
	tcpR.SrcPort, tcpR.DstPort = tcpR.DstPort, tcpR.SrcPort

	if tcpR.SYN {
		tcpR.ACK = true
	}

	_ = tcpR.SetNetworkLayerForChecksum(ipv4R)

	out := gopacket.NewSerializeBuffer()
	err := gopacket.SerializeLayers(out, gopacket.SerializeOptions{ComputeChecksums: true},
		ethR, ipv4R, tcpR, gopacket.Payload(pkt.ApplicationLayer().Payload()))
	Expect(err).NotTo(HaveOccurred())

	return out.Bytes()
}

func dumpNATMap(natMap bpf.Map) {
	nt, err := nat.LoadFrontendMap(natMap)
	Expect(err).NotTo(HaveOccurred())
	for k, v := range nt {
		fmt.Printf("%s : %s\n", k, v)
	}
}

func resetMap(m bpf.Map) {
	err := m.Iter(func(_, _ []byte) bpf.IteratorAction {
		return bpf.IterDelete
	})
	Expect(err).NotTo(HaveOccurred())
}

func dumpCTMap(ctMap bpf.Map) {
	ct, err := conntrack.LoadMapMem(ctMap)
	Expect(err).NotTo(HaveOccurred())
	fmt.Printf("Conntrack dump:\n")
	for k, v := range ct {
		fmt.Printf("- %s : %s\n", k, v)
	}
	fmt.Printf("\n")
}

func resetCTMap(ctMap bpf.Map) {
	resetMap(ctMap)
}

func saveCTMap(ctMap bpf.Map) conntrack.MapMem {
	ct, err := conntrack.LoadMapMem(ctMap)
	Expect(err).NotTo(HaveOccurred())
	return ct
}

func restoreCTMap(ctMap bpf.Map, m conntrack.MapMem) {
	for k, v := range m {
		err := ctMap.Update(k[:], v[:])
		Expect(err).NotTo(HaveOccurred())
	}
}

func dumpRTMap(rtMap bpf.Map) {
	rt, err := routes.LoadMap(rtMap)
	Expect(err).NotTo(HaveOccurred())
	for k, v := range rt {
		fmt.Printf("%15s: %s\n", k.Dest(), v)
	}
}

func resetRTMap(rtMap bpf.Map) {
	resetMap(rtMap)
}

func saveRTMap(rtMap bpf.Map) routes.MapMem {
	rt, err := routes.LoadMap(rtMap)
	Expect(err).NotTo(HaveOccurred())
	return rt
}

func restoreRTMap(rtMap bpf.Map, m routes.MapMem) {
	for k, v := range m {
		err := rtMap.Update(k[:], v[:])
		Expect(err).NotTo(HaveOccurred())
	}
}

func dumpARPMap(arpMap bpf.Map) {
	ct, err := arp.LoadMapMem(arpMap)
	Expect(err).NotTo(HaveOccurred())
	fmt.Printf("ARP dump:\n")
	for k, v := range ct {
		fmt.Printf("- %s : %s\n", k, v)
	}
	fmt.Printf("\n")
}

func saveARPMap(ctMap bpf.Map) arp.MapMem {
	m, err := arp.LoadMapMem(arpMap)
	Expect(err).NotTo(HaveOccurred())
	return m
}

var ethDefault = &layers.Ethernet{
	SrcMAC:       []byte{0, 0, 0, 0, 0, 1},
	DstMAC:       []byte{0, 0, 0, 0, 0, 2},
	EthernetType: layers.EthernetTypeIPv4,
}

var payloadDefault = []byte("ABCDEABCDEXXXXXXXXXXXX")

var srcIP = net.IPv4(1, 1, 1, 1)
var dstIP = net.IPv4(2, 2, 2, 2)
var srcV4CIDR = ip.CIDRFromNetIP(srcIP).(ip.V4CIDR)

var ipv4Default = &layers.IPv4{
	Version:  4,
	IHL:      5,
	TTL:      64,
	Flags:    layers.IPv4DontFragment,
	SrcIP:    srcIP,
	DstIP:    dstIP,
	Protocol: layers.IPProtocolUDP,
}

var srcIPv6 = net.IP([]byte{0xff, 0, 0, 0, 0, 0, 0, 0, 0, 0, 0, 0, 0, 0, 0, 1})
var dstIPv6 = net.IP([]byte{0xff, 0, 0, 0, 0, 0, 0, 0, 0, 0, 0, 0, 0, 0, 0, 2})

var ipv6Default = &layers.IPv6{
	Version:    6,
	HopLimit:   64,
	SrcIP:      srcIPv6,
	DstIP:      dstIPv6,
	NextHeader: layers.IPProtocolUDP,
}

var udpDefault = &layers.UDP{
	SrcPort: 1234,
	DstPort: 5678,
}

<<<<<<< HEAD
func testPacket(eth *layers.Ethernet, ipv4 *layers.IPv4, l4 gopacket.Layer, payload []byte) (
	*layers.Ethernet, *layers.IPv4, gopacket.Layer, []byte, []byte, error) {
	pkt := Packet{
		eth:     eth,
		ipv4:    ipv4,
		l4:      l4,
		payload: payload,
		isIPv6:  false,
	}

	if pkt.eth == nil {
		pkt.eth = ethDefault
	}

	if pkt.ipv4 == nil {
		// Make a copy so that we do not mangle the default if we set the
		// protocol below.
		var ipv4 *layers.IPv4
		ipv4 = new(layers.IPv4)
		*ipv4 = *ipv4Default
		pkt.ipv4 = ipv4
	}

	if pkt.l4 == nil {
		pkt.l4 = udpDefault
	}

=======
func testPacket(eth *layers.Ethernet, l3 gopacket.Layer, l4 gopacket.Layer, payload []byte) (
	*layers.Ethernet, *layers.IPv4, gopacket.Layer, []byte, []byte, error) {
	pkt := Packet{
		eth:     eth,
		l3:      l3,
		l4:      l4,
		payload: payload,
	}
	err := pkt.Generate()
	return pkt.eth, pkt.ipv4, pkt.l4, pkt.payload, pkt.bytes, err
}

type Packet struct {
	eth        *layers.Ethernet
	l3         gopacket.Layer
	ipv4       *layers.IPv4
	ipv6       *layers.IPv6
	l4         gopacket.Layer
	udp        *layers.UDP
	tcp        *layers.TCP
	icmp       *layers.ICMPv4
	icmpv6     *layers.ICMPv6
	payload    []byte
	bytes      []byte
	layers     []gopacket.SerializableLayer
	length     int
	l4Protocol layers.IPProtocol
	l3Protocol layers.EthernetType
}

func (pkt *Packet) handlePayload() {
>>>>>>> ed7527ae
	if pkt.payload == nil {
		pkt.payload = payloadDefault
	}
	pkt.length = len(pkt.payload)
	pkt.layers = []gopacket.SerializableLayer{gopacket.Payload(pkt.payload)}
}

<<<<<<< HEAD
	err := pkt.Generatev4()

	return pkt.eth, pkt.ipv4, pkt.l4, pkt.payload, pkt.bytes, err

}

func testPacketv6(eth *layers.Ethernet, ipv6 *layers.IPv6, l4 gopacket.Layer, payload []byte) (
	*layers.Ethernet, *layers.IPv6, gopacket.Layer, []byte, []byte, error) {
	pkt := Packet{
		eth:     eth,
		ipv6:    ipv6,
		l4:      l4,
		payload: payload,
		isIPv6:  true,
	}

	if pkt.eth == nil {
		pkt.eth = ethDefaultWithIPv6
=======
func (pkt *Packet) handleL4() error {
	if pkt.l4 == nil {
		pkt.l4 = udpDefault
	}

	switch v := pkt.l4.(type) {
	case *layers.UDP:
		pkt.udp = v
		pkt.length += 8
		pkt.l4Protocol = layers.IPProtocolUDP
		pkt.layers = append(pkt.layers, pkt.udp)
	case *layers.TCP:
		pkt.tcp = v
		pkt.length += 20
		pkt.l4Protocol = layers.IPProtocolTCP
		pkt.layers = append(pkt.layers, pkt.tcp)
	case *layers.ICMPv4:
		pkt.icmp = v
		pkt.length += 8
		pkt.l4Protocol = layers.IPProtocolICMPv4
		pkt.layers = append(pkt.layers, pkt.icmp)
	case *layers.ICMPv6:
		pkt.icmpv6 = v
		pkt.length += 8
		pkt.l4Protocol = layers.IPProtocolICMPv6
		pkt.layers = append(pkt.layers, pkt.icmpv6)
	default:
		return errors.Errorf("unrecognized l4 layer type %t", pkt.l4)
>>>>>>> ed7527ae
	}
	return nil
}

<<<<<<< HEAD
	if pkt.ipv6 == nil {
		// Make a copy so that we do not mangle the default if we set the
		// protocol below.
		var ipv6 *layers.IPv6
		ipv6 = new(layers.IPv6)
		*ipv6 = *ipv6Default
		*pkt.ipv6 = *ipv6
	}

	if pkt.l4 == nil {
		pkt.l4 = udpDefault
	}

	if pkt.payload == nil {
		pkt.payload = payloadDefault
	}

	err := pkt.Generatev6()
	return pkt.eth, pkt.ipv6, pkt.l4, pkt.payload, pkt.bytes, err
}

type Packet struct {
	eth     *layers.Ethernet
	ipv4    *layers.IPv4
	ipv6    *layers.IPv6
	l4      gopacket.Layer
	udp     *layers.UDP
	tcp     *layers.TCP
	icmp    *layers.ICMPv4
	icmpv6  *layers.ICMPv6
	payload []byte
	bytes   []byte
	isIPv6  bool
}

func (pkt *Packet) ResolveL4() error {
	if pkt.l4 != nil {
		switch v := pkt.l4.(type) {
		case *layers.UDP:
			pkt.udp = v
			if pkt.isIPv6 {
				pkt.ipv6.NextHeader = layers.IPProtocolUDP
			} else {
				pkt.ipv4.Protocol = layers.IPProtocolUDP
			}
		case *layers.TCP:
			pkt.tcp = v
			if pkt.isIPv6 {
				pkt.ipv6.NextHeader = layers.IPProtocolTCP
			} else {
				pkt.ipv4.Protocol = layers.IPProtocolTCP
			}
		case *layers.ICMPv4:
			pkt.icmp = v
			pkt.ipv4.Protocol = layers.IPProtocolICMPv4
		case *layers.ICMPv6:
			pkt.icmpv6 = v
			pkt.ipv6.NextHeader = layers.IPProtocolICMPv6
		default:
			return errors.Errorf("unrecognized l4 layer type %t", pkt.l4)
		}
	}
	return nil
}

func (pkt *Packet) Generatev4() error {
	var err error

	err = pkt.ResolveL4()
	if err != nil {
		return err
	}
	pkt.ipv4.Length = uint16(5*4 + 8 + len(pkt.payload))
	layers := []gopacket.SerializableLayer{
		pkt.eth, pkt.ipv4,
	}

	switch {
	case pkt.udp != nil:
		_ = pkt.udp.SetNetworkLayerForChecksum(pkt.ipv4)
		layers = append(layers, pkt.udp)
	case pkt.tcp != nil:
		_ = pkt.tcp.SetNetworkLayerForChecksum(pkt.ipv4)
		layers = append(layers, pkt.tcp)
	case pkt.icmp != nil:
		layers = append(layers, pkt.icmp)
	default:
		pkt.ipv4.Length = uint16(5*4 + len(pkt.payload))
	}

	layers = append(layers, gopacket.Payload(pkt.payload))
	return pkt.Generate(layers)
}

func (pkt *Packet) Generatev6() error {
	var err error

	err = pkt.ResolveL4()
	if err != nil {
		return err
	}
	pkt.ipv6.Length = uint16(8 + len(pkt.payload))
	layers := []gopacket.SerializableLayer{
		pkt.eth, pkt.ipv6,
	}

	switch {
	case pkt.udp != nil:
		_ = pkt.udp.SetNetworkLayerForChecksum(pkt.ipv6)
		layers = append(layers, pkt.udp)
	case pkt.tcp != nil:
		_ = pkt.tcp.SetNetworkLayerForChecksum(pkt.ipv6)
		layers = append(layers, pkt.tcp)
	case pkt.icmpv6 != nil:
		layers = append(layers, pkt.icmpv6)
	default:
		pkt.ipv4.Length = uint16(5*4 + len(pkt.payload))
	}
	layers = append(layers, gopacket.Payload(pkt.payload))
	return pkt.Generate(layers)
}

func (pkt *Packet) Generate(layers []gopacket.SerializableLayer) error {

	tmpPkt := gopacket.NewSerializeBuffer()
	err := gopacket.SerializeLayers(tmpPkt, gopacket.SerializeOptions{ComputeChecksums: true})
	if err != nil {
		return fmt.Errorf("Failed to init packet buffer: %w", err)
	}

	// Layers need to be serialized in reverse order
	for index := len(layers) - 1; index >= 0; index-- {
		layer := layers[index]
		if layer == nil {
			continue
		}

		err = layer.SerializeTo(tmpPkt, gopacket.SerializeOptions{ComputeChecksums: true})
		if err != nil {
			return fmt.Errorf("Failed to serialize packet: %w", err)
		}
	}
	pkt.bytes = tmpPkt.Bytes()
	return nil
=======
func (pkt *Packet) handleL3() error {
	if pkt.l3 == nil {
		pkt.l3 = ipv4Default
	}

	switch v := pkt.l3.(type) {
	case *layers.IPv4:
		pkt.ipv4 = v
		pkt.l3Protocol = layers.EthernetTypeIPv4
		pkt.ipv4.Protocol = pkt.l4Protocol
		pkt.ipv4.Length = uint16(pkt.length + 5*4)
		pkt.layers = append(pkt.layers, pkt.ipv4)
	case *layers.IPv6:
		pkt.ipv6 = v
		pkt.l3Protocol = layers.EthernetTypeIPv6
		pkt.ipv6.NextHeader = pkt.l4Protocol
		pkt.ipv6.Length = uint16(pkt.length)
		pkt.layers = append(pkt.layers, pkt.ipv6)
	default:
		return errors.Errorf("unrecognized l3 layer type %t", pkt.l3)
	}
	return nil
}

func (pkt *Packet) handleEthernet() {
	if pkt.eth == nil {
		pkt.eth = ethDefault
	}
	pkt.eth.EthernetType = pkt.l3Protocol
	pkt.layers = append(pkt.layers, pkt.eth)
}

func (pkt *Packet) setChecksum() {
	switch pkt.l4Protocol {
	case layers.IPProtocolUDP:
		if pkt.l3Protocol == layers.EthernetTypeIPv6 {
			_ = pkt.udp.SetNetworkLayerForChecksum(pkt.ipv6)
		} else {
			_ = pkt.udp.SetNetworkLayerForChecksum(pkt.ipv4)
		}
	case layers.IPProtocolTCP:
		if pkt.l3Protocol == layers.EthernetTypeIPv6 {
			_ = pkt.tcp.SetNetworkLayerForChecksum(pkt.ipv6)
		} else {
			_ = pkt.tcp.SetNetworkLayerForChecksum(pkt.ipv4)
		}
	}
}

func (pkt *Packet) Generate() error {
	pkt.handlePayload()
	err := pkt.handleL4()
	if err != nil {
		return err
	}

	err = pkt.handleL3()
	if err != nil {
		return err
	}

	pkt.handleEthernet()
	pkt.setChecksum()
	pkt.bytes, err = generatePacket(pkt.layers)
	return err
}

func generatePacket(layers []gopacket.SerializableLayer) ([]byte, error) {
	pkt := gopacket.NewSerializeBuffer()
	err := gopacket.SerializeLayers(pkt, gopacket.SerializeOptions{ComputeChecksums: true})
	if err != nil {
		return nil, fmt.Errorf("Failed to init packet buffer: %w", err)
	}

	for i, layer := range layers {
		log.Infof("Layer %d: %v", i, layer)
		if layer == nil {
			continue
		}
		err = layer.SerializeTo(pkt, gopacket.SerializeOptions{ComputeChecksums: true})
		if err != nil {
			return nil, fmt.Errorf("Failed to serialize packet: %w", err)
		}
	}
	return pkt.Bytes(), nil
>>>>>>> ed7527ae
}

func testPacketUDPDefault() (*layers.Ethernet, *layers.IPv4, gopacket.Layer, []byte, []byte, error) {
	return testPacket(nil, nil, nil, nil)
}

func testPacketUDPDefaultNP(destIP net.IP) (*layers.Ethernet, *layers.IPv4, gopacket.Layer, []byte, []byte, error) {
	if destIP == nil {
		return testPacketUDPDefault()
	}

	ip := *ipv4Default
	ip.DstIP = destIP

	return testPacket(nil, &ip, nil, nil)
}

func resetBPFMaps() {
	resetCTMap(ctMap)
	resetRTMap(rtMap)
	resetMap(fsafeMap)
}

func TestMapIterWithDelete(t *testing.T) {
	RegisterTestingT(t)

	m := (&bpf.MapContext{}).NewPinnedMap(bpf.MapParameters{
		Filename:   "/sys/fs/bpf/tc/globals/cali_tmap",
		Type:       "hash",
		KeySize:    8,
		ValueSize:  8,
		MaxEntries: 1000,
		Name:       "cali_tmap",
		Flags:      unix.BPF_F_NO_PREALLOC,
	})

	err := m.EnsureExists()
	Expect(err).NotTo(HaveOccurred())

	for i := 0; i < 10; i++ {
		var k, v [8]byte

		binary.LittleEndian.PutUint64(k[:], uint64(i))
		binary.LittleEndian.PutUint64(v[:], uint64(i*7))

		err := m.Update(k[:], v[:])
		Expect(err).NotTo(HaveOccurred())
	}

	out := make(map[uint64]uint64)

	cnt := 0
	err = m.Iter(func(K, V []byte) bpf.IteratorAction {
		k := binary.LittleEndian.Uint64(K)
		v := binary.LittleEndian.Uint64(V)

		out[k] = v
		cnt++

		return bpf.IterDelete
	})
	Expect(err).NotTo(HaveOccurred())

	Expect(cnt).To(Equal(10))

	for i := 0; i < 10; i++ {
		Expect(out).To(HaveKey(uint64(i)))
		Expect(out[uint64(i)]).To(Equal(uint64(i * 7)))
	}
}

func TestMapIterWithDeleteLastOfBatch(t *testing.T) {
	RegisterTestingT(t)

	m := (&bpf.MapContext{}).NewPinnedMap(bpf.MapParameters{
		Filename:   "/sys/fs/bpf/tc/globals/cali_tmap",
		Type:       "hash",
		KeySize:    8,
		ValueSize:  8,
		MaxEntries: 1000,
		Name:       "cali_tmap",
		Flags:      unix.BPF_F_NO_PREALLOC,
	})

	err := m.EnsureExists()
	Expect(err).NotTo(HaveOccurred())

	for i := 0; i < 40; i++ {
		var k, v [8]byte

		binary.LittleEndian.PutUint64(k[:], uint64(i))
		binary.LittleEndian.PutUint64(v[:], uint64(i*7))

		err := m.Update(k[:], v[:])
		Expect(err).NotTo(HaveOccurred())
	}

	out := make(map[uint64]uint64)

	cnt := 0
	err = m.Iter(func(K, V []byte) bpf.IteratorAction {
		k := binary.LittleEndian.Uint64(K)
		v := binary.LittleEndian.Uint64(V)

		out[k] = v

		cnt++
		// Delete the last of the first batch. Must not make the iteration to
		// restart from the beginning.
		if cnt == bpf.MapIteratorNumKeys {
			return bpf.IterDelete
		}
		return bpf.IterNone
	})
	Expect(err).NotTo(HaveOccurred())

	Expect(cnt).To(Equal(40))

	for i := 0; i < 40; i++ {
		Expect(out).To(HaveKey(uint64(i)))
		Expect(out[uint64(i)]).To(Equal(uint64(i * 7)))
	}
}

func TestJumpMap(t *testing.T) {
	RegisterTestingT(t)

	jumpMapFD := tcJumpMap.MapFD()
	pg := polprog.NewBuilder(idalloc.New(), ipsMap.MapFD(), stateMap.MapFD(), jumpMapFD)
	rules := polprog.Rules{}
	insns, err := pg.Instructions(rules)
	Expect(err).NotTo(HaveOccurred())
	progFD, err := bpf.LoadBPFProgramFromInsns(insns, "Apache-2.0", unix.BPF_PROG_TYPE_SCHED_CLS)
	Expect(err).NotTo(HaveOccurred())

	k := make([]byte, 4)
	v := make([]byte, 4)
	binary.LittleEndian.PutUint32(v, uint32(progFD))

	err = bpf.UpdateMapEntry(jumpMapFD, k, v)
	Expect(err).NotTo(HaveOccurred())

	err = bpf.DeleteMapEntry(jumpMapFD, k, 4)
	Expect(err).NotTo(HaveOccurred())

	err = bpf.UpdateMapEntry(jumpMapFD, k, v)
	Expect(err).NotTo(HaveOccurred())

	err = bpf.DeleteMapEntryIfExists(jumpMapFD, k, 4)
	Expect(err).NotTo(HaveOccurred())

	err = bpf.DeleteMapEntryIfExists(jumpMapFD, k, 4)
	Expect(err).NotTo(HaveOccurred())

	err = bpf.DeleteMapEntry(jumpMapFD, k, 4)
	Expect(err).To(HaveOccurred())
}<|MERGE_RESOLUTION|>--- conflicted
+++ resolved
@@ -887,35 +887,6 @@
 	DstPort: 5678,
 }
 
-<<<<<<< HEAD
-func testPacket(eth *layers.Ethernet, ipv4 *layers.IPv4, l4 gopacket.Layer, payload []byte) (
-	*layers.Ethernet, *layers.IPv4, gopacket.Layer, []byte, []byte, error) {
-	pkt := Packet{
-		eth:     eth,
-		ipv4:    ipv4,
-		l4:      l4,
-		payload: payload,
-		isIPv6:  false,
-	}
-
-	if pkt.eth == nil {
-		pkt.eth = ethDefault
-	}
-
-	if pkt.ipv4 == nil {
-		// Make a copy so that we do not mangle the default if we set the
-		// protocol below.
-		var ipv4 *layers.IPv4
-		ipv4 = new(layers.IPv4)
-		*ipv4 = *ipv4Default
-		pkt.ipv4 = ipv4
-	}
-
-	if pkt.l4 == nil {
-		pkt.l4 = udpDefault
-	}
-
-=======
 func testPacket(eth *layers.Ethernet, l3 gopacket.Layer, l4 gopacket.Layer, payload []byte) (
 	*layers.Ethernet, *layers.IPv4, gopacket.Layer, []byte, []byte, error) {
 	pkt := Packet{
@@ -947,7 +918,6 @@
 }
 
 func (pkt *Packet) handlePayload() {
->>>>>>> ed7527ae
 	if pkt.payload == nil {
 		pkt.payload = payloadDefault
 	}
@@ -955,26 +925,6 @@
 	pkt.layers = []gopacket.SerializableLayer{gopacket.Payload(pkt.payload)}
 }
 
-<<<<<<< HEAD
-	err := pkt.Generatev4()
-
-	return pkt.eth, pkt.ipv4, pkt.l4, pkt.payload, pkt.bytes, err
-
-}
-
-func testPacketv6(eth *layers.Ethernet, ipv6 *layers.IPv6, l4 gopacket.Layer, payload []byte) (
-	*layers.Ethernet, *layers.IPv6, gopacket.Layer, []byte, []byte, error) {
-	pkt := Packet{
-		eth:     eth,
-		ipv6:    ipv6,
-		l4:      l4,
-		payload: payload,
-		isIPv6:  true,
-	}
-
-	if pkt.eth == nil {
-		pkt.eth = ethDefaultWithIPv6
-=======
 func (pkt *Packet) handleL4() error {
 	if pkt.l4 == nil {
 		pkt.l4 = udpDefault
@@ -1003,157 +953,10 @@
 		pkt.layers = append(pkt.layers, pkt.icmpv6)
 	default:
 		return errors.Errorf("unrecognized l4 layer type %t", pkt.l4)
->>>>>>> ed7527ae
 	}
 	return nil
 }
 
-<<<<<<< HEAD
-	if pkt.ipv6 == nil {
-		// Make a copy so that we do not mangle the default if we set the
-		// protocol below.
-		var ipv6 *layers.IPv6
-		ipv6 = new(layers.IPv6)
-		*ipv6 = *ipv6Default
-		*pkt.ipv6 = *ipv6
-	}
-
-	if pkt.l4 == nil {
-		pkt.l4 = udpDefault
-	}
-
-	if pkt.payload == nil {
-		pkt.payload = payloadDefault
-	}
-
-	err := pkt.Generatev6()
-	return pkt.eth, pkt.ipv6, pkt.l4, pkt.payload, pkt.bytes, err
-}
-
-type Packet struct {
-	eth     *layers.Ethernet
-	ipv4    *layers.IPv4
-	ipv6    *layers.IPv6
-	l4      gopacket.Layer
-	udp     *layers.UDP
-	tcp     *layers.TCP
-	icmp    *layers.ICMPv4
-	icmpv6  *layers.ICMPv6
-	payload []byte
-	bytes   []byte
-	isIPv6  bool
-}
-
-func (pkt *Packet) ResolveL4() error {
-	if pkt.l4 != nil {
-		switch v := pkt.l4.(type) {
-		case *layers.UDP:
-			pkt.udp = v
-			if pkt.isIPv6 {
-				pkt.ipv6.NextHeader = layers.IPProtocolUDP
-			} else {
-				pkt.ipv4.Protocol = layers.IPProtocolUDP
-			}
-		case *layers.TCP:
-			pkt.tcp = v
-			if pkt.isIPv6 {
-				pkt.ipv6.NextHeader = layers.IPProtocolTCP
-			} else {
-				pkt.ipv4.Protocol = layers.IPProtocolTCP
-			}
-		case *layers.ICMPv4:
-			pkt.icmp = v
-			pkt.ipv4.Protocol = layers.IPProtocolICMPv4
-		case *layers.ICMPv6:
-			pkt.icmpv6 = v
-			pkt.ipv6.NextHeader = layers.IPProtocolICMPv6
-		default:
-			return errors.Errorf("unrecognized l4 layer type %t", pkt.l4)
-		}
-	}
-	return nil
-}
-
-func (pkt *Packet) Generatev4() error {
-	var err error
-
-	err = pkt.ResolveL4()
-	if err != nil {
-		return err
-	}
-	pkt.ipv4.Length = uint16(5*4 + 8 + len(pkt.payload))
-	layers := []gopacket.SerializableLayer{
-		pkt.eth, pkt.ipv4,
-	}
-
-	switch {
-	case pkt.udp != nil:
-		_ = pkt.udp.SetNetworkLayerForChecksum(pkt.ipv4)
-		layers = append(layers, pkt.udp)
-	case pkt.tcp != nil:
-		_ = pkt.tcp.SetNetworkLayerForChecksum(pkt.ipv4)
-		layers = append(layers, pkt.tcp)
-	case pkt.icmp != nil:
-		layers = append(layers, pkt.icmp)
-	default:
-		pkt.ipv4.Length = uint16(5*4 + len(pkt.payload))
-	}
-
-	layers = append(layers, gopacket.Payload(pkt.payload))
-	return pkt.Generate(layers)
-}
-
-func (pkt *Packet) Generatev6() error {
-	var err error
-
-	err = pkt.ResolveL4()
-	if err != nil {
-		return err
-	}
-	pkt.ipv6.Length = uint16(8 + len(pkt.payload))
-	layers := []gopacket.SerializableLayer{
-		pkt.eth, pkt.ipv6,
-	}
-
-	switch {
-	case pkt.udp != nil:
-		_ = pkt.udp.SetNetworkLayerForChecksum(pkt.ipv6)
-		layers = append(layers, pkt.udp)
-	case pkt.tcp != nil:
-		_ = pkt.tcp.SetNetworkLayerForChecksum(pkt.ipv6)
-		layers = append(layers, pkt.tcp)
-	case pkt.icmpv6 != nil:
-		layers = append(layers, pkt.icmpv6)
-	default:
-		pkt.ipv4.Length = uint16(5*4 + len(pkt.payload))
-	}
-	layers = append(layers, gopacket.Payload(pkt.payload))
-	return pkt.Generate(layers)
-}
-
-func (pkt *Packet) Generate(layers []gopacket.SerializableLayer) error {
-
-	tmpPkt := gopacket.NewSerializeBuffer()
-	err := gopacket.SerializeLayers(tmpPkt, gopacket.SerializeOptions{ComputeChecksums: true})
-	if err != nil {
-		return fmt.Errorf("Failed to init packet buffer: %w", err)
-	}
-
-	// Layers need to be serialized in reverse order
-	for index := len(layers) - 1; index >= 0; index-- {
-		layer := layers[index]
-		if layer == nil {
-			continue
-		}
-
-		err = layer.SerializeTo(tmpPkt, gopacket.SerializeOptions{ComputeChecksums: true})
-		if err != nil {
-			return fmt.Errorf("Failed to serialize packet: %w", err)
-		}
-	}
-	pkt.bytes = tmpPkt.Bytes()
-	return nil
-=======
 func (pkt *Packet) handleL3() error {
 	if pkt.l3 == nil {
 		pkt.l3 = ipv4Default
@@ -1239,7 +1042,6 @@
 		}
 	}
 	return pkt.Bytes(), nil
->>>>>>> ed7527ae
 }
 
 func testPacketUDPDefault() (*layers.Ethernet, *layers.IPv4, gopacket.Layer, []byte, []byte, error) {
