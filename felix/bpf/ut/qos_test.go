// Copyright (c) 2025 Tigera, Inc. All rights reserved.
//
// Licensed under the Apache License, Version 2.0 (the "License");
// you may not use this file except in compliance with the License.
// You may obtain a copy of the License at
//
//     http://www.apache.org/licenses/LICENSE-2.0
//
// Unless required by applicable law or agreed to in writing, software
// distributed under the License is distributed on an "AS IS" BASIS,
// WITHOUT WARRANTIES OR CONDITIONS OF ANY KIND, either express or implied.
// See the License for the specific language governing permissions and
// limitations under the License.

package ut_test

import (
	"testing"

	. "github.com/onsi/gomega"

	"github.com/projectcalico/calico/felix/bpf/conntrack"
	"github.com/projectcalico/calico/felix/bpf/qos"
	"github.com/projectcalico/calico/felix/bpf/routes"
	tcdefs "github.com/projectcalico/calico/felix/bpf/tc/defs"
)

// TestQoSPacketRate tests the BPF implementation of packet rate QoS controls. It
// sets ingress and egress limits of 1 packet per second and attempts to send/receive
// 2 packets, expecting one to be successful and one to be dropped.
func TestQoSPacketRate(t *testing.T) {
	RegisterTestingT(t)

	bpfIfaceName = "HWvwl"
	defer func() { bpfIfaceName = "" }()
	_, _, _, _, pktBytes, err := testPacketUDPDefault()
	Expect(err).NotTo(HaveOccurred())

	ctMap := conntrack.Map()
	err = ctMap.EnsureExists()
	Expect(err).NotTo(HaveOccurred())
	resetCTMap(ctMap) // ensure it is clean
	defer resetCTMap(ctMap)

	ifIndex := 1

	// Insert a reverse route for the source workload.
	rtKey := routes.NewKey(srcV4CIDR).AsBytes()
	rtVal := routes.NewValueWithIfIndex(routes.FlagsLocalWorkload|routes.FlagInIPAMPool, ifIndex).AsBytes()
	err = rtMap.Update(rtKey, rtVal)
	Expect(err).NotTo(HaveOccurred())
	rtKey = routes.NewKey(dstV4CIDR).AsBytes()
	rtVal = routes.NewValueWithIfIndex(routes.FlagsRemoteWorkload|routes.FlagInIPAMPool, ifIndex).AsBytes()
	err = rtMap.Update(rtKey, rtVal)
	Expect(err).NotTo(HaveOccurred())
	defer resetRTMap(rtMap)

	// Populate QoS map
	key1 := qos.NewKey(uint32(ifIndex), 1)
	key2 := qos.NewKey(uint32(ifIndex), 0)
	value := qos.NewValue(1, 1, -1, 0)

	err = qosMap.Update(
		key1.AsBytes(),
		value.AsBytes(),
	)
	Expect(err).NotTo(HaveOccurred())
	err = qosMap.Update(
		key2.AsBytes(),
		value.AsBytes(),
	)
	Expect(err).NotTo(HaveOccurred())

	// Ingress, allow first packet, drop second (because of 1/sec limit)
	skbMark = tcdefs.MarkSeen
	runBpfTest(t, "calico_to_workload_ep", rulesDefaultAllow, func(bpfrun bpfProgRunFn) {
		res, err := bpfrun(pktBytes)
		Expect(err).NotTo(HaveOccurred())
		Expect(res.Retval).To(Equal(resTC_ACT_UNSPEC))

		res, err = bpfrun(pktBytes)
		Expect(err).NotTo(HaveOccurred())
		Expect(res.Retval).To(Equal(resTC_ACT_SHOT))
	}, withIngressQoSPacketRate())

	resetCTMap(ctMap) // ensure it is clean

	// Egress, allow first packet, drop second (because of 1/sec limit)
	skbMark = 0
	runBpfTest(t, "calico_from_workload_ep", rulesDefaultAllow, func(bpfrun bpfProgRunFn) {
		res, err := bpfrun(pktBytes)
		Expect(err).NotTo(HaveOccurred())
		Expect(res.Retval).To(Equal(resTC_ACT_REDIRECT))

		res, err = bpfrun(pktBytes)
		Expect(err).NotTo(HaveOccurred())
		Expect(res.Retval).To(Equal(resTC_ACT_SHOT))
<<<<<<< HEAD
	}, withEgressQoSPacketRate(1, 1))
}

func TestDSCPV4(t *testing.T) {
	RegisterTestingT(t)

	bpfIfaceName = "HWvwl"
	defer func() { bpfIfaceName = "" }()

	ctMap := conntrack.Map()
	err := ctMap.EnsureExists()
	Expect(err).NotTo(HaveOccurred())
	resetCTMap(ctMap) // ensure it is clean
	defer resetCTMap(ctMap)

	ifIndex := 1

	// Insert a reverse route for the source workload.
	rtKey := routes.NewKey(srcV4CIDR).AsBytes()
	rtVal := routes.NewValueWithIfIndex(routes.FlagsLocalWorkload|routes.FlagInIPAMPool, ifIndex).AsBytes()
	err = rtMap.Update(rtKey, rtVal)
	Expect(err).NotTo(HaveOccurred())
	rtKey = routes.NewKey(dstV4CIDR).AsBytes()
	rtVal = routes.NewValueWithIfIndex(routes.FlagsRemoteWorkload|routes.FlagInIPAMPool, ifIndex).AsBytes()
	err = rtMap.Update(rtKey, rtVal)
	Expect(err).NotTo(HaveOccurred())
	defer resetRTMap(rtMap)

	skbMark = 0
	runBpfTest(t, "calico_from_workload_ep", rulesDefaultAllow, func(bpfrun bpfProgRunFn) {
		_, _, _, _, pktBytes, err := testPacketV4(nil, ipv4Default, nil, nil)
		Expect(err).NotTo(HaveOccurred())

		res, err := bpfrun(pktBytes)
		Expect(err).NotTo(HaveOccurred())
		Expect(res.dataOut).To(HaveLen(len(pktBytes)))
		Expect(res.Retval).To(Equal(resTC_ACT_REDIRECT))

		ipv4Hdr := *ipv4Default
		ipv4Hdr.TOS = 0x10 << 2 // DSCP (6bits) = 16 + ECN (2bits) = 0
		_, _, _, _, pktBytes, err = testPacketV4(nil, &ipv4Hdr, nil, nil)
		Expect(err).NotTo(HaveOccurred())

		Expect(res.dataOut).To(Equal(pktBytes))
	}, withEgressDSCP(16))

	resetCTMap(ctMap) // ensure it is clean

	skbMark = tcdefs.MarkSeen
	runBpfTest(t, "calico_to_host_ep", rulesDefaultAllow, func(bpfrun bpfProgRunFn) {
		_, _, _, _, pktBytes, err := testPacketV4(nil, ipv4Default, nil, nil)
		Expect(err).NotTo(HaveOccurred())

		res, err := bpfrun(pktBytes)
		Expect(err).NotTo(HaveOccurred())
		Expect(res.dataOut).To(HaveLen(len(pktBytes)))
		Expect(res.Retval).To(Equal(resTC_ACT_UNSPEC))

		ipv4Hdr := *ipv4Default
		ipv4Hdr.TOS = 0x08 << 2 // DSCP (6bits) = 8 + ECN (2bits) = 0
		_, _, _, _, pktBytes, err = testPacketV4(nil, &ipv4Hdr, nil, nil)
		Expect(err).NotTo(HaveOccurred())

		Expect(res.dataOut).To(Equal(pktBytes))
	}, withEgressDSCP(8))
}

func TestDSCPV6(t *testing.T) {
	RegisterTestingT(t)
	hostIP = node1ipV6

	bpfIfaceName = "HWvwl"
	defer func() { bpfIfaceName = "" }()

	ctMap := conntrack.Map()
	err := ctMap.EnsureExists()
	Expect(err).NotTo(HaveOccurred())
	resetCTMap(ctMap) // ensure it is clean
	defer resetCTMap(ctMap)

	ifIndex := 1

	// Insert a reverse route for the source workload.
	rtKey := routes.NewKeyV6(srcV6CIDR).AsBytes()
	rtVal := routes.NewValueV6WithIfIndex(routes.FlagsLocalWorkload, ifIndex).AsBytes()
	err = rtMapV6.Update(rtKey, rtVal)
	Expect(err).NotTo(HaveOccurred())

	rtKey = routes.NewKeyV6(dstV6CIDR).AsBytes()
	rtVal = routes.NewValueV6WithIfIndex(routes.FlagsRemoteWorkload, ifIndex).AsBytes()
	err = rtMapV6.Update(rtKey, rtVal)
	Expect(err).NotTo(HaveOccurred())
	defer resetRTMap(rtMapV6)

	skbMark = 0
	runBpfTest(t, "calico_from_workload_ep", rulesDefaultAllow, func(bpfrun bpfProgRunFn) {
		_, _, _, _, pktBytes, err := testPacketV6(nil, ipv6Default, nil, nil)
		Expect(err).NotTo(HaveOccurred())

		res, err := bpfrun(pktBytes)
		Expect(err).NotTo(HaveOccurred())
		Expect(res.dataOut).To(HaveLen(len(pktBytes)))
		Expect(res.Retval).To(Equal(resTC_ACT_UNSPEC))

		ipv6Hdr := *ipv6Default
		ipv6Hdr.TrafficClass = 0x10 << 2 // DSCP (6bits) = 16 + ECN (2bits) = 0
		_, _, _, _, pktBytes, err = testPacketV6(nil, &ipv6Hdr, nil, nil)
		Expect(err).NotTo(HaveOccurred())

		Expect(res.dataOut).To(Equal(pktBytes))
	}, withEgressDSCP(16), withIPv6())

	resetCTMap(ctMap) // ensure it is clean

	skbMark = tcdefs.MarkSeen
	runBpfTest(t, "calico_to_host_ep", rulesDefaultAllow, func(bpfrun bpfProgRunFn) {
		_, _, _, _, pktBytes, err := testPacketV6(nil, ipv6Default, nil, nil)
		Expect(err).NotTo(HaveOccurred())

		res, err := bpfrun(pktBytes)
		Expect(err).NotTo(HaveOccurred())
		Expect(res.dataOut).To(HaveLen(len(pktBytes)))
		Expect(res.Retval).To(Equal(resTC_ACT_UNSPEC))

		ipv6Hdr := *ipv6Default
		ipv6Hdr.TrafficClass = 0x08 << 2 // DSCP (6bits) = 8 + ECN (2bits) = 0
		_, _, _, _, pktBytes, err = testPacketV6(nil, &ipv6Hdr, nil, nil)
		Expect(err).NotTo(HaveOccurred())

		Expect(res.dataOut).To(Equal(pktBytes))
	}, withEgressDSCP(8), withIPv6())
=======
	}, withEgressQoSPacketRate())
>>>>>>> d47261f4
}<|MERGE_RESOLUTION|>--- conflicted
+++ resolved
@@ -95,8 +95,7 @@
 		res, err = bpfrun(pktBytes)
 		Expect(err).NotTo(HaveOccurred())
 		Expect(res.Retval).To(Equal(resTC_ACT_SHOT))
-<<<<<<< HEAD
-	}, withEgressQoSPacketRate(1, 1))
+	}, withEgressQoSPacketRate())
 }
 
 func TestDSCPV4(t *testing.T) {
@@ -227,7 +226,4 @@
 
 		Expect(res.dataOut).To(Equal(pktBytes))
 	}, withEgressDSCP(8), withIPv6())
-=======
-	}, withEgressQoSPacketRate())
->>>>>>> d47261f4
 }