--- conflicted
+++ resolved
@@ -94,11 +94,7 @@
 	ProgStartTime       uint64
 }
 
-<<<<<<< HEAD
-const expectedSize = 144
-=======
-const expectedSize = 344
->>>>>>> 7ed70ed3
+const expectedSize = 404
 
 func (s *State) AsBytes() []byte {
 	size := unsafe.Sizeof(State{})
@@ -124,12 +120,8 @@
 	KeySize:    4,
 	ValueSize:  expectedSize,
 	MaxEntries: 1,
-<<<<<<< HEAD
 	Name:       "cali_v5_state",
-=======
-	Name:       "cali_v4_state",
->>>>>>> 7ed70ed3
-	Version:    4,
+	Version:    5,
 }
 
 func Map(mc *bpf.MapContext) bpf.Map {
