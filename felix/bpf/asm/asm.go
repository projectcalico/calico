--- conflicted
+++ resolved
@@ -325,36 +325,22 @@
 }
 
 type Block struct {
-<<<<<<< HEAD
 	insns              Insns
 	fixUps             []fixUp
 	labelToInsnIdx     map[string]int
 	insnIdxToLabels    map[int][]string
 	insnIdxToComments  map[int][]string
-	inUseJumpTargets   set.Set
+	inUseJumpTargets   set.Set[string]
 	policyDebugEnabled bool
-=======
-	insns            Insns
-	fixUps           []fixUp
-	labelToInsnIdx   map[string]int
-	insnIdxToLabels  map[int][]string
-	inUseJumpTargets set.Set[string]
->>>>>>> aa88a7ec
 }
 
 func NewBlock(policyDebugEnabled bool) *Block {
 	return &Block{
-<<<<<<< HEAD
 		labelToInsnIdx:     map[string]int{},
 		insnIdxToLabels:    map[int][]string{},
-		inUseJumpTargets:   set.New(),
+		inUseJumpTargets:   set.New[string](),
 		insnIdxToComments:  map[int][]string{},
 		policyDebugEnabled: policyDebugEnabled,
-=======
-		labelToInsnIdx:   map[string]int{},
-		insnIdxToLabels:  map[int][]string{},
-		inUseJumpTargets: set.New[string](),
->>>>>>> aa88a7ec
 	}
 }
 
