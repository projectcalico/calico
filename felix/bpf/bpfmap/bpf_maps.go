//go:build !windows

// Copyright (c) 2022 Tigera, Inc. All rights reserved.
//
// Licensed under the Apache License, Version 2.0 (the "License");
// you may not use this file except in compliance with the License.
// You may obtain a copy of the License at
//
//     http://www.apache.org/licenses/LICENSE-2.0
//
// Unless required by applicable law or agreed to in writing, software
// distributed under the License is distributed on an "AS IS" BASIS,
// WITHOUT WARRANTIES OR CONDITIONS OF ANY KIND, either express or implied.
// See the License for the specific language governing permissions and
// limitations under the License.

package bpfmap

import (
	"fmt"
	"os"

	"github.com/projectcalico/calico/felix/bpf/arp"
	"github.com/projectcalico/calico/felix/bpf/conntrack"
	"github.com/projectcalico/calico/felix/bpf/counters"
	"github.com/projectcalico/calico/felix/bpf/failsafes"
	"github.com/projectcalico/calico/felix/bpf/hook"
	"github.com/projectcalico/calico/felix/bpf/ifstate"
	"github.com/projectcalico/calico/felix/bpf/ipsets"
	"github.com/projectcalico/calico/felix/bpf/jump"
	"github.com/projectcalico/calico/felix/bpf/maps"
	"github.com/projectcalico/calico/felix/bpf/nat"
	"github.com/projectcalico/calico/felix/bpf/profiling"
	"github.com/projectcalico/calico/felix/bpf/qos"
	"github.com/projectcalico/calico/felix/bpf/routes"
	"github.com/projectcalico/calico/felix/bpf/state"
)

type IPMaps struct {
	IpsetsMap    maps.Map
	ArpMap       maps.Map
	FailsafesMap maps.Map
	FrontendMap  maps.Map
	BackendMap   maps.Map
	AffinityMap  maps.Map
	RouteMap     maps.Map
	CtMap        maps.Map
	SrMsgMap     maps.Map
	CtNatsMap    maps.Map
	CtCleanupMap maps.Map
	MaglevMap    maps.Map
}

type CommonMaps struct {
<<<<<<< HEAD
	StateMap        maps.Map
	IfStateMap      maps.Map
	RuleCountersMap maps.Map
	CountersMap     maps.Map
	ProgramsMap     []maps.Map
	JumpMaps        []maps.MapWithDeleteIfExists
	XDPProgramsMap  maps.Map
	XDPJumpMap      maps.MapWithDeleteIfExists
	ProfilingMap    maps.Map
	CTLBProgramsMap []maps.Map
	QoSMap          maps.MapWithUpdateWithFlags
=======
	StateMap         maps.Map
	IfStateMap       maps.Map
	RuleCountersMap  maps.Map
	CountersMap      maps.Map
	ProgramsMaps     []maps.Map
	JumpMap          maps.MapWithDeleteIfExists
	XDPProgramsMap   maps.Map
	XDPJumpMap       maps.MapWithDeleteIfExists
	ProfilingMap     maps.Map
	CTLBProgramsMaps []maps.Map
	QoSMap           maps.MapWithUpdateWithFlags
>>>>>>> 0eb20ffe
}

type Maps struct {
	CommonMaps *CommonMaps
	V4         *IPMaps
	V6         *IPMaps
}

func (m *Maps) Destroy() {
	mps := []maps.Map{}
	mps = append(mps, m.CommonMaps.slice()...)
	mps = append(mps, m.V4.slice()...)
	if m.V6 != nil {
		mps = append(mps, m.V6.slice()...)
	}
	for _, m := range mps {
		os.Remove(m.(pinnedMap).Path())
		m.(pinnedMap).Close()
	}
}

func getCommonMaps() *CommonMaps {
<<<<<<< HEAD
	commonMaps := &CommonMaps{
		StateMap:        state.Map(),
		IfStateMap:      ifstate.Map(),
		RuleCountersMap: counters.PolicyMap(),
		CountersMap:     counters.Map(),
		ProgramsMap:     hook.NewProgramsMap(),
		XDPProgramsMap:  hook.NewXDPProgramsMap(),
		XDPJumpMap:      jump.XDPMap().(maps.MapWithDeleteIfExists),
		ProfilingMap:    profiling.Map(),
		CTLBProgramsMap: nat.ProgramsMap(),
		QoSMap:          qos.Map().(maps.MapWithUpdateWithFlags),
=======
	return &CommonMaps{
		StateMap:         state.Map(),
		IfStateMap:       ifstate.Map(),
		RuleCountersMap:  counters.PolicyMap(),
		CountersMap:      counters.Map(),
		ProgramsMaps:     hook.NewProgramsMaps(),
		JumpMap:          jump.Map().(maps.MapWithDeleteIfExists),
		XDPProgramsMap:   hook.NewXDPProgramsMap(),
		XDPJumpMap:       jump.XDPMap().(maps.MapWithDeleteIfExists),
		ProfilingMap:     profiling.Map(),
		CTLBProgramsMaps: nat.ProgramsMaps(),
		QoSMap:           qos.Map().(maps.MapWithUpdateWithFlags),
>>>>>>> 0eb20ffe
	}
	jumpMaps := jump.Maps()
	for _, jm := range jumpMaps {
		commonMaps.JumpMaps = append(commonMaps.JumpMaps, jm.(maps.MapWithDeleteIfExists))
	}
	return commonMaps
}

func getIPMaps(ipFamily int) *IPMaps {
	getmap := func(v4, v6 func() maps.Map) maps.Map {
		if ipFamily == 4 {
			return v4()
		}
		return v6()
	}

	getmapWithExistsCheck := func(v4, v6 func() maps.MapWithExistsCheck) maps.MapWithExistsCheck {
		if ipFamily == 4 {
			return v4()
		}
		return v6()
	}

	return &IPMaps{
		IpsetsMap:    getmap(ipsets.Map, ipsets.MapV6),
		ArpMap:       getmap(arp.Map, arp.MapV6),
		FailsafesMap: getmap(failsafes.Map, failsafes.MapV6),
		FrontendMap:  getmapWithExistsCheck(nat.FrontendMap, nat.FrontendMapV6),
		BackendMap:   getmapWithExistsCheck(nat.BackendMap, nat.BackendMapV6),
		AffinityMap:  getmap(nat.AffinityMap, nat.AffinityMapV6),
		RouteMap:     getmap(routes.Map, routes.MapV6),
		CtMap:        getmap(conntrack.Map, conntrack.MapV6),
		CtCleanupMap: getmapWithExistsCheck(conntrack.CleanupMap, conntrack.CleanupMapV6),
		SrMsgMap:     getmap(nat.SendRecvMsgMap, nat.SendRecvMsgMapV6),
		CtNatsMap:    getmap(nat.AllNATsMsgMap, nat.AllNATsMsgMapV6),
		MaglevMap:    getmapWithExistsCheck(nat.MaglevMap, nat.MaglevMapV6)}
}

func CreateBPFMaps(ipV6Enabled bool) (*Maps, error) {
	ret := new(Maps)

	ret.CommonMaps = getCommonMaps()
	ret.V4 = getIPMaps(4)
	if ipV6Enabled {
		ret.V6 = getIPMaps(6)
	}

	mps := ret.slice()
	for i, bpfMap := range mps {
		err := bpfMap.EnsureExists()
		if err != nil {
			for j := 0; j < i; j++ {
				m := mps[j]
				os.Remove(m.(pinnedMap).Path())
				m.(pinnedMap).Close()
			}

			return nil, fmt.Errorf("failed to create %s map, err=%w", bpfMap.GetName(), err)
		}
	}

	return ret, nil
}

func (m *Maps) slice() []maps.Map {
	mps := []maps.Map{}
	mps = append(mps, m.CommonMaps.slice()...)
	if m.V4 != nil {
		mps = append(mps, m.V4.slice()...)
	}
	if m.V6 != nil {
		mps = append(mps, m.V6.slice()...)
	}
	return mps
}

func (c *CommonMaps) slice() []maps.Map {
	mapslice := []maps.Map{
		c.StateMap,
		c.IfStateMap,
		c.RuleCountersMap,
		c.CountersMap,
<<<<<<< HEAD
=======
		c.JumpMap,
>>>>>>> 0eb20ffe
		c.XDPProgramsMap,
		c.XDPJumpMap,
		c.ProfilingMap,
		c.QoSMap,
	}
<<<<<<< HEAD
	mapslice = append(mapslice, c.ProgramsMap...)
	mapslice = append(mapslice, c.CTLBProgramsMap...)
	for _, m := range c.JumpMaps {
		mapslice = append(mapslice, m)
	}
=======
	mapslice = append(mapslice, c.ProgramsMaps...)
	mapslice = append(mapslice, c.CTLBProgramsMaps...)
>>>>>>> 0eb20ffe
	return mapslice
}

func (i *IPMaps) slice() []maps.Map {
	return []maps.Map{
		i.IpsetsMap,
		i.ArpMap,
		i.FailsafesMap,
		i.FrontendMap,
		i.BackendMap,
		i.AffinityMap,
		i.RouteMap,
		i.CtMap,
		i.CtCleanupMap,
		i.SrMsgMap,
		i.CtNatsMap,
		i.MaglevMap,
	}
}

type pinnedMap interface {
	Path() string
	Close() error
}<|MERGE_RESOLUTION|>--- conflicted
+++ resolved
@@ -52,31 +52,17 @@
 }
 
 type CommonMaps struct {
-<<<<<<< HEAD
-	StateMap        maps.Map
-	IfStateMap      maps.Map
-	RuleCountersMap maps.Map
-	CountersMap     maps.Map
-	ProgramsMap     []maps.Map
-	JumpMaps        []maps.MapWithDeleteIfExists
-	XDPProgramsMap  maps.Map
-	XDPJumpMap      maps.MapWithDeleteIfExists
-	ProfilingMap    maps.Map
-	CTLBProgramsMap []maps.Map
-	QoSMap          maps.MapWithUpdateWithFlags
-=======
 	StateMap         maps.Map
 	IfStateMap       maps.Map
 	RuleCountersMap  maps.Map
 	CountersMap      maps.Map
 	ProgramsMaps     []maps.Map
-	JumpMap          maps.MapWithDeleteIfExists
+	JumpMaps         []maps.MapWithDeleteIfExists
 	XDPProgramsMap   maps.Map
 	XDPJumpMap       maps.MapWithDeleteIfExists
 	ProfilingMap     maps.Map
 	CTLBProgramsMaps []maps.Map
 	QoSMap           maps.MapWithUpdateWithFlags
->>>>>>> 0eb20ffe
 }
 
 type Maps struct {
@@ -99,32 +85,17 @@
 }
 
 func getCommonMaps() *CommonMaps {
-<<<<<<< HEAD
 	commonMaps := &CommonMaps{
-		StateMap:        state.Map(),
-		IfStateMap:      ifstate.Map(),
-		RuleCountersMap: counters.PolicyMap(),
-		CountersMap:     counters.Map(),
-		ProgramsMap:     hook.NewProgramsMap(),
-		XDPProgramsMap:  hook.NewXDPProgramsMap(),
-		XDPJumpMap:      jump.XDPMap().(maps.MapWithDeleteIfExists),
-		ProfilingMap:    profiling.Map(),
-		CTLBProgramsMap: nat.ProgramsMap(),
-		QoSMap:          qos.Map().(maps.MapWithUpdateWithFlags),
-=======
-	return &CommonMaps{
 		StateMap:         state.Map(),
 		IfStateMap:       ifstate.Map(),
 		RuleCountersMap:  counters.PolicyMap(),
 		CountersMap:      counters.Map(),
 		ProgramsMaps:     hook.NewProgramsMaps(),
-		JumpMap:          jump.Map().(maps.MapWithDeleteIfExists),
 		XDPProgramsMap:   hook.NewXDPProgramsMap(),
 		XDPJumpMap:       jump.XDPMap().(maps.MapWithDeleteIfExists),
 		ProfilingMap:     profiling.Map(),
 		CTLBProgramsMaps: nat.ProgramsMaps(),
 		QoSMap:           qos.Map().(maps.MapWithUpdateWithFlags),
->>>>>>> 0eb20ffe
 	}
 	jumpMaps := jump.Maps()
 	for _, jm := range jumpMaps {
@@ -207,25 +178,16 @@
 		c.IfStateMap,
 		c.RuleCountersMap,
 		c.CountersMap,
-<<<<<<< HEAD
-=======
-		c.JumpMap,
->>>>>>> 0eb20ffe
 		c.XDPProgramsMap,
 		c.XDPJumpMap,
 		c.ProfilingMap,
 		c.QoSMap,
 	}
-<<<<<<< HEAD
-	mapslice = append(mapslice, c.ProgramsMap...)
-	mapslice = append(mapslice, c.CTLBProgramsMap...)
+	mapslice = append(mapslice, c.ProgramsMaps...)
+	mapslice = append(mapslice, c.CTLBProgramsMaps...)
 	for _, m := range c.JumpMaps {
 		mapslice = append(mapslice, m)
 	}
-=======
-	mapslice = append(mapslice, c.ProgramsMaps...)
-	mapslice = append(mapslice, c.CTLBProgramsMaps...)
->>>>>>> 0eb20ffe
 	return mapslice
 }
 
