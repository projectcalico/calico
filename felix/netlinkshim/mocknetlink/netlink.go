// Copyright (c) 2020 Tigera, Inc. All rights reserved.
//
// Licensed under the Apache License, Version 2.0 (the "License");
// you may not use this file except in compliance with the License.
// You may obtain a copy of the License at
//
//     http://www.apache.org/licenses/LICENSE-2.0
//
// Unless required by applicable law or agreed to in writing, software
// distributed under the License is distributed on an "AS IS" BASIS,
// WITHOUT WARRANTIES OR CONDITIONS OF ANY KIND, either express or implied.
// See the License for the specific language governing permissions and
// limitations under the License.

package mocknetlink

import (
	"errors"
	"fmt"
	"net"
	"reflect"
	"strings"
	"sync"
	"syscall"
	"time"
	"unsafe"

	. "github.com/onsi/ginkgo"
	. "github.com/onsi/gomega"
	log "github.com/sirupsen/logrus"
	"github.com/vishvananda/netlink"
	"golang.org/x/sys/unix"
	"golang.zx2c4.com/wireguard/wgctrl/wgtypes"

	"github.com/projectcalico/calico/felix/environment"
	"github.com/projectcalico/calico/felix/ip"
	"github.com/projectcalico/calico/felix/netlinkshim"
	"github.com/projectcalico/calico/libcalico-go/lib/set"
)

var globalMutex sync.Mutex

func New() *MockNetlinkDataplane {
	dp := &MockNetlinkDataplane{
		ExistingTables:  set.From(unix.RT_TABLE_MAIN, 253, 255),
		NameToLink:      map[string]*MockLink{},
		RouteKeyToRoute: map[string]netlink.Route{},
		Rules: []netlink.Rule{
			{
				Priority: 0,
				Table:    255,
			},
			{
				Priority: 32766,
				Table:    254,
			},
			{
				Priority: 32767,
				Table:    253,
			},
		},
		SetStrictCheckErr: SimulatedError,
		NeighsByFamily:    map[int]map[NeighKey]*netlink.Neigh{},

		// Use a single global mutex.  This works around an issue in the wireguard tests, which use multiple
		// mock dataplanes to hand to different parts of the code under test.  That led to concurrency bugs
		// where one dataplane modified another dataplane's object without holding the right lock.
		mutex: &globalMutex,
	}
	dp.ResetDeltas()
	dp.AddIface(1, "lo", true, true)
	return dp
}

// Validate the mock netlink adheres to the netlink interface.
var _ netlinkshim.Interface = (*MockNetlinkDataplane)(nil)

var (
	SimulatedError        = errors.New("dummy error")
	NotFoundError         = errors.New("not found")
	LinkNotFoundError     = netlink.LinkNotFoundError{}
	FileDoesNotExistError = errors.New("file does not exist")
	AlreadyExistsError    = errors.New("already exists")
	NotSupportedError     = errors.New("operation not supported")
)

func init() {
	// Ugh, the error field isn't exported and logging out the error
	// panics if the error field isn't set.  Use an unsafe cast to
	// set the value.

	// Copy of the netlink.LinkNotFoundError struct.
	type myLinkNotFoundError struct {
		error
	}

	// First check that our struct matches the netlink one...
	nlType := reflect.TypeOf(LinkNotFoundError)
	ourType := reflect.TypeOf(myLinkNotFoundError{})
	if nlType.NumField() != ourType.NumField() {
		panic("netlink.LinkNotFoundError structure appears to have changed (different number of fields)")
	}
	for i := 0; i < ourType.NumField(); i++ {
		nlFieldType := nlType.Field(i).Type
		ourFieldType := ourType.Field(i).Type
		if nlFieldType != ourFieldType {
			panic(fmt.Sprintf("netlink.LinkNotFoundError structure appears to have changed (field type %v != %v)",
				nlFieldType, ourType.Field(i).Type))
		}
	}

	// All good, proceed with the sketchy cast...
	var lnf = (*myLinkNotFoundError)((unsafe.Pointer)(&LinkNotFoundError))
	lnf.error = NotFoundError
}

type FailFlags uint32

const (
	FailNextLinkList FailFlags = 1 << iota
	FailNextLinkByName
	FailNextLinkByNameNotFound
	FailNextRouteList
	FailNextRouteAddOrReplace
	FailNextRouteAdd
	FailNextRouteReplace
	FailNextRouteDel
	FailNextAddARP
	FailNextNeighSet
	FailNextNewNetlink
	FailNextSetSocketTimeout
	FailNextLinkAdd
	FailNextLinkAddNotSupported
	FailNextLinkDel
	FailNextLinkSetMTU
	FailNextLinkSetUp
	FailNextAddrList
	FailNextAddrAdd
	FailNextAddrDel
	FailNextRuleList
	FailNextRuleAdd
	FailNextRuleDel
	FailNextNewWireguard
	FailNextNewWireguardNotSupported
	FailNextWireguardClose
	FailNextWireguardDeviceByName
	FailNextWireguardConfigureDevice
	FailNextSetStrict
	FailNone FailFlags = 0
)

var RoutetableFailureScenarios = []FailFlags{
	FailNone,
	FailNextLinkList,
	FailNextLinkByName,
	FailNextLinkByNameNotFound,
	FailNextRouteList,
	FailNextRouteAdd,
	FailNextRouteDel,
	FailNextAddARP,
	FailNextNewNetlink,
	FailNextSetSocketTimeout,
	FailNextSetStrict,
}

func (f FailFlags) String() string {
	parts := []string{}
	if f&FailNextLinkList != 0 {
		parts = append(parts, "FailNextLinkList")
	}
	if f&FailNextLinkByName != 0 {
		parts = append(parts, "FailNextLinkByName")
	}
	if f&FailNextLinkByNameNotFound != 0 {
		parts = append(parts, "FailNextLinkByNameNotFound")
	}
	if f&FailNextRouteList != 0 {
		parts = append(parts, "FailNextRouteList")
	}
	if f&FailNextRouteAdd != 0 {
		parts = append(parts, "FailNextRouteAdd")
	}
<<<<<<< HEAD
=======
	if f&FailNextRouteAddOrReplace != 0 {
		parts = append(parts, "FailNextRouteAddOrReplace")
	}
>>>>>>> 45e390ed
	if f&FailNextRouteReplace != 0 {
		parts = append(parts, "FailNextRouteReplace")
	}
	if f&FailNextRouteDel != 0 {
		parts = append(parts, "FailNextRouteDel")
	}
	if f&FailNextAddARP != 0 {
		parts = append(parts, "FailNextAddARP")
	}
	if f&FailNextNewNetlink != 0 {
		parts = append(parts, "FailNextNewNetlink")
	}
	if f&FailNextSetSocketTimeout != 0 {
		parts = append(parts, "FailNextSetSocketTimeout")
	}
	if f&FailNextLinkAdd != 0 {
		parts = append(parts, "FailNextLinkAdd")
	}
	if f&FailNextLinkAddNotSupported != 0 {
		parts = append(parts, "FailNextLinkAddNotSupported")
	}
	if f&FailNextLinkDel != 0 {
		parts = append(parts, "FailNextLinkDel")
	}
	if f&FailNextLinkSetMTU != 0 {
		parts = append(parts, "FailNextLinkSetMTU")
	}
	if f&FailNextLinkSetUp != 0 {
		parts = append(parts, "FailNextLinkSetUp")
	}
	if f&FailNextAddrList != 0 {
		parts = append(parts, "FailNextAddrList")
	}
	if f&FailNextAddrAdd != 0 {
		parts = append(parts, "FailNextAddrAdd")
	}
	if f&FailNextAddrDel != 0 {
		parts = append(parts, "FailNextAddrDel")
	}
	if f&FailNextRuleList != 0 {
		parts = append(parts, "FailNextRuleList")
	}
	if f&FailNextRuleAdd != 0 {
		parts = append(parts, "FailNextRuleAdd")
	}
	if f&FailNextRuleDel != 0 {
		parts = append(parts, "FailNextRuleDel")
	}
	if f&FailNextNewWireguard != 0 {
		parts = append(parts, "FailNextNewWireguard")
	}
	if f&FailNextNewWireguardNotSupported != 0 {
		parts = append(parts, "FailNextNewWireguardNotSupported")
	}
	if f&FailNextWireguardClose != 0 {
		parts = append(parts, "FailNextWireguardClose")
	}
	if f&FailNextWireguardDeviceByName != 0 {
		parts = append(parts, "FailNextWireguardDeviceByName")
	}
	if f&FailNextWireguardConfigureDevice != 0 {
		parts = append(parts, "FailNextWireguardConfigureDevice")
	}
	if f&FailNextSetStrict != 0 {
		parts = append(parts, "FailNextSetStrict")
	}
	if f == 0 {
		parts = append(parts, "FailNone")
	}
	return strings.Join(parts, "|")
}

type MockNetlinkDataplane struct {
	NameToLink   map[string]*MockLink
	AddedLinks   set.Set[string]
	DeletedLinks set.Set[string]
	AddedAddrs   set.Set[string]
	DeletedAddrs set.Set[string]

	Rules        []netlink.Rule
	AddedRules   []netlink.Rule
	DeletedRules []netlink.Rule

	ExistingTables   set.Set[int]
	RouteKeyToRoute  map[string]netlink.Route
	AddedRouteKeys   set.Set[string]
	DeletedRouteKeys set.Set[string]
	UpdatedRouteKeys set.Set[string]

	NeighsByFamily map[int]map[NeighKey]*netlink.Neigh

	StrictEnabled               bool
	NumNewNetlinkCalls          int
	NetlinkOpen                 bool
	NumNewWireguardCalls        int
	WireguardOpen               bool
	NumLinkAddCalls             int
	NumLinkDeleteCalls          int
	ImmediateLinkUp             bool
	NumRuleListCalls            int
	NumRuleAddCalls             int
	NumRuleDelCalls             int
	WireguardConfigUpdated      bool
	HitRouteListFilteredNoDev   bool
	HitRouteListFilteredNoTable bool
	LastWireguardUpdates        map[wgtypes.Key]wgtypes.PeerConfig

	PersistentlyFailToConnect bool

	PersistFailures                bool
	FailuresToSimulate             FailFlags
	SetStrictCheckErr              error
	DeleteInterfaceAfterLinkByName bool

	addedArpEntries set.Set[string]

	mutex                   *sync.Mutex
	deletedConntrackEntries set.Set[ip.Addr]
	ConntrackSleep          time.Duration
}

<<<<<<< HEAD
=======
type NeighKey struct {
	MAC string
	IP  ip.Addr
}

>>>>>>> 45e390ed
func (d *MockNetlinkDataplane) FeatureGate(name string) string {
	return ""
}

func (d *MockNetlinkDataplane) RefreshFeatures() {
}

func (d *MockNetlinkDataplane) GetFeatures() *environment.Features {
	return &environment.Features{
		KernelSideRouteFiltering: true,
	}
}

func (d *MockNetlinkDataplane) ResetDeltas() {
	d.AddedLinks = set.New[string]()
	d.DeletedLinks = set.New[string]()
	d.AddedAddrs = set.New[string]()
	d.DeletedAddrs = set.New[string]()
	d.AddedRouteKeys = set.New[string]()
	d.DeletedRouteKeys = set.New[string]()
	d.UpdatedRouteKeys = set.New[string]()
	d.addedArpEntries = set.New[string]()
	d.NumLinkAddCalls = 0
	d.NumLinkDeleteCalls = 0
	d.NumNewNetlinkCalls = 0
	d.NumNewWireguardCalls = 0
	d.NumRuleListCalls = 0
	d.NumRuleAddCalls = 0
	d.NumRuleDelCalls = 0
	d.AddedRules = nil
	d.DeletedRules = nil
	d.WireguardConfigUpdated = false
	d.deletedConntrackEntries = set.New[ip.Addr]()
}

// ----- Mock dataplane management functions for test code -----

func (d *MockNetlinkDataplane) GetDeletedConntrackEntries() []net.IP {
	d.mutex.Lock()
	defer d.mutex.Unlock()
	defer GinkgoRecover()

	cpy := make([]net.IP, 0, d.deletedConntrackEntries.Len())
	d.deletedConntrackEntries.Iter(func(addr ip.Addr) error {
		cpy = append(cpy, addr.AsNetIP())
		return nil
	})
	return cpy
}

func (d *MockNetlinkDataplane) AddIface(idx int, name string, up bool, running bool) *MockLink {
	if idx == 0 {
		panic("0 is not a valid ifindex")
	}
	if idx == 1 && name != "lo" {
		panic("1 is always 'lo'")
	}
	t := "unknown"
	if strings.Contains(name, "wireguard") {
		t = "wireguard"
	}
	la := netlink.NewLinkAttrs()
	la.Name = name
	la.Index = idx
	link := &MockLink{
		LinkAttrs: la,
		LinkType:  t,
	}
	for otherName, link := range d.NameToLink {
		if link.LinkAttrs.Index == idx {
			Fail(fmt.Sprintf("ifindex %d already in use by %s, cannot add %s", idx, otherName, name))
		}
	}
	d.NameToLink[name] = link
	d.SetIface(name, up, running)
	return link.copy()
}

func (d *MockNetlinkDataplane) SetIface(name string, up bool, running bool) {
	link, ok := d.NameToLink[name]
	Expect(ok).To(BeTrue())
	if up {
		link.LinkAttrs.Flags |= net.FlagUp
		link.LinkAttrs.RawFlags |= syscall.IFF_UP
	} else {
		link.LinkAttrs.Flags &^= net.FlagUp
		link.LinkAttrs.RawFlags &^= syscall.IFF_UP
	}
	if running {
		link.LinkAttrs.RawFlags |= syscall.IFF_RUNNING
	} else {
		link.LinkAttrs.RawFlags &^= syscall.IFF_RUNNING
	}
}

func (d *MockNetlinkDataplane) NewMockNetlink() (netlinkshim.Interface, error) {
	d.mutex.Lock()
	defer d.mutex.Unlock()
	defer GinkgoRecover()

	d.NumNewNetlinkCalls++
	if d.PersistentlyFailToConnect || d.shouldFail(FailNextNewNetlink) {
		return nil, SimulatedError
	}
	Expect(d.NetlinkOpen).To(BeFalse())
	d.NetlinkOpen = true
	return d, nil
}

// ----- Netlink API -----

func (d *MockNetlinkDataplane) Delete() {
	d.mutex.Lock()
	defer d.mutex.Unlock()
	defer GinkgoRecover()

	Expect(d.NetlinkOpen).To(BeTrue())
	d.NetlinkOpen = false
}

func (d *MockNetlinkDataplane) SetSocketTimeout(to time.Duration) error {
	d.mutex.Lock()
	defer d.mutex.Unlock()
	defer GinkgoRecover()

	Expect(d.NetlinkOpen).To(BeTrue())
	if d.shouldFail(FailNextSetSocketTimeout) {
		return SimulatedError
	}
	return nil
}

func (d *MockNetlinkDataplane) SetStrictCheck(b bool) error {
	d.mutex.Lock()
	defer d.mutex.Unlock()
	defer GinkgoRecover()

	Expect(d.NetlinkOpen).To(BeTrue())
	if d.shouldFail(FailNextSetStrict) {
		return d.SetStrictCheckErr
	}
	d.StrictEnabled = b
	return nil
}

func (d *MockNetlinkDataplane) LinkList() ([]netlink.Link, error) {
	d.mutex.Lock()
	defer d.mutex.Unlock()
	defer GinkgoRecover()

	Expect(d.NetlinkOpen).To(BeTrue())
	if d.shouldFail(FailNextLinkList) {
		return nil, SimulatedError
	}
	var links []netlink.Link
	for _, link := range d.NameToLink {
		links = append(links, link.copy())
	}
	return links, nil
}

func (d *MockNetlinkDataplane) LinkByName(name string) (netlink.Link, error) {
	d.mutex.Lock()
	defer d.mutex.Unlock()
	defer GinkgoRecover()

	Expect(d.NetlinkOpen).To(BeTrue())
	if d.shouldFail(FailNextLinkByNameNotFound) {
		return nil, LinkNotFoundError
	}
	if d.shouldFail(FailNextLinkByName) {
		return nil, SimulatedError
	}
	if d.DeleteInterfaceAfterLinkByName {
		defer delete(d.NameToLink, name)
	}
	if link, ok := d.NameToLink[name]; ok {
		return link.copy(), nil
	}
	return nil, LinkNotFoundError
}

func (d *MockNetlinkDataplane) LinkAdd(link netlink.Link) error {
	d.mutex.Lock()
	defer d.mutex.Unlock()
	defer GinkgoRecover()

	d.NumLinkAddCalls++

	Expect(d.NetlinkOpen).To(BeTrue())
	if d.shouldFail(FailNextLinkAdd) {
		return SimulatedError
	}
	if d.shouldFail(FailNextLinkAddNotSupported) {
		return NotSupportedError
	}
	if _, ok := d.NameToLink[link.Attrs().Name]; ok {
		return AlreadyExistsError
	}
	attrs := *link.Attrs()
	attrs.Index = 100 + d.NumLinkAddCalls
	d.NameToLink[link.Attrs().Name] = &MockLink{
		LinkAttrs: attrs,
		LinkType:  link.Type(),
	}
	d.AddedLinks.Add(link.Attrs().Name)
	return nil
}

func (d *MockNetlinkDataplane) LinkDel(link netlink.Link) error {
	d.mutex.Lock()
	defer d.mutex.Unlock()
	defer GinkgoRecover()

	d.NumLinkDeleteCalls++

	Expect(d.NetlinkOpen).To(BeTrue())
	if d.shouldFail(FailNextLinkDel) {
		return SimulatedError
	}

	if _, ok := d.NameToLink[link.Attrs().Name]; !ok {
		return LinkNotFoundError
	}

	delete(d.NameToLink, link.Attrs().Name)
	d.DeletedLinks.Add(link.Attrs().Name)
	return nil
}

func (d *MockNetlinkDataplane) LinkSetMTU(link netlink.Link, mtu int) error {
	d.mutex.Lock()
	defer d.mutex.Unlock()
	defer GinkgoRecover()

	Expect(d.NetlinkOpen).To(BeTrue())
	if d.shouldFail(FailNextLinkSetMTU) {
		return SimulatedError
	}
	if link, ok := d.NameToLink[link.Attrs().Name]; ok {
		link.LinkAttrs.MTU = mtu
		d.NameToLink[link.Attrs().Name] = link
		return nil
	}
	return LinkNotFoundError
}

func (d *MockNetlinkDataplane) LinkSetUp(link netlink.Link) error {
	d.mutex.Lock()
	defer d.mutex.Unlock()
	defer GinkgoRecover()

	Expect(d.NetlinkOpen).To(BeTrue())
	if d.shouldFail(FailNextLinkSetUp) {
		return SimulatedError
	}
	if link, ok := d.NameToLink[link.Attrs().Name]; ok {
		if d.ImmediateLinkUp {
			link.LinkAttrs.Flags |= net.FlagUp
		}
		link.LinkAttrs.RawFlags |= syscall.IFF_RUNNING
		d.NameToLink[link.Attrs().Name] = link
		return nil
	}
	return LinkNotFoundError
}

func (d *MockNetlinkDataplane) AddrList(link netlink.Link, family int) ([]netlink.Addr, error) {
	d.mutex.Lock()
	defer d.mutex.Unlock()
	defer GinkgoRecover()

	Expect(d.NetlinkOpen).To(BeTrue())
	if d.shouldFail(FailNextAddrList) {
		return nil, SimulatedError
	}
	if link, ok := d.NameToLink[link.Attrs().Name]; ok {
		return link.Addrs, nil
	}
	return nil, NotFoundError
}

func (d *MockNetlinkDataplane) AddrAdd(link netlink.Link, addr *netlink.Addr) error {
	d.mutex.Lock()
	defer d.mutex.Unlock()
	defer GinkgoRecover()

	Expect(addr).NotTo(BeNil())
	Expect(d.NetlinkOpen).To(BeTrue())
	if d.shouldFail(FailNextAddrAdd) {
		return SimulatedError
	}
	if link, ok := d.NameToLink[link.Attrs().Name]; ok {
		for _, linkaddr := range link.Addrs {
			if linkaddr.Equal(*addr) {
				return AlreadyExistsError
			}
		}
		d.AddedAddrs.Add(addr.IPNet.String())
		link.Addrs = append(link.Addrs, *addr)
		d.NameToLink[link.Attrs().Name] = link
		return nil
	}

	return NotFoundError
}

func (d *MockNetlinkDataplane) AddrDel(link netlink.Link, addr *netlink.Addr) error {
	d.mutex.Lock()
	defer d.mutex.Unlock()
	defer GinkgoRecover()

	Expect(addr).NotTo(BeNil())
	Expect(d.NetlinkOpen).To(BeTrue())
	if d.shouldFail(FailNextAddrDel) {
		return SimulatedError
	}
	if link, ok := d.NameToLink[link.Attrs().Name]; ok {
		newIdx := 0
		for idx, linkaddr := range link.Addrs {
			if linkaddr.Equal(*addr) {
				continue
			}
			link.Addrs[newIdx] = link.Addrs[idx]
			newIdx++
		}
		Expect(newIdx).To(Equal(len(link.Addrs) - 1))
		link.Addrs = link.Addrs[:newIdx]
		d.NameToLink[link.Attrs().Name] = link
		d.DeletedAddrs.Add(addr.IPNet.String())
		return nil
	}

	return nil
}

func (d *MockNetlinkDataplane) RuleList(family int) ([]netlink.Rule, error) {
	d.mutex.Lock()
	defer d.mutex.Unlock()
	defer GinkgoRecover()

	Expect(d.NetlinkOpen).To(BeTrue())
	d.NumRuleListCalls++
	if d.shouldFail(FailNextRuleList) {
		return nil, SimulatedError
	}

	return d.Rules, nil
}

func (d *MockNetlinkDataplane) RuleAdd(rule *netlink.Rule) error {
	d.mutex.Lock()
	defer d.mutex.Unlock()
	defer GinkgoRecover()

	Expect(d.NetlinkOpen).To(BeTrue())
	d.NumRuleAddCalls++
	if d.shouldFail(FailNextRuleAdd) {
		return SimulatedError
	}

	for _, existing := range d.Rules {
		if reflect.DeepEqual(existing, *rule) {
			return AlreadyExistsError
		}
	}

	d.Rules = append(d.Rules, *rule)
	d.AddedRules = append(d.AddedRules, *rule)
	return nil
}

func (d *MockNetlinkDataplane) RuleDel(rule *netlink.Rule) error {
	d.mutex.Lock()
	defer d.mutex.Unlock()
	defer GinkgoRecover()

	Expect(d.NetlinkOpen).To(BeTrue())
	d.NumRuleDelCalls++
	if d.shouldFail(FailNextRuleDel) {
		return SimulatedError
	}

	var offset int
	for idx, existing := range d.Rules {
		log.Debugf("Compare rule %#v against %#v", existing, *rule)
		if reflect.DeepEqual(existing, *rule) {
			offset++
			continue
		}
		if offset > 0 {
			d.Rules[idx-offset] = d.Rules[idx]
		}
	}
	if offset == 0 {
		return NotFoundError
	}
	d.Rules = d.Rules[:len(d.Rules)-offset]
	d.DeletedRules = append(d.DeletedRules, *rule)

	return nil
}

func (d *MockNetlinkDataplane) RouteListFiltered(family int, filter *netlink.Route, filterMask uint64) ([]netlink.Route, error) {
	d.mutex.Lock()
	defer d.mutex.Unlock()
	defer GinkgoRecover()

	Expect(d.NetlinkOpen).To(BeTrue())
	if d.shouldFail(FailNextRouteList) {
		return nil, SimulatedError
	}

	if d.StrictEnabled {
		// If strict mode is enabled, the kernel behaves differently in a few respects:
		// - It does kernel side route filtering.  This is why we enable strict mode.
		// - It returns errors in more cases: if the device we filter on doesn't exist or if the routing table
		//   doesn't exist.
		//
		// netlink library note: the netlink library does kernel-side filtering for all non-default fields
		// in the filter route, so it's right that we don't condition on filterMask for this part of the check.

		// Check if the filter's table exists.
		if filter.Table != 0 && !d.ExistingTables.Contains(filter.Table) {
			// No routing table gives ENOENT.
			d.HitRouteListFilteredNoTable = true
			return nil, unix.ENOENT
		}

		// Check if the link exists.
		if filter.LinkIndex != 0 {
			found := false
			for _, l := range d.NameToLink {
				if l.LinkAttrs.Index == filter.LinkIndex {
					found = true
					break
				}
			}
			if !found {
				d.HitRouteListFilteredNoDev = true
				return nil, unix.ENODEV
			}
		}

		{
			filterCopy := *filter
			filterCopy.Table = 0
			filterCopy.LinkIndex = 0
			Expect(filterCopy).To(Equal(netlink.Route{}), fmt.Sprintf(
				"filter route uses fields that mock doesn't understand: %+v", filterCopy))
		}
	}

	var routes []netlink.Route
	for _, route := range d.RouteKeyToRoute {
		log.Debugf("Maybe include route: %v", route)
		if filter != nil && filterMask&netlink.RT_FILTER_OIF != 0 && route.LinkIndex != filter.LinkIndex {
			// Filtering by interface and link indices do not match.
			log.Debug("Does not match link")
			continue
		}
		if route.Table == 0 {
			// Mimic the kernel - the route table will be filled in.
			route.Table = unix.RT_TABLE_MAIN
		}
		if (filter == nil || filterMask&netlink.RT_FILTER_TABLE == 0) && route.Table != unix.RT_TABLE_MAIN {
			// Not filtering by table and does not match main table.
			log.Debug("Does not match main table")
			continue
		}
		if filter != nil && filterMask&netlink.RT_FILTER_TABLE != 0 && route.Table != filter.Table {
			// Filtering by table and table indices do not match.
			log.Debugf("Does not match table %d", filter.Table)
			continue
		}
		routes = append(routes, route)
	}
	return routes, nil
}

func (d *MockNetlinkDataplane) AddMockRoute(route *netlink.Route) {
	key := KeyForRoute(route)
	r := *route
	d.ExistingTables.Add(r.Table)
	if r.Table == 0 {
		// Table 0 is "unspecified", which gets defaulted to the main table.
		r.Table = unix.RT_TABLE_MAIN
	}
	d.RouteKeyToRoute[key] = r
}

func (d *MockNetlinkDataplane) RemoveMockRoute(route *netlink.Route) {
	key := KeyForRoute(route)
	delete(d.RouteKeyToRoute, key)
}

func (d *MockNetlinkDataplane) RouteAdd(route *netlink.Route) error {
	d.mutex.Lock()
	defer d.mutex.Unlock()
	defer GinkgoRecover()

	Expect(d.NetlinkOpen).To(BeTrue())
	if d.shouldFail(FailNextRouteAdd) || d.shouldFail(FailNextRouteAddOrReplace) {
		return SimulatedError
	}
	key := KeyForRoute(route)
	log.WithField("routeKey", key).Info("Mock dataplane: RouteUpdate called")
	d.AddedRouteKeys.Add(key)
	d.ExistingTables.Add(route.Table)
	if _, ok := d.RouteKeyToRoute[key]; ok {
		return AlreadyExistsError
	} else {
		r := *route
		if r.Table == 0 {
			// Table 0 is "unspecified", which gets defaulted to the main table.
			r.Table = unix.RT_TABLE_MAIN
		}
		d.RouteKeyToRoute[key] = r
		return nil
	}
}

func (d *MockNetlinkDataplane) RouteReplace(route *netlink.Route) error {
	d.mutex.Lock()
	defer d.mutex.Unlock()
	defer GinkgoRecover()

	Expect(d.NetlinkOpen).To(BeTrue())
	if d.shouldFail(FailNextRouteReplace) || d.shouldFail(FailNextRouteAddOrReplace) {
		return SimulatedError
	}
	key := KeyForRoute(route)
<<<<<<< HEAD
	log.WithField("routeKey", key).Info("Mock dataplane: RouteUpdate called")
=======
	log.WithField("routeKey", key).Info("Mock dataplane: RouteReplace called")
>>>>>>> 45e390ed
	d.AddedRouteKeys.Add(key)
	d.ExistingTables.Add(route.Table)
	if _, ok := d.RouteKeyToRoute[key]; ok {
		d.UpdatedRouteKeys.Add(key)
	} else {
		d.AddedRouteKeys.Add(key)
	}
	r := *route
	if r.Table == 0 {
		// Table 0 is "unspecified", which gets defaulted to the main table.
		r.Table = unix.RT_TABLE_MAIN
	}
	d.RouteKeyToRoute[key] = r
	return nil
}

func (d *MockNetlinkDataplane) RouteDel(route *netlink.Route) error {
	d.mutex.Lock()
	defer d.mutex.Unlock()
	defer GinkgoRecover()

	Expect(d.NetlinkOpen).To(BeTrue())
	if d.shouldFail(FailNextRouteDel) {
		return SimulatedError
	}
	key := KeyForRoute(route)
	log.WithField("routeKey", key).Info("Mock dataplane: RouteDel called")
	d.DeletedRouteKeys.Add(key)
	// Route was deleted, but is planned on being re-added
	if _, ok := d.RouteKeyToRoute[key]; ok {
		delete(d.RouteKeyToRoute, key)
		d.UpdatedRouteKeys.Add(key)
		return nil
	} else {
		return nil
	}
}

func (d *MockNetlinkDataplane) NeighAdd(neigh *netlink.Neigh) error {
	family := neigh.Family
	err := d.checkNeighFamily(family)
	if err != nil {
		return err
	}

	if d.NeighsByFamily[family] == nil {
		d.NeighsByFamily[family] = map[NeighKey]*netlink.Neigh{}
	}
	if neigh.IP == nil {
		return unix.EINVAL
	}
	if neigh.HardwareAddr == nil {
		return unix.EINVAL
	}
	nk := NeighKey{
		MAC: neigh.HardwareAddr.String(),
		IP:  ip.FromNetIP(neigh.IP),
	}

	if _, ok := d.NeighsByFamily[family][nk]; ok {
		return unix.EEXIST
	}
	d.NeighsByFamily[family][nk] = neigh
	return nil
}

func (d *MockNetlinkDataplane) checkNeighFamily(family int) error {
	switch family {
	case unix.AF_INET, unix.AF_INET6, unix.AF_BRIDGE:
	// Supported
	default:
		return fmt.Errorf("unsupported family, should be AF_INET/INET6/BRIDGE")
	}
	return nil
}

func (d *MockNetlinkDataplane) NeighList(linkIndex, family int) ([]netlink.Neigh, error) {
	err := d.checkNeighFamily(family)
	if err != nil {
		return nil, err
	}
	var res []netlink.Neigh
	for _, n := range d.NeighsByFamily[family] {
		if linkIndex == 0 || n.LinkIndex == linkIndex {
			res = append(res, *n)
		}
	}
	return res, nil
}

func (d *MockNetlinkDataplane) NeighSet(neigh *netlink.Neigh) error {
	family := neigh.Family
	err := d.checkNeighFamily(family)
	if err != nil {
		return err
	}
	if d.shouldFail(FailNextNeighSet) {
		return SimulatedError
	}

	if d.NeighsByFamily[family] == nil {
		d.NeighsByFamily[family] = map[NeighKey]*netlink.Neigh{}
	}
	if neigh.IP == nil {
		return unix.EINVAL
	}
	if neigh.HardwareAddr == nil {
		return unix.EINVAL
	}
	nk := NeighKey{
		MAC: neigh.HardwareAddr.String(),
		IP:  ip.FromNetIP(neigh.IP),
	}

	d.NeighsByFamily[family][nk] = neigh
	return nil
}

func (d *MockNetlinkDataplane) NeighDel(neigh *netlink.Neigh) error {
	family := neigh.Family
	err := d.checkNeighFamily(family)
	if err != nil {
		return err
	}

	if d.NeighsByFamily[family] == nil {
		d.NeighsByFamily[family] = map[NeighKey]*netlink.Neigh{}
	}
	if neigh.IP == nil {
		return unix.EINVAL
	}
	if neigh.HardwareAddr == nil {
		return unix.EINVAL
	}
	nk := NeighKey{
		MAC: neigh.HardwareAddr.String(),
		IP:  ip.FromNetIP(neigh.IP),
	}

	if _, ok := d.NeighsByFamily[family][nk]; !ok {
		return unix.ENOENT
	}
	delete(d.NeighsByFamily[family], nk)
	return nil
}

// ----- Routetable specific Conntrack functions -----

func (d *MockNetlinkDataplane) AddStaticArpEntry(cidr ip.CIDR, destMAC net.HardwareAddr, ifaceName string) error {
	d.mutex.Lock()
	defer d.mutex.Unlock()
	defer GinkgoRecover()

	if d.shouldFail(FailNextAddARP) {
		return SimulatedError
	}
	log.WithFields(log.Fields{
		"cidr":      cidr,
		"destMac":   destMAC,
		"ifaceName": ifaceName,
	}).Info("Mock dataplane: adding ARP entry")
	d.addedArpEntries.Add(getArpKey(cidr, destMAC, ifaceName))

	if d.NeighsByFamily[unix.AF_INET] == nil {
		d.NeighsByFamily[unix.AF_INET] = map[NeighKey]*netlink.Neigh{}
	}

	linkIndex := d.NameToLink[ifaceName].LinkAttrs.Index
	d.NeighsByFamily[unix.AF_INET][NeighKey{
		MAC: destMAC.String(),
		IP:  cidr.Addr(),
	}] = &netlink.Neigh{
		Family:       unix.AF_INET,
		LinkIndex:    linkIndex,
		State:        netlink.NUD_PERMANENT,
		Type:         unix.RTN_UNICAST,
		IP:           cidr.Addr().AsNetIP(),
		HardwareAddr: destMAC,
	}
	return nil
}

func (d *MockNetlinkDataplane) HasStaticArpEntry(cidr ip.CIDR, destMAC net.HardwareAddr, ifaceName string) bool {
	return d.addedArpEntries.Contains(getArpKey(cidr, destMAC, ifaceName))
}

func (d *MockNetlinkDataplane) RemoveConntrackFlows(ipVersion uint8, ipAddr net.IP) {
	log.WithFields(log.Fields{
		"ipVersion": ipVersion,
		"ipAddr":    ipAddr,
		"sleepTime": d.ConntrackSleep,
	}).Info("Mock dataplane: Removing conntrack flows")
	d.mutex.Lock()
	d.deletedConntrackEntries.Add(ip.FromNetIP(ipAddr))
	d.mutex.Unlock()
	time.Sleep(d.ConntrackSleep)
}

// ----- Internals -----

func (d *MockNetlinkDataplane) shouldFail(flag FailFlags) bool {
	flagPresent := d.FailuresToSimulate&flag != 0
	if !d.PersistFailures {
		d.FailuresToSimulate &^= flag
	}
	if flagPresent {
		log.WithField("flag", flag).Warn("Mock dataplane: triggering failure")
	}
	return flagPresent
}

func (d *MockNetlinkDataplane) IfIndex(name string) int {
	d.mutex.Lock()
	defer d.mutex.Unlock()

	return d.NameToLink[name].LinkAttrs.Index
}

func KeyForRoute(route *netlink.Route) string {
	table := route.Table
	if table == 0 {
		table = unix.RT_TABLE_MAIN
	}
	key := fmt.Sprintf("%v-%v", table, route.Dst)
	log.WithField("routeKey", key).Debug("Calculated route key")
	return key
}

type MockLink struct {
	LinkAttrs netlink.LinkAttrs
	Addrs     []netlink.Addr
	LinkType  string

	WireguardPrivateKey   wgtypes.Key
	WireguardPublicKey    wgtypes.Key
	WireguardListenPort   int
	WireguardFirewallMark int
	WireguardPeers        map[wgtypes.Key]wgtypes.Peer
}

func (l *MockLink) Attrs() *netlink.LinkAttrs {
	return &l.LinkAttrs
}

func (l *MockLink) Type() string {
	return l.LinkType
}

func (l *MockLink) copy() *MockLink {
	var addrsCopy []netlink.Addr
	if l.Addrs != nil {
		addrsCopy = append(addrsCopy, l.Addrs...)
	}

	// Need to deep copy the map to avoid concurrent access.
	var wgPeersCopy map[wgtypes.Key]wgtypes.Peer
	if l.WireguardPeers != nil {
		wgPeersCopy = map[wgtypes.Key]wgtypes.Peer{}
		for k, v := range l.WireguardPeers {
			wgPeersCopy[k] = v
		}
	}

	return &MockLink{
		LinkAttrs: l.LinkAttrs, // Shallow copy, but we don't use the nested pointers AFAICT.
		Addrs:     addrsCopy,
		LinkType:  l.LinkType,

		WireguardPrivateKey:   l.WireguardPrivateKey,
		WireguardPublicKey:    l.WireguardPublicKey,
		WireguardListenPort:   l.WireguardListenPort,
		WireguardFirewallMark: l.WireguardFirewallMark,
		WireguardPeers:        wgPeersCopy,
	}
}

func getArpKey(cidr ip.CIDR, destMAC net.HardwareAddr, ifaceName string) string {
	return cidr.String() + ":" + destMAC.String() + ":" + ifaceName
}<|MERGE_RESOLUTION|>--- conflicted
+++ resolved
@@ -180,12 +180,9 @@
 	if f&FailNextRouteAdd != 0 {
 		parts = append(parts, "FailNextRouteAdd")
 	}
-<<<<<<< HEAD
-=======
 	if f&FailNextRouteAddOrReplace != 0 {
 		parts = append(parts, "FailNextRouteAddOrReplace")
 	}
->>>>>>> 45e390ed
 	if f&FailNextRouteReplace != 0 {
 		parts = append(parts, "FailNextRouteReplace")
 	}
@@ -307,14 +304,11 @@
 	ConntrackSleep          time.Duration
 }
 
-<<<<<<< HEAD
-=======
 type NeighKey struct {
 	MAC string
 	IP  ip.Addr
 }
 
->>>>>>> 45e390ed
 func (d *MockNetlinkDataplane) FeatureGate(name string) string {
 	return ""
 }
@@ -847,11 +841,7 @@
 		return SimulatedError
 	}
 	key := KeyForRoute(route)
-<<<<<<< HEAD
-	log.WithField("routeKey", key).Info("Mock dataplane: RouteUpdate called")
-=======
 	log.WithField("routeKey", key).Info("Mock dataplane: RouteReplace called")
->>>>>>> 45e390ed
 	d.AddedRouteKeys.Add(key)
 	d.ExistingTables.Add(route.Table)
 	if _, ok := d.RouteKeyToRoute[key]; ok {
