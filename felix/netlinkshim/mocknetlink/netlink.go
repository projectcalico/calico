--- conflicted
+++ resolved
@@ -77,34 +77,18 @@
 
 var (
 	SimulatedError        = errors.New("dummy error")
-<<<<<<< HEAD
-	NotFoundError         = netlink.LinkNotFoundError{}
-=======
 	NotFoundError         = errors.New("not found")
 	LinkNotFoundError     = netlink.LinkNotFoundError{}
->>>>>>> 0b3f8a06
 	FileDoesNotExistError = errors.New("file does not exist")
 	AlreadyExistsError    = errors.New("already exists")
 	NotSupportedError     = errors.New("operation not supported")
 )
 
-<<<<<<< HEAD
-// Copy of the netlink.LinkNotFoundError struct.
-type myLinkNotFoundError struct {
-	error
-}
-
-=======
->>>>>>> 0b3f8a06
 func init() {
 	// Ugh, the error field isn't exported and logging out the error
 	// panics if the error field isn't set.  Use an unsafe cast to
 	// set the value.
 
-<<<<<<< HEAD
-	// First check that our struct matches the netlink one...
-	nlType := reflect.TypeOf(NotFoundError)
-=======
 	// Copy of the netlink.LinkNotFoundError struct.
 	type myLinkNotFoundError struct {
 		error
@@ -112,33 +96,22 @@
 
 	// First check that our struct matches the netlink one...
 	nlType := reflect.TypeOf(LinkNotFoundError)
->>>>>>> 0b3f8a06
 	ourType := reflect.TypeOf(myLinkNotFoundError{})
 	if nlType.NumField() != ourType.NumField() {
 		panic("netlink.LinkNotFoundError structure appears to have changed (different number of fields)")
 	}
 	for i := 0; i < ourType.NumField(); i++ {
 		nlFieldType := nlType.Field(i).Type
-<<<<<<< HEAD
-		outFieldType := ourType.Field(i).Type
-		if nlFieldType != outFieldType {
-=======
 		ourFieldType := ourType.Field(i).Type
 		if nlFieldType != ourFieldType {
->>>>>>> 0b3f8a06
 			panic(fmt.Sprintf("netlink.LinkNotFoundError structure appears to have changed (field type %v != %v)",
 				nlFieldType, ourType.Field(i).Type))
 		}
 	}
 
 	// All good, proceed with the sketchy cast...
-<<<<<<< HEAD
-	var lnf = (*myLinkNotFoundError)((unsafe.Pointer)(&NotFoundError))
-	lnf.error = SimulatedError
-=======
 	var lnf = (*myLinkNotFoundError)((unsafe.Pointer)(&LinkNotFoundError))
 	lnf.error = NotFoundError
->>>>>>> 0b3f8a06
 }
 
 type FailFlags uint32
@@ -152,10 +125,6 @@
 	FailNextRouteAdd
 	FailNextRouteReplace
 	FailNextRouteDel
-<<<<<<< HEAD
-=======
-	FailNextAddARP
->>>>>>> 0b3f8a06
 	FailNextNeighSet
 	FailNextNewNetlink
 	FailNextSetSocketTimeout
@@ -865,11 +834,7 @@
 		return SimulatedError
 	}
 	key := KeyForRoute(route)
-<<<<<<< HEAD
-	log.WithField("routeKey", key).Info("Mock dataplane: RouteUpdate called")
-=======
 	log.WithField("routeKey", key).Info("Mock dataplane: RouteReplace called")
->>>>>>> 0b3f8a06
 	d.AddedRouteKeys.Add(key)
 	d.ExistingTables.Add(route.Table)
 	if _, ok := d.RouteKeyToRoute[key]; ok {
@@ -914,8 +879,6 @@
 	if err != nil {
 		return err
 	}
-<<<<<<< HEAD
-=======
 
 	if d.NeighsByFamily[family] == nil {
 		d.NeighsByFamily[family] = map[NeighKey]*netlink.Neigh{}
@@ -1019,136 +982,6 @@
 }
 
 // ----- Routetable specific Conntrack functions -----
->>>>>>> 0b3f8a06
-
-	if d.NeighsByFamily[family] == nil {
-		d.NeighsByFamily[family] = map[NeighKey]*netlink.Neigh{}
-	}
-	if neigh.IP == nil {
-		return unix.EINVAL
-	}
-	if neigh.HardwareAddr == nil {
-		return unix.EINVAL
-	}
-	nk := NeighKey{
-		MAC: neigh.HardwareAddr.String(),
-		IP:  ip.FromNetIP(neigh.IP),
-	}
-
-	if _, ok := d.NeighsByFamily[family][nk]; ok {
-		return unix.EEXIST
-	}
-	d.NeighsByFamily[family][nk] = neigh
-	return nil
-}
-
-func (d *MockNetlinkDataplane) checkNeighFamily(family int) error {
-	switch family {
-	case unix.AF_INET, unix.AF_INET6, unix.AF_BRIDGE:
-	// Supported
-	default:
-		return fmt.Errorf("unsupported family, should be AF_INET/INET6/BRIDGE")
-	}
-	return nil
-}
-
-func (d *MockNetlinkDataplane) NeighList(linkIndex, family int) ([]netlink.Neigh, error) {
-	err := d.checkNeighFamily(family)
-	if err != nil {
-		return nil, err
-	}
-	var res []netlink.Neigh
-	for _, n := range d.NeighsByFamily[family] {
-		if linkIndex == 0 || n.LinkIndex == linkIndex {
-			res = append(res, *n)
-		}
-	}
-	return res, nil
-}
-
-func (d *MockNetlinkDataplane) NeighSet(neigh *netlink.Neigh) error {
-	family := neigh.Family
-	err := d.checkNeighFamily(family)
-	if err != nil {
-		return err
-	}
-	if d.shouldFail(FailNextNeighSet) {
-		return SimulatedError
-	}
-<<<<<<< HEAD
-
-	if d.NeighsByFamily[family] == nil {
-		d.NeighsByFamily[family] = map[NeighKey]*netlink.Neigh{}
-	}
-	if neigh.IP == nil {
-		return unix.EINVAL
-	}
-	if neigh.HardwareAddr == nil {
-		return unix.EINVAL
-	}
-	nk := NeighKey{
-		MAC: neigh.HardwareAddr.String(),
-		IP:  ip.FromNetIP(neigh.IP),
-	}
-
-	d.NeighsByFamily[family][nk] = neigh
-=======
-	log.WithFields(log.Fields{
-		"cidr":      cidr,
-		"destMac":   destMAC,
-		"ifaceName": ifaceName,
-	}).Info("Mock dataplane: adding ARP entry")
-	d.addedArpEntries.Add(getArpKey(cidr, destMAC, ifaceName))
-
-	if d.NeighsByFamily[unix.AF_INET] == nil {
-		d.NeighsByFamily[unix.AF_INET] = map[NeighKey]*netlink.Neigh{}
-	}
-
-	linkIndex := d.NameToLink[ifaceName].LinkAttrs.Index
-	d.NeighsByFamily[unix.AF_INET][NeighKey{
-		MAC: destMAC.String(),
-		IP:  cidr.Addr(),
-	}] = &netlink.Neigh{
-		Family:       unix.AF_INET,
-		LinkIndex:    linkIndex,
-		State:        netlink.NUD_PERMANENT,
-		Type:         unix.RTN_UNICAST,
-		IP:           cidr.Addr().AsNetIP(),
-		HardwareAddr: destMAC,
-	}
->>>>>>> 0b3f8a06
-	return nil
-}
-
-func (d *MockNetlinkDataplane) NeighDel(neigh *netlink.Neigh) error {
-	family := neigh.Family
-	err := d.checkNeighFamily(family)
-	if err != nil {
-		return err
-	}
-
-	if d.NeighsByFamily[family] == nil {
-		d.NeighsByFamily[family] = map[NeighKey]*netlink.Neigh{}
-	}
-	if neigh.IP == nil {
-		return unix.EINVAL
-	}
-	if neigh.HardwareAddr == nil {
-		return unix.EINVAL
-	}
-	nk := NeighKey{
-		MAC: neigh.HardwareAddr.String(),
-		IP:  ip.FromNetIP(neigh.IP),
-	}
-
-	if _, ok := d.NeighsByFamily[family][nk]; !ok {
-		return unix.ENOENT
-	}
-	delete(d.NeighsByFamily[family], nk)
-	return nil
-}
-
-// ----- Routetable specific Conntrack functions -----
 
 func (d *MockNetlinkDataplane) RemoveConntrackFlows(ipVersion uint8, ipAddr net.IP) {
 	log.WithFields(log.Fields{
