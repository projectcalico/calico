--- conflicted
+++ resolved
@@ -48,11 +48,6 @@
 	Entry("SetConnMarkAction", environment.Features{}, SetConnMarkAction{Mark: 0x1000, Mask: 0xf000}, "ct mark set ct mark & 0xffff0fff ^ 0x1000"),
 	Entry("LimitPacketRateAction", environment.Features{}, LimitPacketRateAction{Rate: 1000, Burst: 5}, "limit rate over 1000/second burst 5 packets drop"),
 	Entry("LimitNumConnectionsAction", environment.Features{}, LimitNumConnectionsAction{Num: 10, RejectWith: generictables.RejectWithTCPReset}, "ct count over 10 reject with tcp reset"),
-<<<<<<< HEAD
-	Entry("DSCPAction", environment.Features{}, DSCPAction{Value: 16, IpVersion: 4}, "ip dscp set 16"),
-	Entry("DSCPAction", environment.Features{}, DSCPAction{Value: 20, IpVersion: 6}, "ip6 dscp set 20"),
-=======
 	Entry("DSCPAction", environment.Features{}, DSCPAction{Value: 0}, "<IPV> dscp set 0"),
 	Entry("DSCPAction", environment.Features{}, DSCPAction{Value: 20}, "<IPV> dscp set 20"),
->>>>>>> 020e8a00
 )