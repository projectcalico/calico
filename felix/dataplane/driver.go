--- conflicted
+++ resolved
@@ -299,11 +299,8 @@
 				MTU:                 configParams.WireguardMTU,
 				RouteSource:         configParams.RouteSource,
 				EncryptHostTraffic:  configParams.WireguardHostEncryptionEnabled,
-<<<<<<< HEAD
+				PersistentKeepAlive: configParams.WireguardPersistentKeepAlive,
 				RouteSyncDisabled:   configParams.RouteSyncDisabled,
-=======
-				PersistentKeepAlive: configParams.WireguardPersistentKeepAlive,
->>>>>>> 7f1d9b76
 			},
 			IPIPMTU:                        configParams.IpInIpMtu,
 			VXLANMTU:                       configParams.VXLANMTU,
