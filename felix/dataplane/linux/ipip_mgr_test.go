// Copyright (c) 2017-2024 Tigera, Inc. All rights reserved.
//
// Licensed under the Apache License, Version 2.0 (the "License");
// you may not use this file except in compliance with the License.
// You may obtain a copy of the License at
//
//     http://www.apache.org/licenses/LICENSE-2.0
//
// Unless required by applicable law or agreed to in writing, software
// distributed under the License is distributed on an "AS IS" BASIS,
// WITHOUT WARRANTIES OR CONDITIONS OF ANY KIND, either express or implied.
// See the License for the specific language governing permissions and
// limitations under the License.

package intdataplane

import (
<<<<<<< HEAD
	"time"

	. "github.com/onsi/ginkgo"
	. "github.com/onsi/gomega"
	"golang.org/x/net/context"

=======
>>>>>>> 657f5b18
	"errors"
	"fmt"
	"net"

	. "github.com/onsi/ginkgo"
	. "github.com/onsi/gomega"

	log "github.com/sirupsen/logrus"
	"github.com/vishvananda/netlink"

	dpsets "github.com/projectcalico/calico/felix/dataplane/ipsets"
	"github.com/projectcalico/calico/felix/proto"
	"github.com/projectcalico/calico/felix/routetable"
	"github.com/projectcalico/calico/felix/rules"
	"github.com/projectcalico/calico/libcalico-go/lib/set"
)

var (
	notFound    = errors.New("not found")
	mockFailure = errors.New("mock failure")
)

var _ = Describe("IpipMgr (tunnel configuration)", func() {
	var (
<<<<<<< HEAD
		ipipMgr      *ipipManager
		ipSets       *common.MockIPSets
		dataplane    *mockIPIPDataplane
		rt, brt, prt *mockRouteTable
=======
		ipipMgr   *ipipManager
		ipSets    *dpsets.MockIPSets
		dataplane *mockIPIPDataplane
>>>>>>> 657f5b18
	)

	ip, _, err := net.ParseCIDR("10.0.0.1/32")
	if err != nil {
		panic("Failed to parse test IP")
	}
	_, ipNet2, err := net.ParseCIDR("10.0.0.2/32")
	if err != nil {
		panic("Failed to parse test IP")
	}

	BeforeEach(func() {
		dataplane = &mockIPIPDataplane{}
<<<<<<< HEAD
		ipSets = common.NewMockIPSets()
		rt = &mockRouteTable{
			currentRoutes: map[string][]routetable.Target{},
		}
		brt = &mockRouteTable{
			currentRoutes: map[string][]routetable.Target{},
		}
		prt = &mockRouteTable{
			currentRoutes: map[string][]routetable.Target{},
		}
		ipipMgr = newIPIPManagerWithShim(
			ipSets, rt, brt, "tunl0",
			Config{
				MaxIPSetSize:       1024,
				Hostname:           "node1",
				ExternalNodesCidrs: nil,
			},
			dataplane,
			4,
			func(interfacePrefixes []string, ipVersion uint8, netlinkTimeout time.Duration,
				deviceRouteSourceAddress net.IP, deviceRouteProtocol netlink.RouteProtocol,
				removeExternalRoutes bool,
			) routetable.RouteTableInterface {
				return prt
			},
		)
=======
		ipSets = dpsets.NewMockIPSets()
		ipipMgr = newIPIPManagerWithShim(ipSets, 1024, dataplane, nil)
>>>>>>> 657f5b18
	})

	Describe("after calling configureIPIPDevice", func() {
		ip2, _, err := net.ParseCIDR("10.0.0.2/32")
		if err != nil {
			panic("Failed to parse test IP")
		}

		BeforeEach(func() {
			ipipMgr.OnParentNameUpdate("eth0")
			err = ipipMgr.configureIPIPDevice(1400, ip, false)
			Expect(err).ToNot(HaveOccurred())
		})

		It("should create the interface", func() {
			Expect(dataplane.tunnelLink).ToNot(BeNil())
		})
		It("should set the MTU", func() {
			Expect(dataplane.tunnelLinkAttrs.MTU).To(Equal(1400))
		})
		It("should set the interface UP", func() {
			Expect(dataplane.tunnelLinkAttrs.Flags).To(Equal(net.FlagUp))
		})
		It("should configure the address", func() {
			Expect(dataplane.addrs).To(HaveLen(1))
			Expect(dataplane.addrs[0].IP.String()).To(Equal("10.0.0.1"))
		})

		Describe("after second call with same params", func() {
			BeforeEach(func() {
				dataplane.ResetCalls()
				err := ipipMgr.configureIPIPDevice(1400, ip, false)
				Expect(err).ToNot(HaveOccurred())
			})
			It("should avoid creating the interface", func() {
				Expect(dataplane.LinkAddCalled).To(BeFalse())
			})
			It("should avoid setting the interface UP again", func() {
				Expect(dataplane.LinkSetUpCalled).To(BeFalse())
			})
			It("should avoid setting the MTU again", func() {
				Expect(dataplane.LinkSetMTUCalled).To(BeFalse())
			})
			It("should avoid setting the address again", func() {
				Expect(dataplane.AddrUpdated).To(BeFalse())
			})
		})

		Describe("after second call with different params", func() {
			BeforeEach(func() {
				dataplane.ResetCalls()
				err = ipipMgr.configureIPIPDevice(1500, ip2, false)
				Expect(err).ToNot(HaveOccurred())
			})
			It("should avoid creating the interface", func() {
				Expect(dataplane.LinkAddCalled).To(BeFalse())
			})
			It("should avoid setting the interface UP again", func() {
				Expect(dataplane.LinkSetUpCalled).To(BeFalse())
			})
			It("should set the MTU", func() {
				Expect(dataplane.tunnelLinkAttrs.MTU).To(Equal(1500))
			})
			It("should reconfigure the address", func() {
				Expect(dataplane.addrs).To(HaveLen(1))
				Expect(dataplane.addrs[0].IP.String()).To(Equal("10.0.0.2"))
			})
		})

		Describe("after second call with nil IP", func() {
			BeforeEach(func() {
				dataplane.ResetCalls()
				err := ipipMgr.configureIPIPDevice(1500, nil, false)
				Expect(err).ToNot(HaveOccurred())
			})
			It("should avoid creating the interface", func() {
				Expect(dataplane.LinkAddCalled).To(BeFalse())
			})
			It("should avoid setting the interface UP again", func() {
				Expect(dataplane.LinkSetUpCalled).To(BeFalse())
			})
			It("should set the MTU", func() {
				Expect(dataplane.tunnelLinkAttrs.MTU).To(Equal(1500))
			})
			It("should remove the address", func() {
				Expect(dataplane.addrs).To(HaveLen(0))
			})
		})
	})

	Describe("after calling configureIPIPDevice with no IP", func() {
		BeforeEach(func() {
			err := ipipMgr.configureIPIPDevice(1400, nil, false)
			Expect(err).ToNot(HaveOccurred())
		})

		It("should create the interface", func() {
			Expect(dataplane.tunnelLink).ToNot(BeNil())
		})
		It("should set the MTU", func() {
			Expect(dataplane.tunnelLinkAttrs.MTU).To(Equal(1400))
		})
		It("should set the interface UP", func() {
			Expect(dataplane.tunnelLinkAttrs.Flags).To(Equal(net.FlagUp))
		})
		It("should configure the address", func() {
			Expect(dataplane.addrs).To(HaveLen(0))
		})
	})

	// Cover the error cases.  We pass the error back up the stack, check that that happens
	// for all calls.
	const expNumCalls = 8
	It("a successful call should only call into dataplane expected number of times", func() {
		// This spec is a sanity-check that we've got the expNumCalls constant correct.
		err := ipipMgr.configureIPIPDevice(1400, ip, false)
		Expect(err).ToNot(HaveOccurred())
		Expect(dataplane.NumCalls).To(BeNumerically("==", expNumCalls))
	})
	for i := 1; i <= expNumCalls; i++ {
		if i == 1 {
			continue // First LinkByName failure is handled.
		}
		i := i
		Describe(fmt.Sprintf("with a failure after %v calls", i), func() {
			BeforeEach(func() {
				dataplane.ErrorAtCall = i
			})

			It("should return the error", func() {
				Expect(ipipMgr.configureIPIPDevice(1400, ip, false)).To(Equal(mockFailure))
			})

			Describe("with an IP to remove", func() {
				BeforeEach(func() {
					dataplane.addrs = append(dataplane.addrs,
						netlink.Addr{
							IPNet: ipNet2,
						})
				})
				It("should return the error", func() {
					Expect(ipipMgr.configureIPIPDevice(1400, ip, false)).To(Equal(mockFailure))
				})
			})
		})
	}
})

var _ = Describe("ipipManager IP set updates", func() {
	var (
<<<<<<< HEAD
		ipipMgr      *ipipManager
		ipSets       *common.MockIPSets
		rt, brt, prt *mockRouteTable
=======
		ipipMgr   *ipipManager
		ipSets    *dpsets.MockIPSets
		dataplane *mockIPIPDataplane
>>>>>>> 657f5b18
	)

	const (
		externalCIDR = "11.0.0.1/32"
	)

	BeforeEach(func() {
<<<<<<< HEAD
		ipSets = common.NewMockIPSets()
		rt = &mockRouteTable{
			currentRoutes: map[string][]routetable.Target{},
		}
		brt = &mockRouteTable{
			currentRoutes: map[string][]routetable.Target{},
		}
		prt = &mockRouteTable{
			currentRoutes: map[string][]routetable.Target{},
		}

		la := netlink.NewLinkAttrs()
		la.Name = "eth0"
		ipipMgr = newIPIPManagerWithShim(
			ipSets, rt, brt, "tunl0",
			Config{
				MaxIPSetSize:       1024,
				Hostname:           "host1",
				ExternalNodesCidrs: []string{externalCIDR},
			},
			&mockIPIPDataplane{
				links: []netlink.Link{&mockLink{attrs: la}},
			},
			4,
			func(interfacePrefixes []string, ipVersion uint8, netlinkTimeout time.Duration,
				deviceRouteSourceAddress net.IP, deviceRouteProtocol netlink.RouteProtocol,
				removeExternalRoutes bool,
			) routetable.RouteTableInterface {
				return prt
			},
		)
		ipipMgr.OnUpdate(&proto.HostMetadataUpdate{
			Hostname: "host1",
			Ipv4Addr: "10.0.0.1",
		})
		ipipMgr.OnParentNameUpdate("eth0")
=======
		dataplane = &mockIPIPDataplane{}
		ipSets = dpsets.NewMockIPSets()
		ipipMgr = newIPIPManagerWithShim(ipSets, 1024, dataplane, []string{externalCIDR})
>>>>>>> 657f5b18
	})

	It("should not create the IP set until first call to CompleteDeferredWork()", func() {
		Expect(ipSets.AddOrReplaceCalled).To(BeFalse())
		err := ipipMgr.CompleteDeferredWork()
		Expect(err).ToNot(HaveOccurred())
		Expect(ipSets.AddOrReplaceCalled).To(BeTrue())
	})

	allHostsSet := func() set.Set[string] {
		log.Info(ipSets.Members)
		Expect(ipSets.Members).To(HaveLen(1))
		return ipSets.Members["all-hosts-net"]
	}

	Describe("after adding an IP for host1", func() {
		BeforeEach(func() {
			ipipMgr.OnUpdate(&proto.HostMetadataUpdate{
				Hostname: "host1",
				Ipv4Addr: "10.0.0.1",
			})
			err := ipipMgr.CompleteDeferredWork()
			Expect(err).ToNot(HaveOccurred())
		})

		It("should add host1's IP to the IP set", func() {
			Expect(allHostsSet()).To(Equal(set.From("10.0.0.1", externalCIDR)))
		})

		Describe("after adding an IP for host2", func() {
			BeforeEach(func() {
				ipipMgr.OnUpdate(&proto.HostMetadataUpdate{
					Hostname: "host2",
					Ipv4Addr: "10.0.0.2",
				})
				err := ipipMgr.CompleteDeferredWork()
				Expect(err).ToNot(HaveOccurred())
			})
			It("should add the IP to the IP set", func() {
				Expect(allHostsSet()).To(Equal(set.From("10.0.0.1", "10.0.0.2", externalCIDR)))
			})
		})

		Describe("after adding a duplicate IP", func() {
			BeforeEach(func() {
				ipipMgr.OnUpdate(&proto.HostMetadataUpdate{
					Hostname: "host2",
					Ipv4Addr: "10.0.0.1",
				})
				err := ipipMgr.CompleteDeferredWork()
				Expect(err).ToNot(HaveOccurred())
			})
			It("should tolerate the duplicate", func() {
				Expect(allHostsSet()).To(Equal(set.From("10.0.0.1", externalCIDR)))
			})

			Describe("after removing a duplicate IP", func() {
				BeforeEach(func() {
					ipipMgr.OnUpdate(&proto.HostMetadataRemove{
						Hostname: "host2",
					})
					err := ipipMgr.CompleteDeferredWork()
					Expect(err).ToNot(HaveOccurred())
				})
				It("should keep the IP in the IP set", func() {
					Expect(allHostsSet()).To(Equal(set.From("10.0.0.1", externalCIDR)))
				})

				Describe("after removing initial copy of IP", func() {
					BeforeEach(func() {
						ipipMgr.OnUpdate(&proto.HostMetadataRemove{
							Hostname: "host1",
						})
						err := ipipMgr.CompleteDeferredWork()
						Expect(err).ToNot(HaveOccurred())
					})
					It("should remove the IP", func() {
						Expect(allHostsSet().Len()).To(Equal(1))
					})
				})
			})
		})

		Describe("after adding/removing a duplicate IP in one batch", func() {
			BeforeEach(func() {
				ipipMgr.OnUpdate(&proto.HostMetadataUpdate{
					Hostname: "host2",
					Ipv4Addr: "10.0.0.1",
				})
				ipipMgr.OnUpdate(&proto.HostMetadataRemove{
					Hostname: "host2",
				})
				err := ipipMgr.CompleteDeferredWork()
				Expect(err).ToNot(HaveOccurred())
			})
			It("should keep the IP in the IP set", func() {
				Expect(allHostsSet()).To(Equal(set.From("10.0.0.1", externalCIDR)))
			})
		})

		Describe("after changing IP for host1", func() {
			BeforeEach(func() {
				ipipMgr.OnUpdate(&proto.HostMetadataUpdate{
					Hostname: "host1",
					Ipv4Addr: "10.0.0.2",
				})
				err := ipipMgr.CompleteDeferredWork()
				Expect(err).ToNot(HaveOccurred())
			})
			It("should update the IP set", func() {
				Expect(allHostsSet()).To(Equal(set.From("10.0.0.2", externalCIDR)))
			})
		})

		Describe("after a no-op batch", func() {
			BeforeEach(func() {
				ipSets.AddOrReplaceCalled = false
				err := ipipMgr.CompleteDeferredWork()
				Expect(err).ToNot(HaveOccurred())
			})
			It("shouldn't rewrite the IP set", func() {
				Expect(ipSets.AddOrReplaceCalled).To(BeFalse())
			})
		})
	})
})

var _ = Describe("IPIPManager", func() {
	var manager *ipipManager
	var rt, brt, prt *mockRouteTable
	var ipSets *common.MockIPSets

	BeforeEach(func() {
		ipSets = common.NewMockIPSets()
		rt = &mockRouteTable{
			currentRoutes: map[string][]routetable.Target{},
		}
		brt = &mockRouteTable{
			currentRoutes: map[string][]routetable.Target{},
		}
		prt = &mockRouteTable{
			currentRoutes: map[string][]routetable.Target{},
		}

		la := netlink.NewLinkAttrs()
		la.Name = "eth0"
		manager = newIPIPManagerWithShim(
			ipSets, rt, brt, "tunl0",
			Config{
				MaxIPSetSize:       1024,
				Hostname:           "host1",
				ExternalNodesCidrs: []string{"10.10.10.0/24"},
				RulesConfig: rules.Config{
					IPIPTunnelAddress: net.ParseIP("192.168.0.1"),
				},
			},
			&mockIPIPDataplane{
				links: []netlink.Link{&mockLink{attrs: la}},
			},
			4,
			func(interfacePrefixes []string, ipVersion uint8, netlinkTimeout time.Duration,
				deviceRouteSourceAddress net.IP, deviceRouteProtocol netlink.RouteProtocol,
				removeExternalRoutes bool,
			) routetable.RouteTableInterface {
				return prt
			},
		)
	})

	It("successfully adds a route to the parent interface", func() {
		manager.OnUpdate(&proto.HostMetadataUpdate{
			Hostname: "host1",
			Ipv4Addr: "10.0.0.1",
		})
		manager.OnUpdate(&proto.HostMetadataUpdate{
			Hostname: "host2",
			Ipv4Addr: "10.0.1.1",
		})

		err := manager.configureIPIPDevice(50, manager.dpConfig.RulesConfig.IPIPTunnelAddress, false)
		Expect(err).NotTo(HaveOccurred())
		manager.OnParentNameUpdate("eth0")

		Expect(manager.hostAddr).NotTo(BeZero())
		Expect(manager.noEncapRouteTable).NotTo(BeNil())
		parent, err := manager.getParentInterface()

		Expect(parent).NotTo(BeNil())
		Expect(err).NotTo(HaveOccurred())

		manager.OnUpdate(&proto.RouteUpdate{
			Type:        proto.RouteType_REMOTE_WORKLOAD,
			IpPoolType:  proto.IPPoolType_IPIP,
			Dst:         "192.168.0.3/26",
			DstNodeName: "host2",
			DstNodeIp:   "10.0.1.1",
			SameSubnet:  true,
		})

		manager.OnUpdate(&proto.RouteUpdate{
			Type:        proto.RouteType_REMOTE_WORKLOAD,
			IpPoolType:  proto.IPPoolType_IPIP,
			Dst:         "192.168.0.2/26",
			DstNodeName: "host2",
			DstNodeIp:   "10.0.1.1",
		})

		manager.OnUpdate(&proto.RouteUpdate{
			Type:        proto.RouteType_LOCAL_WORKLOAD,
			IpPoolType:  proto.IPPoolType_IPIP,
			Dst:         "192.168.0.100/26",
			DstNodeName: "host1",
			DstNodeIp:   "10.0.0.1",
			SameSubnet:  true,
		})

		// Borrowed /32 should not be programmed as blackhole.
		manager.OnUpdate(&proto.RouteUpdate{
			Type:        proto.RouteType_LOCAL_WORKLOAD,
			IpPoolType:  proto.IPPoolType_IPIP,
			Dst:         "192.168.0.10/32",
			DstNodeName: "host1",
			DstNodeIp:   "10.0.0.7",
			SameSubnet:  true,
		})

		Expect(rt.currentRoutes["tunl0"]).To(HaveLen(0))
		Expect(brt.currentRoutes[routetable.InterfaceNone]).To(HaveLen(0))

		err = manager.CompleteDeferredWork()

		Expect(err).NotTo(HaveOccurred())
		Expect(rt.currentRoutes["tunl0"]).To(HaveLen(1))
		Expect(brt.currentRoutes[routetable.InterfaceNone]).To(HaveLen(1))
		Expect(prt.currentRoutes["eth0"]).NotTo(BeNil())
	})

	It("adds the route to the default table on next try when the parent route table is not immediately found", func() {
		ctx, cancel := context.WithCancel(context.Background())
		defer cancel()
		parentNameC := make(chan string)
		go manager.KeepIPIPDeviceInSync(
			ctx, 1400, manager.dpConfig.RulesConfig.IPIPTunnelAddress, false, 1*time.Second, parentNameC)

		manager.OnUpdate(&proto.HostMetadataUpdate{
			Hostname: "host2",
			Ipv4Addr: "10.0.1.1/32",
		})

		manager.OnUpdate(&proto.RouteUpdate{
			Type:        proto.RouteType_REMOTE_WORKLOAD,
			IpPoolType:  proto.IPPoolType_IPIP,
			Dst:         "172.0.0.1/26",
			DstNodeName: "host2",
			DstNodeIp:   "172.8.8.8",
			SameSubnet:  true,
		})

		err := manager.CompleteDeferredWork()
		Expect(err).NotTo(BeNil())
		Expect(err.Error()).To(Equal("no encap route table not set, will defer adding routes"))
		Expect(manager.routesDirty).To(BeTrue())

		manager.OnUpdate(&proto.HostMetadataUpdate{
			Hostname: "host1",
			Ipv4Addr: "10.0.0.1",
		})

		Expect(manager.hostAddr).NotTo(BeZero())

		// Note: parent name is sent after configuration so this receive
		// ensures we don't race.
		Eventually(parentNameC, "2s").Should(Receive(Equal("eth0")))
		manager.OnParentNameUpdate("eth0")

		err = manager.configureIPIPDevice(50, manager.dpConfig.RulesConfig.IPIPTunnelAddress, false)
		Expect(err).NotTo(HaveOccurred())

		Expect(prt.currentRoutes["eth0"]).To(HaveLen(0))
		err = manager.CompleteDeferredWork()

		Expect(err).NotTo(HaveOccurred())
		Expect(manager.routesDirty).To(BeFalse())
		Expect(prt.currentRoutes["eth0"]).To(HaveLen(1))
	})
})

type mockIPIPDataplane struct {
	tunnelLink      *mockLink
	tunnelLinkAttrs *netlink.LinkAttrs
	addrs           []netlink.Addr

	LinkAddCalled    bool
	LinkSetMTUCalled bool
	LinkSetUpCalled  bool
	AddrUpdated      bool

	NumCalls    int
	ErrorAtCall int

	links []netlink.Link
}

func (d *mockIPIPDataplane) ResetCalls() {
	d.LinkAddCalled = false
	d.LinkSetMTUCalled = false
	d.LinkSetUpCalled = false
	d.AddrUpdated = false
}

func (d *mockIPIPDataplane) incCallCount() error {
	d.NumCalls += 1
	if d.NumCalls == d.ErrorAtCall {
		log.Warn("Simulating an error due to call count")
		return mockFailure
	}
	return nil
}

func (d *mockIPIPDataplane) LinkByName(name string) (netlink.Link, error) {
	log.WithField("name", name).Info("LinkByName called")

	if err := d.incCallCount(); err != nil {
		return nil, err
	}

	Expect(name).To(Equal("tunl0"))
	log.Infof("Marva :%v", d.tunnelLink)
	if d.tunnelLink == nil {
		return nil, notFound
	}
	return d.tunnelLink, nil
}

func (d *mockIPIPDataplane) LinkSetMTU(link netlink.Link, mtu int) error {
	d.LinkSetMTUCalled = true
	if err := d.incCallCount(); err != nil {
		return err
	}
	Expect(link.Attrs().Name).To(Equal("tunl0"))
	d.tunnelLinkAttrs.MTU = mtu
	return nil
}

func (d *mockIPIPDataplane) LinkSetUp(link netlink.Link) error {
	d.LinkSetUpCalled = true
	if err := d.incCallCount(); err != nil {
		return err
	}
	Expect(link.Attrs().Name).To(Equal("tunl0"))
	d.tunnelLinkAttrs.Flags |= net.FlagUp
	return nil
}

func (d *mockIPIPDataplane) AddrList(link netlink.Link, family int) ([]netlink.Addr, error) {
	if err := d.incCallCount(); err != nil {
		return nil, err
	}

	name := link.Attrs().Name
	Expect(name).Should(BeElementOf("tunl0", "eth0"))
	if name == "eth0" {
		return []netlink.Addr{{
			IPNet: &net.IPNet{
				IP: net.IPv4(10, 0, 0, 1),
			}},
		}, nil
	}
	return d.addrs, nil
}

func (d *mockIPIPDataplane) AddrAdd(link netlink.Link, addr *netlink.Addr) error {
	d.AddrUpdated = true
	if err := d.incCallCount(); err != nil {
		return err
	}
	Expect(d.addrs).NotTo(ContainElement(*addr))
	d.addrs = append(d.addrs, *addr)
	return nil
}

func (d *mockIPIPDataplane) AddrDel(link netlink.Link, addr *netlink.Addr) error {
	d.AddrUpdated = true
	if err := d.incCallCount(); err != nil {
		return err
	}
	Expect(d.addrs).To(HaveLen(1))
	Expect(d.addrs[0].IP.String()).To(Equal(addr.IP.String()))
	d.addrs = nil
	return nil
}

func (d *mockIPIPDataplane) LinkList() ([]netlink.Link, error) {
	return d.links, nil
}

func (d *mockIPIPDataplane) LinkAdd(l netlink.Link) error {
	d.LinkAddCalled = true
	if err := d.incCallCount(); err != nil {
		return err
	}
	Expect(l.Attrs().Name).To(Equal("tunl0"))
	if d.tunnelLink == nil {
		log.Info("Creating tunnel link")
		link := &mockLink{}
		link.attrs.Name = "tunl0"
		d.tunnelLinkAttrs = &link.attrs
		d.tunnelLink = link
	}
	return nil
}

func (d *mockIPIPDataplane) LinkDel(_ netlink.Link) error {
	return nil
}

type mockLink struct {
	attrs netlink.LinkAttrs
	typ   string
}

func (l *mockLink) Attrs() *netlink.LinkAttrs {
	return &l.attrs
}

func (l *mockLink) Type() string {
	if l.typ == "" {
		return "not implemented"
	}

	return l.typ
}<|MERGE_RESOLUTION|>--- conflicted
+++ resolved
@@ -15,18 +15,11 @@
 package intdataplane
 
 import (
-<<<<<<< HEAD
-	"time"
-
-	. "github.com/onsi/ginkgo"
-	. "github.com/onsi/gomega"
-	"golang.org/x/net/context"
-
-=======
->>>>>>> 657f5b18
+	"context"
 	"errors"
 	"fmt"
 	"net"
+	"time"
 
 	. "github.com/onsi/ginkgo"
 	. "github.com/onsi/gomega"
@@ -35,6 +28,7 @@
 	"github.com/vishvananda/netlink"
 
 	dpsets "github.com/projectcalico/calico/felix/dataplane/ipsets"
+	"github.com/projectcalico/calico/felix/dataplane/linux/dataplanedefs"
 	"github.com/projectcalico/calico/felix/proto"
 	"github.com/projectcalico/calico/felix/routetable"
 	"github.com/projectcalico/calico/felix/rules"
@@ -48,16 +42,10 @@
 
 var _ = Describe("IpipMgr (tunnel configuration)", func() {
 	var (
-<<<<<<< HEAD
 		ipipMgr      *ipipManager
-		ipSets       *common.MockIPSets
+		ipSets       *dpsets.MockIPSets
 		dataplane    *mockIPIPDataplane
 		rt, brt, prt *mockRouteTable
-=======
-		ipipMgr   *ipipManager
-		ipSets    *dpsets.MockIPSets
-		dataplane *mockIPIPDataplane
->>>>>>> 657f5b18
 	)
 
 	ip, _, err := net.ParseCIDR("10.0.0.1/32")
@@ -71,8 +59,7 @@
 
 	BeforeEach(func() {
 		dataplane = &mockIPIPDataplane{}
-<<<<<<< HEAD
-		ipSets = common.NewMockIPSets()
+		ipSets = dpsets.NewMockIPSets()
 		rt = &mockRouteTable{
 			currentRoutes: map[string][]routetable.Target{},
 		}
@@ -83,7 +70,7 @@
 			currentRoutes: map[string][]routetable.Target{},
 		}
 		ipipMgr = newIPIPManagerWithShim(
-			ipSets, rt, brt, "tunl0",
+			ipSets, rt, brt, dataplanedefs.IPIPIfaceNameV4,
 			Config{
 				MaxIPSetSize:       1024,
 				Hostname:           "node1",
@@ -98,10 +85,6 @@
 				return prt
 			},
 		)
-=======
-		ipSets = dpsets.NewMockIPSets()
-		ipipMgr = newIPIPManagerWithShim(ipSets, 1024, dataplane, nil)
->>>>>>> 657f5b18
 	})
 
 	Describe("after calling configureIPIPDevice", func() {
@@ -252,15 +235,9 @@
 
 var _ = Describe("ipipManager IP set updates", func() {
 	var (
-<<<<<<< HEAD
 		ipipMgr      *ipipManager
-		ipSets       *common.MockIPSets
+		ipSets       *dpsets.MockIPSets
 		rt, brt, prt *mockRouteTable
-=======
-		ipipMgr   *ipipManager
-		ipSets    *dpsets.MockIPSets
-		dataplane *mockIPIPDataplane
->>>>>>> 657f5b18
 	)
 
 	const (
@@ -268,8 +245,7 @@
 	)
 
 	BeforeEach(func() {
-<<<<<<< HEAD
-		ipSets = common.NewMockIPSets()
+		ipSets = dpsets.NewMockIPSets()
 		rt = &mockRouteTable{
 			currentRoutes: map[string][]routetable.Target{},
 		}
@@ -283,7 +259,7 @@
 		la := netlink.NewLinkAttrs()
 		la.Name = "eth0"
 		ipipMgr = newIPIPManagerWithShim(
-			ipSets, rt, brt, "tunl0",
+			ipSets, rt, brt, dataplanedefs.IPIPIfaceNameV4,
 			Config{
 				MaxIPSetSize:       1024,
 				Hostname:           "host1",
@@ -305,11 +281,6 @@
 			Ipv4Addr: "10.0.0.1",
 		})
 		ipipMgr.OnParentNameUpdate("eth0")
-=======
-		dataplane = &mockIPIPDataplane{}
-		ipSets = dpsets.NewMockIPSets()
-		ipipMgr = newIPIPManagerWithShim(ipSets, 1024, dataplane, []string{externalCIDR})
->>>>>>> 657f5b18
 	})
 
 	It("should not create the IP set until first call to CompleteDeferredWork()", func() {
@@ -440,10 +411,10 @@
 var _ = Describe("IPIPManager", func() {
 	var manager *ipipManager
 	var rt, brt, prt *mockRouteTable
-	var ipSets *common.MockIPSets
+	var ipSets *dpsets.MockIPSets
 
 	BeforeEach(func() {
-		ipSets = common.NewMockIPSets()
+		ipSets = dpsets.NewMockIPSets()
 		rt = &mockRouteTable{
 			currentRoutes: map[string][]routetable.Target{},
 		}
@@ -457,7 +428,7 @@
 		la := netlink.NewLinkAttrs()
 		la.Name = "eth0"
 		manager = newIPIPManagerWithShim(
-			ipSets, rt, brt, "tunl0",
+			ipSets, rt, brt, dataplanedefs.IPIPIfaceNameV4,
 			Config{
 				MaxIPSetSize:       1024,
 				Hostname:           "host1",
@@ -536,13 +507,13 @@
 			SameSubnet:  true,
 		})
 
-		Expect(rt.currentRoutes["tunl0"]).To(HaveLen(0))
+		Expect(rt.currentRoutes[dataplanedefs.IPIPIfaceNameV4]).To(HaveLen(0))
 		Expect(brt.currentRoutes[routetable.InterfaceNone]).To(HaveLen(0))
 
 		err = manager.CompleteDeferredWork()
 
 		Expect(err).NotTo(HaveOccurred())
-		Expect(rt.currentRoutes["tunl0"]).To(HaveLen(1))
+		Expect(rt.currentRoutes[dataplanedefs.IPIPIfaceNameV4]).To(HaveLen(1))
 		Expect(brt.currentRoutes[routetable.InterfaceNone]).To(HaveLen(1))
 		Expect(prt.currentRoutes["eth0"]).NotTo(BeNil())
 	})
@@ -636,8 +607,7 @@
 		return nil, err
 	}
 
-	Expect(name).To(Equal("tunl0"))
-	log.Infof("Marva :%v", d.tunnelLink)
+	Expect(name).To(Equal(dataplanedefs.IPIPIfaceNameV4))
 	if d.tunnelLink == nil {
 		return nil, notFound
 	}
@@ -649,7 +619,7 @@
 	if err := d.incCallCount(); err != nil {
 		return err
 	}
-	Expect(link.Attrs().Name).To(Equal("tunl0"))
+	Expect(link.Attrs().Name).To(Equal(dataplanedefs.IPIPIfaceNameV4))
 	d.tunnelLinkAttrs.MTU = mtu
 	return nil
 }
@@ -659,7 +629,7 @@
 	if err := d.incCallCount(); err != nil {
 		return err
 	}
-	Expect(link.Attrs().Name).To(Equal("tunl0"))
+	Expect(link.Attrs().Name).To(Equal(dataplanedefs.IPIPIfaceNameV4))
 	d.tunnelLinkAttrs.Flags |= net.FlagUp
 	return nil
 }
@@ -670,7 +640,7 @@
 	}
 
 	name := link.Attrs().Name
-	Expect(name).Should(BeElementOf("tunl0", "eth0"))
+	Expect(name).Should(BeElementOf(dataplanedefs.IPIPIfaceNameV4, "eth0"))
 	if name == "eth0" {
 		return []netlink.Addr{{
 			IPNet: &net.IPNet{
@@ -711,11 +681,11 @@
 	if err := d.incCallCount(); err != nil {
 		return err
 	}
-	Expect(l.Attrs().Name).To(Equal("tunl0"))
+	Expect(l.Attrs().Name).To(Equal(dataplanedefs.IPIPIfaceNameV4))
 	if d.tunnelLink == nil {
 		log.Info("Creating tunnel link")
 		link := &mockLink{}
-		link.attrs.Name = "tunl0"
+		link.attrs.Name = dataplanedefs.IPIPIfaceNameV4
 		d.tunnelLinkAttrs = &link.attrs
 		d.tunnelLink = link
 	}
