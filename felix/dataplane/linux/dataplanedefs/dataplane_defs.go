--- conflicted
+++ resolved
@@ -17,20 +17,13 @@
 import "github.com/vishvananda/netlink"
 
 const (
-<<<<<<< HEAD
 	VXLANIfaceNameV4 = "vxlan.calico"
 	VXLANIfaceNameV6 = "vxlan-v6.calico"
 
+	IPIPIfaceNameV4        = "ipip.calico"
+	IPIPDefaultIfaceNameV4 = "tunl0"
+
 	DefaultRoutingProto netlink.RouteProtocol = 80
-
-	IPIPIfaceNameV4        = "tunl0"
-	IPIPDefaultIfaceNameV4 = "tunl0"
-=======
-	IPIPIfaceName                           = "tunl0"
-	VXLANIfaceNameV4                        = "vxlan.calico"
-	VXLANIfaceNameV6                        = "vxlan-v6.calico"
-	VXLANDefaultProto netlink.RouteProtocol = 80
->>>>>>> 089de29b
 
 	BPFInDev  = "bpfin.cali"
 	BPFOutDev = "bpfout.cali"
