--- conflicted
+++ resolved
@@ -107,14 +107,6 @@
 	return nil
 }
 
-<<<<<<< HEAD
-type mockFDB struct {
-	VTEPS []vxlanfdb.VTEP
-}
-
-func (m *mockFDB) SetVTEPs(vteps []vxlanfdb.VTEP) {
-	m.VTEPS = vteps
-=======
 type mockVXLANFDB struct {
 	setVTEPsCalls int
 	currentVTEPs  []vxlanfdb.VTEP
@@ -126,35 +118,17 @@
 	}).Debug("SetL2Routes")
 	t.currentVTEPs = targets
 	t.setVTEPsCalls++
->>>>>>> 6ef8c45c
 }
 
 var _ = Describe("VXLANManager", func() {
 	var manager, managerV6 *vxlanManager
-<<<<<<< HEAD
 	var rt *mockRouteTable
-	var fdb *mockFDB
-
-	BeforeEach(func() {
-		rt = &mockRouteTable{
-			currentRoutes:   map[string][]routetable.Target{},
-			currentL2Routes: map[string][]vxlanfdb.VTEP{},
-=======
-	var rt, brt, prt *mockRouteTable
 	var fdb *mockVXLANFDB
 
 	BeforeEach(func() {
 		rt = &mockRouteTable{
 			currentRoutes: map[string][]routetable.Target{},
 		}
-		brt = &mockRouteTable{
-			currentRoutes: map[string][]routetable.Target{},
-		}
-		prt = &mockRouteTable{
-			currentRoutes: map[string][]routetable.Target{},
->>>>>>> 6ef8c45c
-		}
-		fdb = &mockFDB{}
 
 		fdb = &mockVXLANFDB{}
 
@@ -162,11 +136,7 @@
 		la.Name = "eth0"
 		manager = newVXLANManagerWithShims(
 			common.NewMockIPSets(),
-<<<<<<< HEAD
 			rt,
-=======
-			rt, brt,
->>>>>>> 6ef8c45c
 			fdb,
 			"vxlan.calico",
 			Config{
@@ -183,24 +153,11 @@
 				ipVersion: 4,
 			},
 			4,
-<<<<<<< HEAD
-=======
-			func(
-				interfacePrefixes []string, ipVersion uint8, netlinkTimeout time.Duration,
-				deviceRouteSourceAddress net.IP, deviceRouteProtocol netlink.RouteProtocol, removeExternalRoutes bool,
-			) routetable.RouteTableInterface {
-				return prt
-			},
->>>>>>> 6ef8c45c
 		)
 
 		managerV6 = newVXLANManagerWithShims(
 			common.NewMockIPSets(),
-<<<<<<< HEAD
 			rt,
-=======
-			rt, brt,
->>>>>>> 6ef8c45c
 			fdb,
 			"vxlan-v6.calico",
 			Config{
@@ -217,15 +174,6 @@
 				ipVersion: 6,
 			},
 			6,
-<<<<<<< HEAD
-=======
-			func(
-				interfacePrefixes []string, ipVersion uint8, netlinkTimeout time.Duration,
-				deviceRouteSourceAddress net.IP, deviceRouteProtocol netlink.RouteProtocol, removeExternalRoutes bool,
-			) routetable.RouteTableInterface {
-				return prt
-			},
->>>>>>> 6ef8c45c
 		)
 	})
 
@@ -301,12 +249,8 @@
 		Expect(err).NotTo(HaveOccurred())
 
 		Expect(rt.currentRoutes["vxlan.calico"]).To(HaveLen(1))
-<<<<<<< HEAD
 		Expect(rt.currentRoutes[routetable.InterfaceNone]).To(HaveLen(1))
 		Expect(rt.currentRoutes["eth0"]).NotTo(BeNil())
-=======
-		Expect(brt.currentRoutes[routetable.InterfaceNone]).To(HaveLen(1))
-		Expect(prt.currentRoutes["eth0"]).NotTo(BeNil())
 
 		mac, err := net.ParseMAC("00:0a:95:9d:68:16")
 		Expect(err).NotTo(HaveOccurred())
@@ -319,7 +263,6 @@
 		err = manager.CompleteDeferredWork()
 		Expect(err).NotTo(HaveOccurred())
 		Expect(fdb.setVTEPsCalls).To(Equal(1))
->>>>>>> 6ef8c45c
 	})
 
 	It("successfully adds a IPv6 route to the parent interface", func() {
@@ -394,12 +337,8 @@
 		Expect(err).NotTo(HaveOccurred())
 
 		Expect(rt.currentRoutes["vxlan-v6.calico"]).To(HaveLen(1))
-<<<<<<< HEAD
 		Expect(rt.currentRoutes[routetable.InterfaceNone]).To(HaveLen(1))
 		Expect(rt.currentRoutes["eth0"]).NotTo(BeNil())
-=======
-		Expect(brt.currentRoutes[routetable.InterfaceNone]).To(HaveLen(1))
-		Expect(prt.currentRoutes["eth0"]).NotTo(BeNil())
 
 		mac, err := net.ParseMAC("00:0a:95:9d:68:16")
 		Expect(err).NotTo(HaveOccurred())
@@ -412,7 +351,6 @@
 		err = managerV6.CompleteDeferredWork()
 		Expect(err).NotTo(HaveOccurred())
 		Expect(fdb.setVTEPsCalls).To(Equal(1))
->>>>>>> 6ef8c45c
 	})
 
 	It("adds the route to the default table on next try when the parent route table is not immediately found", func() {
@@ -438,11 +376,7 @@
 		})
 
 		err := manager.CompleteDeferredWork()
-<<<<<<< HEAD
 		Expect(err).To(MatchError("waiting for VXLAN device to be created"))
-=======
-		Expect(err).To(MatchError("no encap route table not set, will defer adding routes"))
->>>>>>> 6ef8c45c
 		Expect(manager.routesDirty).To(BeTrue())
 
 		By("Sending another local VTEP.")
@@ -491,11 +425,7 @@
 		})
 
 		err := managerV6.CompleteDeferredWork()
-<<<<<<< HEAD
 		Expect(err).To(MatchError("waiting for VXLAN device to be created"))
-=======
-		Expect(err).To(MatchError("no encap route table not set, will defer adding routes"))
->>>>>>> 6ef8c45c
 		Expect(managerV6.routesDirty).To(BeTrue())
 
 		By("Sending another local VTEP.")
