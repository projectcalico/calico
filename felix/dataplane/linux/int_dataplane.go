--- conflicted
+++ resolved
@@ -807,36 +807,10 @@
 	dp.RegisterManager(newFloatingIPManager(natTableV4, ruleRenderer, 4, config.FloatingIPsEnabled))
 	dp.RegisterManager(newMasqManager(ipSetsV4, natTableV4, ruleRenderer, config.MaxIPSetSize, 4))
 	if config.RulesConfig.IPIPEnabled {
-<<<<<<< HEAD
-		var routeTableIPIP routetable.RouteTableInterface
-		if !config.RouteSyncDisabled {
-			log.Debug("RouteSyncDisabled is false.")
-			routeTableIPIP = routetable.New(
-				[]string{"^tunl0$"}, 4, config.NetlinkTimeout,
-				config.DeviceRouteSourceAddress, config.DeviceRouteProtocol, config.RemoveExternalRoutes,
-				unix.RT_TABLE_MAIN, dp.loopSummarizer, featureDetector, routetable.WithLivenessCB(dp.reportHealth),
-				routetable.WithRouteCleanupGracePeriod(routeCleanupGracePeriod))
-		} else {
-			log.Info("RouteSyncDisabled is true, using DummyTable.")
-			routeTableIPIP = &routetable.DummyTable{}
-		}
-
-		// Add a manager to keep the all-hosts IP set up to date.
-		dp.ipipManager = newIPIPManager(
-			ipSetsV4,
-			"tunl0",
-			routeTableIPIP,
-			config,
-			dp.loopSummarizer,
-			4,
-			featureDetector,
-		)
-=======
 		log.Info("IPIP enabled, starting thread to keep tunnel configuration in sync.")
 		// Add a manager to keep the all-hosts IP set up to date.
 		dp.ipipManager = newIPIPManager(ipSetsV4, config.MaxIPSetSize, config.ExternalNodesCidrs)
 		go dp.ipipManager.KeepIPIPDeviceInSync(config.IPIPMTU, config.RulesConfig.IPIPTunnelAddress, dataplaneFeatures.ChecksumOffloadBroken)
->>>>>>> 4b416f31
 		dp.RegisterManager(dp.ipipManager) // IPv4-only
 	} else {
 		// Only clean up IPIP addresses if IPIP is implicitly disabled (no IPIP pools and not explicitly set in FelixConfig)
