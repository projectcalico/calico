--- conflicted
+++ resolved
@@ -1342,11 +1342,7 @@
 
 type Manager interface {
 	// OnUpdate is called for each protobuf message from the datastore.  May either directly
-<<<<<<< HEAD
-	// send updates to the IPSets and iptables. Table objects (which will queue the updates
-=======
 	// send updates to the IPSets and generictables.Table objects (which will queue the updates
->>>>>>> cd07bddc
 	// until the main loop instructs them to act) or (for efficiency) may wait until
 	// a call to CompleteDeferredWork() to flush updates to the dataplane.
 	OnUpdate(protoBufMsg interface{})
