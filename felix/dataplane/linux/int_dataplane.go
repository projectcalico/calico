// Copyright (c) 2020-2025 Tigera, Inc. All rights reserved.
//
// Licensed under the Apache License, Version 2.0 (the "License");
// you may not use this file except in compliance with the License.
// You may obtain a copy of the License at
//
//     http://www.apache.org/licenses/LICENSE-2.0
//
// Unless required by applicable law or agreed to in writing, software
// distributed under the License is distributed on an "AS IS" BASIS,
// WITHOUT WARRANTIES OR CONDITIONS OF ANY KIND, either express or implied.
// See the License for the specific language governing permissions and
// limitations under the License.

package intdataplane

import (
	"errors"
	"fmt"
	"net"
	"os"
	"reflect"
	"regexp"
	"strconv"
	"strings"
	"sync"
	"sync/atomic"
	"time"

	apiv3 "github.com/projectcalico/api/pkg/apis/projectcalico/v3"
	"github.com/projectcalico/api/pkg/lib/numorstring"
	"github.com/prometheus/client_golang/prometheus"
	log "github.com/sirupsen/logrus"
	"github.com/vishvananda/netlink"
	"golang.org/x/sys/unix"
	"golang.zx2c4.com/wireguard/wgctrl/wgtypes"
	"k8s.io/client-go/kubernetes"

	"github.com/projectcalico/calico/felix/bpf"
	"github.com/projectcalico/calico/felix/bpf/bpfmap"
	"github.com/projectcalico/calico/felix/bpf/conntrack"
	bpfconntrack "github.com/projectcalico/calico/felix/bpf/conntrack"
	bpftimeouts "github.com/projectcalico/calico/felix/bpf/conntrack/timeouts"
	"github.com/projectcalico/calico/felix/bpf/events"
	"github.com/projectcalico/calico/felix/bpf/failsafes"
	bpfifstate "github.com/projectcalico/calico/felix/bpf/ifstate"
	bpfipsets "github.com/projectcalico/calico/felix/bpf/ipsets"
	bpfmaps "github.com/projectcalico/calico/felix/bpf/maps"
	"github.com/projectcalico/calico/felix/bpf/nat"
	bpfnat "github.com/projectcalico/calico/felix/bpf/nat"
	bpfproxy "github.com/projectcalico/calico/felix/bpf/proxy"
	bpfroutes "github.com/projectcalico/calico/felix/bpf/routes"
	"github.com/projectcalico/calico/felix/bpf/tc"
	tcdefs "github.com/projectcalico/calico/felix/bpf/tc/defs"
	bpfutils "github.com/projectcalico/calico/felix/bpf/utils"
	"github.com/projectcalico/calico/felix/calc"
	"github.com/projectcalico/calico/felix/collector"
	collectortypes "github.com/projectcalico/calico/felix/collector/types"
	"github.com/projectcalico/calico/felix/config"
	felixconfig "github.com/projectcalico/calico/felix/config"
	"github.com/projectcalico/calico/felix/dataplane/common"
	dpsets "github.com/projectcalico/calico/felix/dataplane/ipsets"
	"github.com/projectcalico/calico/felix/dataplane/linux/dataplanedefs"
	"github.com/projectcalico/calico/felix/environment"
	"github.com/projectcalico/calico/felix/generictables"
	"github.com/projectcalico/calico/felix/idalloc"
	"github.com/projectcalico/calico/felix/ifacemonitor"
	"github.com/projectcalico/calico/felix/ipsets"
	"github.com/projectcalico/calico/felix/iptables"
	"github.com/projectcalico/calico/felix/iptables/cmdshim"
	"github.com/projectcalico/calico/felix/jitter"
	"github.com/projectcalico/calico/felix/labelindex"
	"github.com/projectcalico/calico/felix/linkaddrs"
	"github.com/projectcalico/calico/felix/logutils"
	"github.com/projectcalico/calico/felix/netlinkshim"
	"github.com/projectcalico/calico/felix/nftables"
	"github.com/projectcalico/calico/felix/proto"
	"github.com/projectcalico/calico/felix/routerule"
	"github.com/projectcalico/calico/felix/routetable"
	"github.com/projectcalico/calico/felix/routetable/ownershippol"
	"github.com/projectcalico/calico/felix/rules"
	"github.com/projectcalico/calico/felix/throttle"
	"github.com/projectcalico/calico/felix/vxlanfdb"
	"github.com/projectcalico/calico/felix/wireguard"
	"github.com/projectcalico/calico/libcalico-go/lib/health"
	lclogutils "github.com/projectcalico/calico/libcalico-go/lib/logutils"
	cprometheus "github.com/projectcalico/calico/libcalico-go/lib/prometheus"
	"github.com/projectcalico/calico/libcalico-go/lib/set"
)

const (
	// msgPeekLimit is the maximum number of messages we'll try to grab from our channels
	// before we apply the changes.  Higher values allow us to batch up more work on
	// the channel for greater throughput when we're under load (at cost of higher latency).
	msgPeekLimit = 100

	// Interface name used by kube-proxy to bind service ips.
	KubeIPVSInterface = "kube-ipvs0"

	// Route cleanup grace period. Used for workload routes only.
	routeCleanupGracePeriod = 10 * time.Second
)

var (
	countDataplaneSyncErrors = prometheus.NewCounter(prometheus.CounterOpts{
		Name: "felix_int_dataplane_failures",
		Help: "Number of times dataplane updates failed and will be retried.",
	})
	countMessages = prometheus.NewCounterVec(prometheus.CounterOpts{
		Name: "felix_int_dataplane_messages",
		Help: "Number dataplane messages by type.",
	}, []string{"type"})
	gaugeInitialResyncApplyTime = prometheus.NewGauge(prometheus.GaugeOpts{
		Name: "felix_int_dataplane_initial_resync_time_seconds",
		Help: "Time in seconds that it took to do the initial resync with " +
			"the dataplane and bring the dataplane into sync for the first time.",
	})
	summaryApplyTime = cprometheus.NewSummary(prometheus.SummaryOpts{
		Name: "felix_int_dataplane_apply_time_seconds",
		Help: "Time in seconds for each incremental update to the dataplane " +
			"(after the initial resync).",
	})
	summaryBatchSize = cprometheus.NewSummary(prometheus.SummaryOpts{
		Name: "felix_int_dataplane_msg_batch_size",
		Help: "Number of messages processed in each batch. Higher values indicate we're " +
			"doing more batching to try to keep up.",
	})
	summaryIfaceBatchSize = cprometheus.NewSummary(prometheus.SummaryOpts{
		Name: "felix_int_dataplane_iface_msg_batch_size",
		Help: "Number of interface state messages processed in each batch. Higher " +
			"values indicate we're doing more batching to try to keep up.",
	})
	summaryAddrBatchSize = cprometheus.NewSummary(prometheus.SummaryOpts{
		Name: "felix_int_dataplane_addr_msg_batch_size",
		Help: "Number of interface address messages processed in each batch. Higher " +
			"values indicate we're doing more batching to try to keep up.",
	})

	processStartTime time.Time
	zeroKey          = wgtypes.Key{}

	maxCleanupRetries = 5
)

func init() {
	prometheus.MustRegister(countDataplaneSyncErrors)
	prometheus.MustRegister(gaugeInitialResyncApplyTime)
	prometheus.MustRegister(summaryApplyTime)
	prometheus.MustRegister(countMessages)
	prometheus.MustRegister(summaryBatchSize)
	prometheus.MustRegister(summaryIfaceBatchSize)
	prometheus.MustRegister(summaryAddrBatchSize)
	processStartTime = time.Now()
}

type Config struct {
	Hostname             string
	NodeZone             string
	IPv6Enabled          bool
	RuleRendererOverride rules.RuleRenderer
	IPIPMTU              int
	VXLANMTU             int
	VXLANMTUV6           int
	VXLANPort            int

	MaxIPSetSize int

	RouteSyncDisabled              bool
	IptablesBackend                string
	IPSetsRefreshInterval          time.Duration
	RouteRefreshInterval           time.Duration
	DeviceRouteSourceAddress       net.IP
	DeviceRouteSourceAddressIPv6   net.IP
	DeviceRouteProtocol            netlink.RouteProtocol
	RemoveExternalRoutes           bool
	ProgramRoutes                  bool
	IPForwarding                   string
	TableRefreshInterval           time.Duration
	IptablesPostWriteCheckInterval time.Duration
	IptablesInsertMode             string
	IptablesLockFilePath           string
	IptablesLockTimeout            time.Duration
	IptablesLockProbeInterval      time.Duration
	XDPRefreshInterval             time.Duration

	FloatingIPsEnabled bool

	Wireguard wireguard.Config

	NetlinkTimeout time.Duration

	RulesConfig rules.Config

	IfaceMonitorConfig ifacemonitor.Config

	StatusReportingInterval time.Duration

	ConfigChangedRestartCallback func()
	FatalErrorRestartCallback    func(error)

	PostInSyncCallback func()
	HealthAggregator   *health.HealthAggregator
	WatchdogTimeout    time.Duration
	RouteTableManager  *idalloc.IndexAllocator

	DebugSimulateDataplaneHangAfter  time.Duration
	DebugSimulateDataplaneApplyDelay time.Duration

	ExternalNodesCidrs []string

	BPFEnabled                         bool
	BPFPolicyDebugEnabled              bool
	BPFDisableUnprivileged             bool
	BPFKubeProxyIptablesCleanupEnabled bool
	BPFLogLevel                        string
	BPFConntrackLogLevel               string
	BPFLogFilters                      map[string]string
	BPFCTLBLogFilter                   string
	BPFExtToServiceConnmark            int
	BPFDataIfacePattern                *regexp.Regexp
	BPFL3IfacePattern                  *regexp.Regexp
	XDPEnabled                         bool
	XDPAllowGeneric                    bool
	BPFConntrackCleanupMode            apiv3.BPFConntrackMode
	BPFConntrackTimeouts               bpftimeouts.Timeouts
	BPFCgroupV2                        string
	BPFConnTimeLBEnabled               bool
	BPFConnTimeLB                      string
	BPFHostNetworkedNAT                string
	BPFMapRepin                        bool
	BPFNodePortDSREnabled              bool
	BPFDSROptoutCIDRs                  []string
	BPFPSNATPorts                      numorstring.Port
	BPFMapSizeRoute                    int
	BPFMapSizeConntrack                int
	BPFMapSizePerCPUConntrack          int
	BPFMapSizeConntrackScaling         string
	BPFMapSizeConntrackCleanupQueue    int
	BPFMapSizeNATFrontend              int
	BPFMapSizeNATBackend               int
	BPFMapSizeNATAffinity              int
	BPFMapSizeIPSets                   int
	BPFMapSizeIfState                  int
	BPFIpv6Enabled                     bool
	BPFHostConntrackBypass             bool
	BPFEnforceRPF                      string
	BPFDisableGROForIfaces             *regexp.Regexp
	BPFExcludeCIDRsFromNAT             []string
	BPFExportBufferSizeMB              int
	BPFRedirectToPeer                  string

	BPFProfiling               string
	KubeProxyMinSyncPeriod     time.Duration
	SidecarAccelerationEnabled bool

	// Flow logs related fields.
	NfNetlinkBufSize int
	Collector        collector.Collector
	LookupsCache     *calc.LookupsCache
	FlowLogsEnabled  bool

	ServiceLoopPrevention string

	LookPathOverride func(file string) (string, error)

	KubeClientSet *kubernetes.Clientset

	FeatureDetectOverrides map[string]string
	FeatureGates           map[string]string

	// Populated with the smallest host MTU based on auto-detection.
	hostMTU         int
	MTUIfacePattern *regexp.Regexp

	RouteSource string

	KubernetesProvider config.Provider
}

type UpdateBatchResolver interface {
	// Opportunity for a manager component to resolve state that depends jointly on the updates
	// that it has seen since the preceding CompleteDeferredWork call.  Processing here can
	// include passing resolved state to other managers.  It should not include any actual
	// dataplane updates yet.  (Those should be actioned in CompleteDeferredWork.)
	ResolveUpdateBatch() error
}

// InternalDataplane implements an in-process Felix dataplane driver based on iptables
// and ipsets.  It communicates with the datastore-facing part of Felix via the
// Send/RecvMessage methods, which operate on the protobuf-defined API objects.
//
// # Architecture
//
// The internal dataplane driver is organised around a main event loop, which handles
// update events from the datastore and dataplane.
//
// Each pass around the main loop has two phases.  In the first phase, updates are fanned
// out to "manager" objects, which calculate the changes that are needed and pass them to
// the dataplane programming layer.  In the second phase, the dataplane layer applies the
// updates in a consistent sequence.  The second phase is skipped until the datastore is
// in sync; this ensures that the first update to the dataplane applies a consistent
// snapshot.
//
// Having the dataplane layer batch updates has several advantages.  It is much more
// efficient to batch updates, since each call to iptables/ipsets has a high fixed cost.
// In addition, it allows for different managers to make updates without having to
// coordinate on their sequencing.
//
// # Requirements on the API
//
// The internal dataplane does not do consistency checks on the incoming data (as the
// old Python-based driver used to do).  It expects to be told about dependent resources
// before they are needed and for their lifetime to exceed that of the resources that
// depend on them. For example, it is important that the datastore layer sends an IP set
// create event before it sends a rule that references that IP set.
type InternalDataplane struct {
	toDataplane             chan interface{}
	fromDataplane           chan interface{}
	sendDataplaneInSyncOnce sync.Once

	mainRouteTables []routetable.SyncerInterface
	allTables       []generictables.Table
	mangleTables    []generictables.Table
	natTables       []generictables.Table
	rawTables       []generictables.Table
	filterTables    []generictables.Table
	ipSets          []dpsets.IPSetsDataplane

	dataInterfaceC chan string
	ipipManager    *ipipManager

	parentInterfaceC   chan string
	parentInterfaceCV6 chan string
	vxlanManager       *vxlanManager
	vxlanManagerV6     *vxlanManager
	vxlanFDBs          []*vxlanfdb.VXLANFDB

	linkAddrsManagers []*linkaddrs.LinkAddrsManager

	wireguardManager   *wireguardManager
	wireguardManagerV6 *wireguardManager

	ifaceMonitor *ifacemonitor.InterfaceMonitor
	ifaceUpdates chan any

	endpointStatusCombiner *endpointStatusCombiner

	allManagers             []Manager
	managersWithRouteTables []ManagerWithRouteTables
	managersWithRouteRules  []ManagerWithRouteRules
	ruleRenderer            rules.RuleRenderer

	// datastoreInSync is set to true after we receive the "in sync" message from the datastore.
	// We delay programming of the dataplane until we're in sync with the datastore.
	datastoreInSync bool
	// ifaceMonitorInSync is set to true after the interface monitor reports that it is in sync.
	// As above, we block dataplane updates until we get that message.
	ifaceMonitorInSync bool

	// dataplaneNeedsSync is set if the dataplane is dirty in some way, i.e. we need to
	// call apply().
	dataplaneNeedsSync bool
	// forceIPSetsRefresh is set by the IP sets refresh timer to indicate that we should
	// check the IP sets in the dataplane.
	forceIPSetsRefresh bool
	// forceRouteRefresh is set by the route refresh timer to indicate that we should
	// check the routes in the dataplane.
	forceRouteRefresh bool
	// forceXDPRefresh is set by the XDP refresh timer to indicate that we should
	// check the XDP state in the dataplane.
	forceXDPRefresh bool
	// doneFirstApply is set after we finish the first update to the dataplane. It indicates
	// that the dataplane should now be in sync, though it is possible that an error occurred
	// necessitating a re-apply.
	doneFirstApply bool

	reschedTimer *time.Timer
	reschedC     <-chan time.Time

	applyThrottle *throttle.Throttle

	config Config

	debugHangC <-chan time.Time

	xdpState          *xdpState
	sockmapState      *sockmapState
	endpointsSourceV4 endpointsSource
	ipsetsSourceV4    ipsetsSource
	callbacks         *common.Callbacks

	loopSummarizer *logutils.Summarizer

	// Fields used to accumulate counts of messages of various types before we report them to
	// prometheus.
	datastoreBatchSize   int
	linkUpdateBatchSize  int
	addrsUpdateBatchSize int

	actions  generictables.ActionFactory
	newMatch func() generictables.MatchCriteria
}

const (
	healthName     = "InternalDataplaneMainLoop"
	healthInterval = 10 * time.Second

	ipipMTUOverhead        = 20
	vxlanMTUOverhead       = 50
	vxlanV6MTUOverhead     = 70
	wireguardMTUOverhead   = 60
	wireguardV6MTUOverhead = 80
	aksMTUOverhead         = 100
)

func NewIntDataplaneDriver(config Config) *InternalDataplane {
	if config.BPFLogLevel == "info" {
		config.BPFLogLevel = "off"
	}

	log.WithField("config", config).Info("Creating internal dataplane driver.")
	ruleRenderer := config.RuleRendererOverride
	if ruleRenderer == nil {
		ruleRenderer = rules.NewRenderer(config.RulesConfig)
	}
	epMarkMapper := rules.NewEndpointMarkMapper(
		config.RulesConfig.MarkEndpoint,
		config.RulesConfig.MarkNonCaliEndpoint)

	// Auto-detect host MTU.
	hostMTU, err := findHostMTU(config.MTUIfacePattern)
	if err != nil {
		log.WithError(err).Fatal("Unable to detect host MTU, shutting down")
		return nil
	}
	ConfigureDefaultMTUs(hostMTU, &config)
	podMTU := determinePodMTU(config)
	if err := writeMTUFile(podMTU); err != nil {
		log.WithError(err).Error("Failed to write MTU file, pod MTU may not be properly set")
	}

	featureDetector := environment.NewFeatureDetector(
		config.FeatureDetectOverrides,
		environment.WithFeatureGates(config.FeatureGates),
	)

	// Determine the action set and new match function based on the underlying generictables implementation.
	actionSet := iptables.Actions()
	newMatchFn := iptables.Match
	if config.RulesConfig.NFTables {
		actionSet = nftables.Actions()
		newMatchFn = nftables.Match
	}

	dp := &InternalDataplane{
		toDataplane:    make(chan interface{}, msgPeekLimit),
		fromDataplane:  make(chan interface{}, 100),
		ruleRenderer:   ruleRenderer,
		ifaceMonitor:   ifacemonitor.New(config.IfaceMonitorConfig, featureDetector, config.FatalErrorRestartCallback),
		ifaceUpdates:   make(chan any, 100),
		config:         config,
		applyThrottle:  throttle.New(10),
		loopSummarizer: logutils.NewSummarizer("dataplane reconciliation loops"),
		actions:        actionSet,
		newMatch:       newMatchFn,
	}
	dp.applyThrottle.Refill() // Allow the first apply() immediately.
	dp.ifaceMonitor.StateCallback = dp.onIfaceStateChange
	dp.ifaceMonitor.AddrCallback = dp.onIfaceAddrsChange
	dp.ifaceMonitor.InSyncCallback = dp.onIfaceInSync

	backendMode := environment.DetectBackend(config.LookPathOverride, cmdshim.NewRealCmd, config.IptablesBackend)

	// Most tables need the same options.
	iptablesOptions := iptables.TableOptions{
		HistoricChainPrefixes: rules.AllHistoricChainNamePrefixes,
		InsertMode:            config.IptablesInsertMode,
		RefreshInterval:       config.TableRefreshInterval,
		PostWriteInterval:     config.IptablesPostWriteCheckInterval,
		LockTimeout:           config.IptablesLockTimeout,
		LockProbeInterval:     config.IptablesLockProbeInterval,
		BackendMode:           backendMode,
		LookPathOverride:      config.LookPathOverride,
		OnStillAlive:          dp.reportHealth,
		OpRecorder:            dp.loopSummarizer,
	}
	nftablesOptions := nftables.TableOptions{
		RefreshInterval:  config.TableRefreshInterval,
		LookPathOverride: config.LookPathOverride,
		OnStillAlive:     dp.reportHealth,
		OpRecorder:       dp.loopSummarizer,
	}

	if config.BPFEnabled && config.BPFKubeProxyIptablesCleanupEnabled {
		// If BPF-mode is enabled, clean up kube-proxy's rules too.
		if !config.RulesConfig.NFTables {
			log.Info("BPF enabled, configuring iptables layer to clean up kube-proxy's rules.")
			iptablesOptions.ExtraCleanupRegexPattern = rules.KubeProxyInsertRuleRegex
			iptablesOptions.HistoricChainPrefixes = append(iptablesOptions.HistoricChainPrefixes, rules.KubeProxyChainPrefixes...)
		}
	}

	if config.BPFEnabled && !config.BPFPolicyDebugEnabled {
		err := os.RemoveAll(bpf.RuntimePolDir)
		if err != nil && !os.IsNotExist(err) {
			log.WithError(err).Info("Policy debug disabled but failed to remove the debug directory.  Ignoring.")
		}
	}

	// However, the NAT tables need an extra cleanup regex.
	iptablesNATOptions := iptablesOptions
	if iptablesNATOptions.ExtraCleanupRegexPattern == "" {
		iptablesNATOptions.ExtraCleanupRegexPattern = rules.HistoricInsertedNATRuleRegex
	} else {
		iptablesNATOptions.ExtraCleanupRegexPattern += "|" + rules.HistoricInsertedNATRuleRegex
	}

	dataplaneFeatures := featureDetector.GetFeatures()
	var iptablesLock sync.Locker
	if !config.RulesConfig.NFTables {
		if dataplaneFeatures.RestoreSupportsLock {
			log.Debug("Calico implementation of iptables lock disabled (because detected version of " +
				"iptables-restore will use its own implementation).")
			iptablesLock = dummyLock{}
		} else if config.IptablesLockTimeout <= 0 {
			log.Debug("Calico implementation of iptables lock disabled (by configuration).")
			iptablesLock = dummyLock{}
		} else {
			// Create the shared iptables lock.  This allows us to block other processes from
			// manipulating iptables while we make our updates.  We use a shared lock because we
			// actually do multiple updates in parallel (but to different tables), which is safe.
			log.WithField("timeout", config.IptablesLockTimeout).Debug(
				"Calico implementation of iptables lock enabled")
			iptablesLock = iptables.NewSharedLock(
				config.IptablesLockFilePath,
				config.IptablesLockTimeout,
				config.IptablesLockProbeInterval,
			)
		}
	}

	var nftablesV4RootTable *nftables.NftablesTable
	var mangleTableV4, natTableV4, rawTableV4, filterTableV4 generictables.Table
	var ipSetsV4 dpsets.IPSetsDataplane

	if config.RulesConfig.NFTables {
		// Create the underlying table.
		nftablesV4RootTable = nftables.NewTable(
			"calico",
			4,
			rules.RuleHashPrefix,
			featureDetector,
			nftablesOptions,
		)

		// Now, create layers on top of the root table.
		mangleTableV4 = nftables.NewTableLayer("mangle", nftablesV4RootTable)
		natTableV4 = nftables.NewTableLayer("nat", nftablesV4RootTable)
		rawTableV4 = nftables.NewTableLayer("raw", nftablesV4RootTable)
		filterTableV4 = nftables.NewTableLayer("filter", nftablesV4RootTable)

		// We use the root table for IP sets as well.
		ipSetsV4 = nftablesV4RootTable
	} else {
		// iptables mode
		mangleTableV4 = iptables.NewTable(
			"mangle",
			4,
			rules.RuleHashPrefix,
			iptablesLock,
			featureDetector,
			iptablesOptions,
		)
		natTableV4 = iptables.NewTable(
			"nat",
			4,
			rules.RuleHashPrefix,
			iptablesLock,
			featureDetector,
			iptablesNATOptions,
		)
		rawTableV4 = iptables.NewTable(
			"raw",
			4,
			rules.RuleHashPrefix,
			iptablesLock,
			featureDetector,
			iptablesOptions,
		)
		filterTableV4 = iptables.NewTable(
			"filter",
			4,
			rules.RuleHashPrefix,
			iptablesLock,
			featureDetector,
			iptablesOptions,
		)

		ipSetsConfigV4 := config.RulesConfig.IPSetConfigV4
		ipSetsV4 = ipsets.NewIPSets(ipSetsConfigV4, dp.loopSummarizer)
	}

	dp.natTables = append(dp.natTables, natTableV4)
	dp.rawTables = append(dp.rawTables, rawTableV4)
	dp.mangleTables = append(dp.mangleTables, mangleTableV4)
	dp.filterTables = append(dp.filterTables, filterTableV4)

	dp.ipSets = append(dp.ipSets, ipSetsV4)

	var routeTableV4 routetable.Interface
	var routeTableV6 routetable.Interface

	if !config.RouteSyncDisabled {
		log.Debug("Route management is enabled.")
		routeTableV4 = routetable.New(
			ownershippol.NewMainTable(
				dataplanedefs.VXLANIfaceNameV4,
				config.DeviceRouteProtocol,
				config.RulesConfig.WorkloadIfacePrefixes,
				config.RemoveExternalRoutes,
			),
			4,
			config.NetlinkTimeout,
			config.DeviceRouteSourceAddress,
			config.DeviceRouteProtocol,
			config.RemoveExternalRoutes,
			unix.RT_TABLE_MAIN,
			dp.loopSummarizer,
			featureDetector,
			routetable.WithStaticARPEntries(true),
			routetable.WithLivenessCB(dp.reportHealth),
			routetable.WithRouteCleanupGracePeriod(routeCleanupGracePeriod),
		)
		if config.IPv6Enabled {
			routeTableV6 = routetable.New(
				ownershippol.NewMainTable(
					dataplanedefs.VXLANIfaceNameV6,
					config.DeviceRouteProtocol,
					config.RulesConfig.WorkloadIfacePrefixes,
					config.RemoveExternalRoutes,
				),
				6,
				config.NetlinkTimeout,
				config.DeviceRouteSourceAddressIPv6,
				config.DeviceRouteProtocol,
				config.RemoveExternalRoutes,
				unix.RT_TABLE_MAIN,
				dp.loopSummarizer,
				featureDetector,
				// Note: deliberately not including:
				// - Static neighbor entries: we've never supported these for IPv6;
				//   we let the kernel populate them.
				routetable.WithLivenessCB(dp.reportHealth),
				routetable.WithRouteCleanupGracePeriod(routeCleanupGracePeriod),
			)
		}
	} else {
		log.Info("Route management is disabled, using DummyTables.")
		routeTableV4 = &routetable.DummyTable{}
		if config.IPv6Enabled {
			routeTableV6 = &routetable.DummyTable{}
		}
	}
	dp.mainRouteTables = append(dp.mainRouteTables, routeTableV4)
	if routeTableV6 != nil {
		dp.mainRouteTables = append(dp.mainRouteTables, routeTableV6)
	}

	if config.RulesConfig.VXLANEnabled {
		var fdbOpts []vxlanfdb.Option
		if config.BPFEnabled && bpfutils.BTFEnabled {
			fdbOpts = append(fdbOpts, vxlanfdb.WithNeighUpdatesOnly())
		}
		vxlanFDB := vxlanfdb.New(netlink.FAMILY_V4, dataplanedefs.VXLANIfaceNameV4, featureDetector, config.NetlinkTimeout, fdbOpts...)
		dp.vxlanFDBs = append(dp.vxlanFDBs, vxlanFDB)

		dp.vxlanManager = newVXLANManager(
			ipSetsV4,
			routeTableV4,
			vxlanFDB,
			dataplanedefs.VXLANIfaceNameV4,
			4,
			config.VXLANMTU,
			config,
			dp.loopSummarizer,
		)
		dp.parentInterfaceC = make(chan string, 1)
		go dp.vxlanManager.KeepVXLANDeviceInSync(
			config.VXLANMTU,
			dataplaneFeatures.ChecksumOffloadBroken,
			10*time.Second,
			dp.parentInterfaceC,
		)
<<<<<<< HEAD
=======
		dp.vxlanParentC = make(chan string, 1)
		vxlanMTU := config.VXLANMTU
		if config.BPFEnabled && bpfutils.BTFEnabled {
			vxlanMTU = 0
		}
		go dp.vxlanManager.KeepVXLANDeviceInSync(context.Background(), vxlanMTU, dataplaneFeatures.ChecksumOffloadBroken, 10*time.Second, dp.vxlanParentC)
>>>>>>> b9888218
		dp.RegisterManager(dp.vxlanManager)
	} else {
		// Start a cleanup goroutine not to block felix if it needs to retry
		go cleanUpVXLANDevice(dataplanedefs.VXLANIfaceNameV4)
	}

	dp.endpointStatusCombiner = newEndpointStatusCombiner(dp.fromDataplane, config.IPv6Enabled)

	callbacks := common.NewCallbacks()
	dp.callbacks = callbacks
	if config.XDPEnabled {
		if err := bpf.SupportsXDP(); err != nil {
			log.WithError(err).Warn("Can't enable XDP acceleration.")
			config.XDPEnabled = false
		} else if !config.BPFEnabled {
			st, err := NewXDPState(config.XDPAllowGeneric)
			if err != nil {
				log.WithError(err).Warn("Can't enable XDP acceleration.")
			} else {
				dp.xdpState = st
				dp.xdpState.PopulateCallbacks(callbacks)
				dp.RegisterManager(st)
				log.Info("XDP acceleration enabled.")
			}
		}
	} else {
		log.Info("XDP acceleration disabled.")
	}

	// TODO Support cleaning up non-BPF XDP state from a previous Felix run, when BPF mode has just been enabled.
	if !config.BPFEnabled && dp.xdpState == nil {
		xdpState, err := NewXDPState(config.XDPAllowGeneric)
		if err == nil {
			if err := xdpState.WipeXDP(); err != nil {
				log.WithError(err).Warn("Failed to cleanup preexisting XDP state")
			}
		}
		// if we can't create an XDP state it means we couldn't get a working
		// bpffs so there's nothing to clean up
	}

	if config.SidecarAccelerationEnabled {
		if err := bpf.SupportsSockmap(); err != nil {
			log.WithError(err).Warn("Can't enable Sockmap acceleration.")
		} else {
			st, err := NewSockmapState()
			if err != nil {
				log.WithError(err).Warn("Can't enable Sockmap acceleration.")
			} else {
				dp.sockmapState = st
				dp.sockmapState.PopulateCallbacks(callbacks)

				if err := dp.sockmapState.SetupSockmapAcceleration(); err != nil {
					dp.sockmapState = nil
					log.WithError(err).Warn("Failed to set up Sockmap acceleration")
				} else {
					log.Info("Sockmap acceleration enabled.")
				}
			}
		}
	}

	if dp.sockmapState == nil {
		st, err := NewSockmapState()
		if err == nil {
			st.WipeSockmap(bpf.FindInBPFFSOnly)
		}
		// if we can't create a sockmap state it means we couldn't get a working
		// bpffs so there's nothing to clean up
	}

	ipsetsManager := dpsets.NewIPSetsManager("ipv4", ipSetsV4, config.MaxIPSetSize)
	ipsetsManagerV6 := dpsets.NewIPSetsManager("ipv6", nil, config.MaxIPSetSize)

	var mangleTableV6, natTableV6, rawTableV6, filterTableV6 generictables.Table
	var nftablesV6RootTable *nftables.NftablesTable

	if config.RulesConfig.NFTables {
		nftablesV6RootTable = nftables.NewTable(
			"calico",
			6,
			rules.RuleHashPrefix,
			featureDetector,
			nftablesOptions,
		)
		filterTableV6 = nftables.NewTableLayer("filter", nftablesV6RootTable)
	} else {
		filterTableV6 = iptables.NewTable(
			"filter",
			6,
			rules.RuleHashPrefix,
			iptablesLock,
			featureDetector,
			iptablesOptions,
		)
	}

	dp.RegisterManager(ipsetsManager)

	if !config.BPFEnabled {
		// BPF mode disabled, create the iptables/nftables-only managers.
		dp.ipsetsSourceV4 = ipsetsManager
		// TODO Connect host IP manager to BPF
		dp.RegisterManager(newHostIPManager(
			config.RulesConfig.WorkloadIfacePrefixes,
			rules.IPSetIDThisHostIPs,
			ipSetsV4,
			config.MaxIPSetSize))
		dp.RegisterManager(newPolicyManager(rawTableV4, mangleTableV4, filterTableV4, ruleRenderer, 4, config.RulesConfig.NFTables))

		// Clean up any leftover BPF state.
		err := bpfnat.RemoveConnectTimeLoadBalancer("")
		if err != nil {
			log.WithError(err).Info("Failed to remove BPF connect-time load balancer, ignoring.")
		}
		tc.CleanUpProgramsAndPins()
		bpfutils.RemoveBPFSpecialDevices()
	} else {
		// In BPF mode we still use iptables for raw egress policy.
		dp.RegisterManager(newRawEgressPolicyManager(rawTableV4, ruleRenderer, 4, ipSetsV4.SetFilter, config.RulesConfig.NFTables))
	}

	interfaceRegexes := make([]string, len(config.RulesConfig.WorkloadIfacePrefixes))
	for i, r := range config.RulesConfig.WorkloadIfacePrefixes {
		interfaceRegexes[i] = "^" + r + ".*"
	}

	defaultRPFilter, err := os.ReadFile("/proc/sys/net/ipv4/conf/default/rp_filter")
	if err != nil {
		log.Warn("could not determine default rp_filter setting, defaulting to strict")
		defaultRPFilter = []byte{'1'}
	}

	if config.BPFMapRepin {
		bpfmaps.EnableRepin()
	} else {
		bpfmaps.DisableRepin()
	}

	bpfMapSizeConntrack := config.BPFMapSizeConntrack
	if config.BPFMapSizePerCPUConntrack > 0 {
		bpfMapSizeConntrack = config.BPFMapSizePerCPUConntrack * bpfmaps.NumPossibleCPUs()
	}

	bpfMapSizeConntrackResizeSize, _ := conntrackMapSizeFromFile()
	if bpfMapSizeConntrackResizeSize > bpfMapSizeConntrack {
		log.Infof("Overriding bpfMapSizeConntrack (%d) with map size growth (%d)",
			bpfMapSizeConntrack, bpfMapSizeConntrackResizeSize)
		bpfMapSizeConntrack = bpfMapSizeConntrackResizeSize
	}

	bpfipsets.SetMapSize(config.BPFMapSizeIPSets)
	bpfnat.SetMapSizes(config.BPFMapSizeNATFrontend, config.BPFMapSizeNATBackend, config.BPFMapSizeNATAffinity)
	bpfroutes.SetMapSize(config.BPFMapSizeRoute)
	bpfconntrack.SetMapSize(bpfMapSizeConntrack)
	bpfconntrack.SetCleanupMapSize(config.BPFMapSizeConntrackCleanupQueue)
	bpfifstate.SetMapSize(config.BPFMapSizeIfState)

	var (
		bpfEndpointManager *bpfEndpointManager
		bpfEvnt            events.Events
		bpfEventPoller     *bpfEventPoller

		collectorPacketInfoReader    collectortypes.PacketInfoReader
		collectorConntrackInfoReader collectortypes.ConntrackInfoReader
	)

	// Initialisation needed for bpf.
	if config.BPFEnabled && config.FlowLogsEnabled {
		var err error
		// convert buffer size to bytes.
		ringSize := config.BPFExportBufferSizeMB * 1024 * 1024
		bpfEvnt, err = events.New(events.SourcePerfEvents, ringSize)
		if err != nil {
			log.WithError(err).Error("Failed to create perf event")
		} else {
			bpfEventPoller = newBpfEventPoller(bpfEvnt)
		}
	}

	if config.BPFEnabled {
		log.Info("BPF enabled, starting BPF endpoint manager and map manager.")

		bpfMaps, err := bpfmap.CreateBPFMaps(config.BPFIpv6Enabled)
		if err != nil {
			log.WithError(err).Panic("error creating bpf maps")
		}

		// Register map managers first since they create the maps that will be used by the endpoint manager.
		// Important that we create the maps before we load a BPF program with TC since we make sure the map
		// metadata name is set whereas TC doesn't set that field.
		var conntrackScannerV4, conntrackScannerV6 *bpfconntrack.Scanner
		var ipSetIDAllocatorV4, ipSetIDAllocatorV6 *idalloc.IDAllocator
		ipSetIDAllocatorV4 = idalloc.New()

		// Start IPv4 BPF dataplane components
		conntrackScannerV4 = startBPFDataplaneComponents(proto.IPVersion_IPV4, bpfMaps.V4, ipSetIDAllocatorV4, config, ipsetsManager, dp)
		if config.BPFIpv6Enabled {
			// Start IPv6 BPF dataplane components
			ipSetIDAllocatorV6 = idalloc.New()
			conntrackScannerV6 = startBPFDataplaneComponents(proto.IPVersion_IPV6, bpfMaps.V6, ipSetIDAllocatorV6, config, ipsetsManagerV6, dp)
		}

		workloadIfaceRegex := regexp.MustCompile(strings.Join(interfaceRegexes, "|"))

		if config.BPFConnTimeLB == string(apiv3.BPFConnectTimeLBDisabled) &&
			config.BPFHostNetworkedNAT == string(apiv3.BPFHostNetworkedNATDisabled) {
			log.Warn("Host-networked access to services from host networked process won't work properly " +
				"- BPFHostNetworkedNAT is disabled.")
		}

		if config.LookupsCache != nil {
			config.LookupsCache.EnableID64()
		}

		// Forwarding into an IPIP tunnel fails silently because IPIP tunnels are L3 devices and support for
		// L3 devices in BPF is not available yet.  Disable the FIB lookup in that case.
		fibLookupEnabled := !config.RulesConfig.IPIPEnabled
		bpfEndpointManager, err = NewBPFEndpointManager(
			nil,
			&config,
			bpfMaps,
			fibLookupEnabled,
			workloadIfaceRegex,
			ipSetIDAllocatorV4,
			ipSetIDAllocatorV6,
			ruleRenderer,
			filterTableV4,
			filterTableV6,
			dp.reportHealth,
			dp.loopSummarizer,
			routeTableV4,
			routeTableV6,
			config.LookupsCache,
			config.HealthAggregator,
			dataplaneFeatures,
			podMTU,
		)
		if err != nil {
			log.WithError(err).Panic("Failed to create BPF endpoint manager.")
		}

		dp.RegisterManager(bpfEndpointManager)

		// HostNetworkedNAT is Enabled and CTLB enabled.
		// HostNetworkedNAT is Disabled and CTLB is either disabled/TCP.
		// The above cases are invalid configuration. Revert to CTLB enabled.
		if config.BPFHostNetworkedNAT == string(apiv3.BPFHostNetworkedNATEnabled) {
			if config.BPFConnTimeLB == string(apiv3.BPFConnectTimeLBEnabled) {
				log.Warn("Both BPFConnectTimeLoadBalancing and BPFHostNetworkedNATWithoutCTLB are enabled. " +
					"Disabling BPFHostNetworkedNATWithoutCTLB. " +
					"Set BPFConnectTimeLoadBalancing=TCP if you want disable it for other protocols.")
				config.BPFHostNetworkedNAT = string(apiv3.BPFHostNetworkedNATDisabled)
			}
		} else {
			if config.BPFConnTimeLB != string(apiv3.BPFConnectTimeLBEnabled) {
				if config.BPFHostNetworkedNAT == string(apiv3.BPFHostNetworkedNATDisabled) {
					log.Warnf("Access to (some) services from host may not work properly because "+
						"BPFConnectTimeLoadBalancing is %s and BPFHostNetworkedNATWithoutCTLB is disabled",
						config.BPFConnTimeLB)
				}
			}
		}

		if config.BPFConnTimeLB != string(apiv3.BPFConnectTimeLBDisabled) {
			excludeUDP := false
			if config.BPFConnTimeLB == string(apiv3.BPFConnectTimeLBTCP) && config.BPFHostNetworkedNAT == string(apiv3.BPFHostNetworkedNATEnabled) {
				excludeUDP = true
			}
			logLevel := strings.ToLower(config.BPFLogLevel)
			if config.BPFLogFilters != nil {
				if logLevel != "off" && config.BPFCTLBLogFilter != "all" {
					logLevel = "off"
				}
			}

			// Activate the connect-time load balancer.
			err = bpfnat.InstallConnectTimeLoadBalancer(true, config.BPFIpv6Enabled,
				config.BPFCgroupV2, logLevel, config.BPFConntrackTimeouts.UDPTimeout, excludeUDP)
			if err != nil {
				log.WithError(err).Panic("BPFConnTimeLBEnabled but failed to attach connect-time load balancer, bailing out.")
			}
			log.Infof("Connect time load balancer enabled: %s", config.BPFConnTimeLB)
		} else {
			// Deactivate the connect-time load balancer.
			err = nat.RemoveConnectTimeLoadBalancer(config.BPFCgroupV2)
			if err != nil {
				log.WithError(err).Warn("Failed to detach connect-time load balancer. Ignoring.")
			}
		}

		if config.Collector != nil && bpfEventPoller != nil {
			policyEventListener := events.NewCollectorPolicyListener(config.LookupsCache)
			bpfEventPoller.Register(events.TypePolicyVerdict, policyEventListener.EventHandler)
			if config.BPFIpv6Enabled {
				bpfEventPoller.Register(events.TypePolicyVerdictV6, policyEventListener.EventHandler)
			}
			log.Info("BPF: Registered events sink for TypePolicyVerdict")

			collectorPacketInfoReader = policyEventListener

			collectorCtInfoReader := conntrack.NewCollectorCtInfoReader()
			// We must add the collectorConntrackInfoReader before
			// conntrack.LivenessScanner as we want to see expired connections and the
			// liveness scanner would remove them for us.
			if conntrackScannerV4 != nil {
				conntrackInfoReaderV4 := conntrack.NewInfoReader(
					config.BPFConntrackTimeouts,
					config.BPFNodePortDSREnabled,
					nil,
					collectorCtInfoReader,
				)
				conntrackScannerV4.AddFirstUnlocked(conntrackInfoReaderV4)
			}
			if conntrackScannerV6 != nil {
				conntrackInfoReaderV6 := conntrack.NewInfoReader(
					config.BPFConntrackTimeouts,
					config.BPFNodePortDSREnabled,
					nil,
					collectorCtInfoReader,
				)
				conntrackScannerV6.AddFirstUnlocked(conntrackInfoReaderV6)
			}

			log.Info("BPF: ConntrackInfoReader added to conntrackScanner")
			collectorConntrackInfoReader = collectorCtInfoReader
		}

		if conntrackScannerV4 != nil {
			conntrackScannerV4.Start()
		}
		if conntrackScannerV6 != nil {
			conntrackScannerV6.Start()
		}

		log.Info("conntrackScanner started")
	}

	var filterMaps nftables.MapsDataplane
	if config.RulesConfig.NFTables {
		filterMaps = filterTableV4.(nftables.MapsDataplane)
	}

	linkAddrsManagerV4 := linkaddrs.New(4, config.RulesConfig.WorkloadIfacePrefixes, featureDetector, config.NetlinkTimeout)
	dp.linkAddrsManagers = append(dp.linkAddrsManagers, linkAddrsManagerV4)

	epManager := newEndpointManager(
		rawTableV4,
		mangleTableV4,
		filterTableV4,
		ruleRenderer,
		routeTableV4,
		4,
		epMarkMapper,
		config.RulesConfig.KubeIPVSSupportEnabled,
		config.RulesConfig.WorkloadIfacePrefixes,
		dp.endpointStatusCombiner.OnEndpointStatusUpdate,
		string(defaultRPFilter),
		filterMaps,
		config.BPFEnabled,
		bpfEndpointManager,
		callbacks,
		config.FloatingIPsEnabled,
		config.RulesConfig.NFTables,
		linkAddrsManagerV4,
	)
	dp.RegisterManager(epManager)
	dp.endpointsSourceV4 = epManager
	dp.RegisterManager(newFloatingIPManager(natTableV4, ruleRenderer, 4, config.FloatingIPsEnabled))
	dp.RegisterManager(newMasqManager(ipSetsV4, natTableV4, ruleRenderer, config.MaxIPSetSize, 4))
	if config.RulesConfig.IPIPEnabled {
		log.Info("IPIP enabled, starting thread to keep tunnel configuration in sync.")
		// Add a manager to keep the all-hosts IP set up to date.
		dp.ipipManager = newIPIPManager(
			ipSetsV4,
			routeTableV4,
			dataplanedefs.IPIPIfaceName,
			4,
			config.IPIPMTU,
			config,
			dp.loopSummarizer,
		)
		dp.dataInterfaceC = make(chan string, 1)
		go dp.ipipManager.KeepIPIPDeviceInSync(
			config.IPIPMTU,
			dataplaneFeatures.ChecksumOffloadBroken,
			time.Second*10,
			dp.dataInterfaceC,
		)
		dp.RegisterManager(dp.ipipManager)
	} else {
		// Only clean up IPIP addresses if IPIP is implicitly disabled (no IPIP pools and not explicitly set in FelixConfig)
		if config.RulesConfig.FelixConfigIPIPEnabled == nil {
			// Start a cleanup goroutine not to block felix if it needs to retry
			go cleanUpIPIPAddrs()
		}
	}

	// Add a manager for IPv4 wireguard configuration. This is added irrespective of whether wireguard is actually enabled
	// because it may need to tidy up some of the routing rules when disabled.
	cryptoRouteTableWireguard := wireguard.New(config.Hostname, &config.Wireguard, 4, config.NetlinkTimeout,
		config.DeviceRouteProtocol, func(publicKey wgtypes.Key) error {
			if publicKey == zeroKey {
				dp.fromDataplane <- &proto.WireguardStatusUpdate{PublicKey: "", IpVersion: 4}
			} else {
				dp.fromDataplane <- &proto.WireguardStatusUpdate{PublicKey: publicKey.String(), IpVersion: 4}
			}
			return nil
		},
		dp.loopSummarizer,
		featureDetector,
	)
	dp.wireguardManager = newWireguardManager(cryptoRouteTableWireguard, config, 4)
	dp.RegisterManager(dp.wireguardManager) // IPv4

	dp.RegisterManager(newServiceLoopManager(filterTableV4, ruleRenderer, 4))

	if config.IPv6Enabled {
		ipSetsConfigV6 := config.RulesConfig.IPSetConfigV6
		var ipSetsV6 dpsets.IPSetsDataplane

		if config.RulesConfig.NFTables {
			mangleTableV6 = nftables.NewTableLayer("mangle", nftablesV6RootTable)
			natTableV6 = nftables.NewTableLayer("nat", nftablesV6RootTable)
			rawTableV6 = nftables.NewTableLayer("raw", nftablesV6RootTable)

			ipSetsV6 = nftablesV6RootTable
		} else {
			mangleTableV6 = iptables.NewTable(
				"mangle",
				6,
				rules.RuleHashPrefix,
				iptablesLock,
				featureDetector,
				iptablesOptions,
			)
			natTableV6 = iptables.NewTable(
				"nat",
				6,
				rules.RuleHashPrefix,
				iptablesLock,
				featureDetector,
				iptablesNATOptions,
			)
			rawTableV6 = iptables.NewTable(
				"raw",
				6,
				rules.RuleHashPrefix,
				iptablesLock,
				featureDetector,
				iptablesOptions,
			)
			ipSetsV6 = ipsets.NewIPSets(ipSetsConfigV6, dp.loopSummarizer)
		}

		dp.ipSets = append(dp.ipSets, ipSetsV6)
		dp.natTables = append(dp.natTables, natTableV6)
		dp.rawTables = append(dp.rawTables, rawTableV6)
		dp.mangleTables = append(dp.mangleTables, mangleTableV6)
		dp.filterTables = append(dp.filterTables, filterTableV6)

		if config.RulesConfig.VXLANEnabledV6 {
			vxlanName := dataplanedefs.VXLANIfaceNameV6

			var (
				fdbOpts     []vxlanfdb.Option
				vxlanMgrOps []vxlanMgrOption
			)
			if config.BPFEnabled && bpfutils.BTFEnabled {
				// BPF mode uses the same device for both V4 and V6
				vxlanName = dataplanedefs.VXLANIfaceNameV4
				if dp.vxlanManager != nil {
					vxlanMgrOps = append(vxlanMgrOps, vxlanMgrWithDualStack())
				}
				fdbOpts = append(fdbOpts, vxlanfdb.WithNeighUpdatesOnly())
				go cleanUpVXLANDevice(dataplanedefs.VXLANIfaceNameV6)
			}
			vxlanFDBV6 := vxlanfdb.New(netlink.FAMILY_V6, vxlanName, featureDetector, config.NetlinkTimeout, fdbOpts...)
			dp.vxlanFDBs = append(dp.vxlanFDBs, vxlanFDBV6)

			dp.vxlanManagerV6 = newVXLANManager(
				ipSetsV6,
				routeTableV6,
				vxlanFDBV6,
<<<<<<< HEAD
				dataplanedefs.VXLANIfaceNameV6,
				6,
				config.VXLANMTUV6,
=======
				vxlanName,
>>>>>>> b9888218
				config,
				dp.loopSummarizer,
			)
			dp.parentInterfaceCV6 = make(chan string, 1)
			go dp.vxlanManagerV6.KeepVXLANDeviceInSync(
				config.VXLANMTUV6,
<<<<<<< HEAD
				dataplaneFeatures.ChecksumOffloadBroken,
				10*time.Second,
				dp.parentInterfaceCV6,
			)
=======
				vxlanMgrOps...,
			)
			dp.vxlanParentCV6 = make(chan string, 1)
			vxlanMTU := config.VXLANMTUV6
			if config.BPFEnabled && bpfutils.BTFEnabled {
				vxlanMTU = 0
			}
			go dp.vxlanManagerV6.KeepVXLANDeviceInSync(context.Background(), vxlanMTU,
				dataplaneFeatures.ChecksumOffloadBroken, 10*time.Second, dp.vxlanParentCV6)
>>>>>>> b9888218
			dp.RegisterManager(dp.vxlanManagerV6)
		} else {
			// Start a cleanup goroutine not to block felix if it needs to retry
			go cleanUpVXLANDevice(dataplanedefs.VXLANIfaceNameV6)
		}

		ipsetsManagerV6.AddDataplane(ipSetsV6)
		dp.RegisterManager(ipsetsManagerV6)
		if !config.BPFEnabled {
			dp.RegisterManager(newHostIPManager(
				config.RulesConfig.WorkloadIfacePrefixes,
				rules.IPSetIDThisHostIPs,
				ipSetsV6,
				config.MaxIPSetSize))
			dp.RegisterManager(newPolicyManager(rawTableV6, mangleTableV6, filterTableV6, ruleRenderer, 6, config.RulesConfig.NFTables))
		} else {
			dp.RegisterManager(newRawEgressPolicyManager(rawTableV6, ruleRenderer, 6, ipSetsV6.SetFilter, config.RulesConfig.NFTables))
		}

		var filterMapsV6 nftables.MapsDataplane
		if config.RulesConfig.NFTables {
			filterMapsV6 = filterTableV6.(nftables.MapsDataplane)
		}

		linkAddrsManagerV6 := linkaddrs.New(6, config.RulesConfig.WorkloadIfacePrefixes, featureDetector, config.NetlinkTimeout)
		dp.linkAddrsManagers = append(dp.linkAddrsManagers, linkAddrsManagerV6)

		dp.RegisterManager(newEndpointManager(
			rawTableV6,
			mangleTableV6,
			filterTableV6,
			ruleRenderer,
			routeTableV6,
			6,
			epMarkMapper,
			config.RulesConfig.KubeIPVSSupportEnabled,
			config.RulesConfig.WorkloadIfacePrefixes,
			dp.endpointStatusCombiner.OnEndpointStatusUpdate,
			"",
			filterMapsV6,
			config.BPFEnabled,
			nil,
			callbacks,
			config.FloatingIPsEnabled,
			config.RulesConfig.NFTables,
			linkAddrsManagerV6,
		))
		dp.RegisterManager(newFloatingIPManager(natTableV6, ruleRenderer, 6, config.FloatingIPsEnabled))
		dp.RegisterManager(newMasqManager(ipSetsV6, natTableV6, ruleRenderer, config.MaxIPSetSize, 6))
		dp.RegisterManager(newServiceLoopManager(filterTableV6, ruleRenderer, 6))

		// Add a manager for IPv6 wireguard configuration. This is added irrespective of whether wireguard is actually enabled
		// because it may need to tidy up some of the routing rules when disabled.
		cryptoRouteTableWireguardV6 := wireguard.New(config.Hostname, &config.Wireguard, 6, config.NetlinkTimeout,
			config.DeviceRouteProtocol, func(publicKey wgtypes.Key) error {
				if publicKey == zeroKey {
					dp.fromDataplane <- &proto.WireguardStatusUpdate{PublicKey: "", IpVersion: 6}
				} else {
					dp.fromDataplane <- &proto.WireguardStatusUpdate{PublicKey: publicKey.String(), IpVersion: 6}
				}
				return nil
			},
			dp.loopSummarizer,
			featureDetector)
		dp.wireguardManagerV6 = newWireguardManager(cryptoRouteTableWireguardV6, config, 6)
		dp.RegisterManager(dp.wireguardManagerV6)
	}

	if config.RulesConfig.NFTables {
		// In nftables mode, we use a single underlying table to implement all tables. Only add the base table here
		// to avoid duplicating Apply() calls.
		dp.allTables = append(dp.allTables, nftablesV4RootTable)
		if config.IPv6Enabled {
			dp.allTables = append(dp.allTables, nftablesV6RootTable)
		}
	} else {
		dp.allTables = append(dp.allTables, dp.mangleTables...)
		dp.allTables = append(dp.allTables, dp.natTables...)
		dp.allTables = append(dp.allTables, dp.filterTables...)
		dp.allTables = append(dp.allTables, dp.rawTables...)
	}

	// Register that we will report liveness and readiness.
	if config.HealthAggregator != nil {
		log.Info("Registering to report health.")
		timeout := config.WatchdogTimeout
		if timeout < healthInterval*2 {
			log.Warnf("Dataplane watchdog timeout (%v) too low, defaulting to %v", timeout, healthInterval*2)
			timeout = healthInterval * 2
		}
		config.HealthAggregator.RegisterReporter(
			healthName,
			&health.HealthReport{Live: true, Ready: true},
			timeout,
		)
	}

	if config.DebugSimulateDataplaneHangAfter != 0 {
		log.WithField("delay", config.DebugSimulateDataplaneHangAfter).Warn(
			"Simulating a dataplane hang.")
		dp.debugHangC = time.After(config.DebugSimulateDataplaneHangAfter)
	}

	// If required, subscribe to NFLog collection.
	if config.Collector != nil {
		if !config.BPFEnabled {
			log.Debug("Stats collection is required, create nflog reader")
			nflogrd := collector.NewNFLogReader(config.LookupsCache, 1, 2,
				config.NfNetlinkBufSize, true)
			collectorPacketInfoReader = nflogrd
			log.Debug("Stats collection is required, create conntrack reader")
			ctrd := collector.NewNetLinkConntrackReader(felixconfig.DefaultConntrackPollingInterval)
			collectorConntrackInfoReader = ctrd
		}

		config.Collector.SetPacketInfoReader(collectorPacketInfoReader)
		log.Info("PacketInfoReader added to collector")
		config.Collector.SetConntrackInfoReader(collectorConntrackInfoReader)
		log.Info("ConntrackInfoReader added to collector")
	}

	if bpfEventPoller != nil {
		log.Info("Starting BPF event poller")
		if err := bpfEventPoller.Start(); err != nil {
			log.WithError(err).Info("Stopping bpf event poller")
			bpfEvnt.Close()
		}
	}

	return dp
}

// findHostMTU auto-detects the smallest host interface MTU.
func findHostMTU(matchRegex *regexp.Regexp) (int, error) {
	// Find all the interfaces on the host.

	nlHandle, err := netlinkshim.NewRealNetlink()
	if err != nil {
		log.WithError(err).Error("Failed to create netlink handle. Unable to auto-detect MTU.")
		return 0, err
	}

	defer nlHandle.Delete()
	links, err := nlHandle.LinkList()
	if err != nil {
		log.WithError(err).Error("Failed to list interfaces. Unable to auto-detect MTU.")
		return 0, err
	}

	// Iterate through them, keeping track of the lowest MTU.
	smallest := 0
	for _, l := range links {
		// Skip links that we know are not external interfaces.
		fields := log.Fields{"mtu": l.Attrs().MTU, "name": l.Attrs().Name}
		if matchRegex == nil || !matchRegex.MatchString(l.Attrs().Name) {
			log.WithFields(fields).Debug("Skipping interface for MTU detection")
			continue
		}
		if !ifacemonitor.LinkIsOperUp(l) {
			log.WithFields(fields).Debug("Skipping down interface for MTU detection")
			continue
		}
		log.WithFields(fields).Debug("Examining link for MTU calculation")
		if l.Attrs().MTU < smallest || smallest == 0 {
			smallest = l.Attrs().MTU
		}
	}

	if smallest == 0 {
		// We failed to find a usable interface. Default the MTU of the host
		// to 1460 - the smallest among common cloud providers.
		log.Warn("Failed to auto-detect host MTU - no interfaces matched the MTU interface pattern. To use auto-MTU, set mtuIfacePattern to match your host's interfaces")
		return 1460, nil
	}
	return smallest, nil
}

// writeMTUFile writes the smallest MTU among enabled encapsulation types to disk
// for use by other components (e.g., CNI plugin).
func writeMTUFile(mtu int) error {
	// Make sure directory exists.
	if err := os.MkdirAll("/var/lib/calico", os.ModePerm); err != nil {
		return fmt.Errorf("failed to create directory /var/lib/calico: %s", err)
	}

	// Write the smallest MTU to disk so other components can rely on this calculation consistently.
	filename := "/var/lib/calico/mtu"
	log.Debugf("Writing %d to "+filename, mtu)
	if err := os.WriteFile(filename, []byte(fmt.Sprintf("%d", mtu)), 0o644); err != nil {
		log.WithError(err).Error("Unable to write to " + filename)
		return err
	}
	return nil
}

// determinePodMTU looks at the configured MTUs and enabled encapsulations to determine which
// value for MTU should be used for pod interfaces.
func determinePodMTU(config Config) int {
	// Determine the smallest MTU among enabled encap methods. If none of the encap methods are
	// enabled, we'll just use the host's MTU.
	mtu := 0
	type mtuState struct {
		mtu     int
		enabled bool
	}
	for _, s := range []mtuState{
		{config.IPIPMTU, config.RulesConfig.IPIPEnabled},
		{config.VXLANMTU, config.RulesConfig.VXLANEnabled},
		{config.VXLANMTUV6, config.RulesConfig.VXLANEnabledV6},
		{config.Wireguard.MTU, config.Wireguard.Enabled},
		{config.Wireguard.MTUV6, config.Wireguard.EnabledV6},
	} {
		if s.enabled && s.mtu != 0 && (s.mtu < mtu || mtu == 0) {
			mtu = s.mtu
		}
	}

	if mtu == 0 {
		// No enabled encapsulation. Just use the host MTU.
		mtu = config.hostMTU
	} else if mtu > config.hostMTU {
		fields := log.Fields{"mtu": mtu, "hostMTU": config.hostMTU}
		log.WithFields(fields).Warn("Configured MTU is larger than detected host interface MTU")
	}
	log.WithField("mtu", mtu).Info("Determined pod MTU")
	return mtu
}

// ConfigureDefaultMTUs defaults any MTU configurations that have not been set.
// We default the values even if the encap is not enabled, in order to match behavior from earlier versions of Calico.
// However, they MTU will only be considered for allocation to pod interfaces if the encap is enabled.
func ConfigureDefaultMTUs(hostMTU int, c *Config) {
	c.hostMTU = hostMTU
	if c.IPIPMTU == 0 {
		log.Debug("Defaulting IPIP MTU based on host")
		c.IPIPMTU = hostMTU - ipipMTUOverhead
	}
	if c.VXLANMTU == 0 {
		log.Debug("Defaulting IPv4 VXLAN MTU based on host")
		c.VXLANMTU = hostMTU - vxlanMTUOverhead
	}
	if c.VXLANMTUV6 == 0 {
		log.Debug("Defaulting IPv6 VXLAN MTU based on host")
		c.VXLANMTUV6 = hostMTU - vxlanV6MTUOverhead
	}
	if c.Wireguard.MTU == 0 {
		if c.KubernetesProvider == config.ProviderAKS && c.Wireguard.EncryptHostTraffic {
			// The default MTU on Azure is 1500, but the underlying network stack will fragment packets at 1400 bytes,
			// see https://docs.microsoft.com/en-us/azure/virtual-network/virtual-network-tcpip-performance-tuning#azure-and-vm-mtu
			// for details.
			// Additionally, Wireguard sets the DF bit on its packets, and so if the MTU is set too high large packets
			// will be dropped. Therefore it is necessary to allow for the difference between the MTU of the host and
			// the underlying network.
			log.Debug("Defaulting IPv4 Wireguard MTU based on host and AKS with WorkloadIPs")
			c.Wireguard.MTU = hostMTU - aksMTUOverhead - wireguardMTUOverhead
		} else {
			log.Debug("Defaulting IPv4 Wireguard MTU based on host")
			c.Wireguard.MTU = hostMTU - wireguardMTUOverhead
		}
	}
	if c.Wireguard.MTUV6 == 0 {
		if c.KubernetesProvider == config.ProviderAKS && c.Wireguard.EncryptHostTraffic {
			// The default MTU on Azure is 1500, but the underlying network stack will fragment packets at 1400 bytes,
			// see https://docs.microsoft.com/en-us/azure/virtual-network/virtual-network-tcpip-performance-tuning#azure-and-vm-mtu
			// for details.
			// Additionally, Wireguard sets the DF bit on its packets, and so if the MTU is set too high large packets
			// will be dropped. Therefore it is necessary to allow for the difference between the MTU of the host and
			// the underlying network.
			log.Debug("Defaulting IPv6 Wireguard MTU based on host and AKS with WorkloadIPs")
			c.Wireguard.MTUV6 = hostMTU - aksMTUOverhead - wireguardV6MTUOverhead
		} else {
			log.Debug("Defaulting IPv6 Wireguard MTU based on host")
			c.Wireguard.MTUV6 = hostMTU - wireguardV6MTUOverhead
		}
	}
}

func cleanUpIPIPAddrs() {
	// If IPIP is not enabled, check to see if there is are addresses in the IPIP device and delete them if there are.
	log.Debug("Checking if we need to clean up the IPIP device")

	var errFound bool

cleanupRetry:
	for i := 0; i <= maxCleanupRetries; i++ {
		errFound = false
		if i > 0 {
			log.Debugf("Retrying %v/%v times", i, maxCleanupRetries)
		}
		link, err := netlink.LinkByName(dataplanedefs.IPIPIfaceName)
		if err != nil {
			if _, ok := err.(netlink.LinkNotFoundError); ok {
				log.Debug("IPIP disabled and no IPIP device found")
				return
			}
			log.WithError(err).Warn("IPIP disabled and failed to query IPIP device.")
			errFound = true

			// Sleep for 1 second before retrying
			time.Sleep(1 * time.Second)
			continue
		}
		addrs, err := netlink.AddrList(link, netlink.FAMILY_V4)
		if err != nil {
			log.WithError(err).Warn("IPIP disabled and failed to list addresses, will be unable to remove any old addresses from the device should they exist.")
			errFound = true

			// Sleep for 1 second before retrying
			time.Sleep(1 * time.Second)
			continue
		}

		for _, oldAddr := range addrs {
			if err := netlink.AddrDel(link, &oldAddr); err != nil {
				log.WithError(err).Errorf("IPIP disabled and failed to delete unwanted IPIP address %s.", oldAddr.IPNet)
				errFound = true

				// Sleep for 1 second before retrying
				time.Sleep(1 * time.Second)
				continue cleanupRetry
			}
		}
	}
	if errFound {
		log.Warnf("Giving up trying to clean up IPIP addresses after retrying %v times", maxCleanupRetries)
	}
}

func cleanUpVXLANDevice(deviceName string) {
	// If VXLAN is not enabled, check to see if there is a VXLAN device and delete it if there is.
	log.Debug("Checking if we need to clean up the VXLAN device")

	var errFound bool
	for i := 0; i <= maxCleanupRetries; i++ {
		errFound = false
		if i > 0 {
			log.Debugf("Retrying %v/%v times", i, maxCleanupRetries)
		}
		link, err := netlink.LinkByName(deviceName)
		if err != nil {
			if _, ok := err.(netlink.LinkNotFoundError); ok {
				log.Debug("VXLAN disabled and no VXLAN device found")
				return
			}
			log.WithError(err).Warn("VXLAN disabled and failed to query VXLAN device.")
			errFound = true

			// Sleep for 1 second before retrying
			time.Sleep(1 * time.Second)
			continue
		}
		if err = netlink.LinkDel(link); err != nil {
			log.WithError(err).Error("VXLAN disabled and failed to delete unwanted VXLAN device.")
			errFound = true

			// Sleep for 1 second before retrying
			time.Sleep(1 * time.Second)
			continue
		}
	}
	if errFound {
		log.Warnf("Giving up trying to clean up VXLAN device after retrying %v times", maxCleanupRetries)
	}
}

type Manager interface {
	// OnUpdate is called for each protobuf message from the datastore.  May either directly
	// send updates to the IPSets and generictables.Table objects (which will queue the updates
	// until the main loop instructs them to act) or (for efficiency) may wait until
	// a call to CompleteDeferredWork() to flush updates to the dataplane.
	OnUpdate(protoBufMsg interface{})
	// Called before the main loop flushes updates to the dataplane to allow for batched
	// work to be completed.
	CompleteDeferredWork() error
}

type ManagerWithRouteTables interface {
	Manager
	GetRouteTableSyncers() []routetable.SyncerInterface
}

type ManagerWithRouteRules interface {
	Manager
	GetRouteRules() []routeRules
}

type routeRules interface {
	SetRule(rule *routerule.Rule)
	RemoveRule(rule *routerule.Rule)
	QueueResync()
	Apply() error
}

func (d *InternalDataplane) routeTableSyncers() []routetable.SyncerInterface {
	rts := d.mainRouteTables
	for _, mrts := range d.managersWithRouteTables {
		rts = append(rts, mrts.GetRouteTableSyncers()...)
	}
	return rts
}

func (d *InternalDataplane) routeRules() []routeRules {
	var rrs []routeRules
	for _, mrrs := range d.managersWithRouteRules {
		rrs = append(rrs, mrrs.GetRouteRules()...)
	}

	return rrs
}

func (d *InternalDataplane) RegisterManager(mgr Manager) {
	tableMgr, ok := mgr.(ManagerWithRouteTables)
	if ok {
		// Used to log the whole manager out here but if we do that then we cause races if the manager has
		// other threads or locks.
		log.WithField("manager", reflect.TypeOf(mgr).Name()).Debug("registering ManagerWithRouteTables")
		d.managersWithRouteTables = append(d.managersWithRouteTables, tableMgr)
	}

	rulesMgr, ok := mgr.(ManagerWithRouteRules)
	if ok {
		log.WithField("manager", mgr).Debug("registering ManagerWithRouteRules")
		d.managersWithRouteRules = append(d.managersWithRouteRules, rulesMgr)
	}
	d.allManagers = append(d.allManagers, mgr)
}

func (d *InternalDataplane) Start() {
	// Do our start-of-day configuration.
	d.doStaticDataplaneConfig()

	// Then, start the worker threads.
	go d.loopUpdatingDataplane()
	go d.loopReportingStatus()
	go d.ifaceMonitor.MonitorInterfaces()
	go d.monitorHostMTU()
}

// onIfaceInSync is used as a callback from the interface monitor.  We use it to send a message back to
// the main goroutine via a channel.
func (d *InternalDataplane) onIfaceInSync() {
	d.ifaceUpdates <- &ifaceInSync{}
}

type ifaceInSync struct{}

// onIfaceStateChange is our interface monitor callback.  It gets called from the monitor's thread.
func (d *InternalDataplane) onIfaceStateChange(ifaceName string, state ifacemonitor.State, ifIndex int) {
	log.WithFields(log.Fields{
		"ifaceName": ifaceName,
		"ifIndex":   ifIndex,
		"state":     state,
	}).Info("Linux interface state changed.")
	d.ifaceUpdates <- &ifaceStateUpdate{
		Name:  ifaceName,
		State: state,
		Index: ifIndex,
	}
}

type ifaceStateUpdate struct {
	Name  string
	State ifacemonitor.State
	Index int
}

func NewIfaceStateUpdate(name string, state ifacemonitor.State, index int) any {
	return &ifaceStateUpdate{
		Name:  name,
		State: state,
		Index: index,
	}
}

// Check if current felix ipvs config is correct when felix gets a kube-ipvs0 interface update.
// If KubeIPVSInterface is UP and felix ipvs support is disabled (kube-proxy switched from iptables to ipvs mode),
// or if KubeIPVSInterface is DOWN and felix ipvs support is enabled (kube-proxy switched from ipvs to iptables mode),
// restart felix to pick up correct ipvs support mode.
func (d *InternalDataplane) checkIPVSConfigOnStateUpdate(state ifacemonitor.State) {
	ipvsIfacePresent := state != ifacemonitor.StateNotPresent
	ipvsSupportEnabled := d.config.RulesConfig.KubeIPVSSupportEnabled
	if ipvsSupportEnabled != ipvsIfacePresent {
		log.WithFields(log.Fields{
			"ipvsIfaceState": state,
			"ipvsSupport":    ipvsSupportEnabled,
		}).Info("kube-proxy mode changed. Restart felix.")
		d.config.ConfigChangedRestartCallback()
	}
}

// onIfaceAddrsChange is our interface address monitor callback.  It gets called
// from the monitor's thread.
func (d *InternalDataplane) onIfaceAddrsChange(ifaceName string, addrs set.Set[string]) {
	log.WithFields(log.Fields{
		"ifaceName": ifaceName,
		"addrs":     addrs,
	}).Info("Linux interface addrs changed.")
	d.ifaceUpdates <- &ifaceAddrsUpdate{
		Name:  ifaceName,
		Addrs: addrs,
	}
}

type ifaceAddrsUpdate struct {
	Name  string
	Addrs set.Set[string]
}

func NewIfaceAddrsUpdate(name string, ips ...string) any {
	return &ifaceAddrsUpdate{
		Name:  name,
		Addrs: set.FromArray[string](ips),
	}
}

func (d *InternalDataplane) SendMessage(msg interface{}) error {
	d.toDataplane <- msg
	return nil
}

func (d *InternalDataplane) RecvMessage() (interface{}, error) {
	return <-d.fromDataplane, nil
}

func (d *InternalDataplane) monitorHostMTU() {
	for {
		mtu, err := findHostMTU(d.config.MTUIfacePattern)
		if err != nil {
			log.WithError(err).Error("Error detecting host MTU")
		} else if d.config.hostMTU != mtu {
			// Since log writing is done a background thread, we set the force-flush flag on this log to ensure that
			// all the in-flight logs get written before we exit.
			log.WithFields(log.Fields{lclogutils.FieldForceFlush: true}).Info("Host MTU changed")
			d.config.ConfigChangedRestartCallback()
		}
		time.Sleep(30 * time.Second)
	}
}

// doStaticDataplaneConfig sets up the kernel and our static iptables  chains.  Should be called
// once at start of day before starting the main loop.  The actual iptables programming is deferred
// to the main loop.
func (d *InternalDataplane) doStaticDataplaneConfig() {
	// Check/configure global kernel parameters.
	d.configureKernel()

	if d.config.BPFEnabled {
		d.setUpIptablesBPFEarly()
		d.setUpIptablesBPF()
	} else {
		d.setUpIptablesNormal()
	}
}

func (d *InternalDataplane) bpfMarkPreestablishedFlowsRules() []generictables.Rule {
	return []generictables.Rule{{
		Match:   d.newMatch().ConntrackState("ESTABLISHED,RELATED"),
		Comment: []string{"Mark pre-established flows."},
		Action: d.actions.SetMaskedMark(
			tcdefs.MarkLinuxConntrackEstablished,
			tcdefs.MarkLinuxConntrackEstablishedMask,
		),
	}}
}

func (d *InternalDataplane) setUpIptablesBPF() {
	// Wildcard matching varies based on iptables vs nftables.
	wildcard := iptables.Wildcard
	if d.config.RulesConfig.NFTables {
		wildcard = nftables.Wildcard
	}

	rulesConfig := d.config.RulesConfig
	for _, t := range d.filterTables {
		fwdRules := []generictables.Rule{
			{
				// Bypass is a strong signal from the BPF program, it means that the flow is approved
				// by the program at both ingress and egress.
				Comment: []string{"Pre-approved by BPF programs."},
				Match:   d.newMatch().MarkMatchesWithMask(tcdefs.MarkSeenBypass, tcdefs.MarkSeenBypassMask),
				Action:  d.actions.Allow(),
			},
		}

		var inputRules, outputRules []generictables.Rule

		// Handle packets for flows that pre-date the BPF programs.  The BPF program doesn't have any conntrack
		// state for these so it allows them to fall through to iptables with a mark set.
		inputRules = append(inputRules,
			generictables.Rule{
				Match: d.newMatch().
					MarkMatchesWithMask(tcdefs.MarkSeenFallThrough, tcdefs.MarkSeenFallThroughMask).
					ConntrackState("ESTABLISHED,RELATED"),
				Comment: []string{"Accept packets from flows that pre-date BPF."},
				Action:  d.actions.Allow(),
			},
			generictables.Rule{
				Match: d.newMatch().
					MarkMatchesWithMask(tcdefs.MarkSeenFallThrough, tcdefs.MarkSeenFallThroughMask).
					Protocol("tcp"),
				Comment: []string{"REJECT/rst packets from unknown TCP flows."},
				Action:  d.actions.Reject("tcp-reset"),
			},
			generictables.Rule{
				Match:   d.newMatch().MarkMatchesWithMask(tcdefs.MarkSeenFallThrough, tcdefs.MarkSeenFallThroughMask),
				Comment: []string{fmt.Sprintf("%s packets from unknown non-TCP flows.", d.ruleRenderer.IptablesFilterDenyAction())},
				Action:  d.ruleRenderer.IptablesFilterDenyAction(),
			},
		)

		// Mark traffic leaving the host that already has an established linux conntrack entry.
		outputRules = append(outputRules, d.bpfMarkPreestablishedFlowsRules()...)

		for _, prefix := range rulesConfig.WorkloadIfacePrefixes {
			fwdRules = append(fwdRules,
				// Drop/reject packets that have come from a workload but have not been through our BPF program.
				generictables.Rule{
					Match:   d.newMatch().InInterface(prefix+wildcard).NotMarkMatchesWithMask(tcdefs.MarkSeen, tcdefs.MarkSeenMask),
					Action:  d.ruleRenderer.IptablesFilterDenyAction(),
					Comment: []string{"From workload without BPF seen mark"},
				},
			)

			if rulesConfig.EndpointToHostAction == "ACCEPT" {
				// Only need to worry about ACCEPT here.  Drop gets compiled into the BPF program and
				// RETURN would be a no-op since there's nothing to RETURN from.
				inputRules = append(inputRules, generictables.Rule{
					Match:  d.newMatch().InInterface(prefix+wildcard).MarkMatchesWithMask(tcdefs.MarkSeen, tcdefs.MarkSeenMask),
					Action: d.actions.Allow(),
				})
			}

			// Catch any workload to host packets that haven't been through the BPF program.
			inputRules = append(inputRules, generictables.Rule{
				Match:  d.newMatch().InInterface(prefix+wildcard).NotMarkMatchesWithMask(tcdefs.MarkSeen, tcdefs.MarkSeenMask),
				Action: d.ruleRenderer.IptablesFilterDenyAction(),
			})
		}

		if rulesConfig.EndpointToHostAction != "ACCEPT" {
			// We must accept WG traffic that goes towards the host. By this time, it is a
			// SEEN traffic, so it was policed and accepted at a HEP. If the default INPUT
			// chain policy was DROP, it would get dropped now, therefore an explicit accept
			// is needed.
			inputRules = append(inputRules, d.ruleRenderer.FilterInputChainAllowWG(t.IPVersion(), rulesConfig, d.actions.Allow())...)
		}

		if t.IPVersion() == 6 {
			if !d.config.BPFIpv6Enabled {
				for _, prefix := range rulesConfig.WorkloadIfacePrefixes {
					// In BPF ipv4 mode, drop ipv6 packets to pods.
					fwdRules = append(fwdRules, generictables.Rule{
						Match:   d.newMatch().OutInterface(prefix + wildcard),
						Action:  d.ruleRenderer.IptablesFilterDenyAction(),
						Comment: []string{"To workload, drop IPv6."},
					})
				}
			} else {
				// ICMPv6 for router/neighbor soliciting are allowed towards the
				// host, but the bpf programs cannot easily make sure that they
				// only go to the host. Make sure that they are not forwarded.
				fwdRules = append(fwdRules, d.ruleRenderer.ICMPv6Filter(d.ruleRenderer.IptablesFilterDenyAction())...)
			}
		}

		if t.IPVersion() == 4 || d.config.BPFIpv6Enabled {
			// Let the BPF programs know if Linux conntrack knows about the flow.
			fwdRules = append(fwdRules, d.bpfMarkPreestablishedFlowsRules()...)
			// The packet may be about to go to a local workload.  However, the local workload may not have a BPF
			// program attached (yet).  To catch that case, we send the packet through a dispatch chain.  We only
			// add interfaces to the dispatch chain if the BPF program is in place.
			for _, prefix := range rulesConfig.WorkloadIfacePrefixes {
				// Make sure iptables rules don't drop packets that we're about to process through BPF.
				fwdRules = append(fwdRules,
					generictables.Rule{
						Match:   d.newMatch().OutInterface(prefix + wildcard),
						Action:  d.actions.Jump(rules.ChainToWorkloadDispatch),
						Comment: []string{"To workload, check workload is known."},
					},
				)
			}
			// Need a final rule to accept traffic that is from a workload and going somewhere else.
			// Otherwise, if iptables has a DROP policy on the forward chain, the packet will get dropped.
			// This rule must come after the to-workload jump rules above to ensure that we don't accept too
			// early before the destination is checked.
			for _, prefix := range rulesConfig.WorkloadIfacePrefixes {
				// Make sure iptables rules don't drop packets that we're about to process through BPF.
				fwdRules = append(fwdRules,
					generictables.Rule{
						Match:   d.newMatch().InInterface(prefix + wildcard),
						Action:  d.actions.Allow(),
						Comment: []string{"To workload, mark has already been verified."},
					},
				)
			}
			fwdRules = append(fwdRules,
				generictables.Rule{
					Match:   d.newMatch().InInterface(dataplanedefs.BPFOutDev),
					Action:  d.actions.Allow(),
					Comment: []string{"From ", dataplanedefs.BPFOutDev, " device, mark verified, accept."},
				},
			)
		}

		t.InsertOrAppendRules("INPUT", inputRules)
		t.InsertOrAppendRules("FORWARD", fwdRules)
		t.InsertOrAppendRules("OUTPUT", outputRules)
	}

	for _, t := range d.natTables {
		t.UpdateChains(d.ruleRenderer.StaticNATPostroutingChains(t.IPVersion()))
		t.InsertOrAppendRules("POSTROUTING", []generictables.Rule{{
			Match:  d.newMatch(),
			Action: d.actions.Jump(rules.ChainNATPostrouting),
		}})
	}

	for _, t := range d.rawTables {
		t.UpdateChains(d.ruleRenderer.StaticBPFModeRawChains(t.IPVersion(),
			d.config.Wireguard.EncryptHostTraffic, d.config.BPFHostConntrackBypass,
		))
		t.InsertOrAppendRules("PREROUTING", []generictables.Rule{{
			Match:  d.newMatch(),
			Action: d.actions.Jump(rules.ChainRawPrerouting),
		}})
		t.InsertOrAppendRules("OUTPUT", []generictables.Rule{{
			Match:  d.newMatch(),
			Action: d.actions.Jump(rules.ChainRawOutput),
		}})
	}

	if d.config.BPFExtToServiceConnmark != 0 {
		mark := uint32(d.config.BPFExtToServiceConnmark)
		for _, t := range d.mangleTables {
			t.InsertOrAppendRules("PREROUTING", []generictables.Rule{{
				Match: d.newMatch().MarkMatchesWithMask(
					tcdefs.MarkSeen|mark,
					tcdefs.MarkSeenMask|mark,
				),
				Comment: []string{"Mark connections with ExtToServiceConnmark"},
				Action:  d.actions.SetConnmark(mark, mark),
			}})
		}
	}
}

// setUpIptablesBPFEarly that need to be written asap
func (d *InternalDataplane) setUpIptablesBPFEarly() {
	rules := d.bpfMarkPreestablishedFlowsRules()

	for _, t := range d.filterTables {
		// We want to prevent inserting the rules over and over again if something later
		// crashed. We do not expect that we would insert just a part of the batch as that
		// should be handled by the iptables-restore transaction.  Never the less if we
		// see that unexpected case, perhaps due to an upgrade, we skip over updating the
		// iptables now and will wait for the full resync. That could be temporarily
		// disrupting.
		if present := t.CheckRulesPresent("FORWARD", rules); present != nil {
			if len(present) != len(rules) {
				log.WithField("presentRules", present).
					Warn("Some early rules on filter FORWARD, skipping adding other, full resync will resolve it.")
			}
		} else {
			if err := t.InsertRulesNow("FORWARD", rules); err != nil {
				log.WithError(err).
					Warn("Failed inserting some early rules to filter FORWARD, some flows may get temporarily disrupted.")
			}
		}
		if present := t.CheckRulesPresent("OUTPUT", rules); present != nil {
			if len(present) != len(rules) {
				log.WithField("presentRules", present).
					Warn("Some early rules on filter OUTPUT, skipping adding other, full resync will resolve it.")
			}
		} else {
			if err := t.InsertRulesNow("OUTPUT", rules); err != nil {
				log.WithError(err).
					Warn("Failed inserting some early rules to filter OUTPUT, some flows may get temporarily disrupted.")
			}
		}
	}
}

func (d *InternalDataplane) setUpIptablesNormal() {
	for _, t := range d.rawTables {
		rawChains := d.ruleRenderer.StaticRawTableChains(t.IPVersion())
		t.UpdateChains(rawChains)
		t.InsertOrAppendRules("PREROUTING", []generictables.Rule{{
			Match:  d.newMatch(),
			Action: d.actions.Jump(rules.ChainRawPrerouting),
		}})
		t.InsertOrAppendRules("OUTPUT", []generictables.Rule{{
			Match:  d.newMatch(),
			Action: d.actions.Jump(rules.ChainRawOutput),
		}})
	}
	for _, t := range d.filterTables {
		filterChains := d.ruleRenderer.StaticFilterTableChains(t.IPVersion())
		t.UpdateChains(filterChains)
		t.InsertOrAppendRules("FORWARD", []generictables.Rule{{
			Match:  d.newMatch(),
			Action: d.actions.Jump(rules.ChainFilterForward),
		}})
		t.InsertOrAppendRules("INPUT", []generictables.Rule{{
			Match:  d.newMatch(),
			Action: d.actions.Jump(rules.ChainFilterInput),
		}})
		t.InsertOrAppendRules("OUTPUT", []generictables.Rule{{
			Match:  d.newMatch(),
			Action: d.actions.Jump(rules.ChainFilterOutput),
		}})

		// Include rules which should be appended to the filter table forward chain.
		t.AppendRules("FORWARD", d.ruleRenderer.StaticFilterForwardAppendRules())
	}
	for _, t := range d.natTables {
		t.UpdateChains(d.ruleRenderer.StaticNATTableChains(t.IPVersion()))
		t.InsertOrAppendRules("PREROUTING", []generictables.Rule{{
			Match:  d.newMatch(),
			Action: d.actions.Jump(rules.ChainNATPrerouting),
		}})
		// We must go last to avoid a conflict if both kube-proxy and Calico
		// decide to MASQ the traffic.
		//
		// This is because kube-proxy uses a mark bit to trigger its MASQ and
		// we need the mark bit to get cleared by kube-proxy's chain.  If we
		// go first, our MASQ rule terminates further processing, and the
		// mark bit remains set on the packet.
		//
		// Leaving the mark set on the packet is a problem when the packet
		// gets encapped because the mark is copied to the outer encap packet.
		// The outer packet then gets MASQed by kube-proxy's rule.  In turn,
		// that MASQ triggers a checksum offload bug in the kernel resulting
		// in corrupted packets.
		//
		// N.B. ChainFIPSnat does not do MASQ, but does not collide with k8s
		// service, namely nodeports.
		t.AppendRules("POSTROUTING", []generictables.Rule{{
			Match:  d.newMatch(),
			Action: d.actions.Jump(rules.ChainNATPostrouting),
		}})
		t.InsertOrAppendRules("OUTPUT", []generictables.Rule{{
			Match:  d.newMatch(),
			Action: d.actions.Jump(rules.ChainNATOutput),
		}})
	}
	for _, t := range d.mangleTables {
		t.UpdateChains(d.ruleRenderer.StaticMangleTableChains(t.IPVersion()))
		t.InsertOrAppendRules("PREROUTING", []generictables.Rule{{
			Match:  d.newMatch(),
			Action: d.actions.Jump(rules.ChainManglePrerouting),
		}})
		t.InsertOrAppendRules("POSTROUTING", []generictables.Rule{{
			Match:  d.newMatch(),
			Action: d.actions.Jump(rules.ChainManglePostrouting),
		}})
	}
	if d.xdpState != nil {
		if err := d.setXDPFailsafePorts(); err != nil {
			log.Warnf("failed to set XDP failsafe ports, disabling XDP: %v", err)
			if err := d.shutdownXDPCompletely(); err != nil {
				log.Warnf("failed to disable XDP: %v, will proceed anyway.", err)
			}
		}
	}
}

func stringToProtocol(protocol string) (labelindex.IPSetPortProtocol, error) {
	switch protocol {
	case "tcp":
		return labelindex.ProtocolTCP, nil
	case "udp":
		return labelindex.ProtocolUDP, nil
	case "sctp":
		return labelindex.ProtocolSCTP, nil
	}
	return labelindex.ProtocolNone, fmt.Errorf("unknown protocol %q", protocol)
}

func (d *InternalDataplane) setXDPFailsafePorts() error {
	inboundPorts := d.config.RulesConfig.FailsafeInboundHostPorts

	if _, err := d.xdpState.common.bpfLib.NewFailsafeMap(); err != nil {
		return err
	}

	for _, p := range inboundPorts {
		proto, err := stringToProtocol(p.Protocol)
		if err != nil {
			return err
		}

		if err := d.xdpState.common.bpfLib.UpdateFailsafeMap(uint8(proto), p.Port); err != nil {
			return err
		}
	}

	log.Infof("Set XDP failsafe ports: %+v", inboundPorts)
	return nil
}

// shutdownXDPCompletely attempts to disable XDP state.  This could fail in cases where XDP isn't working properly.
func (d *InternalDataplane) shutdownXDPCompletely() error {
	if d.xdpState == nil {
		return nil
	}
	if d.callbacks != nil {
		d.xdpState.DepopulateCallbacks(d.callbacks)
	}
	// spend 1 second attempting to wipe XDP, in case of a hiccup.
	maxTries := 10
	waitInterval := 100 * time.Millisecond
	var err error
	for i := 0; i < maxTries; i++ {
		err = d.xdpState.WipeXDP()
		if err == nil {
			d.xdpState = nil
			return nil
		}
		log.WithError(err).WithField("try", i).Warn("failed to wipe the XDP state")
		time.Sleep(waitInterval)
	}
	return fmt.Errorf("Failed to wipe the XDP state after %v tries over %v seconds: Error %v", maxTries, waitInterval, err)
}

func (d *InternalDataplane) loopUpdatingDataplane() {
	log.Info("Started internal iptables dataplane driver loop")
	healthTicks := time.NewTicker(healthInterval).C
	d.reportHealth()

	// Retry any failed operations every 10s.
	retryTicker := time.NewTicker(10 * time.Second)

	// If configured, start tickers to refresh the IP sets and routing table entries.
	ipSetsRefreshC := newRefreshTicker("IP sets", d.config.IPSetsRefreshInterval)
	routeRefreshC := newRefreshTicker("routes", d.config.RouteRefreshInterval)
	var xdpRefreshC <-chan time.Time
	if d.xdpState != nil {
		xdpRefreshC = newRefreshTicker("XDP state", d.config.XDPRefreshInterval)
	}

	// Implement a simple leaky bucket throttle to control how often we refresh the dataplane.
	// This makes sure that we tend to favour processing updates from the datastore if we're
	// under load.
	throttleC := jitter.NewTicker(100*time.Millisecond, 10*time.Millisecond).Channel()
	beingThrottled := false

	for {
		select {
		case msg := <-d.toDataplane:
			d.onDatastoreMessage(msg)
		case ifaceUpdate := <-d.ifaceUpdates:
			d.onIfaceMonitorMessage(ifaceUpdate)
		case name := <-d.dataInterfaceC:
			d.ipipManager.routeMgr.OnDataDeviceUpdate(name)
		case name := <-d.parentInterfaceC:
			d.vxlanManager.routeMgr.OnDataDeviceUpdate(name)
		case name := <-d.parentInterfaceCV6:
			d.vxlanManagerV6.routeMgr.OnDataDeviceUpdate(name)
		case <-ipSetsRefreshC:
			log.Debug("Refreshing IP sets state")
			d.forceIPSetsRefresh = true
			d.dataplaneNeedsSync = true
		case <-routeRefreshC:
			log.Debug("Refreshing routes")
			d.forceRouteRefresh = true
			d.dataplaneNeedsSync = true
		case <-xdpRefreshC:
			log.Debug("Refreshing XDP")
			d.forceXDPRefresh = true
			d.dataplaneNeedsSync = true
		case <-d.reschedC:
			log.Debug("Reschedule kick received")
			d.dataplaneNeedsSync = true
			// nil out the channel to record that the timer is now inactive.
			d.reschedC = nil
		case <-throttleC:
			d.applyThrottle.Refill()
		case <-healthTicks:
			d.reportHealth()
		case <-retryTicker.C:
		case <-d.debugHangC:
			log.Warning("Debug hang simulation timer popped, hanging the dataplane!!")
			time.Sleep(1 * time.Hour)
			log.Panic("Woke up after 1 hour, something's probably wrong with the test.")
		}

		if d.datastoreInSync && d.ifaceMonitorInSync && d.dataplaneNeedsSync {
			// Dataplane is out-of-sync, check if we're throttled.
			if d.applyThrottle.Admit() {
				if beingThrottled && d.applyThrottle.WouldAdmit() {
					log.Info("Dataplane updates no longer throttled")
					beingThrottled = false
				}
				log.Debug("Applying dataplane updates")
				applyStart := time.Now()

				if d.config.DebugSimulateDataplaneApplyDelay > 0 {
					log.WithField("delay", d.config.DebugSimulateDataplaneApplyDelay).Debug("Simulating a dataplane-apply delay")
					time.Sleep(d.config.DebugSimulateDataplaneApplyDelay)
				}
				// Actually apply the changes to the dataplane.
				d.apply()
				applyTime := time.Since(applyStart)

				if d.dataplaneNeedsSync {
					// Dataplane is still dirty, record an error.
					countDataplaneSyncErrors.Inc()
				} else {
					d.sendDataplaneInSyncOnce.Do(func() {
						d.fromDataplane <- &proto.DataplaneInSync{}
					})
				}

				d.loopSummarizer.EndOfIteration(applyTime)

				if !d.doneFirstApply {
					log.WithField(
						"secsSinceStart", time.Since(processStartTime).Seconds(),
					).Info("Completed first update to dataplane.")
					d.loopSummarizer.RecordOperation("first-update")
					d.doneFirstApply = true
					if d.config.PostInSyncCallback != nil {
						d.config.PostInSyncCallback()
					}
					// Record a dedicated stat for the initial resync.
					gaugeInitialResyncApplyTime.Set(applyTime.Seconds())
				} else {
					// Don't record the initial resync in the summary stat. On
					// a quiet cluster it can skew the stat for a long time.
					summaryApplyTime.Observe(applyTime.Seconds())
				}
				d.reportHealth()
			} else {
				if !beingThrottled {
					log.Info("Dataplane updates throttled")
					beingThrottled = true
				}
			}
		}
	}
}

func newRefreshTicker(name string, interval time.Duration) <-chan time.Time {
	if interval <= 0 {
		log.Infof("Refresh of %s on timer disabled", name)
		return nil
	}
	log.WithField("interval", interval).Infof("Will refresh %s on timer", name)
	refreshTicker := jitter.NewTicker(interval, interval/10)
	return refreshTicker.Channel()
}

// onDatastoreMessage is called when we get a message from the calculation graph
// it opportunistically processes a match of messages from its channel.
func (d *InternalDataplane) onDatastoreMessage(msg interface{}) {
	d.datastoreBatchSize = 1

	// Process the message we received, then opportunistically process any other
	// pending messages.  This helps to avoid doing two dataplane updates in quick
	// succession (and hence increasing latency) if we're _not_ being throttled.
	d.processMsgFromCalcGraph(msg)
	drainChan(d.toDataplane, d.processMsgFromCalcGraph)

	summaryBatchSize.Observe(float64(d.datastoreBatchSize))
}

func (d *InternalDataplane) processMsgFromCalcGraph(msg interface{}) {
	if log.IsLevelEnabled(log.InfoLevel) {
		log.Infof("Received %T update from calculation graph. msg=%s", msg, proto.MsgStringer{Msg: msg}.String())
	}
	d.datastoreBatchSize++
	d.dataplaneNeedsSync = true
	d.recordMsgStat(msg)
	for _, mgr := range d.allManagers {
		mgr.OnUpdate(msg)
	}
	switch msg.(type) {
	case *proto.InSync:
		log.WithField("timeSinceStart", time.Since(processStartTime)).Info(
			"Datastore in sync, flushing the dataplane for the first time...")
		d.datastoreInSync = true
	}
}

// onIfaceMonitorMessage is called when we get a message from the interface monitor
// it opportunistically processes a match of messages from its channel.
func (d *InternalDataplane) onIfaceMonitorMessage(ifaceUpdate any) {
	// Separate stats for historic reasons: there use to be two channels.
	d.linkUpdateBatchSize = 0
	d.addrsUpdateBatchSize = 0

	// As for datastore messages, the interface monitor can send many messages in one go, so we
	// opportunistically process a batch even if we're not being throttled.
	d.processIfaceUpdate(ifaceUpdate)
	drainChan(d.ifaceUpdates, d.processIfaceUpdate)

	d.dataplaneNeedsSync = true
	if d.linkUpdateBatchSize > 0 {
		summaryIfaceBatchSize.Observe(float64(d.linkUpdateBatchSize))
	}
	if d.addrsUpdateBatchSize > 0 {
		summaryAddrBatchSize.Observe(float64(d.addrsUpdateBatchSize))
	}
}

func (d *InternalDataplane) processIfaceUpdate(ifaceUpdate any) {
	switch ifaceUpdateMsg := ifaceUpdate.(type) {
	case *ifaceStateUpdate:
		d.processIfaceStateUpdate(ifaceUpdateMsg)
	case *ifaceAddrsUpdate:
		d.processIfaceAddrsUpdate(ifaceUpdateMsg)
	case *ifaceInSync:
		d.processIfaceInSync()
	}
}

func (d *InternalDataplane) processIfaceInSync() {
	if d.ifaceMonitorInSync {
		return
	}
	log.Info("Interface monitor now in sync.")
	d.ifaceMonitorInSync = true
	d.dataplaneNeedsSync = true
}

func (d *InternalDataplane) processIfaceStateUpdate(ifaceUpdate *ifaceStateUpdate) {
	log.WithField("msg", ifaceUpdate).Info("Received interface update")
	d.dataplaneNeedsSync = true
	d.linkUpdateBatchSize++
	if ifaceUpdate.Name == KubeIPVSInterface {
		d.checkIPVSConfigOnStateUpdate(ifaceUpdate.State)
		return
	}

	for _, mgr := range d.allManagers {
		mgr.OnUpdate(ifaceUpdate)
	}

	for _, fdb := range d.vxlanFDBs {
		fdb.OnIfaceStateChanged(ifaceUpdate.Name, ifaceUpdate.State)
	}

	for _, rt := range d.mainRouteTables {
		rt.OnIfaceStateChanged(ifaceUpdate.Name, ifaceUpdate.Index, ifaceUpdate.State)
	}
	for _, mgr := range d.managersWithRouteTables {
		for _, routeTable := range mgr.GetRouteTableSyncers() {
			routeTable.OnIfaceStateChanged(ifaceUpdate.Name, ifaceUpdate.Index, ifaceUpdate.State)
		}
	}
}

func (d *InternalDataplane) processIfaceAddrsUpdate(ifaceAddrsUpdate *ifaceAddrsUpdate) {
	log.WithField("msg", ifaceAddrsUpdate).Info("Received interface addresses update")
	d.dataplaneNeedsSync = true
	d.addrsUpdateBatchSize++
	for _, mgr := range d.allManagers {
		mgr.OnUpdate(ifaceAddrsUpdate)
	}
}

func drainChan[T any](c <-chan T, f func(T)) {
	for i := 0; i < msgPeekLimit; i++ {
		select {
		case v := <-c:
			f(v)
		default:
			return
		}
	}
}

func (d *InternalDataplane) configureKernel() {
	// Attempt to modprobe nf_conntrack_proto_sctp.  In some kernels this is a
	// module that needs to be loaded, otherwise all SCTP packets are marked
	// INVALID by conntrack and dropped by Calico's rules.  However, some kernels
	// (confirmed in Ubuntu 19.10's build of 5.3.0-24-generic) include this
	// conntrack without it being a kernel module, and so modprobe will fail.
	// Log result at INFO level for troubleshooting, but otherwise ignore any
	// failed modprobe calls.
	mp := newModProbe(moduleConntrackSCTP, newRealCmd)
	out, err := mp.Exec()
	log.WithError(err).WithField("output", out).Infof("attempted to modprobe %s", moduleConntrackSCTP)

	if d.config.IPForwarding == "Enabled" {
		log.Info("Making sure IPv4 forwarding is enabled.")
		err = writeProcSys("/proc/sys/net/ipv4/ip_forward", "1")
		if err != nil {
			log.WithError(err).Error("Failed to set IPv4 forwarding sysctl")
		}

		if d.config.IPv6Enabled {
			log.Info("Making sure IPv6 forwarding is enabled.")
			err = writeProcSys("/proc/sys/net/ipv6/conf/all/forwarding", "1")
			if err != nil {
				log.WithError(err).Error("Failed to set IPv6 forwarding sysctl")
			}
		}
	} else {
		log.Info("IPv4 forwarding disabled by config, leaving sysctls untouched.")
	}

	// Enable conntrack packet and byte accounting.
	err = writeProcSys("/proc/sys/net/netfilter/nf_conntrack_acct", "1")
	if err != nil {
		log.Warnf("failed to set enable conntrack packet and byte accounting: %v\n", err)
	}

	if d.config.BPFEnabled && d.config.BPFDisableUnprivileged {
		log.Info("BPF enabled, disabling unprivileged BPF usage.")
		err := writeProcSys("/proc/sys/kernel/unprivileged_bpf_disabled", "1")
		if err != nil {
			log.WithError(err).Error("Failed to set unprivileged_bpf_disabled sysctl")
		}
	}
	if d.config.Wireguard.Enabled || d.config.Wireguard.EnabledV6 {
		// wireguard module is available in linux kernel >= 5.6
		mpwg := newModProbe(moduleWireguard, newRealCmd)
		out, err = mpwg.Exec()
		log.WithError(err).WithField("output", out).Infof("attempted to modprobe %s", moduleWireguard)
	}
}

func (d *InternalDataplane) recordMsgStat(msg interface{}) {
	typeName := reflect.ValueOf(msg).Elem().Type().Name()
	countMessages.WithLabelValues(typeName).Inc()
}

func (d *InternalDataplane) apply() {
	// Update sequencing is important here because iptables rules have dependencies on ipsets.
	// Creating a rule that references an unknown IP set fails, as does deleting an IP set that
	// is in use.

	// Unset the needs-sync flag, we'll set it again if something fails.
	d.dataplaneNeedsSync = false

	// First, give the managers a chance to resolve any state based on the preceding batch of
	// updates.  In some cases, e.g. EndpointManager, this can result in an update to another
	// manager (BPFEndpointManager.OnHEPUpdate) that must happen before either of those managers
	// begins its dataplane programming updates.
	for _, mgr := range d.allManagers {
		if handler, ok := mgr.(UpdateBatchResolver); ok {
			err := handler.ResolveUpdateBatch()
			if err != nil {
				log.WithField("manager", reflect.TypeOf(mgr).Name()).WithError(err).Debug(
					"couldn't resolve update batch for manager, will try again later")
				d.dataplaneNeedsSync = true
			}
			d.reportHealth()
		}
	}

	// Now allow managers to complete the dataplane programming updates that they need.
	for _, mgr := range d.allManagers {
		err := mgr.CompleteDeferredWork()
		if err != nil {
			log.WithField("manager", reflect.TypeOf(mgr).Name()).WithError(err).Debug(
				"couldn't complete deferred work for manager, will try again later")
			d.dataplaneNeedsSync = true
		}
		d.reportHealth()
	}

	if d.xdpState != nil {
		if d.forceXDPRefresh {
			// Refresh timer popped.
			d.xdpState.QueueResync()
			d.forceXDPRefresh = false
		}

		var applyXDPError error
		d.xdpState.ProcessPendingDiffState(d.endpointsSourceV4)
		if err := d.applyXDPActions(); err != nil {
			applyXDPError = err
		} else {
			err := d.xdpState.ProcessMemberUpdates()
			d.xdpState.DropPendingDiffState()
			if err != nil {
				log.WithError(err).Warning("Failed to process XDP member updates, will resync later...")
				if err := d.applyXDPActions(); err != nil {
					applyXDPError = err
				}
			}
			d.xdpState.UpdateState()
		}
		if applyXDPError != nil {
			log.WithError(applyXDPError).Info("Applying XDP actions did not succeed, disabling XDP")
			if err := d.shutdownXDPCompletely(); err != nil {
				log.Warnf("failed to disable XDP: %v, will proceed anyway.", err)
			}
		}
	}
	d.reportHealth()

	if d.forceRouteRefresh {
		// Refresh timer popped.
		for _, r := range d.routeTableSyncers() {
			// Queue a resync on the next Apply().
			r.QueueResync()
		}
		for _, r := range d.routeRules() {
			// Queue a resync on the next Apply().
			r.QueueResync()
		}
		for _, fdb := range d.vxlanFDBs {
			fdb.QueueResync()
		}
		d.forceRouteRefresh = false
	}

	if d.forceIPSetsRefresh {
		// Refresh timer popped.
		for _, r := range d.ipSets {
			// Queue a resync on the next Apply().
			r.QueueResync()
		}
		d.forceIPSetsRefresh = false
	}

	// Next, create/update IP sets.  We defer deletions of IP sets until after we update tables.
	var ipSetsWG sync.WaitGroup
	for _, ipSets := range d.ipSets {
		ipSetsWG.Add(1)
		go func(ipSets dpsets.IPSetsDataplane) {
			ipSets.ApplyUpdates(nil)
			d.reportHealth()
			ipSetsWG.Done()
		}(ipSets)
	}

	// Update any VXLAN FDB entries.
	for _, fdb := range d.vxlanFDBs {
		err := fdb.Apply()
		if err != nil {
			var lnf netlink.LinkNotFoundError
			if errors.As(err, &lnf) || errors.Is(err, vxlanfdb.ErrLinkDown) {
				log.Debug("VXLAN interface not ready yet, can't sync FDB entries.")
			} else {
				log.WithError(err).Warn("Failed to synchronize VXLAN FDB entries, will retry...")
				d.dataplaneNeedsSync = true
			}
		}
	}

	// Update any linkAddrs entries.
	for _, la := range d.linkAddrsManagers {
		err := la.Apply()
		if err != nil {
			log.WithError(err).Warn("Failed to synchronize link addr entries, will retry...")
			d.dataplaneNeedsSync = true
		}
	}

	// Update the routing table in parallel with the other updates.  We'll wait for it to finish
	// before we return.
	var routesWG sync.WaitGroup
	var numBackgroundProblems atomic.Uint64
	for _, r := range d.routeTableSyncers() {
		routesWG.Add(1)
		go func(r routetable.SyncerInterface) {
			err := r.Apply()
			if err != nil {
				log.Warn("Failed to synchronize routing table, will retry...")
				numBackgroundProblems.Add(1)
			}
			d.reportHealth()
			routesWG.Done()
		}(r)
	}

	// Update the routing rules in parallel with the other updates.  We'll wait for it to finish
	// before we return.
	var rulesWG sync.WaitGroup
	for _, r := range d.routeRules() {
		rulesWG.Add(1)
		go func(r routeRules) {
			err := r.Apply()
			if err != nil {
				log.Warn("Failed to synchronize routing rules, will retry...")
				numBackgroundProblems.Add(1)
			}
			d.reportHealth()
			rulesWG.Done()
		}(r)
	}

	// Wait for the IP sets update to finish.  We can't update iptables until it has.
	ipSetsWG.Wait()

	// Update iptables, this should sever any references to now-unused IP sets.
	var reschedDelayMutex sync.Mutex
	var reschedDelay time.Duration
	var iptablesWG sync.WaitGroup
	for _, t := range d.allTables {
		iptablesWG.Add(1)
		go func(t generictables.Table) {
			tableReschedAfter := t.Apply()

			reschedDelayMutex.Lock()
			defer reschedDelayMutex.Unlock()
			if tableReschedAfter != 0 && (reschedDelay == 0 || tableReschedAfter < reschedDelay) {
				reschedDelay = tableReschedAfter
			}
			d.reportHealth()
			iptablesWG.Done()
		}(t)
	}
	iptablesWG.Wait()

	// Now clean up any left-over IP sets.
	var ipSetsNeedsReschedule atomic.Bool
	for _, ipSets := range d.ipSets {
		ipSetsWG.Add(1)
		go func(s dpsets.IPSetsDataplane) {
			defer ipSetsWG.Done()
			reschedule := s.ApplyDeletions()
			if reschedule {
				ipSetsNeedsReschedule.Store(true)
			}
			d.reportHealth()
		}(ipSets)
	}
	ipSetsWG.Wait()
	if ipSetsNeedsReschedule.Load() {
		if reschedDelay == 0 || reschedDelay > 100*time.Millisecond {
			reschedDelay = 100 * time.Millisecond
		}
	}

	// Wait for the route updates to finish.
	routesWG.Wait()

	// Wait for the rule updates to finish.
	rulesWG.Wait()

	if numBackgroundProblems.Load() > 0 {
		d.dataplaneNeedsSync = true
	}

	// And publish and status updates.
	d.endpointStatusCombiner.Apply()

	// Set up any needed rescheduling kick.
	if d.reschedC != nil {
		// We have an active rescheduling timer, stop it so we can restart it with a
		// different timeout below if it is still needed.
		// This snippet comes from the docs for Timer.Stop().
		if !d.reschedTimer.Stop() {
			// Timer had already popped, drain its channel.
			<-d.reschedC
		}
		// Nil out our copy of the channel to record that the timer is inactive.
		d.reschedC = nil
	}
	if reschedDelay != 0 {
		// We need to reschedule.
		log.WithField("delay", reschedDelay).Debug("Asked to reschedule.")
		if d.reschedTimer == nil {
			// First time, create the timer.
			d.reschedTimer = time.NewTimer(reschedDelay)
		} else {
			// Have an existing timer, reset it.
			d.reschedTimer.Reset(reschedDelay)
		}
		d.reschedC = d.reschedTimer.C
	}
}

func (d *InternalDataplane) applyXDPActions() error {
	var err error = nil
	for i := 0; i < 10; i++ {
		err = d.xdpState.ResyncIfNeeded(d.ipsetsSourceV4)
		if err != nil {
			return err
		}
		if err = d.xdpState.ApplyBPFActions(d.ipsetsSourceV4); err == nil {
			return nil
		} else {
			log.WithError(err).Info("Applying XDP BPF actions did not succeed, will retry with resync...")
		}
	}
	return err
}

func (d *InternalDataplane) loopReportingStatus() {
	log.Info("Started internal status report thread")
	if d.config.StatusReportingInterval <= 0 {
		log.Info("Process status reports disabled")
		return
	}
	// Wait before first report so that we don't check in if we're in a tight cyclic restart.
	time.Sleep(10 * time.Second)
	for {
		uptimeSecs := time.Since(processStartTime).Seconds()
		d.fromDataplane <- &proto.ProcessStatusUpdate{
			IsoTimestamp: time.Now().UTC().Format(time.RFC3339),
			Uptime:       uptimeSecs,
		}
		time.Sleep(d.config.StatusReportingInterval)
	}
}

// Table is a shim interface for generictables.Table.
type Table interface {
	UpdateChain(chain *generictables.Chain)
	UpdateChains([]*generictables.Chain)
	RemoveChains([]*generictables.Chain)
	RemoveChainByName(name string)
}

func (d *InternalDataplane) reportHealth() {
	if d.config.HealthAggregator != nil {
		d.config.HealthAggregator.Report(
			healthName,
			&health.HealthReport{Live: true, Ready: d.doneFirstApply && d.ifaceMonitorInSync},
		)
	}
}

type dummyLock struct{}

func (d dummyLock) Lock() {
}

func (d dummyLock) Unlock() {
}

func startBPFDataplaneComponents(
	ipFamily proto.IPVersion,
	bpfmaps *bpfmap.IPMaps,
	ipSetIDAllocator *idalloc.IDAllocator,
	config Config,
	ipSetsMgr *dpsets.IPSetsManager,
	dp *InternalDataplane,
) *bpfconntrack.Scanner {
	ipSetConfig := config.RulesConfig.IPSetConfigV4
	ipSetEntry := bpfipsets.IPSetEntryFromBytes
	ipSetProtoEntry := bpfipsets.ProtoIPSetMemberToBPFEntry

	failSafesKeyFromSlice := failsafes.KeyFromSlice
	failSafesKey := failsafes.MakeKey

	ctKey := bpfconntrack.KeyFromBytes
	ctVal := bpfconntrack.ValueFromBytes

	bpfproxyOpts := []bpfproxy.Option{
		bpfproxy.WithMinSyncPeriod(config.KubeProxyMinSyncPeriod),
	}

	if config.BPFNodePortDSREnabled {
		bpfproxyOpts = append(bpfproxyOpts, bpfproxy.WithDSREnabled())
	}

	if len(config.NodeZone) != 0 {
		bpfproxyOpts = append(bpfproxyOpts, bpfproxy.WithTopologyNodeZone(config.NodeZone))
	}

	if len(config.BPFExcludeCIDRsFromNAT) > 0 {
		bpfproxyOpts = append(bpfproxyOpts, bpfproxy.WithExcludedCIDRs(config.BPFExcludeCIDRsFromNAT))
	}

	if ipFamily == proto.IPVersion_IPV6 {
		ipSetConfig = config.RulesConfig.IPSetConfigV6
		ipSetEntry = bpfipsets.IPSetEntryV6FromBytes
		ipSetProtoEntry = bpfipsets.ProtoIPSetMemberToBPFEntryV6

		failSafesKeyFromSlice = failsafes.KeyV6FromSlice
		failSafesKey = failsafes.MakeKeyV6

		ctKey = bpfconntrack.KeyV6FromBytes
		ctVal = bpfconntrack.ValueV6FromBytes

		bpfproxyOpts = append(bpfproxyOpts, bpfproxy.WithIPFamily(6))
	}

	ipSets := bpfipsets.NewBPFIPSets(ipSetConfig, ipSetIDAllocator, bpfmaps.IpsetsMap, ipSetEntry, ipSetProtoEntry, dp.loopSummarizer)
	dp.ipSets = append(dp.ipSets, ipSets)
	ipSetsMgr.AddDataplane(ipSets)

	failsafeMgr := failsafes.NewManager(
		bpfmaps.FailsafesMap,
		config.RulesConfig.FailsafeInboundHostPorts,
		config.RulesConfig.FailsafeOutboundHostPorts,
		dp.loopSummarizer,
		ipFamily,
		failSafesKeyFromSlice,
		failSafesKey,
	)
	dp.RegisterManager(failsafeMgr)

	bpfRTMgr := newBPFRouteManager(&config, bpfmaps, ipFamily, dp.loopSummarizer)
	dp.RegisterManager(bpfRTMgr)

	livenessScanner, err := createBPFConntrackLivenessScanner(ipFamily, config)
	if err != nil {
		log.WithError(err).Fatal("Failed to create conntrack liveness scanner.")
	}
	conntrackScanner := bpfconntrack.NewScanner(bpfmaps.CtMap, ctKey, ctVal, livenessScanner)

	// Before we start, scan for all finished / timed out connections to
	// free up the conntrack table asap as it may take time to sync up the
	// proxy and kick off the first full cleaner scan.
	conntrackScanner.Scan()

	if config.KubeClientSet != nil {
		kp, err := bpfproxy.StartKubeProxy(
			config.KubeClientSet,
			config.Hostname,
			bpfmaps,
			bpfproxyOpts...,
		)
		if err != nil {
			log.WithError(err).Panic("Failed to start kube-proxy.")
		}

		bpfRTMgr.setHostIPUpdatesCallBack(kp.OnHostIPsUpdate)
		bpfRTMgr.setRoutesCallBacks(kp.OnRouteUpdate, kp.OnRouteDelete)
		conntrackScanner.AddUnlocked(bpfconntrack.NewStaleNATScanner(kp))
	} else {
		log.Info("BPF enabled but no Kubernetes client available, unable to run kube-proxy module.")
	}
	return conntrackScanner
}

func createBPFConntrackLivenessScanner(ipFamily proto.IPVersion, config Config) (bpfconntrack.EntryScanner, error) {
	tryBPF := false
	tryUserspace := false
	if config.BPFConntrackCleanupMode == apiv3.BPFConntrackModeBPFProgram {
		tryBPF = true
	} else if config.BPFConntrackCleanupMode == apiv3.BPFConntrackModeUserspace {
		tryUserspace = true
	} else { /* Auto */
		tryBPF = true
		tryUserspace = true
	}

	var livenessScanner bpfconntrack.EntryScanner
	var err error
	if tryBPF {
		ctLogLevel := bpfconntrack.BPFLogLevelNone
		if config.BPFConntrackLogLevel == "debug" {
			ctLogLevel = bpfconntrack.BPFLogLevelDebug
		}
		livenessScanner, err = bpfconntrack.NewBPFProgLivenessScanner(
			int(ipFamily),
			config.BPFConntrackTimeouts,
			ctLogLevel,
			config.ConfigChangedRestartCallback,
			config.BPFMapSizeConntrackScaling,
		)
		if err == nil {
			log.WithField("ipVersion", ipFamily).Info("Using BPF program-based conntrack liveness scanner.")
			return livenessScanner, nil
		}
	}

	if tryUserspace {
		log.WithField("ipVersion", ipFamily).Info("Using userspace conntrack scanner.")
		livenessScanner = bpfconntrack.NewLivenessScanner(config.BPFConntrackTimeouts, config.BPFNodePortDSREnabled)
		return livenessScanner, nil
	}

	return nil, err
}

func conntrackMapSizeFromFile() (int, error) {
	filename := "/var/lib/calico/bpf_ct_map_size"
	data, err := os.ReadFile(filename)
	if err != nil {
		if os.IsNotExist(err) {
			// File doesn't exist, return zero.
			log.Infof("File %s does not exist", filename)
			return 0, nil
		}
		log.WithError(err).Errorf("Failed to read %s", filename)
		return 0, err
	}
	return strconv.Atoi(strings.TrimSpace(string(data)))
}<|MERGE_RESOLUTION|>--- conflicted
+++ resolved
@@ -685,21 +685,16 @@
 			dp.loopSummarizer,
 		)
 		dp.parentInterfaceC = make(chan string, 1)
+		vxlanMTU := config.VXLANMTU
+		if config.BPFEnabled && bpfutils.BTFEnabled {
+			vxlanMTU = 0
+		}
 		go dp.vxlanManager.KeepVXLANDeviceInSync(
-			config.VXLANMTU,
+			vxlanMTU,
 			dataplaneFeatures.ChecksumOffloadBroken,
 			10*time.Second,
 			dp.parentInterfaceC,
 		)
-<<<<<<< HEAD
-=======
-		dp.vxlanParentC = make(chan string, 1)
-		vxlanMTU := config.VXLANMTU
-		if config.BPFEnabled && bpfutils.BTFEnabled {
-			vxlanMTU = 0
-		}
-		go dp.vxlanManager.KeepVXLANDeviceInSync(context.Background(), vxlanMTU, dataplaneFeatures.ChecksumOffloadBroken, 10*time.Second, dp.vxlanParentC)
->>>>>>> b9888218
 		dp.RegisterManager(dp.vxlanManager)
 	} else {
 		// Start a cleanup goroutine not to block felix if it needs to retry
@@ -1184,35 +1179,24 @@
 				ipSetsV6,
 				routeTableV6,
 				vxlanFDBV6,
-<<<<<<< HEAD
-				dataplanedefs.VXLANIfaceNameV6,
+				vxlanName,
 				6,
 				config.VXLANMTUV6,
-=======
-				vxlanName,
->>>>>>> b9888218
 				config,
 				dp.loopSummarizer,
+				vxlanMgrOps...,
 			)
 			dp.parentInterfaceCV6 = make(chan string, 1)
+			vxlanMTU := config.VXLANMTUV6
+			if config.BPFEnabled && bpfutils.BTFEnabled {
+				vxlanMTU = 0
+			}
 			go dp.vxlanManagerV6.KeepVXLANDeviceInSync(
-				config.VXLANMTUV6,
-<<<<<<< HEAD
+				vxlanMTU,
 				dataplaneFeatures.ChecksumOffloadBroken,
 				10*time.Second,
 				dp.parentInterfaceCV6,
 			)
-=======
-				vxlanMgrOps...,
-			)
-			dp.vxlanParentCV6 = make(chan string, 1)
-			vxlanMTU := config.VXLANMTUV6
-			if config.BPFEnabled && bpfutils.BTFEnabled {
-				vxlanMTU = 0
-			}
-			go dp.vxlanManagerV6.KeepVXLANDeviceInSync(context.Background(), vxlanMTU,
-				dataplaneFeatures.ChecksumOffloadBroken, 10*time.Second, dp.vxlanParentCV6)
->>>>>>> b9888218
 			dp.RegisterManager(dp.vxlanManagerV6)
 		} else {
 			// Start a cleanup goroutine not to block felix if it needs to retry
