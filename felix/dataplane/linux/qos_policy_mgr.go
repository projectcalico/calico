// Copyright (c) 2025 Tigera, Inc. All rights reserved.
//
// Licensed under the Apache License, Version 2.0 (the "License");
// you may not use this file except in compliance with the License.
// You may obtain a copy of the License at
//
//     http://www.apache.org/licenses/LICENSE-2.0
//
// Unless required by applicable law or agreed to in writing, software
// distributed under the License is distributed on an "AS IS" BASIS,
// WITHOUT WARRANTIES OR CONDITIONS OF ANY KIND, either express or implied.
// See the License for the specific language governing permissions and
// limitations under the License.

package intdataplane

import (
	"fmt"
	"sort"
	"strings"

	"github.com/sirupsen/logrus"

	"github.com/projectcalico/calico/felix/nftables"
	"github.com/projectcalico/calico/felix/proto"
	"github.com/projectcalico/calico/felix/rules"
	"github.com/projectcalico/calico/felix/types"
)

type qosPolicyManager struct {
	ipVersion    uint8
	ruleRenderer rules.RuleRenderer
	mangleTable  Table

<<<<<<< HEAD
	// QoS policy
	mangleTable Table
	mangleMaps  nftables.MapsDataplane
=======
	// QoS policies.
	wepPolicies map[types.WorkloadEndpointID]rules.QoSPolicy
	hepPolicies map[types.HostEndpointID]rules.QoSPolicy
>>>>>>> 955e4780
	dirty       bool

	logCxt *logrus.Entry
}

func newQoSPolicyManager(
	mangleTable Table,
	mangleMaps nftables.MapsDataplane,
	ruleRenderer rules.RuleRenderer,
	ipVersion uint8,
) *qosPolicyManager {
	return &qosPolicyManager{
		mangleTable:  mangleTable,
		mangleMaps:   mangleMaps,
		ruleRenderer: ruleRenderer,
		ipVersion:    ipVersion,
		wepPolicies:  map[types.WorkloadEndpointID]rules.QoSPolicy{},
		hepPolicies:  map[types.HostEndpointID]rules.QoSPolicy{},
		dirty:        true,
		logCxt:       logrus.WithField("ipVersion", ipVersion),
	}
}

func (m *qosPolicyManager) OnUpdate(msg interface{}) {
	switch msg := msg.(type) {
	case *proto.HostEndpointUpdate:
		m.handleHEPUpdates(msg.GetId(), msg)
	case *proto.HostEndpointRemove:
		m.handleHEPUpdates(msg.GetId(), nil)
	case *proto.WorkloadEndpointUpdate:
		m.handleWEPUpdates(msg.GetId(), msg)
	case *proto.WorkloadEndpointRemove:
		m.handleWEPUpdates(msg.GetId(), nil)
	}
}

func (m *qosPolicyManager) handleHEPUpdates(hepID *proto.HostEndpointID, msg *proto.HostEndpointUpdate) {
	id := types.ProtoToHostEndpointID(hepID)
	if msg == nil || len(msg.Endpoint.QosPolicies) == 0 {
		_, exists := m.hepPolicies[id]
		if exists {
			delete(m.hepPolicies, id)
			m.dirty = true
		}
		return
	}

	// We only support one policy per endpoint at this point.
	dscp := msg.Endpoint.QosPolicies[0].Dscp

	// This situation must be handled earlier.
	if dscp > 63 || dscp < 0 {
		logrus.WithField("id", id).Panicf("Invalid DSCP value %v", dscp)
	}
	ips := msg.Endpoint.ExpectedIpv4Addrs
	if m.ipVersion == 6 {
		ips = msg.Endpoint.ExpectedIpv6Addrs
	}
	if len(ips) != 0 {
		m.hepPolicies[id] = rules.QoSPolicy{
			SrcAddrs: normaliseSourceAddr(ips),
			DSCP:     uint8(dscp),
		}
		m.dirty = true
	}
}

func (m *qosPolicyManager) handleWEPUpdates(wepID *proto.WorkloadEndpointID, msg *proto.WorkloadEndpointUpdate) {
	id := types.ProtoToWorkloadEndpointID(wepID)
	if msg == nil || len(msg.Endpoint.QosPolicies) == 0 {
		_, exists := m.wepPolicies[id]
		if exists {
			delete(m.wepPolicies, id)
			m.dirty = true
		}
		return
	}

	// We only support one policy per endpoint at this point.
	dscp := msg.Endpoint.QosPolicies[0].Dscp

	// This situation must be handled earlier.
	if dscp > 63 || dscp < 0 {
		logrus.WithField("id", id).Panicf("Invalid DSCP value %v", dscp)
	}
	ips := msg.Endpoint.Ipv4Nets
	if m.ipVersion == 6 {
		ips = msg.Endpoint.Ipv6Nets
	}
	if len(ips) != 0 {
		m.wepPolicies[id] = rules.QoSPolicy{
			SrcAddrs: normaliseSourceAddr(ips),
			DSCP:     uint8(dscp),
		}
		m.dirty = true
	}
}

func normaliseSourceAddr(addrs []string) string {
	var trimmedSources []string
	for _, addr := range addrs {
		parts := strings.Split(addr, "/")
		trimmedSources = append(trimmedSources, parts[0])
	}
	return strings.Join(trimmedSources, ",")
}

func (m *qosPolicyManager) CompleteDeferredWork() error {
	var policies []rules.QoSPolicy
	if m.dirty {
		for _, p := range m.wepPolicies {
			policies = append(policies, p)
		}
		for _, p := range m.hepPolicies {
			policies = append(policies, p)
		}
		sort.Slice(policies, func(i, j int) bool {
			return policies[i].SrcAddrs < policies[j].SrcAddrs
		})

		if m.mangleMaps != nil {
			mappings := nftablesVMappings(policies)
			mapMeta := nftables.MapMetadata{Name: rules.NftablesQoSPolicyMap, Type: nftables.MapTypeSourceNetMatch}
			m.mangleMaps.AddOrReplaceMap(mapMeta, mappings)
		}

		chain := m.ruleRenderer.EgressQoSPolicyChain(policies)
		m.mangleTable.UpdateChain(chain)
		m.dirty = false
	}

	return nil
}

func nftablesVMappings(policies []rules.QoSPolicy) map[string][]string {
	mappings := map[string][]string{}
	for _, p := range policies {
		mappings[p.SrcAddrs] = []string{fmt.Sprintf("%d", p.DSCP)}
	}
	return mappings
}<|MERGE_RESOLUTION|>--- conflicted
+++ resolved
@@ -31,16 +31,11 @@
 	ipVersion    uint8
 	ruleRenderer rules.RuleRenderer
 	mangleTable  Table
+	mangleMaps   nftables.MapsDataplane
 
-<<<<<<< HEAD
-	// QoS policy
-	mangleTable Table
-	mangleMaps  nftables.MapsDataplane
-=======
 	// QoS policies.
 	wepPolicies map[types.WorkloadEndpointID]rules.QoSPolicy
 	hepPolicies map[types.HostEndpointID]rules.QoSPolicy
->>>>>>> 955e4780
 	dirty       bool
 
 	logCxt *logrus.Entry
