//go:build !windows

// Copyright (c) 2021-2022 Tigera, Inc. All rights reserved.
//
// Licensed under the Apache License, Version 2.0 (the "License");
// you may not use this file except in compliance with the License.
// You may obtain a copy of the License at
//
//     http://www.apache.org/licenses/LICENSE-2.0
//
// Unless required by applicable law or agreed to in writing, software
// distributed under the License is distributed on an "AS IS" BASIS,
// WITHOUT WARRANTIES OR CONDITIONS OF ANY KIND, either express or implied.
// See the License for the specific language governing permissions and
// limitations under the License.

package intdataplane

import (
	"encoding/binary"
	"errors"
	"fmt"
	"hash/fnv"
	"net"
	"regexp"
	"strconv"
	"sync"

	. "github.com/onsi/ginkgo"
	. "github.com/onsi/gomega"
	log "github.com/sirupsen/logrus"
	googleproto "google.golang.org/protobuf/proto"

	"github.com/vishvananda/netlink"

	"github.com/projectcalico/calico/felix/bpf"
	"github.com/projectcalico/calico/felix/bpf/asm"
	"github.com/projectcalico/calico/felix/bpf/bpfmap"
	"github.com/projectcalico/calico/felix/bpf/conntrack"
	"github.com/projectcalico/calico/felix/bpf/counters"
	"github.com/projectcalico/calico/felix/bpf/hook"
	"github.com/projectcalico/calico/felix/bpf/ifstate"
	bpfipsets "github.com/projectcalico/calico/felix/bpf/ipsets"
	"github.com/projectcalico/calico/felix/bpf/jump"
	"github.com/projectcalico/calico/felix/bpf/maps"
	bpfmaps "github.com/projectcalico/calico/felix/bpf/maps"
	"github.com/projectcalico/calico/felix/bpf/mock"
	"github.com/projectcalico/calico/felix/bpf/polprog"
	"github.com/projectcalico/calico/felix/bpf/state"
	"github.com/projectcalico/calico/felix/bpf/tc"
	"github.com/projectcalico/calico/felix/bpf/xdp"
	"github.com/projectcalico/calico/felix/environment"
	"github.com/projectcalico/calico/felix/idalloc"
	"github.com/projectcalico/calico/felix/ifacemonitor"
	"github.com/projectcalico/calico/felix/ip"
	"github.com/projectcalico/calico/felix/ipsets"
	"github.com/projectcalico/calico/felix/logutils"
	"github.com/projectcalico/calico/felix/netlinkshim"
	mocknetlink "github.com/projectcalico/calico/felix/netlinkshim/mocknetlink"
	"github.com/projectcalico/calico/felix/proto"
	"github.com/projectcalico/calico/felix/rules"
	"github.com/projectcalico/calico/felix/types"
	"github.com/projectcalico/calico/libcalico-go/lib/set"
)

type mockDataplane struct {
	mutex       sync.Mutex
	lastProgID  int
	progs       map[string]int
	numAttaches map[string]int
	policy      map[string]polprog.Rules
	routes      map[ip.CIDR]struct{}
	netlinkShim netlinkshim.Interface

	ensureStartedFn    func()
	ensureQdiscFn      func(string) (bool, error)
	interfaceByIndexFn func(ifindex int) (*net.Interface, error)
}

func newMockDataplane() *mockDataplane {
	dp := mocknetlink.New()
	netlinkShim, err := dp.NewMockNetlink()
	if err != nil {
		log.Panicf("failed to create mock netlink dp %v", err)
	}
	return &mockDataplane{
		lastProgID:  5,
		progs:       map[string]int{},
		numAttaches: map[string]int{},
		policy:      map[string]polprog.Rules{},
		routes:      map[ip.CIDR]struct{}{},
		netlinkShim: netlinkShim,
	}
}

func (m *mockDataplane) ensureStarted() {
	if m.ensureStartedFn != nil {
		m.ensureStartedFn()
	}
}

func (m *mockDataplane) interfaceByIndex(ifindex int) (*net.Interface, error) {
	if m.interfaceByIndexFn != nil {
		return m.interfaceByIndexFn(ifindex)
	}

	return nil, errors.New("no such network interface")
}

func (m *mockDataplane) ensureBPFDevices() error {
	return nil
}

func (m *mockDataplane) loadDefaultPolicies() error {
	return nil
}

func (m *mockDataplane) ensureProgramAttached(ap attachPoint) (qDiscInfo, error) {
	var qdisc qDiscInfo
	key := ap.IfaceName() + ":" + ap.HookName().String()
	m.numAttaches[key] = m.numAttaches[key] + 1
	return qdisc, nil
}

func (m *mockDataplane) ensureProgramLoaded(ap attachPoint, ipFamily proto.IPVersion) error {
	m.mutex.Lock()
	defer m.mutex.Unlock()

	// var res tc.AttachResult // we don't care about the values

	if apxdp, ok := ap.(*xdp.AttachPoint); ok {
		apxdp.HookLayoutV4 = hook.Layout{
			hook.SubProgXDPAllowed: 123,
			hook.SubProgXDPDrop:    456,
		}
	}

	key := ap.IfaceName() + ":" + ap.HookName().String()
	if _, exists := m.progs[key]; exists {
		return nil
	}
	m.lastProgID += 1
	m.progs[key] = m.lastProgID
	return nil
}

func (m *mockDataplane) ensureNoProgram(ap attachPoint) error {
	m.mutex.Lock()
	defer m.mutex.Unlock()
	key := ap.IfaceName() + ":" + ap.HookName().String()
	if _, exists := m.progs[key]; exists {
		delete(m.policy, key)
		delete(m.progs, key)
	}
	return nil
}

func (m *mockDataplane) ensureQdisc(iface string) (bool, error) {
	if m.ensureQdiscFn != nil {
		return m.ensureQdiscFn(iface)
	}
	return false, nil
}

func (m *mockDataplane) updatePolicyProgram(rules polprog.Rules, polDir string, ap attachPoint, ipFamily proto.IPVersion) error {
	m.mutex.Lock()
	defer m.mutex.Unlock()
	key := ap.IfaceName() + ":" + ap.HookName().String()
	m.policy[key] = rules
	return nil
}

func (m *mockDataplane) removePolicyProgram(ap attachPoint, ipFamily proto.IPVersion) error {
	m.mutex.Lock()
	defer m.mutex.Unlock()
	key := ap.IfaceName() + ":" + ap.HookName().String()
	delete(m.policy, key)
	return nil
}

func (m *mockDataplane) setAcceptLocal(iface string, val bool) error {
	return nil
}

func (m *mockDataplane) setRPFilter(iface string, val int) error {
	return nil
}

func (m *mockDataplane) getIfaceLink(name string) (netlink.Link, error) {
	link, err := m.netlinkShim.LinkByName(name)
	if err != nil {
		return nil, err
	}
	return link, err
}

func (m *mockDataplane) deleteIface(name string) error {
	attr := netlink.NewLinkAttrs()
	attr.Name = name
	link := netlink.GenericLink{
		LinkAttrs: attr,
	}
	return m.netlinkShim.LinkDel(&link)
}

func (m *mockDataplane) createIface(name string, index int, linkType string) error {
	attr := netlink.NewLinkAttrs()
	attr.Name = name
	attr.Index = index

	iface := netlink.GenericLink{
		LinkAttrs: attr,
		LinkType:  linkType,
	}
	return m.netlinkShim.LinkAdd(&iface)
}

func (m *mockDataplane) createBondSlaves(name string, index, masterIndex int) error {
	attr := netlink.NewLinkAttrs()
	attr.Name = name
	attr.Index = index
	attr.Slave = &netlink.BondSlave{}
	attr.MasterIndex = masterIndex
	slv := netlink.GenericLink{
		LinkAttrs: attr,
		LinkType:  "device",
	}
	return m.netlinkShim.LinkAdd(&slv)
}

func (m *mockDataplane) getRules(key string) *polprog.Rules {
	m.mutex.Lock()
	defer m.mutex.Unlock()
	if _, ok := m.progs[key]; ok {
		rules, exist := m.policy[key]
		if exist {
			return &rules
		}
	}
	return nil
}

func (m *mockDataplane) setAndReturn(vari **polprog.Rules, key string) func() *polprog.Rules {
	return func() *polprog.Rules {
		*vari = m.getRules(key)
		return *vari
	}
}

func (m *mockDataplane) programAttached(key string) bool {
	m.mutex.Lock()
	defer m.mutex.Unlock()
	return m.progs[key] != 0
}

func (m *mockDataplane) numOfAttaches(key string) int {
	m.mutex.Lock()
	defer m.mutex.Unlock()
	return m.numAttaches[key]
}

func (m *mockDataplane) setRoute(cidr ip.CIDR) {
	m.mutex.Lock()
	defer m.mutex.Unlock()

	m.routes[cidr] = struct{}{}
}

func (m *mockDataplane) delRoute(cidr ip.CIDR) {
	m.mutex.Lock()
	defer m.mutex.Unlock()

	delete(m.routes, cidr)
}

func (m *mockDataplane) ruleMatchID(dir, action, owner, name string, idx int) polprog.RuleMatchID {
	h := fnv.New64a()
	h.Write([]byte(action + owner + dir + strconv.Itoa(idx+1) + name))
	return h.Sum64()
}

func (m *mockDataplane) queryClassifier(ifindex, handle, prio int, ingress bool) (int, error) {
	return 0, nil
}

var (
	fdCounterLock sync.Mutex
	fdCounter     = uint32(1234)
)

func (m *mockDataplane) loadTCLogFilter(ap *tc.AttachPoint) (fileDescriptor, int, error) {
	fdCounterLock.Lock()
	defer fdCounterLock.Unlock()
	fdCounter++
	return mockFD(fdCounter), ap.LogFilterIdx, nil
}

type mockProgMapDP struct {
	*mockDataplane
}

func (m *mockProgMapDP) loadPolicyProgram(progName string,
	ipFamily proto.IPVersion,
	rules polprog.Rules,
	staticProgsMap maps.Map,
	polProgsMap maps.Map,
	opts ...polprog.Option,
) ([]fileDescriptor, []asm.Insns, error) {
	fdCounterLock.Lock()
	defer fdCounterLock.Unlock()
	fdCounter++

	return []fileDescriptor{mockFD(fdCounter)}, []asm.Insns{{{Comments: []string{"blah"}}}}, nil
}

var _ hasLoadPolicyProgram = (*mockProgMapDP)(nil)

type mockFD uint32

func (f mockFD) Close() error {
	log.WithField("fd", int(f)).Debug("Closing mockFD")
	return nil
}

func (f mockFD) FD() uint32 {
	return uint32(f)
}

var _ = Describe("BPF Endpoint Manager", func() {
	var (
		bpfEpMgr             *bpfEndpointManager
		dp                   *mockDataplane
		mockDP               bpfDataplane
		fibLookupEnabled     bool
		endpointToHostAction string
		dataIfacePattern     string
		l3IfacePattern       string
		workloadIfaceRegex   string
		ipSetIDAllocatorV4   *idalloc.IDAllocator
		ipSetIDAllocatorV6   *idalloc.IDAllocator
		vxlanMTU             int
		nodePortDSR          bool
		maps                 *bpfmap.Maps
		v4Maps               *bpfmap.IPMaps
		v6Maps               *bpfmap.IPMaps
		commonMaps           *bpfmap.CommonMaps
		rrConfigNormal       rules.Config
		ruleRenderer         rules.RuleRenderer
		filterTableV4        Table
		filterTableV6        Table
		ifStateMap           *mock.Map
		countersMap          *mock.Map
		jumpMap              *mock.Map
		xdpJumpMap           *mock.Map
	)

	BeforeEach(func() {
		fibLookupEnabled = true
		endpointToHostAction = "DROP"
		dataIfacePattern = "^eth0"
		workloadIfaceRegex = "cali"
		l3IfacePattern = "^l30"
		ipSetIDAllocatorV4 = idalloc.New()
		ipSetIDAllocatorV6 = idalloc.New()
		vxlanMTU = 0
		nodePortDSR = true

		bpfmaps.EnableRepin()

		maps = new(bpfmap.Maps)

		v4Maps = new(bpfmap.IPMaps)
		v6Maps = new(bpfmap.IPMaps)
		commonMaps = new(bpfmap.CommonMaps)

		v4Maps.IpsetsMap = bpfipsets.Map()
		v4Maps.CtMap = conntrack.Map()

		v6Maps.IpsetsMap = bpfipsets.MapV6()
		v6Maps.CtMap = conntrack.MapV6()

		commonMaps.StateMap = state.Map()
		ifStateMap = mock.NewMockMap(ifstate.MapParams)
		commonMaps.IfStateMap = ifStateMap
		cparams := counters.MapParameters
		cparams.ValueSize *= bpfmaps.NumPossibleCPUs()
		countersMap = mock.NewMockMap(cparams)
		commonMaps.CountersMap = countersMap
		commonMaps.RuleCountersMap = mock.NewMockMap(counters.PolicyMapParameters)

		progsParams := bpfmaps.MapParameters{
			Type:       "prog_array",
			KeySize:    4,
			ValueSize:  4,
			MaxEntries: 1000,
			Name:       "cali_progs",
			Version:    3,
		}

		commonMaps.ProgramsMap = mock.NewMockMap(progsParams)
		commonMaps.XDPProgramsMap = mock.NewMockMap(progsParams)
		jumpMap = mock.NewMockMap(progsParams)
		commonMaps.JumpMap = jumpMap
		xdpJumpMap = mock.NewMockMap(progsParams)
		commonMaps.XDPJumpMap = xdpJumpMap

		maps.V4 = v4Maps
		maps.V6 = v6Maps
		maps.CommonMaps = commonMaps

		rrConfigNormal = rules.Config{
			IPIPEnabled:                 true,
			IPIPTunnelAddress:           nil,
			IPSetConfigV4:               ipsets.NewIPVersionConfig(ipsets.IPFamilyV4, "cali", nil, nil),
			IPSetConfigV6:               ipsets.NewIPVersionConfig(ipsets.IPFamilyV6, "cali", nil, nil),
			IptablesMarkAccept:          0x8,
			IptablesMarkPass:            0x10,
			IptablesMarkScratch0:        0x20,
			IptablesMarkScratch1:        0x40,
			IptablesMarkEndpoint:        0xff00,
			IptablesMarkNonCaliEndpoint: 0x0100,
			KubeIPVSSupportEnabled:      true,
			WorkloadIfacePrefixes:       []string{"cali", "tap"},
			VXLANPort:                   4789,
			VXLANVNI:                    4096,
		}
		ruleRenderer = rules.NewRenderer(rrConfigNormal)
		filterTableV4 = newMockTable("filter")
		filterTableV6 = newMockTable("filter")
	})

	AfterEach(func() {
		bpfmaps.DisableRepin()
	})

	newBpfEpMgr := func(ipv6Enabled bool) {
		var err error
		bpfEpMgr, err = newBPFEndpointManager(
			mockDP,
			&Config{
				Hostname:              "uthost",
				BPFLogLevel:           "info",
				BPFDataIfacePattern:   regexp.MustCompile(dataIfacePattern),
				BPFL3IfacePattern:     regexp.MustCompile(l3IfacePattern),
				VXLANMTU:              vxlanMTU,
				VXLANPort:             rrConfigNormal.VXLANPort,
				BPFNodePortDSREnabled: nodePortDSR,
				RulesConfig: rules.Config{
					EndpointToHostAction: endpointToHostAction,
				},
				BPFExtToServiceConnmark: 0,
				BPFHostNetworkedNAT:     "Enabled",
				BPFPolicyDebugEnabled:   true,
				BPFIpv6Enabled:          ipv6Enabled,
			},
			maps,
			fibLookupEnabled,
			regexp.MustCompile(workloadIfaceRegex),
			ipSetIDAllocatorV4,
			ipSetIDAllocatorV6,
			ruleRenderer,
			filterTableV4,
			filterTableV6,
			nil,
			logutils.NewSummarizer("test"),
			&environment.FakeFeatureDetector{},
			nil,
			environment.NewFeatureDetector(nil).GetFeatures(),
			1250,
		)
		Expect(err).NotTo(HaveOccurred())
		bpfEpMgr.v4.hostIP = net.ParseIP("1.2.3.4")
		if ipv6Enabled {
			bpfEpMgr.v6.hostIP = net.ParseIP("1::4")
		}
	}

	checkIfState := func(idx int, name string, flags uint32) {
		k := ifstate.NewKey(uint32(idx))
		vb, err := ifStateMap.Get(k.AsBytes())
		if err != nil {
			Fail(fmt.Sprintf("Ifstate does not have key %s", k), 1)
		}
		vv := ifstate.ValueFromBytes(vb)
		Expect(flags).To(Equal(vv.Flags()))
		Expect(name).To(Equal(vv.IfName()))
	}

	genIfaceUpdate := func(name string, state ifacemonitor.State, index int) func() {
		return func() {
			bpfEpMgr.OnUpdate(&ifaceStateUpdate{Name: name, State: state, Index: index})
			err := bpfEpMgr.CompleteDeferredWork()
			Expect(err).NotTo(HaveOccurred())
			if state == ifacemonitor.StateUp && (bpfEpMgr.isDataIface(name) || bpfEpMgr.isWorkloadIface(name)) {
				ExpectWithOffset(1, ifStateMap.ContainsKey(ifstate.NewKey(uint32(index)).AsBytes())).To(BeTrue())
			}
		}
	}

	genHEPUpdate := func(heps ...interface{}) func() {
		return func() {
			hostIfaceToEp := make(map[string]*proto.HostEndpoint)
			for i := 0; i < len(heps); i += 2 {
				log.Infof("%v = %v", heps[i], heps[i+1])
				hostIfaceToEp[heps[i].(string)] = heps[i+1].(*proto.HostEndpoint)
			}
			log.Infof("2 hostIfaceToEp = %v", hostIfaceToEp)
			bpfEpMgr.OnHEPUpdate(hostIfaceToEp)
			err := bpfEpMgr.CompleteDeferredWork()
			Expect(err).NotTo(HaveOccurred())
		}
	}

	genPolicy := func(tier, policy string) func() {
		return func() {
			bpfEpMgr.OnUpdate(&proto.ActivePolicyUpdate{
				Id:     &proto.PolicyID{Tier: tier, Name: policy},
				Policy: &proto.Policy{},
			})
			err := bpfEpMgr.CompleteDeferredWork()
			Expect(err).NotTo(HaveOccurred())
		}
	}

	genUntracked := func(tier, policy string) func() {
		return func() {
			bpfEpMgr.OnUpdate(&proto.ActivePolicyUpdate{
				Id:     &proto.PolicyID{Tier: tier, Name: policy},
				Policy: &proto.Policy{Untracked: true},
			})
			err := bpfEpMgr.CompleteDeferredWork()
			Expect(err).NotTo(HaveOccurred())
		}
	}

	genWLUpdate := func(name string, policies ...string) func() {
		return func() {
			update := &proto.WorkloadEndpointUpdate{
				Id: &proto.WorkloadEndpointID{
					OrchestratorId: "k8s",
					WorkloadId:     name,
					EndpointId:     name,
				},
				Endpoint: &proto.WorkloadEndpoint{Name: name},
			}
			if len(policies) > 0 {
				update.Endpoint.Tiers = []*proto.TierInfo{{
					Name:            "default",
					IngressPolicies: policies,
					EgressPolicies:  policies,
				}}
			}
			bpfEpMgr.OnUpdate(update)
			err := bpfEpMgr.CompleteDeferredWork()
			Expect(err).NotTo(HaveOccurred())
		}
	}

<<<<<<< HEAD
	hostEp := &proto.HostEndpoint{
=======
	genHostMetadataUpdate := func(ip string) func() {
		return func() {
			bpfEpMgr.OnUpdate(&proto.HostMetadataUpdate{
				Hostname: "uthost",
				Ipv4Addr: ip,
			})
			err := bpfEpMgr.CompleteDeferredWork()
			Expect(err).NotTo(HaveOccurred())
		}
	}

	genHostMetadataV6Update := func(ip string) func() {
		return func() {
			bpfEpMgr.OnUpdate(&proto.HostMetadataV6Update{
				Hostname: "uthost",
				Ipv6Addr: ip,
			})
			err := bpfEpMgr.CompleteDeferredWork()
			Expect(err).NotTo(HaveOccurred())
		}
	}

	hostEp := proto.HostEndpoint{
>>>>>>> 49751505
		Name: "uthost-eth0",
		PreDnatTiers: []*proto.TierInfo{
			{
				Name:            "default",
				IngressPolicies: []string{"mypolicy"},
			},
		},
	}

	hostEpNorm := &proto.HostEndpoint{
		Name: "uthost-eth0",
		Tiers: []*proto.TierInfo{
			{
				Name:            "default",
				IngressPolicies: []string{"mypolicy"},
				EgressPolicies:  []string{"mypolicy"},
			},
		},
	}

	JustBeforeEach(func() {
		dp = newMockDataplane()
		mockDP = dp
		newBpfEpMgr(false)
		err := dp.createIface("eth0", 3, "dummy")
		Expect(err).NotTo(HaveOccurred())
		err = dp.createIface("eth1", 4, "dummy")
		Expect(err).NotTo(HaveOccurred())
	})

	It("exists", func() {
		Expect(bpfEpMgr).NotTo(BeNil())
	})

	It("does not have HEP in initial state", func() {
		Expect(bpfEpMgr.hostIfaceToEpMap["eth0"]).NotTo(Equal(hostEp))
	})

	Context("with workload and host-* endpoints", func() {
		JustBeforeEach(func() {
			genPolicy("default", "mypolicy")()
			genIfaceUpdate("eth0", ifacemonitor.StateUp, 10)()
			genWLUpdate("cali12345")()
			genIfaceUpdate("cali12345", ifacemonitor.StateUp, 15)()
			genHEPUpdate(allInterfaces, hostEpNorm)()
		})

		It("does not have host-* policy on the workload interface", func() {
			var eth0I, eth0E, eth0X, caliI, caliE *polprog.Rules

			// Check eth0 ingress.
			Eventually(dp.setAndReturn(&eth0I, "eth0:ingress")).ShouldNot(BeNil())
			Expect(eth0I.ForHostInterface).To(BeTrue())
			Expect(eth0I.HostNormalTiers).To(HaveLen(1))
			Expect(eth0I.HostNormalTiers[0].Policies).To(HaveLen(1))
			Expect(eth0I.SuppressNormalHostPolicy).To(BeFalse())

			// Check eth0 egress.
			Eventually(dp.setAndReturn(&eth0E, "eth0:egress")).ShouldNot(BeNil())
			Expect(eth0E.ForHostInterface).To(BeTrue())
			Expect(eth0E.HostNormalTiers).To(HaveLen(1))
			Expect(eth0E.HostNormalTiers[0].Policies).To(HaveLen(1))
			Expect(eth0E.SuppressNormalHostPolicy).To(BeFalse())

			// Check workload ingress.
			Eventually(dp.setAndReturn(&caliI, "cali12345:egress")).ShouldNot(BeNil())
			Expect(caliI.ForHostInterface).To(BeFalse())
			Expect(caliI.SuppressNormalHostPolicy).To(BeTrue())

			// Check workload egress.
			Eventually(dp.setAndReturn(&caliE, "cali12345:ingress")).ShouldNot(BeNil())
			Expect(caliE.ForHostInterface).To(BeFalse())
			Expect(caliE.SuppressNormalHostPolicy).To(BeTrue())

			// Check no XDP.
			Eventually(dp.setAndReturn(&eth0X, "eth0:xdp")).Should(BeNil())
		})

		Context("with DefaultEndpointToHostAction RETURN", func() {
			BeforeEach(func() {
				endpointToHostAction = "RETURN"
			})

			It("has host-* policy suppressed on ingress and egress", func() {
				var caliI, caliE *polprog.Rules

				// Check workload ingress.
				Eventually(dp.setAndReturn(&caliI, "cali12345:egress")).ShouldNot(BeNil())
				Expect(caliI.ForHostInterface).To(BeFalse())
				Expect(caliI.SuppressNormalHostPolicy).To(BeTrue())

				// Check workload egress.
				Eventually(dp.setAndReturn(&caliE, "cali12345:ingress")).ShouldNot(BeNil())
				Expect(caliE.ForHostInterface).To(BeFalse())
				Expect(caliE.HostNormalTiers).To(HaveLen(1))
				Expect(caliE.HostNormalTiers[0].Policies).To(HaveLen(1))
				Expect(caliE.SuppressNormalHostPolicy).To(BeTrue())
			})
		})
	})

	Context("with workload endpoints", func() {
		JustBeforeEach(func() {
			newBpfEpMgr(true)
			genWLUpdate("cali12345")()
			genIfaceUpdate("cali12345", ifacemonitor.StateUp, 15)()
		})

		It("must re-attach programs when hostIP changes", func() {
			Expect(dp.programAttached("cali12345:ingress")).To(BeTrue())
			Expect(dp.programAttached("cali12345:egress")).To(BeTrue())
			Expect(dp.numOfAttaches("cali12345:ingress")).To(Equal(1))
			Expect(dp.numOfAttaches("cali12345:egress")).To(Equal(1))
			genHostMetadataUpdate("5.6.7.8/32")()
			Expect(dp.numOfAttaches("cali12345:ingress")).To(Equal(2))
			Expect(dp.numOfAttaches("cali12345:egress")).To(Equal(2))
			genHostMetadataUpdate("1.2.3.4")()
			Expect(dp.numOfAttaches("cali12345:ingress")).To(Equal(3))
			Expect(dp.numOfAttaches("cali12345:egress")).To(Equal(3))

			genHostMetadataV6Update("1::5/128")()
			Expect(dp.numOfAttaches("cali12345:ingress")).To(Equal(4))
			Expect(dp.numOfAttaches("cali12345:egress")).To(Equal(4))
			genHostMetadataV6Update("1::4")()
			Expect(dp.numOfAttaches("cali12345:ingress")).To(Equal(5))
			Expect(dp.numOfAttaches("cali12345:egress")).To(Equal(5))
		})
	})

	Context("Ifacetype detection", func() {
		JustBeforeEach(func() {
			err := dp.createIface("vxlan0", 10, "vxlan")
			Expect(err).NotTo(HaveOccurred())

			err = dp.createIface("wg0", 11, "wireguard")
			Expect(err).NotTo(HaveOccurred())

			dataIfacePattern = "^eth|bond|vxlan|wg*"
			newBpfEpMgr(false)
		})
		It("should detect the correct type of iface", func() {
			genIfaceUpdate("vxlan0", ifacemonitor.StateUp, 10)()
			genIfaceUpdate("wg0", ifacemonitor.StateUp, 11)()
			genIfaceUpdate("tun0", ifacemonitor.StateUp, 12)()

			Expect(dp.programAttached("vxlan0:ingress")).To(BeTrue())
			Expect(dp.programAttached("vxlan0:egress")).To(BeTrue())
			checkIfState(10, "vxlan0", ifstate.FlgIPv4Ready|ifstate.FlgVxlan)

			Expect(dp.programAttached("wg0:ingress")).To(BeTrue())
			Expect(dp.programAttached("wg0:egress")).To(BeTrue())
			checkIfState(11, "wg0", ifstate.FlgIPv4Ready|ifstate.FlgWireguard)
		})

		It("should attach to iface even if netlink fails", func() {
			genIfaceUpdate("eth10", ifacemonitor.StateUp, 13)()

			Expect(dp.programAttached("eth10:ingress")).To(BeTrue())
			Expect(dp.programAttached("eth10:egress")).To(BeTrue())
			checkIfState(13, "eth10", ifstate.FlgIPv4Ready|ifstate.FlgHEP)

			genIfaceUpdate("l30", ifacemonitor.StateUp, 14)()
			Expect(dp.programAttached("l30:ingress")).To(BeTrue())
			Expect(dp.programAttached("l30:egress")).To(BeTrue())
			checkIfState(14, "l30", ifstate.FlgIPv4Ready|ifstate.FlgL3)
		})
	})

	Context("with bond iface", func() {
		JustBeforeEach(func() {
			dp.interfaceByIndexFn = func(ifindex int) (*net.Interface, error) {
				if ifindex == 10 {
					return &net.Interface{
						Name:  "bond0",
						Index: 10,
						Flags: net.FlagUp,
					}, nil
				}
				if ifindex == 11 {
					return &net.Interface{
						Name:  "foo0",
						Index: 11,
						Flags: net.FlagUp,
					}, nil
				}
				return nil, errors.New("no such network interface")
			}

			err := dp.createIface("bond0", 10, "bond")
			Expect(err).NotTo(HaveOccurred())
			err = dp.createBondSlaves("eth10", 20, 10)
			Expect(err).NotTo(HaveOccurred())
			err = dp.createBondSlaves("eth20", 30, 10)
			Expect(err).NotTo(HaveOccurred())
			genPolicy("default", "mypolicy")()
			dataIfacePattern = "^eth|bond*"
			newBpfEpMgr(false)
			genIfaceUpdate("bond0", ifacemonitor.StateUp, 10)()
			genIfaceUpdate("eth10", ifacemonitor.StateUp, 20)()
			genIfaceUpdate("eth20", ifacemonitor.StateUp, 30)()
		})

		Context("with dataIfacePattern changed to include bond0", func() {
			It("should attach to bond0", func() {
				Expect(dp.programAttached("bond0:ingress")).To(BeTrue())
				Expect(dp.programAttached("bond0:egress")).To(BeTrue())
				checkIfState(10, "bond0", ifstate.FlgIPv4Ready|ifstate.FlgBond)
			})
			It("should not attach to bond slaves", func() {
				Expect(dp.programAttached("eth10:ingress")).To(BeFalse())
				Expect(dp.programAttached("eth10:egress")).To(BeFalse())
				Expect(dp.programAttached("eth20:ingress")).To(BeFalse())
				Expect(dp.programAttached("eth20:egress")).To(BeFalse())
			})

			It("should attach to interfaces when it is removed from bond", func() {
				err := dp.deleteIface("eth10")
				Expect(err).NotTo(HaveOccurred())
				err = dp.createIface("eth10", 20, "dummy")
				Expect(err).NotTo(HaveOccurred())
				genIfaceUpdate("eth10", ifacemonitor.StateUp, 20)()

				Expect(dp.programAttached("bond0:ingress")).To(BeTrue())
				Expect(dp.programAttached("bond0:egress")).To(BeTrue())

				Expect(dp.programAttached("eth10:ingress")).To(BeTrue())
				Expect(dp.programAttached("eth10:egress")).To(BeTrue())
				checkIfState(20, "eth10", ifstate.FlgIPv4Ready|ifstate.FlgHEP)
				Expect(dp.programAttached("eth20:ingress")).To(BeFalse())
				Expect(dp.programAttached("eth20:egress")).To(BeFalse())
			})

			It("should attach to slave interface if master doesn't match regex", func() {
				err := dp.createIface("foo0", 11, "bond")
				Expect(err).NotTo(HaveOccurred())
				err = dp.createBondSlaves("eth11", 21, 11)
				Expect(err).NotTo(HaveOccurred())
				genIfaceUpdate("foo0", ifacemonitor.StateUp, 11)()
				genIfaceUpdate("eth11", ifacemonitor.StateUp, 21)()

				Expect(dp.programAttached("foo0:ingress")).To(BeFalse())
				Expect(dp.programAttached("foo0:egress")).To(BeFalse())
				Expect(dp.programAttached("eth11:ingress")).To(BeTrue())
				Expect(dp.programAttached("eth11:egress")).To(BeTrue())
				checkIfState(21, "eth11", ifstate.FlgIPv4Ready|ifstate.FlgBondSlave)
				err = dp.deleteIface("eth11")
				Expect(err).NotTo(HaveOccurred())
				err = dp.deleteIface("foo0")
				Expect(err).NotTo(HaveOccurred())
				genIfaceUpdate("eth11", ifacemonitor.StateNotPresent, 21)()
				genIfaceUpdate("foo0", ifacemonitor.StateNotPresent, 11)()
			})
		})
	})

	Context("with eth0 up", func() {
		JustBeforeEach(func() {
			genPolicy("default", "mypolicy")()
			genIfaceUpdate("eth0", ifacemonitor.StateUp, 10)()
		})

		It("should attach to eth0", func() {
			Expect(dp.programAttached("eth0:ingress")).To(BeTrue())
			Expect(dp.programAttached("eth0:egress")).To(BeTrue())
		})

		Context("with dataIfacePattern changed to eth1", func() {
			JustBeforeEach(func() {
				dataIfacePattern = "^eth1"
				newBpfEpMgr(false)

				dp.ensureStartedFn = func() {
					bpfEpMgr.initAttaches = map[string]bpf.EPAttachInfo{
						"eth0": {Ingress: 12345},
					}
				}
			})

			It("should detach from eth0 when eth0 up before first CompleteDeferredWork()", func() {
				Expect(dp.programAttached("eth0:ingress")).To(BeTrue())
				Expect(dp.programAttached("eth0:egress")).To(BeTrue())

				genIfaceUpdate("eth0", ifacemonitor.StateUp, 10)()
				genIfaceUpdate("eth1", ifacemonitor.StateUp, 11)()

				err := bpfEpMgr.CompleteDeferredWork()
				Expect(err).NotTo(HaveOccurred())

				// We inherited dp from the previous bpfEpMgr and it has eth0
				// attached. This should clean it up.
				Expect(dp.programAttached("eth0:ingress")).To(BeFalse())
				Expect(dp.programAttached("eth0:egress")).To(BeFalse())

				Expect(dp.programAttached("eth1:ingress")).To(BeTrue())
				Expect(dp.programAttached("eth1:egress")).To(BeTrue())
			})

			It("should detach from eth0 when eth0 up after first CompleteDeferredWork()", func() {
				Expect(dp.programAttached("eth0:ingress")).To(BeTrue())
				Expect(dp.programAttached("eth0:egress")).To(BeTrue())

				genIfaceUpdate("eth1", ifacemonitor.StateUp, 11)()

				err := bpfEpMgr.CompleteDeferredWork()
				Expect(err).NotTo(HaveOccurred())

				// We inherited dp from the previous bpfEpMgr and it has eth0
				// attached. We should see it.
				Expect(dp.programAttached("eth0:ingress")).To(BeTrue())
				Expect(dp.programAttached("eth0:egress")).To(BeTrue())

				Expect(dp.programAttached("eth1:ingress")).To(BeTrue())
				Expect(dp.programAttached("eth1:egress")).To(BeTrue())

				genIfaceUpdate("eth0", ifacemonitor.StateUp, 10)()

				err = bpfEpMgr.CompleteDeferredWork()
				Expect(err).NotTo(HaveOccurred())

				// We inherited dp from the previous bpfEpMgr and it has eth0
				// attached. This should clean it up.
				Expect(dp.programAttached("eth0:ingress")).To(BeFalse())
				Expect(dp.programAttached("eth0:egress")).To(BeFalse())

				Expect(dp.programAttached("eth1:ingress")).To(BeTrue())
				Expect(dp.programAttached("eth1:egress")).To(BeTrue())
			})
		})

		Context("with eth0 host endpoint", func() {
			JustBeforeEach(genHEPUpdate("eth0", hostEp))

			It("stores host endpoint for eth0", func() {
				Expect(bpfEpMgr.hostIfaceToEpMap["eth0"]).To(Equal(hostEp))
				Expect(bpfEpMgr.policiesToWorkloads[types.PolicyID{
					Tier: "default",
					Name: "mypolicy",
				}]).To(HaveKey("eth0"))

				var eth0I, eth0E, eth0X *polprog.Rules

				// Check ingress rules.
				Eventually(dp.setAndReturn(&eth0I, "eth0:ingress")).ShouldNot(BeNil())
				Expect(eth0I.ForHostInterface).To(BeTrue())
				Expect(eth0I.HostPreDnatTiers).To(HaveLen(1))
				Expect(eth0I.HostPreDnatTiers[0].Policies).To(HaveLen(1))

				// Check egress rules.
				Eventually(dp.setAndReturn(&eth0E, "eth0:egress")).ShouldNot(BeNil())
				Expect(eth0E.ForHostInterface).To(BeTrue())
				Expect(eth0E.HostPreDnatTiers).To(BeNil())

				// Check no XDP.
				Eventually(dp.setAndReturn(&eth0X, "eth0:xdp")).Should(BeNil())

				By("adding untracked policy")
				genUntracked("default", "untracked1")()
				newHEP := googleproto.Clone(hostEp).(*proto.HostEndpoint)
				newHEP.UntrackedTiers = []*proto.TierInfo{{
					Name:            "default",
					IngressPolicies: []string{"untracked1"},
				}}
				genHEPUpdate("eth0", newHEP)()

				// Check XDP.
				Eventually(dp.setAndReturn(&eth0X, "eth0:xdp")).ShouldNot(BeNil())
				Expect(eth0X.ForHostInterface).To(BeTrue())
				Expect(eth0X.ForXDP).To(BeTrue())
				Expect(eth0X.HostNormalTiers).To(HaveLen(1))
				Expect(eth0X.HostNormalTiers[0].Policies).To(HaveLen(1))

				By("removing untracked policy again")
				genHEPUpdate("eth0", hostEp)()

				// Check no XDP.
				Eventually(dp.setAndReturn(&eth0X, "eth0:xdp")).Should(BeNil())
			})
		})

		Context("with host-* endpoint", func() {
			JustBeforeEach(genHEPUpdate(allInterfaces, hostEp))

			It("stores host endpoint for eth0", func() {
				Expect(bpfEpMgr.hostIfaceToEpMap["eth0"]).To(Equal(hostEp))
				Expect(bpfEpMgr.policiesToWorkloads[types.PolicyID{
					Tier: "default",
					Name: "mypolicy",
				}]).To(HaveKey("eth0"))
			})
		})
	})

	Context("with eth0 host endpoint", func() {
		JustBeforeEach(func() {
			genPolicy("default", "mypolicy")()
			genHEPUpdate("eth0", hostEp)()
		})

		Context("with eth0 up", func() {
			JustBeforeEach(genIfaceUpdate("eth0", ifacemonitor.StateUp, 10))

			It("stores host endpoint for eth0", func() {
				Expect(bpfEpMgr.hostIfaceToEpMap["eth0"]).To(Equal(hostEp))
				Expect(bpfEpMgr.policiesToWorkloads[types.PolicyID{
					Tier: "default",
					Name: "mypolicy",
				}]).To(HaveKey("eth0"))
			})
		})
	})

	Context("with host-* endpoint", func() {
		JustBeforeEach(func() {
			genPolicy("default", "mypolicy")()
			genHEPUpdate(allInterfaces, hostEp)()
		})

		Context("with eth0 up", func() {
			JustBeforeEach(genIfaceUpdate("eth0", ifacemonitor.StateUp, 10))

			It("stores host endpoint for eth0", func() {
				Expect(bpfEpMgr.hostIfaceToEpMap["eth0"]).To(Equal(hostEp))
				Expect(bpfEpMgr.policiesToWorkloads[types.PolicyID{
					Tier: "default",
					Name: "mypolicy",
				}]).To(HaveKey("eth0"))
			})

			Context("with eth0 down", func() {
				JustBeforeEach(genIfaceUpdate("eth0", ifacemonitor.StateDown, 10))

				It("clears host endpoint for eth0", func() {
					Expect(bpfEpMgr.hostIfaceToEpMap).To(BeEmpty())
					Expect(bpfEpMgr.policiesToWorkloads[types.PolicyID{
						Tier: "default",
						Name: "mypolicy",
					}]).NotTo(HaveKey("eth0"))
				})
			})
			Context("with eth0 deleted", func() {
				JustBeforeEach(genIfaceUpdate("eth0", ifacemonitor.StateNotPresent, 10))

				It("clears host endpoint for eth0", func() {
					Expect(bpfEpMgr.hostIfaceToEpMap).To(BeEmpty())
					Expect(bpfEpMgr.policiesToWorkloads[types.PolicyID{
						Tier: "default",
						Name: "mypolicy",
					}]).NotTo(HaveKey("eth0"))
				})
			})
		})
	})

	Describe("polCounters", func() {
		It("should update the maps with ruleIds", func() {
			ingRule := &proto.Rule{Action: "Allow", RuleId: "INGRESSALLOW1234"}
			egrRule := &proto.Rule{Action: "Allow", RuleId: "EGRESSALLOW12345"}
			ingRuleMatchId := bpfEpMgr.dp.ruleMatchID("Ingress", "Allow", "Policy", "allowPol", 0)
			egrRuleMatchId := bpfEpMgr.dp.ruleMatchID("Egress", "Allow", "Policy", "allowPol", 0)
			k := make([]byte, 8)
			v := make([]byte, 8)
			rcMap := bpfEpMgr.commonMaps.RuleCountersMap

			// create a new policy
			bpfEpMgr.OnUpdate(&proto.ActivePolicyUpdate{
				Id:     &proto.PolicyID{Tier: "default", Name: "allowPol"},
				Policy: &proto.Policy{InboundRules: []*proto.Rule{ingRule}, OutboundRules: []*proto.Rule{egrRule}},
			})
			Expect(bpfEpMgr.polNameToMatchIDs).To(HaveLen(1))
			val := bpfEpMgr.polNameToMatchIDs["allowPol"]
			Expect(val.Contains(ingRuleMatchId)).To(BeTrue())
			Expect(val.Contains(egrRuleMatchId)).To(BeTrue())
			binary.LittleEndian.PutUint64(k, ingRuleMatchId)
			binary.LittleEndian.PutUint64(v, uint64(10))
			err := rcMap.Update(k[:], v[:])
			Expect(err).NotTo(HaveOccurred())
			binary.LittleEndian.PutUint64(k, egrRuleMatchId)
			err = rcMap.Update(k[:], v[:])
			Expect(err).NotTo(HaveOccurred())

			// update the ingress rule of the policy
			ingDenyRule := &proto.Rule{Action: "Deny", RuleId: "INGRESSDENY12345"}
			ingDenyRuleMatchId := bpfEpMgr.dp.ruleMatchID("Ingress", "Deny", "Policy", "allowPol", 0)
			bpfEpMgr.OnUpdate(&proto.ActivePolicyUpdate{
				Id:     &proto.PolicyID{Tier: "default", Name: "allowPol"},
				Policy: &proto.Policy{InboundRules: []*proto.Rule{ingDenyRule}, OutboundRules: []*proto.Rule{egrRule}},
			})
			Expect(bpfEpMgr.polNameToMatchIDs).To(HaveLen(1))
			val = bpfEpMgr.polNameToMatchIDs["allowPol"]
			Expect(val.Contains(ingDenyRuleMatchId)).To(BeTrue())
			Expect(val.Contains(egrRuleMatchId)).To(BeTrue())
			Expect(bpfEpMgr.dirtyRules.Contains(ingRuleMatchId)).To(BeTrue())
			err = bpfEpMgr.CompleteDeferredWork()
			Expect(err).NotTo(HaveOccurred())
			Expect(bpfEpMgr.dirtyRules.Contains(ingRuleMatchId)).NotTo(BeTrue())
			binary.LittleEndian.PutUint64(k, ingRuleMatchId)
			_, err = rcMap.Get(k)
			Expect(err).To(HaveOccurred())
			binary.LittleEndian.PutUint64(k, egrRuleMatchId)
			v, err = rcMap.Get(k)
			Expect(err).NotTo(HaveOccurred())
			Expect(binary.LittleEndian.Uint64(v)).To(Equal(uint64(10)))

			// delete the policy
			bpfEpMgr.OnUpdate(&proto.ActivePolicyRemove{Id: &proto.PolicyID{Tier: "default", Name: "allowPol"}})
			Expect(bpfEpMgr.dirtyRules.Contains(egrRuleMatchId)).To(BeTrue())
			Expect(bpfEpMgr.dirtyRules.Contains(ingDenyRuleMatchId)).To(BeTrue())
			Expect(bpfEpMgr.polNameToMatchIDs).To(HaveLen(0))
			err = bpfEpMgr.CompleteDeferredWork()
			Expect(err).NotTo(HaveOccurred())
			binary.LittleEndian.PutUint64(k, ingRuleMatchId)
			_, err = rcMap.Get(k)
			Expect(err).To(HaveOccurred())
			binary.LittleEndian.PutUint64(k, egrRuleMatchId)
			_, err = rcMap.Get(k)
			Expect(err).To(HaveOccurred())
			binary.LittleEndian.PutUint64(k, ingDenyRuleMatchId)
			_, err = rcMap.Get(k)
			Expect(err).To(HaveOccurred())
		})

		It("should cleanup the bpf map after restart", func() {
			ingRuleMatchId := bpfEpMgr.dp.ruleMatchID("Ingress", "Allow", "Policy", "allowPol", 0)
			egrRuleMatchId := bpfEpMgr.dp.ruleMatchID("Egress", "Allow", "Policy", "allowPol", 0)
			k := make([]byte, 8)
			v := make([]byte, 8)
			rcMap := bpfEpMgr.commonMaps.RuleCountersMap

			binary.LittleEndian.PutUint64(k, ingRuleMatchId)
			binary.LittleEndian.PutUint64(v, uint64(10))
			err := rcMap.Update(k[:], v[:])
			Expect(err).NotTo(HaveOccurred())

			binary.LittleEndian.PutUint64(k, egrRuleMatchId)
			binary.LittleEndian.PutUint64(v, uint64(10))
			err = rcMap.Update(k[:], v[:])
			Expect(err).NotTo(HaveOccurred())

			newBpfEpMgr(false)
			binary.LittleEndian.PutUint64(k, ingRuleMatchId)
			_, err = rcMap.Get(k[:])
			Expect(err).To(HaveOccurred())
			binary.LittleEndian.PutUint64(k, egrRuleMatchId)
			_, err = rcMap.Get(k[:])
			Expect(err).To(HaveOccurred())
		})
	})

	Describe("bpfnatip", func() {
		JustBeforeEach(func() {
			newBpfEpMgr(true)
		})
		It("should program the routes reflecting service state", func() {
			bpfEpMgr.OnUpdate(&proto.ServiceUpdate{
				Name:       "service",
				Namespace:  "test",
				ClusterIps: []string{"1.2.3.4", "1::2"},
			})
			err := bpfEpMgr.CompleteDeferredWork()
			Expect(err).NotTo(HaveOccurred())
			Expect(dp.routes).To(HaveLen(2))
			Expect(dp.routes).To(HaveKey(ip.MustParseCIDROrIP("1.2.3.4")))
			Expect(dp.routes).To(HaveKey(ip.MustParseCIDROrIP("1::2")))

			bpfEpMgr.OnUpdate(&proto.ServiceUpdate{
				Name:           "service",
				Namespace:      "test",
				ClusterIps:     []string{"1.2.3.4"},
				LoadbalancerIp: "5.6.7.8",
			})
			err = bpfEpMgr.CompleteDeferredWork()
			Expect(err).NotTo(HaveOccurred())
			Expect(dp.routes).To(HaveLen(2))
			Expect(dp.routes).To(HaveKey(ip.MustParseCIDROrIP("1.2.3.4")))
			Expect(dp.routes).To(HaveKey(ip.MustParseCIDROrIP("5.6.7.8")))

			bpfEpMgr.OnUpdate(&proto.ServiceUpdate{
				Name:           "service",
				Namespace:      "test",
				ClusterIps:     []string{"1.2.3.4"},
				LoadbalancerIp: "5.6.7.8",
				ExternalIps:    []string{"1.0.0.1", "1.0.0.2"},
			})
			err = bpfEpMgr.CompleteDeferredWork()
			Expect(err).NotTo(HaveOccurred())
			Expect(dp.routes).To(HaveLen(2))
			Expect(dp.routes).To(HaveKey(ip.MustParseCIDROrIP("1.2.3.4")))
			Expect(dp.routes).To(HaveKey(ip.MustParseCIDROrIP("5.6.7.8")))

			bpfEpMgr.OnUpdate(&proto.ServiceUpdate{
				Name:       "service",
				Namespace:  "test",
				ClusterIps: []string{"1.2.3.4"},
			})
			err = bpfEpMgr.CompleteDeferredWork()
			Expect(err).NotTo(HaveOccurred())
			Expect(dp.routes).To(HaveLen(1))
			Expect(dp.routes).To(HaveKey(ip.MustParseCIDROrIP("1.2.3.4")))

			bpfEpMgr.OnUpdate(&proto.ServiceRemove{
				Name:      "service",
				Namespace: "test",
			})
			err = bpfEpMgr.CompleteDeferredWork()
			Expect(err).NotTo(HaveOccurred())
			Expect(dp.routes).To(HaveLen(0))

			bpfEpMgr.OnUpdate(&proto.ServiceUpdate{
				Name:           "service",
				Namespace:      "test",
				ClusterIps:     []string{"1.2.3.4"},
				LoadbalancerIp: "5.6.7.8",
			})
			err = bpfEpMgr.CompleteDeferredWork()
			Expect(err).NotTo(HaveOccurred())
			Expect(dp.routes).To(HaveLen(2))
			Expect(dp.routes).To(HaveKey(ip.MustParseCIDROrIP("1.2.3.4")))
			Expect(dp.routes).To(HaveKey(ip.MustParseCIDROrIP("5.6.7.8")))

			bpfEpMgr.OnUpdate(&proto.ServiceRemove{
				Name:      "service",
				Namespace: "test",
			})
			err = bpfEpMgr.CompleteDeferredWork()
			Expect(err).NotTo(HaveOccurred())
			Expect(dp.routes).To(HaveLen(0))
		})
	})

	Describe("counters", func() {
		It("should clean up after restart", func() {
			err := counters.EnsureExists(countersMap, 12345, hook.Egress)
			Expect(err).NotTo(HaveOccurred())
			err = counters.EnsureExists(countersMap, 12345, hook.Ingress)
			Expect(err).NotTo(HaveOccurred())
			err = counters.EnsureExists(countersMap, 12345, hook.XDP)
			Expect(err).NotTo(HaveOccurred())
			err = counters.EnsureExists(countersMap, 54321, hook.Egress)
			Expect(err).NotTo(HaveOccurred())
			err = counters.EnsureExists(countersMap, 54321, hook.Ingress)
			Expect(err).NotTo(HaveOccurred())

			Expect(countersMap.Contents).To(HaveLen(5))

			genIfaceUpdate("cali12345", ifacemonitor.StateUp, 15)()
			genWLUpdate("cali12345")()

			err = bpfEpMgr.CompleteDeferredWork()
			Expect(err).NotTo(HaveOccurred())

			Expect(countersMap.Contents).To(HaveLen(0))
			// The BPF programs will create the counters the first time they
		})

		It("should GC counters when dev goes down", func() {
			genIfaceUpdate("cali12345", ifacemonitor.StateUp, 12345)()
			genWLUpdate("cali12345")()

			err := counters.EnsureExists(countersMap, 12345, hook.Egress)
			Expect(err).NotTo(HaveOccurred())
			err = counters.EnsureExists(countersMap, 12345, hook.Ingress)
			Expect(err).NotTo(HaveOccurred())

			Expect(countersMap.Contents).To(HaveLen(2))

			genIfaceUpdate("cali12345", ifacemonitor.StateDown, 12345)()
			err = bpfEpMgr.CompleteDeferredWork()
			Expect(err).NotTo(HaveOccurred())

			Expect(countersMap.Contents).To(HaveLen(0))
		})
	})

	Describe("ifstate(ipv6 disabled)", func() {
		It("should clean up jump map entries for missing interfaces", func() {
			for i := 0; i < 17; i++ {
				_ = jumpMap.Update(jump.Key(i), jump.Value(uint32(1000+i)))
				_ = jumpMap.Update(jump.Key(i+jump.TCMaxEntryPoints), jump.Value(uint32(1000+i)))
			}
			for i := 0; i < 5; i++ {
				_ = xdpJumpMap.Update(jump.Key(i), jump.Value(uint32(2000+i)))
			}

			_ = ifStateMap.Update(
				ifstate.NewKey(123).AsBytes(),
				ifstate.NewValue(ifstate.FlgIPv4Ready, "eth123",
					1, 1, 2, -1, -1, -1, 3, 4).AsBytes(),
			)
			_ = ifStateMap.Update(
				ifstate.NewKey(124).AsBytes(),
				ifstate.NewValue(0, "eth124",
					2, 5, 6, -1, -1, -1, 7, 8).AsBytes(),
			)
			_ = ifStateMap.Update(
				ifstate.NewKey(125).AsBytes(),
				ifstate.NewValue(ifstate.FlgWEP|ifstate.FlgIPv4Ready, "eth125",
					3, 9, 10, -1, -1, -1, 11, 12).AsBytes(),
			)
			_ = ifStateMap.Update(
				ifstate.NewKey(126).AsBytes(),
				ifstate.NewValue(ifstate.FlgWEP, "eth123",
					0, 13, 14, -1, -1, -1, 15, 0).AsBytes(),
			)

			err := bpfEpMgr.CompleteDeferredWork()
			Expect(err).NotTo(HaveOccurred())

			Expect(ifStateMap.IsEmpty()).To(BeTrue())
			Expect(jumpMap.Contents).To(Equal(map[string]string{
				string(jump.Key(16)):                         string(jump.Value(uint32(1000 + 16))),
				string(jump.Key(16 + jump.TCMaxEntryPoints)): string(jump.Value(uint32(1000 + 16))),
			}))
			Expect(xdpJumpMap.Contents).To(Equal(map[string]string{
				// Key 4 wasn't used above so it should persist.
				string(jump.Key(4)): string(jump.Value(uint32(2000 + 4))),
			}))
		})

		dumpJumpMap := func(in *mock.Map) map[int]int {
			out := map[int]int{}
			for k, v := range in.Contents {
				parsedKey := binary.LittleEndian.Uint32([]byte(k))
				parsedVal := binary.LittleEndian.Uint32([]byte(v))
				out[int(parsedKey)] = int(parsedVal)
			}
			return out
		}

		dumpIfstateMap := func(in *mock.Map) map[int]string {
			out := map[int]string{}
			for k, v := range in.Contents {
				parsedKey := ifstate.KeyFromBytes([]byte(k))
				parsedVal := ifstate.ValueFromBytes([]byte(v))
				out[int(parsedKey.IfIndex())] = parsedVal.String()
			}
			return out
		}

		It("should reclaim indexes for active interfaces", func() {
			for i := 0; i < 8; i++ {
				_ = jumpMap.Update(jump.Key(i), jump.Value(uint32(1000+i)))
				_ = jumpMap.Update(jump.Key(i+jump.TCMaxEntryPoints), jump.Value(uint32(1000+i)))
			}
			for i := 1; i < 2; i++ {
				_ = xdpJumpMap.Update(jump.Key(i), jump.Value(uint32(2000+i)))
			}

			key123 := ifstate.NewKey(123).AsBytes()
			value123 := ifstate.NewValue(ifstate.FlgIPv4Ready|ifstate.FlgWEP, "cali12345",
				-1, 0, 2, -1, -1, -1, 3, 4)
			value124 := ifstate.NewValue(0, "eth124", 2, 5, 6, -1, -1, -1, 7, 1)

			_ = ifStateMap.Update(
				key123,
				value123.AsBytes(),
			)
			_ = ifStateMap.Update(
				ifstate.NewKey(124).AsBytes(),
				value124.AsBytes(),
			)

			dp.interfaceByIndexFn = func(ifindex int) (*net.Interface, error) {
				if ifindex == 123 {
					return &net.Interface{
						Name:  "cali12345",
						Index: 123,
						Flags: net.FlagUp,
					}, nil
				}
				return nil, errors.New("no such network interface")
			}
			genWLUpdate("cali12345", "pol-a")()

			err := bpfEpMgr.CompleteDeferredWork()
			Expect(err).NotTo(HaveOccurred())

			Expect(dumpIfstateMap(ifStateMap)).To(Equal(map[int]string{
				123: value123.String(),
			}))

			// Expect clean-up deletions but no value changes due to mocking.
			Expect(dumpJumpMap(jumpMap)).To(Equal(map[int]int{
				0:     1000,
				2:     1002,
				3:     1003,
				4:     1004,
				10000: 1000,
				10002: 1002,
				10003: 1003,
				10004: 1004,
			}))
			Expect(dumpJumpMap(xdpJumpMap)).To(Equal(map[int]int{
				1: 2001,
			}))
		})

		It("should handle jump map collision: single iface", func() {
			// This test verifies that we recover if we're started with
			// bad data in the ifstate map; in particular if two policy
			// program indexes collide.

			key123 := ifstate.NewKey(123).AsBytes()

			// Oops, we accidentally wrote all zeros to the dataplane...
			value123Zeros := ifstate.NewValue(ifstate.FlgIPv4Ready|ifstate.FlgWEP, "cali12345",
				0, 0, 0, -1, -1, -1, 0, 0)

			_ = ifStateMap.Update(
				key123,
				value123Zeros.AsBytes(),
			)

			dp.interfaceByIndexFn = func(ifindex int) (*net.Interface, error) {
				if ifindex == 123 {
					return &net.Interface{
						Name:  "cali12345",
						Index: 123,
						Flags: net.FlagUp,
					}, nil
				}
				return nil, errors.New("no such network interface")
			}
			genWLUpdate("cali12345", "pol-a")()

			err := bpfEpMgr.CompleteDeferredWork()
			Expect(err).NotTo(HaveOccurred())

			// XDP gets cleaned up because it's a WEP, ingress keeps its
			// ID because it was the first; egress gets reallocated.
			value123Fixed := ifstate.NewValue(ifstate.FlgIPv4Ready|ifstate.FlgWEP, "cali12345",
				-1, 0, 1, -1, -1, -1, -1, -1)
			Expect(dumpIfstateMap(ifStateMap)).To(Equal(map[int]string{
				123: value123Fixed.String(),
			}))
		})

		It("should handle jump map collision: multi-iface", func() {
			// This test verifies that we recover if we're started with
			// bad data in the ifstate map; in particular if two policy
			// program indexes collide.

			// Oops, we accidentally wrote all zeros to the dataplane...
			key123 := ifstate.NewKey(123).AsBytes()
			value123Zeros := ifstate.NewValue(ifstate.FlgIPv4Ready|ifstate.FlgWEP, "cali12345",
				0, 0, 0, -1, -1, -1, 0, 0)

			key124 := ifstate.NewKey(124).AsBytes()
			value124Zeros := ifstate.NewValue(ifstate.FlgIPv4Ready|ifstate.FlgWEP, "cali56789",
				0, 0, 0, -1, -1, -1, 0, 0)

			_ = ifStateMap.Update(
				key123,
				value123Zeros.AsBytes(),
			)
			// ...twice.
			_ = ifStateMap.Update(
				key124,
				value124Zeros.AsBytes(),
			)

			dp.interfaceByIndexFn = func(ifindex int) (*net.Interface, error) {
				if ifindex == 123 {
					return &net.Interface{
						Name:  "cali12345",
						Index: 123,
						Flags: net.FlagUp,
					}, nil
				}
				if ifindex == 124 {
					return &net.Interface{
						Name:  "cali56789",
						Index: 124,
						Flags: net.FlagUp,
					}, nil
				}
				return nil, errors.New("no such network interface")
			}
			genWLUpdate("cali12345", "pol-a")()
			genWLUpdate("cali56789", "pol-b")()

			err := bpfEpMgr.CompleteDeferredWork()
			Expect(err).NotTo(HaveOccurred())

			// Everything collides but the allocations are non-deterministic
			// so we need to check them by hand...
			Expect(ifStateMap.Contents).To(HaveLen(2))
			val123 := ifstate.ValueFromBytes([]byte(ifStateMap.Contents[string(key123)]))
			val124 := ifstate.ValueFromBytes([]byte(ifStateMap.Contents[string(key124)]))

			tcIDsSeen := set.New[int]()
			for _, v := range []ifstate.Value{val123, val124} {
				Expect(v.XDPPolicyV4()).To(Equal(-1), "WEPs shouldn't get XDP IDs")
				Expect(v.IngressPolicyV4()).NotTo(Equal(-1), "WEPs should have ingress pol")
				Expect(tcIDsSeen.Contains(v.IngressPolicyV4())).To(BeFalse(), "Saw same jump map ID more than once")
				tcIDsSeen.Add(v.IngressPolicyV4())

				Expect(v.EgressPolicyV4()).NotTo(Equal(-1), "WEPs should have egress pol")
				Expect(tcIDsSeen.Contains(v.EgressPolicyV4())).To(BeFalse(), "Saw same jump map ID more than once")
				tcIDsSeen.Add(v.EgressPolicyV4())

				Expect(v.XDPPolicyV6()).To(Equal(-1), "WEPs shouldn't get XDP IPv6 ID")
				Expect(v.IngressPolicyV6()).To(Equal(-1), "WEPs shouldn't get IPv6 ingress pol")
				Expect(v.EgressPolicyV6()).To(Equal(-1), "WEPs shouldn't get IPv6 egress pol")
				Expect(v.TcIngressFilter()).To(Equal(-1), "should be no filters in use")
				Expect(v.TcEgressFilter()).To(Equal(-1), "should be no filters in use")
			}
		})

		It("should handle jump map collision: multi-iface HEPs", func() {
			// Verify collision of two HEPs (using same policy IDs), they
			// use XDP too.

			// Oops, we accidentally wrote all zeros to the dataplane...
			key123 := ifstate.NewKey(123).AsBytes()
			value123Zeros := ifstate.NewValue(ifstate.FlgIPv4Ready, "eth0",
				0, 0, 0, -1, -1, -1, 0, -1)
			// ...twice.
			key124 := ifstate.NewKey(124).AsBytes()
			// Using eth0a because the data iface pattern is eth0 (other tests
			// use eth1 for something else...).
			value124Zeros := ifstate.NewValue(ifstate.FlgIPv4Ready, "eth0a",
				0, 0, 0, -1, -1, -1, -1, 0)
			_ = ifStateMap.Update(key123, value123Zeros.AsBytes())
			_ = ifStateMap.Update(key124, value124Zeros.AsBytes())

			dp.interfaceByIndexFn = func(ifindex int) (*net.Interface, error) {
				if ifindex == 123 {
					return &net.Interface{
						Name:  "eth0",
						Index: 123,
						Flags: net.FlagUp,
					}, nil
				}
				if ifindex == 124 {
					return &net.Interface{
						Name:  "eth0a",
						Index: 124,
						Flags: net.FlagUp,
					}, nil
				}
				return nil, errors.New("no such network interface")
			}

			err := bpfEpMgr.CompleteDeferredWork()
			Expect(err).NotTo(HaveOccurred())

			// Everything collides but the allocations are non-deterministic
			// so we need to check them by hand...
			ifDump := dumpIfstateMap(ifStateMap)
			Expect(ifDump).To(HaveLen(2))
			Expect(ifDump).To(HaveKey(123))
			Expect(ifDump).To(HaveKey(124))
			val123 := ifstate.ValueFromBytes([]byte(ifStateMap.Contents[string(key123)]))
			val124 := ifstate.ValueFromBytes([]byte(ifStateMap.Contents[string(key124)]))

			xdpIDsSeen := set.New[int]()
			tcIDsSeen := set.New[int]()
			for _, v := range []ifstate.Value{val123, val124} {
				Expect(v.XDPPolicyV4()).NotTo(Equal(-1), "WEPs shouldn't get XDP IDs")
				Expect(xdpIDsSeen.Contains(v.XDPPolicyV4())).To(BeFalse(), fmt.Sprintf("Saw same jump XDP map ID %d more than once", v.XDPPolicyV4()))
				xdpIDsSeen.Add(v.XDPPolicyV4())

				Expect(v.IngressPolicyV4()).NotTo(Equal(-1), "WEPs should have ingress pol")
				Expect(tcIDsSeen.Contains(v.IngressPolicyV4())).To(BeFalse(), "Saw same jump map ID more than once")
				tcIDsSeen.Add(v.IngressPolicyV4())

				Expect(v.EgressPolicyV4()).NotTo(Equal(-1), "WEPs should have egress pol")
				Expect(tcIDsSeen.Contains(v.EgressPolicyV4())).To(BeFalse(), "Saw same jump map ID more than once")
				tcIDsSeen.Add(v.EgressPolicyV4())

				Expect(v.XDPPolicyV6()).To(Equal(-1), "WEPs shouldn't get XDP IPv6 ID")
				Expect(v.IngressPolicyV6()).To(Equal(-1), "WEPs shouldn't get IPv6 ingress pol")
				Expect(v.EgressPolicyV6()).To(Equal(-1), "WEPs shouldn't get IPv6 egress pol")
				Expect(v.TcIngressFilter()).To(Equal(-1), "should be no filters in use")
				Expect(v.TcEgressFilter()).To(Equal(-1), "should be no filters in use")
			}
		})

		It("should clean up with update", func() {
			_ = ifStateMap.Update(
				ifstate.NewKey(123).AsBytes(),
				ifstate.NewValue(ifstate.FlgIPv4Ready, "eth123", -1, -1, -1, -1, -1, -1, -1, -1).AsBytes(),
			)

			genIfaceUpdate("cali12345", ifacemonitor.StateUp, 15)()
			genWLUpdate("cali12345")()

			err := bpfEpMgr.CompleteDeferredWork()
			Expect(err).NotTo(HaveOccurred())

			Expect(ifStateMap.ContainsKey(ifstate.NewKey(123).AsBytes())).To(BeFalse())
			flags := ifstate.FlgWEP | ifstate.FlgIPv4Ready
			checkIfState(15, "cali12345", flags)
		})

		It("iface up -> wl", func() {
			genIfaceUpdate("cali12345", ifacemonitor.StateUp, 15)()
			genWLUpdate("cali12345")()

			err := bpfEpMgr.CompleteDeferredWork()
			Expect(err).NotTo(HaveOccurred())

			flags := ifstate.FlgWEP | ifstate.FlgIPv4Ready
			checkIfState(15, "cali12345", flags)
		})

		It("iface up -> defer -> wl", func() {
			genIfaceUpdate("cali12345", ifacemonitor.StateUp, 15)()

			err := bpfEpMgr.CompleteDeferredWork()
			Expect(err).NotTo(HaveOccurred())

			flags := ifstate.FlgWEP | ifstate.FlgIPv4Ready

			checkIfState(15, "cali12345", flags)

			genWLUpdate("cali12345")()

			err = bpfEpMgr.CompleteDeferredWork()
			Expect(err).NotTo(HaveOccurred())

			checkIfState(15, "cali12345", flags)
		})

		It("wl -> iface up", func() {
			genWLUpdate("cali12345")()
			genIfaceUpdate("cali12345", ifacemonitor.StateUp, 15)()

			err := bpfEpMgr.CompleteDeferredWork()
			Expect(err).NotTo(HaveOccurred())

			flags := ifstate.FlgWEP | ifstate.FlgIPv4Ready
			checkIfState(15, "cali12345", flags)
		})

		It("wl -> defer -> iface up", func() {
			genWLUpdate("cali12345")()

			err := bpfEpMgr.CompleteDeferredWork()
			Expect(err).NotTo(HaveOccurred())
			Expect(ifStateMap.ContainsKey(ifstate.NewKey(uint32(15)).AsBytes())).To(BeFalse())

			genIfaceUpdate("cali12345", ifacemonitor.StateUp, 15)()

			err = bpfEpMgr.CompleteDeferredWork()
			Expect(err).NotTo(HaveOccurred())

			flags := ifstate.FlgWEP | ifstate.FlgIPv4Ready
			checkIfState(15, "cali12345", flags)
		})

		It("iface up -> wl -> iface down", func() {
			genIfaceUpdate("cali12345", ifacemonitor.StateUp, 15)()
			genWLUpdate("cali12345")()

			err := bpfEpMgr.CompleteDeferredWork()
			Expect(err).NotTo(HaveOccurred())

			genIfaceUpdate("cali12345", ifacemonitor.StateDown, 15)()

			err = bpfEpMgr.CompleteDeferredWork()
			Expect(err).NotTo(HaveOccurred())

			Expect(ifStateMap.ContainsKey(ifstate.NewKey(15).AsBytes())).To(BeFalse())
		})

		It("iface up -> wl -> iface down, up, down", func() {
			genIfaceUpdate("cali12345", ifacemonitor.StateUp, 15)()
			genWLUpdate("cali12345")()

			err := bpfEpMgr.CompleteDeferredWork()
			Expect(err).NotTo(HaveOccurred())

			genIfaceUpdate("cali12345", ifacemonitor.StateDown, 15)()
			genIfaceUpdate("cali12345", ifacemonitor.StateUp, 15)()
			genIfaceUpdate("cali12345", ifacemonitor.StateDown, 15)()

			err = bpfEpMgr.CompleteDeferredWork()
			Expect(err).NotTo(HaveOccurred())

			Expect(ifStateMap.ContainsKey(ifstate.NewKey(15).AsBytes())).To(BeFalse())
		})

		It("iface up -> wl -> iface down -> iface up", func() {
			genIfaceUpdate("cali12345", ifacemonitor.StateUp, 15)()
			genWLUpdate("cali12345")()

			err := bpfEpMgr.CompleteDeferredWork()
			Expect(err).NotTo(HaveOccurred())

			genIfaceUpdate("cali12345", ifacemonitor.StateDown, 15)()

			err = bpfEpMgr.CompleteDeferredWork()
			Expect(err).NotTo(HaveOccurred())

			genIfaceUpdate("cali12345", ifacemonitor.StateUp, 15)()

			err = bpfEpMgr.CompleteDeferredWork()
			Expect(err).NotTo(HaveOccurred())

			flags := ifstate.FlgWEP | ifstate.FlgIPv4Ready
			checkIfState(15, "cali12345", flags)
		})
	})
	Describe("ifstate (ipv6 Enabled)", func() {
		JustBeforeEach(func() {
			newBpfEpMgr(true)
		})
		It("should clean up jump map entries for missing interfaces", func() {
			for i := 0; i < 17; i++ {
				_ = jumpMap.Update(jump.Key(i), jump.Value(uint32(1000+i)))
				_ = jumpMap.Update(jump.Key(i+jump.TCMaxEntryPoints), jump.Value(uint32(1000+i)))
			}
			for i := 0; i < 5; i++ {
				_ = xdpJumpMap.Update(jump.Key(i), jump.Value(uint32(2000+i)))
			}

			_ = ifStateMap.Update(
				ifstate.NewKey(123).AsBytes(),
				ifstate.NewValue(ifstate.FlgIPv6Ready|ifstate.FlgIPv4Ready, "eth123",
					5, 6, 7, 1, 1, 2, 3, 4).AsBytes(),
			)
			_ = ifStateMap.Update(
				ifstate.NewKey(124).AsBytes(),
				ifstate.NewValue(0, "eth124",
					8, 9, 10, 2, 5, 6, 7, 8).AsBytes(),
			)
			_ = ifStateMap.Update(
				ifstate.NewKey(125).AsBytes(),
				ifstate.NewValue(ifstate.FlgWEP|ifstate.FlgIPv6Ready|ifstate.FlgIPv4Ready, "eth125",
					13, 14, 15, 3, 9, 10, 11, 12).AsBytes(),
			)
			_ = ifStateMap.Update(
				ifstate.NewKey(126).AsBytes(),
				ifstate.NewValue(ifstate.FlgWEP, "eth123",
					16, 17, 18, 0, 13, 14, 15, 0).AsBytes(),
			)

			err := bpfEpMgr.CompleteDeferredWork()
			Expect(err).NotTo(HaveOccurred())

			Expect(ifStateMap.IsEmpty()).To(BeTrue())
			Expect(jumpMap.Contents).To(Equal(map[string]string{
				string(jump.Key(16)):                         string(jump.Value(uint32(1000 + 16))),
				string(jump.Key(16 + jump.TCMaxEntryPoints)): string(jump.Value(uint32(1000 + 16))),
			}))
			Expect(xdpJumpMap.Contents).To(Equal(map[string]string{
				// Key 4 wasn't used above so it should persist.
				string(jump.Key(4)): string(jump.Value(uint32(2000 + 4))),
			}))
		})

		dumpJumpMap := func(in *mock.Map) map[int]int {
			out := map[int]int{}
			for k, v := range in.Contents {
				parsedKey := binary.LittleEndian.Uint32([]byte(k))
				parsedVal := binary.LittleEndian.Uint32([]byte(v))
				out[int(parsedKey)] = int(parsedVal)
			}
			return out
		}

		dumpIfstateMap := func(in *mock.Map) map[int]string {
			out := map[int]string{}
			for k, v := range in.Contents {
				parsedKey := ifstate.KeyFromBytes([]byte(k))
				parsedVal := ifstate.ValueFromBytes([]byte(v))
				out[int(parsedKey.IfIndex())] = parsedVal.String()
			}
			return out
		}

		It("should reclaim indexes for active interfaces", func() {
			for i := 0; i < 8; i++ {
				_ = jumpMap.Update(jump.Key(i), jump.Value(uint32(1000+i)))
				_ = jumpMap.Update(jump.Key(i+jump.TCMaxEntryPoints), jump.Value(uint32(1000+i)))
			}
			for i := 1; i < 2; i++ {
				_ = xdpJumpMap.Update(jump.Key(i), jump.Value(uint32(2000+i)))
			}

			key123 := ifstate.NewKey(123).AsBytes()
			value124 := ifstate.NewValue(0, "eth124", 2, 5, 6, -1, 0, 4, 7, 1)

			value123 := ifstate.NewValue(ifstate.FlgIPv6Ready|ifstate.FlgWEP|ifstate.FlgIPv4Ready, "cali12345",
				-1, 0, 2, -1, 1, 5, 3, 4)

			_ = ifStateMap.Update(
				key123,
				value123.AsBytes(),
			)
			_ = ifStateMap.Update(
				ifstate.NewKey(124).AsBytes(),
				value124.AsBytes(),
			)

			dp.interfaceByIndexFn = func(ifindex int) (*net.Interface, error) {
				if ifindex == 123 {
					return &net.Interface{
						Name:  "cali12345",
						Index: 123,
						Flags: net.FlagUp,
					}, nil
				}
				return nil, errors.New("no such network interface")
			}
			genWLUpdate("cali12345", "pol-a")()

			err := bpfEpMgr.CompleteDeferredWork()
			Expect(err).NotTo(HaveOccurred())

			Expect(dumpIfstateMap(ifStateMap)).To(Equal(map[int]string{
				123: value123.String(),
			}))

			// Expect clean-up deletions but no value changes due to mocking.
			Expect(dumpJumpMap(jumpMap)).To(Equal(map[int]int{
				2:     1002,
				3:     1003,
				10002: 1002,
				10003: 1003,
			}))
			Expect(dumpJumpMap(xdpJumpMap)).To(Equal(map[int]int{
				1: 2001,
			}))
		})

		It("should handle jump map collision: single iface", func() {
			// This test verifies that we recover if we're started with
			// bad data in the ifstate map; in particular if two policy
			// program indexes collide.

			key123 := ifstate.NewKey(123).AsBytes()

			// Oops, we accidentally wrote all zeros to the dataplane...
			value123Zeros := ifstate.NewValue(ifstate.FlgIPv4Ready|ifstate.FlgIPv6Ready|ifstate.FlgWEP, "cali12345",
				0, 0, 0, 0, 0, 0, 0, 0)

			_ = ifStateMap.Update(
				key123,
				value123Zeros.AsBytes(),
			)

			dp.interfaceByIndexFn = func(ifindex int) (*net.Interface, error) {
				if ifindex == 123 {
					return &net.Interface{
						Name:  "cali12345",
						Index: 123,
						Flags: net.FlagUp,
					}, nil
				}
				return nil, errors.New("no such network interface")
			}
			genWLUpdate("cali12345", "pol-a")()

			err := bpfEpMgr.CompleteDeferredWork()
			Expect(err).NotTo(HaveOccurred())

			// XDP gets cleaned up because it's a WEP, ingress keeps its
			// ID because it was the first; egress gets reallocated.
			value123Fixed := ifstate.NewValue(ifstate.FlgIPv6Ready|ifstate.FlgIPv4Ready|ifstate.FlgWEP, "cali12345",
				-1, 0, 1, -1, 2, 3, -1, -1)
			Expect(dumpIfstateMap(ifStateMap)).To(Equal(map[int]string{
				123: value123Fixed.String(),
			}))
		})

		It("should handle jump map collision: multi-iface", func() {
			// This test verifies that we recover if we're started with
			// bad data in the ifstate map; in particular if two policy
			// program indexes collide.

			// Oops, we accidentally wrote all zeros to the dataplane...
			key123 := ifstate.NewKey(123).AsBytes()

			key124 := ifstate.NewKey(124).AsBytes()

			value123Zeros := ifstate.NewValue(ifstate.FlgIPv6Ready|ifstate.FlgIPv4Ready|ifstate.FlgWEP, "cali12345",
				0, 0, 0, 0, 0, 0, 0, 0)
			value124Zeros := ifstate.NewValue(ifstate.FlgIPv6Ready|ifstate.FlgIPv4Ready|ifstate.FlgWEP, "cali56789",
				0, 0, 0, 0, 0, 0, 0, 0)
			_ = ifStateMap.Update(
				key123,
				value123Zeros.AsBytes(),
			)
			// ...twice.
			_ = ifStateMap.Update(
				key124,
				value124Zeros.AsBytes(),
			)

			dp.interfaceByIndexFn = func(ifindex int) (*net.Interface, error) {
				if ifindex == 123 {
					return &net.Interface{
						Name:  "cali12345",
						Index: 123,
						Flags: net.FlagUp,
					}, nil
				}
				if ifindex == 124 {
					return &net.Interface{
						Name:  "cali56789",
						Index: 124,
						Flags: net.FlagUp,
					}, nil
				}
				return nil, errors.New("no such network interface")
			}
			genWLUpdate("cali12345", "pol-a")()
			genWLUpdate("cali56789", "pol-b")()

			err := bpfEpMgr.CompleteDeferredWork()
			Expect(err).NotTo(HaveOccurred())

			// Everything collides but the allocations are non-deterministic
			// so we need to check them by hand...
			Expect(ifStateMap.Contents).To(HaveLen(2))
			val123 := ifstate.ValueFromBytes([]byte(ifStateMap.Contents[string(key123)]))
			val124 := ifstate.ValueFromBytes([]byte(ifStateMap.Contents[string(key124)]))

			tcIDsSeen := set.New[int]()
			for _, v := range []ifstate.Value{val123, val124} {
				Expect(v.IngressPolicyV6()).NotTo(Equal(-1), "WEPs should have ingress pol")
				Expect(tcIDsSeen.Contains(v.IngressPolicyV6())).To(BeFalse(), "Saw same jump map ID more than once")
				tcIDsSeen.Add(v.IngressPolicyV6())

				Expect(v.EgressPolicyV6()).NotTo(Equal(-1), "WEPs should have egress pol")
				Expect(tcIDsSeen.Contains(v.EgressPolicyV6())).To(BeFalse(), "Saw same jump map ID more than once")
				tcIDsSeen.Add(v.EgressPolicyV6())

				Expect(v.XDPPolicyV4()).To(Equal(-1), "WEPs shouldn't get XDP IDs")
				Expect(v.IngressPolicyV4()).NotTo(Equal(-1), "WEPs should have ingress pol")
				Expect(tcIDsSeen.Contains(v.IngressPolicyV4())).To(BeFalse(), "Saw same jump map ID more than once")
				tcIDsSeen.Add(v.IngressPolicyV4())

				Expect(v.EgressPolicyV4()).NotTo(Equal(-1), "WEPs should have egress pol")
				Expect(tcIDsSeen.Contains(v.EgressPolicyV4())).To(BeFalse(), "Saw same jump map ID more than once")

				Expect(v.TcIngressFilter()).To(Equal(-1), "should be no filters in use")
				Expect(v.TcEgressFilter()).To(Equal(-1), "should be no filters in use")
			}
		})

		It("should handle jump map collision: multi-iface HEPs", func() {
			// Verify collision of two HEPs (using same policy IDs), they
			// use XDP too.

			// Oops, we accidentally wrote all zeros to the dataplane...
			key123 := ifstate.NewKey(123).AsBytes()
			// ...twice.
			key124 := ifstate.NewKey(124).AsBytes()
			// Using eth0a because the data iface pattern is eth0 (other tests
			// use eth1 for something else...).
			value123Zeros := ifstate.NewValue(ifstate.FlgIPv6Ready|ifstate.FlgIPv4Ready, "eth0",
				0, 0, 0, 0, 0, 0, 0, -1)
			value124Zeros := ifstate.NewValue(ifstate.FlgIPv6Ready|ifstate.FlgIPv4Ready, "eth0a",
				0, 0, 0, 0, 0, 0, -1, 0)
			_ = ifStateMap.Update(key123, value123Zeros.AsBytes())
			_ = ifStateMap.Update(key124, value124Zeros.AsBytes())

			dp.interfaceByIndexFn = func(ifindex int) (*net.Interface, error) {
				if ifindex == 123 {
					return &net.Interface{
						Name:  "eth0",
						Index: 123,
						Flags: net.FlagUp,
					}, nil
				}
				if ifindex == 124 {
					return &net.Interface{
						Name:  "eth0a",
						Index: 124,
						Flags: net.FlagUp,
					}, nil
				}
				return nil, errors.New("no such network interface")
			}

			err := bpfEpMgr.CompleteDeferredWork()
			Expect(err).NotTo(HaveOccurred())

			// Everything collides but the allocations are non-deterministic
			// so we need to check them by hand...
			ifDump := dumpIfstateMap(ifStateMap)
			Expect(ifDump).To(HaveLen(2))
			Expect(ifDump).To(HaveKey(123))
			Expect(ifDump).To(HaveKey(124))
			val123 := ifstate.ValueFromBytes([]byte(ifStateMap.Contents[string(key123)]))
			val124 := ifstate.ValueFromBytes([]byte(ifStateMap.Contents[string(key124)]))

			xdpIDsSeen := set.New[int]()
			tcIDsSeen := set.New[int]()
			for _, v := range []ifstate.Value{val123, val124} {
				Expect(v.IngressPolicyV6()).NotTo(Equal(-1), "WEPs should have ingress pol")
				Expect(tcIDsSeen.Contains(v.IngressPolicyV6())).To(BeFalse(), "Saw same jump map ID more than once")
				tcIDsSeen.Add(v.IngressPolicyV6())

				Expect(v.EgressPolicyV6()).NotTo(Equal(-1), "WEPs should have egress pol")
				Expect(tcIDsSeen.Contains(v.EgressPolicyV6())).To(BeFalse(), "Saw same jump map ID more than once")
				tcIDsSeen.Add(v.EgressPolicyV6())

				Expect(v.XDPPolicyV4()).NotTo(Equal(-1), "WEPs shouldn't get XDP IDs")
				Expect(xdpIDsSeen.Contains(v.XDPPolicyV4())).To(BeFalse(), fmt.Sprintf("Saw same jump XDP map ID %d more than once", v.XDPPolicyV4()))
				xdpIDsSeen.Add(v.XDPPolicyV4())

				Expect(v.IngressPolicyV4()).NotTo(Equal(-1), "WEPs should have ingress pol")
				Expect(tcIDsSeen.Contains(v.IngressPolicyV4())).To(BeFalse(), "Saw same jump map ID more than once")
				tcIDsSeen.Add(v.IngressPolicyV4())

				Expect(v.EgressPolicyV4()).NotTo(Equal(-1), "WEPs should have egress pol")
				Expect(tcIDsSeen.Contains(v.EgressPolicyV4())).To(BeFalse(), "Saw same jump map ID more than once")
				tcIDsSeen.Add(v.EgressPolicyV4())

				Expect(v.TcIngressFilter()).To(Equal(-1), "should be no filters in use")
				Expect(v.TcEgressFilter()).To(Equal(-1), "should be no filters in use")
			}
		})

		It("should clean up with update", func() {
			_ = ifStateMap.Update(
				ifstate.NewKey(123).AsBytes(),
				ifstate.NewValue(ifstate.FlgIPv4Ready, "eth123", -1, -1, -1, -1, -1, -1, -1, -1).AsBytes(),
			)

			genIfaceUpdate("cali12345", ifacemonitor.StateUp, 15)()
			genWLUpdate("cali12345")()

			err := bpfEpMgr.CompleteDeferredWork()
			Expect(err).NotTo(HaveOccurred())

			Expect(ifStateMap.ContainsKey(ifstate.NewKey(123).AsBytes())).To(BeFalse())
			flags := ifstate.FlgWEP | ifstate.FlgIPv4Ready | ifstate.FlgIPv6Ready
			checkIfState(15, "cali12345", flags)
		})

		It("iface up -> wl", func() {
			genIfaceUpdate("cali12345", ifacemonitor.StateUp, 15)()
			genWLUpdate("cali12345")()

			err := bpfEpMgr.CompleteDeferredWork()
			Expect(err).NotTo(HaveOccurred())

			flags := ifstate.FlgWEP | ifstate.FlgIPv4Ready | ifstate.FlgIPv6Ready
			checkIfState(15, "cali12345", flags)
		})

		It("iface up -> defer -> wl", func() {
			genIfaceUpdate("cali12345", ifacemonitor.StateUp, 15)()

			err := bpfEpMgr.CompleteDeferredWork()
			Expect(err).NotTo(HaveOccurred())

			flags := ifstate.FlgWEP | ifstate.FlgIPv4Ready | ifstate.FlgIPv6Ready

			checkIfState(15, "cali12345", flags)

			genWLUpdate("cali12345")()

			err = bpfEpMgr.CompleteDeferredWork()
			Expect(err).NotTo(HaveOccurred())

			checkIfState(15, "cali12345", flags)
		})

		It("wl -> iface up", func() {
			genWLUpdate("cali12345")()
			genIfaceUpdate("cali12345", ifacemonitor.StateUp, 15)()

			err := bpfEpMgr.CompleteDeferredWork()
			Expect(err).NotTo(HaveOccurred())

			flags := ifstate.FlgWEP | ifstate.FlgIPv4Ready | ifstate.FlgIPv6Ready
			checkIfState(15, "cali12345", flags)
		})

		It("wl -> defer -> iface up", func() {
			genWLUpdate("cali12345")()

			err := bpfEpMgr.CompleteDeferredWork()
			Expect(err).NotTo(HaveOccurred())
			Expect(ifStateMap.ContainsKey(ifstate.NewKey(uint32(15)).AsBytes())).To(BeFalse())

			genIfaceUpdate("cali12345", ifacemonitor.StateUp, 15)()

			err = bpfEpMgr.CompleteDeferredWork()
			Expect(err).NotTo(HaveOccurred())

			flags := ifstate.FlgWEP | ifstate.FlgIPv4Ready | ifstate.FlgIPv6Ready
			checkIfState(15, "cali12345", flags)
		})

		It("iface up -> wl -> iface down", func() {
			genIfaceUpdate("cali12345", ifacemonitor.StateUp, 15)()
			genWLUpdate("cali12345")()

			err := bpfEpMgr.CompleteDeferredWork()
			Expect(err).NotTo(HaveOccurred())

			genIfaceUpdate("cali12345", ifacemonitor.StateDown, 15)()

			err = bpfEpMgr.CompleteDeferredWork()
			Expect(err).NotTo(HaveOccurred())

			Expect(ifStateMap.ContainsKey(ifstate.NewKey(15).AsBytes())).To(BeFalse())
		})

		It("iface up -> wl -> iface down, up, down", func() {
			genIfaceUpdate("cali12345", ifacemonitor.StateUp, 15)()
			genWLUpdate("cali12345")()

			err := bpfEpMgr.CompleteDeferredWork()
			Expect(err).NotTo(HaveOccurred())

			genIfaceUpdate("cali12345", ifacemonitor.StateDown, 15)()
			genIfaceUpdate("cali12345", ifacemonitor.StateUp, 15)()
			genIfaceUpdate("cali12345", ifacemonitor.StateDown, 15)()

			err = bpfEpMgr.CompleteDeferredWork()
			Expect(err).NotTo(HaveOccurred())

			Expect(ifStateMap.ContainsKey(ifstate.NewKey(15).AsBytes())).To(BeFalse())
		})

		It("iface up -> wl -> iface down -> iface up", func() {
			genIfaceUpdate("cali12345", ifacemonitor.StateUp, 15)()
			genWLUpdate("cali12345")()

			err := bpfEpMgr.CompleteDeferredWork()
			Expect(err).NotTo(HaveOccurred())

			genIfaceUpdate("cali12345", ifacemonitor.StateDown, 15)()

			err = bpfEpMgr.CompleteDeferredWork()
			Expect(err).NotTo(HaveOccurred())

			genIfaceUpdate("cali12345", ifacemonitor.StateUp, 15)()

			err = bpfEpMgr.CompleteDeferredWork()
			Expect(err).NotTo(HaveOccurred())

			flags := ifstate.FlgWEP | ifstate.FlgIPv4Ready | ifstate.FlgIPv6Ready
			checkIfState(15, "cali12345", flags)
		})
	})

	Describe("program map", func() {
		JustBeforeEach(func() {
			mockDP = &mockProgMapDP{
				dp,
			}
			newBpfEpMgr(false)

			bpfEpMgr.bpfLogLevel = "debug"
			bpfEpMgr.logFilters = map[string]string{"all": "tcp"}
		})

		It("should clean up WL policies and log filters when iface down", func() {
			genIfaceUpdate("cali12345", ifacemonitor.StateUp, 15)()
			genPolicy("default", "mypolicy")()
			genWLUpdate("cali12345", "mypolicy")()

			err := bpfEpMgr.CompleteDeferredWork()
			Expect(err).NotTo(HaveOccurred())

			Expect(jumpMap.Contents).To(HaveLen(4)) // 2x policy and 2x filter
			Expect(xdpJumpMap.Contents).To(HaveLen(0))

			genIfaceUpdate("cali12345", ifacemonitor.StateDown, 15)()

			err = bpfEpMgr.CompleteDeferredWork()
			Expect(err).NotTo(HaveOccurred())

			Expect(jumpMap.Contents).To(HaveLen(0))
			Expect(xdpJumpMap.Contents).To(HaveLen(0))
		})

		It("should clean up HEP policies and log filters when iface down", func() {
			genIfaceUpdate("eth0", ifacemonitor.StateUp, 10)()
			genUntracked("default", "untracked1")()
			genPolicy("default", "mypolicy")()
			hostEp := googleproto.Clone(hostEpNorm).(*proto.HostEndpoint)
			hostEp.UntrackedTiers = []*proto.TierInfo{{
				Name:            "default",
				IngressPolicies: []string{"untracked1"},
			}}
			genHEPUpdate("eth0", hostEp)()

			err := bpfEpMgr.CompleteDeferredWork()
			Expect(err).NotTo(HaveOccurred())

			Expect(jumpMap.Contents).To(HaveLen(4))    // 2x policy and 2x filter
			Expect(xdpJumpMap.Contents).To(HaveLen(1)) // 1x policy

			genIfaceUpdate("eth0", ifacemonitor.StateDown, 10)()

			err = bpfEpMgr.CompleteDeferredWork()
			Expect(err).NotTo(HaveOccurred())

			Expect(jumpMap.Contents).To(HaveLen(0))
			Expect(xdpJumpMap.Contents).To(HaveLen(0))
		})

		It("should not update the wep log filter if only policy changes", func() {
			dp.ensureQdiscFn = func(iface string) (bool, error) {
				if iface == "cali12345" {
					return true, nil
				}
				return false, nil
			}
			genIfaceUpdate("cali12345", ifacemonitor.StateUp, 15)()
			genPolicy("default", "mypolicy")()
			genWLUpdate("cali12345", "mypolicy")()

			err := bpfEpMgr.CompleteDeferredWork()
			Expect(err).NotTo(HaveOccurred())

			Expect(jumpMap.Contents).To(HaveLen(4)) // 2x policy and 2x filter
			Expect(xdpJumpMap.Contents).To(HaveLen(0))

			jumpCopyContents := make(map[string]string, len(jumpMap.Contents))
			for k, v := range jumpMap.Contents {
				jumpCopyContents[k] = v
			}

			genPolicy("default", "anotherpolicy")()
			genWLUpdate("cali12345", "anotherpolicy")()

			err = bpfEpMgr.CompleteDeferredWork()
			Expect(err).NotTo(HaveOccurred())

			Expect(len(jumpCopyContents)).To(Equal(len(jumpMap.Contents)))
			Expect(jumpCopyContents).NotTo(Equal(jumpMap.Contents))

			changes := 0

			for k, v := range jumpCopyContents {
				if v != jumpMap.Contents[k] {
					changes++
				}
			}

			Expect(changes).To(Equal(2)) // only policies have changed

			// restart

			jumpCopyContents = make(map[string]string, len(jumpMap.Contents))
			for k, v := range jumpMap.Contents {
				jumpCopyContents[k] = v
			}

			dp = newMockDataplane()
			mockDP = &mockProgMapDP{
				dp,
			}
			newBpfEpMgr(false)

			bpfEpMgr.bpfLogLevel = "debug"
			bpfEpMgr.logFilters = map[string]string{"all": "tcp"}

			dp.interfaceByIndexFn = func(ifindex int) (*net.Interface, error) {
				if ifindex == 15 {
					return &net.Interface{
						Index: 15,
						Name:  "cali12345",
						Flags: net.FlagUp,
					}, nil
				}
				return nil, errors.New("no such network interface")
			}
			genPolicy("default", "anotherpolicy")()
			genWLUpdate("cali12345", "anotherpolicy")()

			err = bpfEpMgr.CompleteDeferredWork()
			Expect(err).NotTo(HaveOccurred())

			Expect(len(jumpCopyContents)).To(Equal(len(jumpMap.Contents)))
			Expect(jumpCopyContents).NotTo(Equal(jumpMap.Contents))

			changes = 0

			for k, v := range jumpCopyContents {
				if v != jumpMap.Contents[k] {
					changes++
				}
			}

			// After a restart, even devices that are in ready state get both
			// programs reapplied as the configuration of logfilters coul dhave
			// changed.
			Expect(changes).To(Equal(4))
		})
	})
})

var _ = Describe("jumpMapAlloc tests", func() {
	var jma *jumpMapAlloc

	BeforeEach(func() {
		jma = newJumpMapAlloc(5)
	})

	It("should give initial values in order", func() {
		for i := 0; i < 5; i++ {
			idx, err := jma.Get("test")
			Expect(err).NotTo(HaveOccurred())
			Expect(idx).To(Equal(i))
		}
		idx, err := jma.Get("test")
		Expect(err).To(HaveOccurred())
		Expect(idx).To(Equal(-1))
	})

	It("should allow explicit assign", func() {
		// Free stack is [4,3,2,1,0] to begin with

		err := jma.Assign(0, "test")
		Expect(err).NotTo(HaveOccurred())
		// Free stack now [4,3,2,1] -> 0

		err = jma.Assign(3, "test")
		Expect(err).NotTo(HaveOccurred())
		// 3 gets swapped to end then popped:
		// Free stack now [4,1,2] -> 3

		Expect(jma.Get("test")).To(Equal(2))
		Expect(jma.Get("test")).To(Equal(1))
		Expect(jma.Get("test")).To(Equal(4))
		_, err = jma.Get("test")
		Expect(err).To(HaveOccurred())
	})

	It("should re-use items put back", func() {
		idx0, err := jma.Get("test0")
		Expect(err).NotTo(HaveOccurred())
		Expect(idx0).To(Equal(0))
		idx1, err := jma.Get("test1")
		Expect(err).NotTo(HaveOccurred())
		Expect(idx1).To(Equal(1))
		Expect(jma.Put(idx0, "test0")).To(Succeed())
		// Should re-use the value we put back in.
		idx2, err := jma.Get("test2")
		Expect(err).NotTo(HaveOccurred())
		Expect(idx2).To(Equal(0))
	})

	It("should assign ownership when calling Assign", func() {
		err := jma.Assign(3, "test0")
		Expect(err).NotTo(HaveOccurred())

		Expect(jma.Put(3, "test1")).NotTo(Succeed())
		Expect(jma.Put(3, "test0")).To(Succeed())
	})

	It("should reject Put from wrong owner", func() {
		idx0, err := jma.Get("test0")
		Expect(err).NotTo(HaveOccurred())
		Expect(idx0).To(Equal(0))
		idx1, err := jma.Get("test1")
		Expect(err).NotTo(HaveOccurred())
		Expect(idx1).To(Equal(1))

		Expect(jma.Put(idx0, "test1")).NotTo(Succeed())

		// Should ignore the value we put back in.
		idx2, err := jma.Get("test2")
		Expect(err).NotTo(HaveOccurred())
		Expect(idx2).To(Equal(2))
	})

	It("should reject Put if already free", func() {
		idx0, err := jma.Get("test0")
		Expect(err).NotTo(HaveOccurred())
		Expect(idx0).To(Equal(0))

		Expect(jma.Put(idx0, "")).NotTo(Succeed())
		Expect(jma.Put(idx0, "test0")).To(Succeed())
		Expect(jma.Put(idx0, "test0")).NotTo(Succeed())
		Expect(jma.Put(idx0, "test1")).NotTo(Succeed())
	})

	It("should reject Assign if already assigned", func() {
		idx0, err := jma.Get("test0")
		Expect(err).NotTo(HaveOccurred())
		Expect(idx0).To(Equal(0))

		Expect(jma.Assign(idx0, "")).NotTo(Succeed())
		Expect(jma.Assign(idx0, "test0")).NotTo(Succeed())
		Expect(jma.Assign(idx0, "test1")).NotTo(Succeed())
	})

	It("should reject Assign out of range", func() {
		Expect(jma.Assign(-1, "test0")).NotTo(Succeed())
		Expect(jma.Assign(10, "test0")).NotTo(Succeed())
	})
})<|MERGE_RESOLUTION|>--- conflicted
+++ resolved
@@ -556,9 +556,6 @@
 		}
 	}
 
-<<<<<<< HEAD
-	hostEp := &proto.HostEndpoint{
-=======
 	genHostMetadataUpdate := func(ip string) func() {
 		return func() {
 			bpfEpMgr.OnUpdate(&proto.HostMetadataUpdate{
@@ -581,8 +578,7 @@
 		}
 	}
 
-	hostEp := proto.HostEndpoint{
->>>>>>> 49751505
+	hostEp := &proto.HostEndpoint{
 		Name: "uthost-eth0",
 		PreDnatTiers: []*proto.TierInfo{
 			{
