//go:build !windows

// Copyright (c) 2021-2022 Tigera, Inc. All rights reserved.
//
// Licensed under the Apache License, Version 2.0 (the "License");
// you may not use this file except in compliance with the License.
// You may obtain a copy of the License at
//
//     http://www.apache.org/licenses/LICENSE-2.0
//
// Unless required by applicable law or agreed to in writing, software
// distributed under the License is distributed on an "AS IS" BASIS,
// WITHOUT WARRANTIES OR CONDITIONS OF ANY KIND, either express or implied.
// See the License for the specific language governing permissions and
// limitations under the License.

package intdataplane

import (
	"encoding/binary"
	"errors"
	"fmt"
	"hash/fnv"
	"net"
	"regexp"
	"strconv"
	"sync"

	. "github.com/onsi/ginkgo"
	. "github.com/onsi/gomega"
	log "github.com/sirupsen/logrus"

	"github.com/vishvananda/netlink"

	"github.com/projectcalico/calico/felix/bpf"
	"github.com/projectcalico/calico/felix/bpf/asm"
	"github.com/projectcalico/calico/felix/bpf/bpfmap"
	"github.com/projectcalico/calico/felix/bpf/conntrack"
	"github.com/projectcalico/calico/felix/bpf/counters"
	"github.com/projectcalico/calico/felix/bpf/hook"
	"github.com/projectcalico/calico/felix/bpf/ifstate"
	bpfipsets "github.com/projectcalico/calico/felix/bpf/ipsets"
	"github.com/projectcalico/calico/felix/bpf/jump"
	"github.com/projectcalico/calico/felix/bpf/maps"
	bpfmaps "github.com/projectcalico/calico/felix/bpf/maps"
	"github.com/projectcalico/calico/felix/bpf/mock"
	"github.com/projectcalico/calico/felix/bpf/polprog"
	"github.com/projectcalico/calico/felix/bpf/state"
	"github.com/projectcalico/calico/felix/bpf/tc"
	"github.com/projectcalico/calico/felix/bpf/xdp"
	"github.com/projectcalico/calico/felix/environment"
	"github.com/projectcalico/calico/felix/idalloc"
	"github.com/projectcalico/calico/felix/ifacemonitor"
	"github.com/projectcalico/calico/felix/ip"
	"github.com/projectcalico/calico/felix/ipsets"
	"github.com/projectcalico/calico/felix/logutils"
	"github.com/projectcalico/calico/felix/netlinkshim"
	mocknetlink "github.com/projectcalico/calico/felix/netlinkshim/mocknetlink"
	"github.com/projectcalico/calico/felix/proto"
	"github.com/projectcalico/calico/felix/routetable"
	"github.com/projectcalico/calico/felix/rules"
	"github.com/projectcalico/calico/libcalico-go/lib/set"
)

type mockDataplane struct {
	mutex       sync.Mutex
	lastProgID  int
	progs       map[string]int
	numAttaches map[string]int
	policy      map[string]polprog.Rules
	routes      map[ip.CIDR]struct{}
	netlinkShim netlinkshim.Interface

	ensureStartedFn    func()
	ensureQdiscFn      func(string) (bool, error)
	interfaceByIndexFn func(ifindex int) (*net.Interface, error)
}

func newMockDataplane() *mockDataplane {
	dp := mocknetlink.New()
	netlinkShim, err := dp.NewMockNetlink()
	if err != nil {
		log.Panicf("failed to create mock netlink dp %v", err)
	}
	return &mockDataplane{
		lastProgID:  5,
		progs:       map[string]int{},
		numAttaches: map[string]int{},
		policy:      map[string]polprog.Rules{},
		routes:      map[ip.CIDR]struct{}{},
		netlinkShim: netlinkShim,
	}
}

func (m *mockDataplane) ensureStarted() {
	if m.ensureStartedFn != nil {
		m.ensureStartedFn()
	}
}

func (m *mockDataplane) interfaceByIndex(ifindex int) (*net.Interface, error) {
	if m.interfaceByIndexFn != nil {
		return m.interfaceByIndexFn(ifindex)
	}

	return nil, errors.New("no such network interface")
}

func (m *mockDataplane) ensureBPFDevices() error {
	return nil
}

func (m *mockDataplane) loadDefaultPolicies() error {
	return nil
}

func (m *mockDataplane) ensureProgramAttached(ap attachPoint) (qDiscInfo, error) {
	m.mutex.Lock()
	defer m.mutex.Unlock()
<<<<<<< HEAD

=======
>>>>>>> 97f526c0
	var qdisc qDiscInfo
	key := ap.IfaceName() + ":" + ap.HookName().String()
	m.numAttaches[key] = m.numAttaches[key] + 1
	return qdisc, nil
}

func (m *mockDataplane) ensureProgramLoaded(ap attachPoint, ipFamily proto.IPVersion) error {
	m.mutex.Lock()
	defer m.mutex.Unlock()

	// var res tc.AttachResult // we don't care about the values

	if apxdp, ok := ap.(*xdp.AttachPoint); ok {
		apxdp.HookLayoutV4 = hook.Layout{
			hook.SubProgXDPAllowed: 123,
			hook.SubProgXDPDrop:    456,
		}
	}

	key := ap.IfaceName() + ":" + ap.HookName().String()
	if _, exists := m.progs[key]; exists {
		return nil
	}
	m.lastProgID += 1
	m.progs[key] = m.lastProgID
	return nil
}

func (m *mockDataplane) ensureNoProgram(ap attachPoint) error {
	m.mutex.Lock()
	defer m.mutex.Unlock()
	key := ap.IfaceName() + ":" + ap.HookName().String()
	if _, exists := m.progs[key]; exists {
		delete(m.policy, key)
		delete(m.progs, key)
	}
	return nil
}

func (m *mockDataplane) ensureQdisc(iface string) (bool, error) {
	if m.ensureQdiscFn != nil {
		return m.ensureQdiscFn(iface)
	}
	return false, nil
}

func (m *mockDataplane) updatePolicyProgram(rules polprog.Rules, polDir string, ap attachPoint, ipFamily proto.IPVersion) error {
	m.mutex.Lock()
	defer m.mutex.Unlock()
	key := ap.IfaceName() + ":" + ap.HookName().String()
	m.policy[key] = rules
	return nil
}

func (m *mockDataplane) removePolicyProgram(ap attachPoint, ipFamily proto.IPVersion) error {
	m.mutex.Lock()
	defer m.mutex.Unlock()
	key := ap.IfaceName() + ":" + ap.HookName().String()
	delete(m.policy, key)
	return nil
}

func (m *mockDataplane) setAcceptLocal(iface string, val bool) error {
	return nil
}

func (m *mockDataplane) setRPFilter(iface string, val int) error {
	return nil
}

func (m *mockDataplane) getIfaceLink(name string) (netlink.Link, error) {
	link, err := m.netlinkShim.LinkByName(name)
	if err != nil {
		return nil, err
	}
	return link, err
}

func (m *mockDataplane) deleteIface(name string) error {
	attr := netlink.NewLinkAttrs()
	attr.Name = name
	link := netlink.GenericLink{
		LinkAttrs: attr,
	}
	return m.netlinkShim.LinkDel(&link)
}

func (m *mockDataplane) createIface(name string, index int, linkType string) error {
	attr := netlink.NewLinkAttrs()
	attr.Name = name
	attr.Index = index

	iface := netlink.GenericLink{
		LinkAttrs: attr,
		LinkType:  linkType,
	}
	return m.netlinkShim.LinkAdd(&iface)
}

func (m *mockDataplane) createBondSlaves(name string, index, masterIndex int) error {
	attr := netlink.NewLinkAttrs()
	attr.Name = name
	attr.Index = index
	attr.Slave = &netlink.BondSlave{}
	attr.MasterIndex = masterIndex
	slv := netlink.GenericLink{
		LinkAttrs: attr,
		LinkType:  "device",
	}
	return m.netlinkShim.LinkAdd(&slv)
}

func (m *mockDataplane) getRules(key string) *polprog.Rules {
	m.mutex.Lock()
	defer m.mutex.Unlock()
	if _, ok := m.progs[key]; ok {
		rules, exist := m.policy[key]
		if exist {
			return &rules
		}
	}
	return nil
}

func (m *mockDataplane) setAndReturn(vari **polprog.Rules, key string) func() *polprog.Rules {
	return func() *polprog.Rules {
		*vari = m.getRules(key)
		return *vari
	}
}

func (m *mockDataplane) programAttached(key string) bool {
	m.mutex.Lock()
	defer m.mutex.Unlock()
	return m.progs[key] != 0
}

func (m *mockDataplane) numOfAttaches(key string) int {
	m.mutex.Lock()
	defer m.mutex.Unlock()
	return m.numAttaches[key]
}

func (m *mockDataplane) setRoute(cidr ip.CIDR) {
	m.mutex.Lock()
	defer m.mutex.Unlock()

	m.routes[cidr] = struct{}{}
}

func (m *mockDataplane) delRoute(cidr ip.CIDR) {
	m.mutex.Lock()
	defer m.mutex.Unlock()

	delete(m.routes, cidr)
}

func (m *mockDataplane) ruleMatchID(dir, action, owner, name string, idx int) polprog.RuleMatchID {
	h := fnv.New64a()
	h.Write([]byte(action + owner + dir + strconv.Itoa(idx+1) + name))
	return h.Sum64()
}

func (m *mockDataplane) queryClassifier(ifindex, handle, prio int, ingress bool) (int, error) {
	return 0, nil
}

var (
	fdCounterLock sync.Mutex
	fdCounter     = uint32(1234)
)

func (m *mockDataplane) loadTCLogFilter(ap *tc.AttachPoint) (fileDescriptor, int, error) {
	fdCounterLock.Lock()
	defer fdCounterLock.Unlock()
	fdCounter++
	return mockFD(fdCounter), ap.LogFilterIdx, nil
}

type mockProgMapDP struct {
	*mockDataplane
}

func (m *mockProgMapDP) loadPolicyProgram(progName string,
	ipFamily proto.IPVersion,
	rules polprog.Rules,
	staticProgsMap maps.Map,
	polProgsMap maps.Map,
	opts ...polprog.Option,
) ([]fileDescriptor, []asm.Insns, error) {
	fdCounterLock.Lock()
	defer fdCounterLock.Unlock()
	fdCounter++

	return []fileDescriptor{mockFD(fdCounter)}, []asm.Insns{{{Comments: []string{"blah"}}}}, nil
}

var _ hasLoadPolicyProgram = (*mockProgMapDP)(nil)

type mockFD uint32

func (f mockFD) Close() error {
	log.WithField("fd", int(f)).Debug("Closing mockFD")
	return nil
}

func (f mockFD) FD() uint32 {
	return uint32(f)
}

var _ = Describe("BPF Endpoint Manager", func() {
	var (
		bpfEpMgr             *bpfEndpointManager
		dp                   *mockDataplane
		mockDP               bpfDataplane
		fibLookupEnabled     bool
		endpointToHostAction string
		dataIfacePattern     string
		l3IfacePattern       string
		workloadIfaceRegex   string
		ipSetIDAllocatorV4   *idalloc.IDAllocator
		ipSetIDAllocatorV6   *idalloc.IDAllocator
		vxlanMTU             int
		nodePortDSR          bool
		maps                 *bpfmap.Maps
		v4Maps               *bpfmap.IPMaps
		v6Maps               *bpfmap.IPMaps
		commonMaps           *bpfmap.CommonMaps
		rrConfigNormal       rules.Config
		ruleRenderer         rules.RuleRenderer
		filterTableV4        Table
		filterTableV6        Table
		ifStateMap           *mock.Map
		countersMap          *mock.Map
		jumpMap              *mock.Map
		xdpJumpMap           *mock.Map
	)

	BeforeEach(func() {
		fibLookupEnabled = true
		endpointToHostAction = "DROP"
		dataIfacePattern = "^eth0"
		workloadIfaceRegex = "cali"
		l3IfacePattern = "^l30"
		ipSetIDAllocatorV4 = idalloc.New()
		ipSetIDAllocatorV6 = idalloc.New()
		vxlanMTU = 0
		nodePortDSR = true

		bpfmaps.EnableRepin()

		maps = new(bpfmap.Maps)

		v4Maps = new(bpfmap.IPMaps)
		v6Maps = new(bpfmap.IPMaps)
		commonMaps = new(bpfmap.CommonMaps)

		v4Maps.IpsetsMap = bpfipsets.Map()
		v4Maps.CtMap = conntrack.Map()

		v6Maps.IpsetsMap = bpfipsets.MapV6()
		v6Maps.CtMap = conntrack.MapV6()

		commonMaps.StateMap = state.Map()
		ifStateMap = mock.NewMockMap(ifstate.MapParams)
		commonMaps.IfStateMap = ifStateMap
		cparams := counters.MapParameters
		cparams.ValueSize *= bpfmaps.NumPossibleCPUs()
		countersMap = mock.NewMockMap(cparams)
		commonMaps.CountersMap = countersMap
		commonMaps.RuleCountersMap = mock.NewMockMap(counters.PolicyMapParameters)

		progsParams := bpfmaps.MapParameters{
			Type:       "prog_array",
			KeySize:    4,
			ValueSize:  4,
			MaxEntries: 1000,
			Name:       "cali_progs",
			Version:    3,
		}

		commonMaps.ProgramsMap = mock.NewMockMap(progsParams)
		commonMaps.XDPProgramsMap = mock.NewMockMap(progsParams)
		jumpMap = mock.NewMockMap(progsParams)
		commonMaps.JumpMap = jumpMap
		xdpJumpMap = mock.NewMockMap(progsParams)
		commonMaps.XDPJumpMap = xdpJumpMap

		maps.V4 = v4Maps
		maps.V6 = v6Maps
		maps.CommonMaps = commonMaps

		rrConfigNormal = rules.Config{
			IPIPEnabled:                 true,
			IPIPTunnelAddress:           nil,
			IPSetConfigV4:               ipsets.NewIPVersionConfig(ipsets.IPFamilyV4, "cali", nil, nil),
			IPSetConfigV6:               ipsets.NewIPVersionConfig(ipsets.IPFamilyV6, "cali", nil, nil),
			IptablesMarkAccept:          0x8,
			IptablesMarkPass:            0x10,
			IptablesMarkScratch0:        0x20,
			IptablesMarkScratch1:        0x40,
			IptablesMarkEndpoint:        0xff00,
			IptablesMarkNonCaliEndpoint: 0x0100,
			KubeIPVSSupportEnabled:      true,
			WorkloadIfacePrefixes:       []string{"cali", "tap"},
			VXLANPort:                   4789,
			VXLANVNI:                    4096,
		}
		ruleRenderer = rules.NewRenderer(rrConfigNormal)
		filterTableV4 = newMockTable("filter")
		filterTableV6 = newMockTable("filter")
	})

	AfterEach(func() {
		bpfmaps.DisableRepin()
	})

	newBpfEpMgr := func(ipv6Enabled bool) {
		var err error
		bpfEpMgr, err = newBPFEndpointManager(
			mockDP,
			&Config{
				Hostname:              "uthost",
				BPFLogLevel:           "info",
				BPFDataIfacePattern:   regexp.MustCompile(dataIfacePattern),
				BPFL3IfacePattern:     regexp.MustCompile(l3IfacePattern),
				VXLANMTU:              vxlanMTU,
				VXLANPort:             rrConfigNormal.VXLANPort,
				BPFNodePortDSREnabled: nodePortDSR,
				RulesConfig: rules.Config{
					EndpointToHostAction: endpointToHostAction,
				},
				BPFExtToServiceConnmark: 0,
				BPFHostNetworkedNAT:     "Enabled",
				BPFPolicyDebugEnabled:   true,
				BPFIpv6Enabled:          ipv6Enabled,
			},
			maps,
			fibLookupEnabled,
			regexp.MustCompile(workloadIfaceRegex),
			ipSetIDAllocatorV4,
			ipSetIDAllocatorV6,
			ruleRenderer,
			filterTableV4,
			filterTableV6,
			nil,
			logutils.NewSummarizer("test"),
			&routetable.DummyTable{}, // FIXME test the routes.
			&routetable.DummyTable{}, // FIXME test the routes.
			nil,
			environment.NewFeatureDetector(nil).GetFeatures(),
			1250,
		)
		Expect(err).NotTo(HaveOccurred())
		bpfEpMgr.v4.hostIP = net.ParseIP("1.2.3.4")
		if ipv6Enabled {
			bpfEpMgr.v6.hostIP = net.ParseIP("1::4")
		}
	}

	checkIfState := func(idx int, name string, flags uint32) {
		k := ifstate.NewKey(uint32(idx))
		vb, err := ifStateMap.Get(k.AsBytes())
		if err != nil {
			Fail(fmt.Sprintf("Ifstate does not have key %s", k), 1)
		}
		vv := ifstate.ValueFromBytes(vb)
		Expect(flags).To(Equal(vv.Flags()))
		Expect(name).To(Equal(vv.IfName()))
	}

	genIfaceUpdate := func(name string, state ifacemonitor.State, index int) func() {
		return func() {
			bpfEpMgr.OnUpdate(&ifaceStateUpdate{Name: name, State: state, Index: index})
			err := bpfEpMgr.CompleteDeferredWork()
			Expect(err).NotTo(HaveOccurred())
			if state == ifacemonitor.StateUp && (bpfEpMgr.isDataIface(name) || bpfEpMgr.isWorkloadIface(name)) {
				ExpectWithOffset(1, ifStateMap.ContainsKey(ifstate.NewKey(uint32(index)).AsBytes())).To(BeTrue())
			}
		}
	}

	genHEPUpdate := func(heps ...interface{}) func() {
		return func() {
			hostIfaceToEp := make(map[string]proto.HostEndpoint)
			for i := 0; i < len(heps); i += 2 {
				log.Infof("%v = %v", heps[i], heps[i+1])
				hostIfaceToEp[heps[i].(string)] = heps[i+1].(proto.HostEndpoint)
			}
			log.Infof("2 hostIfaceToEp = %v", hostIfaceToEp)
			bpfEpMgr.OnHEPUpdate(hostIfaceToEp)
			err := bpfEpMgr.CompleteDeferredWork()
			Expect(err).NotTo(HaveOccurred())
		}
	}

	genPolicy := func(tier, policy string) func() {
		return func() {
			bpfEpMgr.OnUpdate(&proto.ActivePolicyUpdate{
				Id:     &proto.PolicyID{Tier: tier, Name: policy},
				Policy: &proto.Policy{},
			})
			err := bpfEpMgr.CompleteDeferredWork()
			Expect(err).NotTo(HaveOccurred())
		}
	}

	genUntracked := func(tier, policy string) func() {
		return func() {
			bpfEpMgr.OnUpdate(&proto.ActivePolicyUpdate{
				Id:     &proto.PolicyID{Tier: tier, Name: policy},
				Policy: &proto.Policy{Untracked: true},
			})
			err := bpfEpMgr.CompleteDeferredWork()
			Expect(err).NotTo(HaveOccurred())
		}
	}

	genWLUpdate := func(name string, policies ...string) func() {
		return func() {
			update := &proto.WorkloadEndpointUpdate{
				Id: &proto.WorkloadEndpointID{
					OrchestratorId: "k8s",
					WorkloadId:     name,
					EndpointId:     name,
				},
				Endpoint: &proto.WorkloadEndpoint{Name: name},
			}
			if len(policies) > 0 {
				update.Endpoint.Tiers = []*proto.TierInfo{{
					Name:            "default",
					IngressPolicies: policies,
					EgressPolicies:  policies,
				}}
			}
			bpfEpMgr.OnUpdate(update)
			err := bpfEpMgr.CompleteDeferredWork()
			Expect(err).NotTo(HaveOccurred())
		}
	}

	genHostMetadataUpdate := func(ip string) func() {
		return func() {
			bpfEpMgr.OnUpdate(&proto.HostMetadataUpdate{
				Hostname: "uthost",
				Ipv4Addr: ip,
			})
			err := bpfEpMgr.CompleteDeferredWork()
			Expect(err).NotTo(HaveOccurred())
		}
	}

	genHostMetadataV6Update := func(ip string) func() {
		return func() {
			bpfEpMgr.OnUpdate(&proto.HostMetadataV6Update{
				Hostname: "uthost",
				Ipv6Addr: ip,
			})
			err := bpfEpMgr.CompleteDeferredWork()
			Expect(err).NotTo(HaveOccurred())
		}
	}

	hostEp := proto.HostEndpoint{
		Name: "uthost-eth0",
		PreDnatTiers: []*proto.TierInfo{
			{
				Name:            "default",
				IngressPolicies: []string{"mypolicy"},
			},
		},
	}

	hostEpNorm := proto.HostEndpoint{
		Name: "uthost-eth0",
		Tiers: []*proto.TierInfo{
			{
				Name:            "default",
				IngressPolicies: []string{"mypolicy"},
				EgressPolicies:  []string{"mypolicy"},
			},
		},
	}

	JustBeforeEach(func() {
		dp = newMockDataplane()
		mockDP = dp
		newBpfEpMgr(false)
		err := dp.createIface("eth0", 3, "dummy")
		Expect(err).NotTo(HaveOccurred())
		err = dp.createIface("eth1", 4, "dummy")
		Expect(err).NotTo(HaveOccurred())
	})

	It("exists", func() {
		Expect(bpfEpMgr).NotTo(BeNil())
	})

	It("does not have HEP in initial state", func() {
		Expect(bpfEpMgr.hostIfaceToEpMap["eth0"]).NotTo(Equal(hostEp))
	})

	Context("with workload and host-* endpoints", func() {
		JustBeforeEach(func() {
			genPolicy("default", "mypolicy")()
			genIfaceUpdate("eth0", ifacemonitor.StateUp, 10)()
			genWLUpdate("cali12345")()
			genIfaceUpdate("cali12345", ifacemonitor.StateUp, 15)()
			genHEPUpdate(allInterfaces, hostEpNorm)()
		})

		It("does not have host-* policy on the workload interface", func() {
			var eth0I, eth0E, eth0X, caliI, caliE *polprog.Rules

			// Check eth0 ingress.
			Eventually(dp.setAndReturn(&eth0I, "eth0:ingress")).ShouldNot(BeNil())
			Expect(eth0I.ForHostInterface).To(BeTrue())
			Expect(eth0I.HostNormalTiers).To(HaveLen(1))
			Expect(eth0I.HostNormalTiers[0].Policies).To(HaveLen(1))
			Expect(eth0I.SuppressNormalHostPolicy).To(BeFalse())

			// Check eth0 egress.
			Eventually(dp.setAndReturn(&eth0E, "eth0:egress")).ShouldNot(BeNil())
			Expect(eth0E.ForHostInterface).To(BeTrue())
			Expect(eth0E.HostNormalTiers).To(HaveLen(1))
			Expect(eth0E.HostNormalTiers[0].Policies).To(HaveLen(1))
			Expect(eth0E.SuppressNormalHostPolicy).To(BeFalse())

			// Check workload ingress.
			Eventually(dp.setAndReturn(&caliI, "cali12345:egress")).ShouldNot(BeNil())
			Expect(caliI.ForHostInterface).To(BeFalse())
			Expect(caliI.SuppressNormalHostPolicy).To(BeTrue())

			// Check workload egress.
			Eventually(dp.setAndReturn(&caliE, "cali12345:ingress")).ShouldNot(BeNil())
			Expect(caliE.ForHostInterface).To(BeFalse())
			Expect(caliE.SuppressNormalHostPolicy).To(BeTrue())

			// Check no XDP.
			Eventually(dp.setAndReturn(&eth0X, "eth0:xdp")).Should(BeNil())
		})

		Context("with DefaultEndpointToHostAction RETURN", func() {
			BeforeEach(func() {
				endpointToHostAction = "RETURN"
			})

			It("has host-* policy suppressed on ingress and egress", func() {
				var caliI, caliE *polprog.Rules

				// Check workload ingress.
				Eventually(dp.setAndReturn(&caliI, "cali12345:egress")).ShouldNot(BeNil())
				Expect(caliI.ForHostInterface).To(BeFalse())
				Expect(caliI.SuppressNormalHostPolicy).To(BeTrue())

				// Check workload egress.
				Eventually(dp.setAndReturn(&caliE, "cali12345:ingress")).ShouldNot(BeNil())
				Expect(caliE.ForHostInterface).To(BeFalse())
				Expect(caliE.HostNormalTiers).To(HaveLen(1))
				Expect(caliE.HostNormalTiers[0].Policies).To(HaveLen(1))
				Expect(caliE.SuppressNormalHostPolicy).To(BeTrue())
			})
		})
	})

	Context("with workload endpoints", func() {
		JustBeforeEach(func() {
			newBpfEpMgr(true)
			genWLUpdate("cali12345")()
			genIfaceUpdate("cali12345", ifacemonitor.StateUp, 15)()
		})

		It("must re-attach programs when hostIP changes", func() {
			Expect(dp.programAttached("cali12345:ingress")).To(BeTrue())
			Expect(dp.programAttached("cali12345:egress")).To(BeTrue())
			Expect(dp.numOfAttaches("cali12345:ingress")).To(Equal(1))
			Expect(dp.numOfAttaches("cali12345:egress")).To(Equal(1))
			genHostMetadataUpdate("5.6.7.8/32")()
			Expect(dp.numOfAttaches("cali12345:ingress")).To(Equal(2))
			Expect(dp.numOfAttaches("cali12345:egress")).To(Equal(2))
			genHostMetadataUpdate("1.2.3.4")()
			Expect(dp.numOfAttaches("cali12345:ingress")).To(Equal(3))
			Expect(dp.numOfAttaches("cali12345:egress")).To(Equal(3))

			genHostMetadataV6Update("1::5/128")()
			Expect(dp.numOfAttaches("cali12345:ingress")).To(Equal(4))
			Expect(dp.numOfAttaches("cali12345:egress")).To(Equal(4))
			genHostMetadataV6Update("1::4")()
			Expect(dp.numOfAttaches("cali12345:ingress")).To(Equal(5))
			Expect(dp.numOfAttaches("cali12345:egress")).To(Equal(5))
		})
	})

	Context("Ifacetype detection", func() {
		JustBeforeEach(func() {
			err := dp.createIface("vxlan0", 10, "vxlan")
			Expect(err).NotTo(HaveOccurred())

			err = dp.createIface("wg0", 11, "wireguard")
			Expect(err).NotTo(HaveOccurred())

			dataIfacePattern = "^eth|bond|vxlan|wg*"
			newBpfEpMgr(false)
		})
		It("should detect the correct type of iface", func() {
			genIfaceUpdate("vxlan0", ifacemonitor.StateUp, 10)()
			genIfaceUpdate("wg0", ifacemonitor.StateUp, 11)()
			genIfaceUpdate("tun0", ifacemonitor.StateUp, 12)()

			Expect(dp.programAttached("vxlan0:ingress")).To(BeTrue())
			Expect(dp.programAttached("vxlan0:egress")).To(BeTrue())
			checkIfState(10, "vxlan0", ifstate.FlgIPv4Ready|ifstate.FlgVxlan)

			Expect(dp.programAttached("wg0:ingress")).To(BeTrue())
			Expect(dp.programAttached("wg0:egress")).To(BeTrue())
			checkIfState(11, "wg0", ifstate.FlgIPv4Ready|ifstate.FlgWireguard)
		})

		It("should attach to iface even if netlink fails", func() {
			genIfaceUpdate("eth10", ifacemonitor.StateUp, 13)()

			Expect(dp.programAttached("eth10:ingress")).To(BeTrue())
			Expect(dp.programAttached("eth10:egress")).To(BeTrue())
			checkIfState(13, "eth10", ifstate.FlgIPv4Ready|ifstate.FlgHEP)

			genIfaceUpdate("l30", ifacemonitor.StateUp, 14)()
			Expect(dp.programAttached("l30:ingress")).To(BeTrue())
			Expect(dp.programAttached("l30:egress")).To(BeTrue())
			checkIfState(14, "l30", ifstate.FlgIPv4Ready|ifstate.FlgL3)
		})
	})

	Context("with bond iface", func() {
		JustBeforeEach(func() {
			dp.interfaceByIndexFn = func(ifindex int) (*net.Interface, error) {
				if ifindex == 10 {
					return &net.Interface{
						Name:  "bond0",
						Index: 10,
						Flags: net.FlagUp,
					}, nil
				}
				if ifindex == 11 {
					return &net.Interface{
						Name:  "foo0",
						Index: 11,
						Flags: net.FlagUp,
					}, nil
				}
				return nil, errors.New("no such network interface")
			}

			err := dp.createIface("bond0", 10, "bond")
			Expect(err).NotTo(HaveOccurred())
			err = dp.createBondSlaves("eth10", 20, 10)
			Expect(err).NotTo(HaveOccurred())
			err = dp.createBondSlaves("eth20", 30, 10)
			Expect(err).NotTo(HaveOccurred())
			genPolicy("default", "mypolicy")()
			dataIfacePattern = "^eth|bond*"
			newBpfEpMgr(false)
			genIfaceUpdate("bond0", ifacemonitor.StateUp, 10)()
			genIfaceUpdate("eth10", ifacemonitor.StateUp, 20)()
			genIfaceUpdate("eth20", ifacemonitor.StateUp, 30)()
		})

		Context("with dataIfacePattern changed to include bond0", func() {
			It("should attach to bond0", func() {
				Expect(dp.programAttached("bond0:ingress")).To(BeTrue())
				Expect(dp.programAttached("bond0:egress")).To(BeTrue())
				checkIfState(10, "bond0", ifstate.FlgIPv4Ready|ifstate.FlgBond)
			})
			It("should not attach to bond slaves", func() {
				Expect(dp.programAttached("eth10:ingress")).To(BeFalse())
				Expect(dp.programAttached("eth10:egress")).To(BeFalse())
				Expect(dp.programAttached("eth20:ingress")).To(BeFalse())
				Expect(dp.programAttached("eth20:egress")).To(BeFalse())
			})

			It("should attach to interfaces when it is removed from bond", func() {
				err := dp.deleteIface("eth10")
				Expect(err).NotTo(HaveOccurred())
				err = dp.createIface("eth10", 20, "dummy")
				Expect(err).NotTo(HaveOccurred())
				genIfaceUpdate("eth10", ifacemonitor.StateUp, 20)()

				Expect(dp.programAttached("bond0:ingress")).To(BeTrue())
				Expect(dp.programAttached("bond0:egress")).To(BeTrue())

				Expect(dp.programAttached("eth10:ingress")).To(BeTrue())
				Expect(dp.programAttached("eth10:egress")).To(BeTrue())
				checkIfState(20, "eth10", ifstate.FlgIPv4Ready|ifstate.FlgHEP)
				Expect(dp.programAttached("eth20:ingress")).To(BeFalse())
				Expect(dp.programAttached("eth20:egress")).To(BeFalse())
			})

			It("should attach to slave interface if master doesn't match regex", func() {
				err := dp.createIface("foo0", 11, "bond")
				Expect(err).NotTo(HaveOccurred())
				err = dp.createBondSlaves("eth11", 21, 11)
				Expect(err).NotTo(HaveOccurred())
				genIfaceUpdate("foo0", ifacemonitor.StateUp, 11)()
				genIfaceUpdate("eth11", ifacemonitor.StateUp, 21)()

				Expect(dp.programAttached("foo0:ingress")).To(BeFalse())
				Expect(dp.programAttached("foo0:egress")).To(BeFalse())
				Expect(dp.programAttached("eth11:ingress")).To(BeTrue())
				Expect(dp.programAttached("eth11:egress")).To(BeTrue())
				checkIfState(21, "eth11", ifstate.FlgIPv4Ready|ifstate.FlgBondSlave)
				err = dp.deleteIface("eth11")
				Expect(err).NotTo(HaveOccurred())
				err = dp.deleteIface("foo0")
				Expect(err).NotTo(HaveOccurred())
				genIfaceUpdate("eth11", ifacemonitor.StateNotPresent, 21)()
				genIfaceUpdate("foo0", ifacemonitor.StateNotPresent, 11)()
			})

			It("should attach XDP to slave devices", func() {
				By("adding untracked policy")
				genUntracked("default", "untracked1")()
				newHEP := hostEp
				newHEP.UntrackedTiers = []*proto.TierInfo{{
					Name:            "default",
					IngressPolicies: []string{"untracked1"},
				}}
				genHEPUpdate("bond0", newHEP)()
				err := bpfEpMgr.CompleteDeferredWork()
				Expect(err).NotTo(HaveOccurred())

				Expect(dp.programAttached("bond0:ingress")).To(BeTrue())
				Expect(dp.programAttached("bond0:egress")).To(BeTrue())
				Expect(dp.programAttached("bond0:xdp")).To(BeFalse())
				checkIfState(10, "bond0", ifstate.FlgIPv4Ready|ifstate.FlgBond)

				Expect(dp.programAttached("eth10:ingress")).To(BeFalse())
				Expect(dp.programAttached("eth10:egress")).To(BeFalse())
				Expect(dp.programAttached("eth20:ingress")).To(BeFalse())
				Expect(dp.programAttached("eth20:egress")).To(BeFalse())
				Expect(dp.programAttached("eth10:xdp")).To(BeTrue())
				Expect(dp.programAttached("eth20:xdp")).To(BeTrue())

				By("removing the untracked policy")
				genHEPUpdate("bond0", hostEp)()
				err = bpfEpMgr.CompleteDeferredWork()
				Expect(err).NotTo(HaveOccurred())
				Expect(dp.programAttached("bond0:ingress")).To(BeTrue())
				Expect(dp.programAttached("bond0:egress")).To(BeTrue())
				Expect(dp.programAttached("eth10:xdp")).To(BeFalse())
				Expect(dp.programAttached("eth20:xdp")).To(BeFalse())

			})
		})
	})

	Context("with eth0 up", func() {
		JustBeforeEach(func() {
			genPolicy("default", "mypolicy")()
			genIfaceUpdate("eth0", ifacemonitor.StateUp, 10)()
		})

		It("should attach to eth0", func() {
			Expect(dp.programAttached("eth0:ingress")).To(BeTrue())
			Expect(dp.programAttached("eth0:egress")).To(BeTrue())
		})

		Context("with dataIfacePattern changed to eth1", func() {
			JustBeforeEach(func() {
				dataIfacePattern = "^eth1"
				newBpfEpMgr(false)

				dp.ensureStartedFn = func() {
					bpfEpMgr.initAttaches = map[string]bpf.EPAttachInfo{
						"eth0": {Ingress: 12345},
					}
				}
			})

			It("should detach from eth0 when eth0 up before first CompleteDeferredWork()", func() {
				Expect(dp.programAttached("eth0:ingress")).To(BeTrue())
				Expect(dp.programAttached("eth0:egress")).To(BeTrue())

				genIfaceUpdate("eth0", ifacemonitor.StateUp, 10)()
				genIfaceUpdate("eth1", ifacemonitor.StateUp, 11)()

				err := bpfEpMgr.CompleteDeferredWork()
				Expect(err).NotTo(HaveOccurred())

				// We inherited dp from the previous bpfEpMgr and it has eth0
				// attached. This should clean it up.
				Expect(dp.programAttached("eth0:ingress")).To(BeFalse())
				Expect(dp.programAttached("eth0:egress")).To(BeFalse())

				Expect(dp.programAttached("eth1:ingress")).To(BeTrue())
				Expect(dp.programAttached("eth1:egress")).To(BeTrue())
			})

			It("should detach from eth0 when eth0 up after first CompleteDeferredWork()", func() {
				Expect(dp.programAttached("eth0:ingress")).To(BeTrue())
				Expect(dp.programAttached("eth0:egress")).To(BeTrue())

				genIfaceUpdate("eth1", ifacemonitor.StateUp, 11)()

				err := bpfEpMgr.CompleteDeferredWork()
				Expect(err).NotTo(HaveOccurred())

				// We inherited dp from the previous bpfEpMgr and it has eth0
				// attached. We should see it.
				Expect(dp.programAttached("eth0:ingress")).To(BeTrue())
				Expect(dp.programAttached("eth0:egress")).To(BeTrue())

				Expect(dp.programAttached("eth1:ingress")).To(BeTrue())
				Expect(dp.programAttached("eth1:egress")).To(BeTrue())

				genIfaceUpdate("eth0", ifacemonitor.StateUp, 10)()

				err = bpfEpMgr.CompleteDeferredWork()
				Expect(err).NotTo(HaveOccurred())

				// We inherited dp from the previous bpfEpMgr and it has eth0
				// attached. This should clean it up.
				Expect(dp.programAttached("eth0:ingress")).To(BeFalse())
				Expect(dp.programAttached("eth0:egress")).To(BeFalse())

				Expect(dp.programAttached("eth1:ingress")).To(BeTrue())
				Expect(dp.programAttached("eth1:egress")).To(BeTrue())
			})
		})

		Context("with eth0 host endpoint", func() {
			JustBeforeEach(genHEPUpdate("eth0", hostEp))

			It("stores host endpoint for eth0", func() {
				Expect(bpfEpMgr.hostIfaceToEpMap["eth0"]).To(Equal(hostEp))
				Expect(bpfEpMgr.policiesToWorkloads[proto.PolicyID{
					Tier: "default",
					Name: "mypolicy",
				}]).To(HaveKey("eth0"))

				var eth0I, eth0E, eth0X *polprog.Rules

				// Check ingress rules.
				Eventually(dp.setAndReturn(&eth0I, "eth0:ingress")).ShouldNot(BeNil())
				Expect(eth0I.ForHostInterface).To(BeTrue())
				Expect(eth0I.HostPreDnatTiers).To(HaveLen(1))
				Expect(eth0I.HostPreDnatTiers[0].Policies).To(HaveLen(1))

				// Check egress rules.
				Eventually(dp.setAndReturn(&eth0E, "eth0:egress")).ShouldNot(BeNil())
				Expect(eth0E.ForHostInterface).To(BeTrue())
				Expect(eth0E.HostPreDnatTiers).To(BeNil())

				// Check no XDP.
				Eventually(dp.setAndReturn(&eth0X, "eth0:xdp")).Should(BeNil())

				By("adding untracked policy")
				genUntracked("default", "untracked1")()
				newHEP := hostEp
				newHEP.UntrackedTiers = []*proto.TierInfo{{
					Name:            "default",
					IngressPolicies: []string{"untracked1"},
				}}
				genHEPUpdate("eth0", newHEP)()

				// Check XDP.
				Eventually(dp.setAndReturn(&eth0X, "eth0:xdp")).ShouldNot(BeNil())
				Expect(eth0X.ForHostInterface).To(BeTrue())
				Expect(eth0X.ForXDP).To(BeTrue())
				Expect(eth0X.HostNormalTiers).To(HaveLen(1))
				Expect(eth0X.HostNormalTiers[0].Policies).To(HaveLen(1))

				By("removing untracked policy again")
				genHEPUpdate("eth0", hostEp)()

				// Check no XDP.
				Eventually(dp.setAndReturn(&eth0X, "eth0:xdp")).Should(BeNil())
			})
		})

		Context("with host-* endpoint", func() {
			JustBeforeEach(genHEPUpdate(allInterfaces, hostEp))

			It("stores host endpoint for eth0", func() {
				Expect(bpfEpMgr.hostIfaceToEpMap["eth0"]).To(Equal(hostEp))
				Expect(bpfEpMgr.policiesToWorkloads[proto.PolicyID{
					Tier: "default",
					Name: "mypolicy",
				}]).To(HaveKey("eth0"))
			})
		})
	})

	Context("with eth0 host endpoint", func() {
		JustBeforeEach(func() {
			genPolicy("default", "mypolicy")()
			genHEPUpdate("eth0", hostEp)()
		})

		Context("with eth0 up", func() {
			JustBeforeEach(genIfaceUpdate("eth0", ifacemonitor.StateUp, 10))

			It("stores host endpoint for eth0", func() {
				Expect(bpfEpMgr.hostIfaceToEpMap["eth0"]).To(Equal(hostEp))
				Expect(bpfEpMgr.policiesToWorkloads[proto.PolicyID{
					Tier: "default",
					Name: "mypolicy",
				}]).To(HaveKey("eth0"))
			})
		})
	})

	Context("with host-* endpoint", func() {
		JustBeforeEach(func() {
			genPolicy("default", "mypolicy")()
			genHEPUpdate(allInterfaces, hostEp)()
		})

		Context("with eth0 up", func() {
			JustBeforeEach(genIfaceUpdate("eth0", ifacemonitor.StateUp, 10))

			It("stores host endpoint for eth0", func() {
				Expect(bpfEpMgr.hostIfaceToEpMap["eth0"]).To(Equal(hostEp))
				Expect(bpfEpMgr.policiesToWorkloads[proto.PolicyID{
					Tier: "default",
					Name: "mypolicy",
				}]).To(HaveKey("eth0"))
			})

			Context("with eth0 down", func() {
				JustBeforeEach(genIfaceUpdate("eth0", ifacemonitor.StateDown, 10))

				It("clears host endpoint for eth0", func() {
					Expect(bpfEpMgr.hostIfaceToEpMap).To(BeEmpty())
					Expect(bpfEpMgr.policiesToWorkloads[proto.PolicyID{
						Tier: "default",
						Name: "mypolicy",
					}]).NotTo(HaveKey("eth0"))
				})
			})
			Context("with eth0 deleted", func() {
				JustBeforeEach(genIfaceUpdate("eth0", ifacemonitor.StateNotPresent, 10))

				It("clears host endpoint for eth0", func() {
					Expect(bpfEpMgr.hostIfaceToEpMap).To(BeEmpty())
					Expect(bpfEpMgr.policiesToWorkloads[proto.PolicyID{
						Tier: "default",
						Name: "mypolicy",
					}]).NotTo(HaveKey("eth0"))
				})
			})
		})
	})

	Describe("polCounters", func() {
		It("should update the maps with ruleIds", func() {
			ingRule := &proto.Rule{Action: "Allow", RuleId: "INGRESSALLOW1234"}
			egrRule := &proto.Rule{Action: "Allow", RuleId: "EGRESSALLOW12345"}
			ingRuleMatchId := bpfEpMgr.dp.ruleMatchID("Ingress", "Allow", "Policy", "allowPol", 0)
			egrRuleMatchId := bpfEpMgr.dp.ruleMatchID("Egress", "Allow", "Policy", "allowPol", 0)
			k := make([]byte, 8)
			v := make([]byte, 8)
			rcMap := bpfEpMgr.commonMaps.RuleCountersMap

			// create a new policy
			bpfEpMgr.OnUpdate(&proto.ActivePolicyUpdate{
				Id:     &proto.PolicyID{Tier: "default", Name: "allowPol"},
				Policy: &proto.Policy{InboundRules: []*proto.Rule{ingRule}, OutboundRules: []*proto.Rule{egrRule}},
			})
			Expect(bpfEpMgr.polNameToMatchIDs).To(HaveLen(1))
			val := bpfEpMgr.polNameToMatchIDs["allowPol"]
			Expect(val.Contains(ingRuleMatchId)).To(BeTrue())
			Expect(val.Contains(egrRuleMatchId)).To(BeTrue())
			binary.LittleEndian.PutUint64(k, ingRuleMatchId)
			binary.LittleEndian.PutUint64(v, uint64(10))
			err := rcMap.Update(k[:], v[:])
			Expect(err).NotTo(HaveOccurred())
			binary.LittleEndian.PutUint64(k, egrRuleMatchId)
			err = rcMap.Update(k[:], v[:])
			Expect(err).NotTo(HaveOccurred())

			// update the ingress rule of the policy
			ingDenyRule := &proto.Rule{Action: "Deny", RuleId: "INGRESSDENY12345"}
			ingDenyRuleMatchId := bpfEpMgr.dp.ruleMatchID("Ingress", "Deny", "Policy", "allowPol", 0)
			bpfEpMgr.OnUpdate(&proto.ActivePolicyUpdate{
				Id:     &proto.PolicyID{Tier: "default", Name: "allowPol"},
				Policy: &proto.Policy{InboundRules: []*proto.Rule{ingDenyRule}, OutboundRules: []*proto.Rule{egrRule}},
			})
			Expect(bpfEpMgr.polNameToMatchIDs).To(HaveLen(1))
			val = bpfEpMgr.polNameToMatchIDs["allowPol"]
			Expect(val.Contains(ingDenyRuleMatchId)).To(BeTrue())
			Expect(val.Contains(egrRuleMatchId)).To(BeTrue())
			Expect(bpfEpMgr.dirtyRules.Contains(ingRuleMatchId)).To(BeTrue())
			err = bpfEpMgr.CompleteDeferredWork()
			Expect(err).NotTo(HaveOccurred())
			Expect(bpfEpMgr.dirtyRules.Contains(ingRuleMatchId)).NotTo(BeTrue())
			binary.LittleEndian.PutUint64(k, ingRuleMatchId)
			_, err = rcMap.Get(k)
			Expect(err).To(HaveOccurred())
			binary.LittleEndian.PutUint64(k, egrRuleMatchId)
			v, err = rcMap.Get(k)
			Expect(err).NotTo(HaveOccurred())
			Expect(binary.LittleEndian.Uint64(v)).To(Equal(uint64(10)))

			// delete the policy
			bpfEpMgr.OnUpdate(&proto.ActivePolicyRemove{Id: &proto.PolicyID{Tier: "default", Name: "allowPol"}})
			Expect(bpfEpMgr.dirtyRules.Contains(egrRuleMatchId)).To(BeTrue())
			Expect(bpfEpMgr.dirtyRules.Contains(ingDenyRuleMatchId)).To(BeTrue())
			Expect(bpfEpMgr.polNameToMatchIDs).To(HaveLen(0))
			err = bpfEpMgr.CompleteDeferredWork()
			Expect(err).NotTo(HaveOccurred())
			binary.LittleEndian.PutUint64(k, ingRuleMatchId)
			_, err = rcMap.Get(k)
			Expect(err).To(HaveOccurred())
			binary.LittleEndian.PutUint64(k, egrRuleMatchId)
			_, err = rcMap.Get(k)
			Expect(err).To(HaveOccurred())
			binary.LittleEndian.PutUint64(k, ingDenyRuleMatchId)
			_, err = rcMap.Get(k)
			Expect(err).To(HaveOccurred())
		})

		It("should cleanup the bpf map after restart", func() {
			ingRuleMatchId := bpfEpMgr.dp.ruleMatchID("Ingress", "Allow", "Policy", "allowPol", 0)
			egrRuleMatchId := bpfEpMgr.dp.ruleMatchID("Egress", "Allow", "Policy", "allowPol", 0)
			k := make([]byte, 8)
			v := make([]byte, 8)
			rcMap := bpfEpMgr.commonMaps.RuleCountersMap

			binary.LittleEndian.PutUint64(k, ingRuleMatchId)
			binary.LittleEndian.PutUint64(v, uint64(10))
			err := rcMap.Update(k[:], v[:])
			Expect(err).NotTo(HaveOccurred())

			binary.LittleEndian.PutUint64(k, egrRuleMatchId)
			binary.LittleEndian.PutUint64(v, uint64(10))
			err = rcMap.Update(k[:], v[:])
			Expect(err).NotTo(HaveOccurred())

			newBpfEpMgr(false)
			binary.LittleEndian.PutUint64(k, ingRuleMatchId)
			_, err = rcMap.Get(k[:])
			Expect(err).To(HaveOccurred())
			binary.LittleEndian.PutUint64(k, egrRuleMatchId)
			_, err = rcMap.Get(k[:])
			Expect(err).To(HaveOccurred())
		})
	})

	Describe("bpfnatip", func() {
		JustBeforeEach(func() {
			newBpfEpMgr(true)
		})
		It("should program the routes reflecting service state", func() {
			bpfEpMgr.OnUpdate(&proto.ServiceUpdate{
				Name:       "service",
				Namespace:  "test",
				ClusterIps: []string{"1.2.3.4", "1::2"},
			})
			err := bpfEpMgr.CompleteDeferredWork()
			Expect(err).NotTo(HaveOccurred())
			Expect(dp.routes).To(HaveLen(2))
			Expect(dp.routes).To(HaveKey(ip.MustParseCIDROrIP("1.2.3.4")))
			Expect(dp.routes).To(HaveKey(ip.MustParseCIDROrIP("1::2")))

			bpfEpMgr.OnUpdate(&proto.ServiceUpdate{
				Name:           "service",
				Namespace:      "test",
				ClusterIps:     []string{"1.2.3.4"},
				LoadbalancerIp: "5.6.7.8",
			})
			err = bpfEpMgr.CompleteDeferredWork()
			Expect(err).NotTo(HaveOccurred())
			Expect(dp.routes).To(HaveLen(2))
			Expect(dp.routes).To(HaveKey(ip.MustParseCIDROrIP("1.2.3.4")))
			Expect(dp.routes).To(HaveKey(ip.MustParseCIDROrIP("5.6.7.8")))

			bpfEpMgr.OnUpdate(&proto.ServiceUpdate{
				Name:           "service",
				Namespace:      "test",
				ClusterIps:     []string{"1.2.3.4"},
				LoadbalancerIp: "5.6.7.8",
				ExternalIps:    []string{"1.0.0.1", "1.0.0.2"},
			})
			err = bpfEpMgr.CompleteDeferredWork()
			Expect(err).NotTo(HaveOccurred())
			Expect(dp.routes).To(HaveLen(2))
			Expect(dp.routes).To(HaveKey(ip.MustParseCIDROrIP("1.2.3.4")))
			Expect(dp.routes).To(HaveKey(ip.MustParseCIDROrIP("5.6.7.8")))

			bpfEpMgr.OnUpdate(&proto.ServiceUpdate{
				Name:       "service",
				Namespace:  "test",
				ClusterIps: []string{"1.2.3.4"},
			})
			err = bpfEpMgr.CompleteDeferredWork()
			Expect(err).NotTo(HaveOccurred())
			Expect(dp.routes).To(HaveLen(1))
			Expect(dp.routes).To(HaveKey(ip.MustParseCIDROrIP("1.2.3.4")))

			bpfEpMgr.OnUpdate(&proto.ServiceRemove{
				Name:      "service",
				Namespace: "test",
			})
			err = bpfEpMgr.CompleteDeferredWork()
			Expect(err).NotTo(HaveOccurred())
			Expect(dp.routes).To(HaveLen(0))

			bpfEpMgr.OnUpdate(&proto.ServiceUpdate{
				Name:           "service",
				Namespace:      "test",
				ClusterIps:     []string{"1.2.3.4"},
				LoadbalancerIp: "5.6.7.8",
			})
			err = bpfEpMgr.CompleteDeferredWork()
			Expect(err).NotTo(HaveOccurred())
			Expect(dp.routes).To(HaveLen(2))
			Expect(dp.routes).To(HaveKey(ip.MustParseCIDROrIP("1.2.3.4")))
			Expect(dp.routes).To(HaveKey(ip.MustParseCIDROrIP("5.6.7.8")))

			bpfEpMgr.OnUpdate(&proto.ServiceRemove{
				Name:      "service",
				Namespace: "test",
			})
			err = bpfEpMgr.CompleteDeferredWork()
			Expect(err).NotTo(HaveOccurred())
			Expect(dp.routes).To(HaveLen(0))
		})
	})

	Describe("counters", func() {
		It("should clean up after restart", func() {
			err := counters.EnsureExists(countersMap, 12345, hook.Egress)
			Expect(err).NotTo(HaveOccurred())
			err = counters.EnsureExists(countersMap, 12345, hook.Ingress)
			Expect(err).NotTo(HaveOccurred())
			err = counters.EnsureExists(countersMap, 12345, hook.XDP)
			Expect(err).NotTo(HaveOccurred())
			err = counters.EnsureExists(countersMap, 54321, hook.Egress)
			Expect(err).NotTo(HaveOccurred())
			err = counters.EnsureExists(countersMap, 54321, hook.Ingress)
			Expect(err).NotTo(HaveOccurred())

			Expect(countersMap.Contents).To(HaveLen(5))

			genIfaceUpdate("cali12345", ifacemonitor.StateUp, 15)()
			genWLUpdate("cali12345")()

			err = bpfEpMgr.CompleteDeferredWork()
			Expect(err).NotTo(HaveOccurred())

			Expect(countersMap.Contents).To(HaveLen(0))
			// The BPF programs will create the counters the first time they
		})

		It("should GC counters when dev goes down", func() {
			genIfaceUpdate("cali12345", ifacemonitor.StateUp, 12345)()
			genWLUpdate("cali12345")()

			err := counters.EnsureExists(countersMap, 12345, hook.Egress)
			Expect(err).NotTo(HaveOccurred())
			err = counters.EnsureExists(countersMap, 12345, hook.Ingress)
			Expect(err).NotTo(HaveOccurred())

			Expect(countersMap.Contents).To(HaveLen(2))

			genIfaceUpdate("cali12345", ifacemonitor.StateDown, 12345)()
			err = bpfEpMgr.CompleteDeferredWork()
			Expect(err).NotTo(HaveOccurred())

			Expect(countersMap.Contents).To(HaveLen(0))
		})
	})

	Describe("ifstate(ipv6 disabled)", func() {
		It("should clean up jump map entries for missing interfaces", func() {
			for i := 0; i < 17; i++ {
				_ = jumpMap.Update(jump.Key(i), jump.Value(uint32(1000+i)))
				_ = jumpMap.Update(jump.Key(i+jump.TCMaxEntryPoints), jump.Value(uint32(1000+i)))
			}
			for i := 0; i < 5; i++ {
				_ = xdpJumpMap.Update(jump.Key(i), jump.Value(uint32(2000+i)))
			}

			_ = ifStateMap.Update(
				ifstate.NewKey(123).AsBytes(),
				ifstate.NewValue(ifstate.FlgIPv4Ready, "eth123",
					1, 1, 2, -1, -1, -1, 3, 4).AsBytes(),
			)
			_ = ifStateMap.Update(
				ifstate.NewKey(124).AsBytes(),
				ifstate.NewValue(0, "eth124",
					2, 5, 6, -1, -1, -1, 7, 8).AsBytes(),
			)
			_ = ifStateMap.Update(
				ifstate.NewKey(125).AsBytes(),
				ifstate.NewValue(ifstate.FlgWEP|ifstate.FlgIPv4Ready, "eth125",
					3, 9, 10, -1, -1, -1, 11, 12).AsBytes(),
			)
			_ = ifStateMap.Update(
				ifstate.NewKey(126).AsBytes(),
				ifstate.NewValue(ifstate.FlgWEP, "eth123",
					0, 13, 14, -1, -1, -1, 15, 0).AsBytes(),
			)

			err := bpfEpMgr.CompleteDeferredWork()
			Expect(err).NotTo(HaveOccurred())

			Expect(ifStateMap.IsEmpty()).To(BeTrue())
			Expect(jumpMap.Contents).To(Equal(map[string]string{
				string(jump.Key(16)):                         string(jump.Value(uint32(1000 + 16))),
				string(jump.Key(16 + jump.TCMaxEntryPoints)): string(jump.Value(uint32(1000 + 16))),
			}))
			Expect(xdpJumpMap.Contents).To(Equal(map[string]string{
				// Key 4 wasn't used above so it should persist.
				string(jump.Key(4)): string(jump.Value(uint32(2000 + 4))),
			}))
		})

		dumpJumpMap := func(in *mock.Map) map[int]int {
			out := map[int]int{}
			for k, v := range in.Contents {
				parsedKey := binary.LittleEndian.Uint32([]byte(k))
				parsedVal := binary.LittleEndian.Uint32([]byte(v))
				out[int(parsedKey)] = int(parsedVal)
			}
			return out
		}

		dumpIfstateMap := func(in *mock.Map) map[int]string {
			out := map[int]string{}
			for k, v := range in.Contents {
				parsedKey := ifstate.KeyFromBytes([]byte(k))
				parsedVal := ifstate.ValueFromBytes([]byte(v))
				out[int(parsedKey.IfIndex())] = parsedVal.String()
			}
			return out
		}

		It("should reclaim indexes for active interfaces", func() {
			for i := 0; i < 8; i++ {
				_ = jumpMap.Update(jump.Key(i), jump.Value(uint32(1000+i)))
				_ = jumpMap.Update(jump.Key(i+jump.TCMaxEntryPoints), jump.Value(uint32(1000+i)))
			}
			for i := 1; i < 2; i++ {
				_ = xdpJumpMap.Update(jump.Key(i), jump.Value(uint32(2000+i)))
			}

			key123 := ifstate.NewKey(123).AsBytes()
			value123 := ifstate.NewValue(ifstate.FlgIPv4Ready|ifstate.FlgWEP, "cali12345",
				-1, 0, 2, -1, -1, -1, 3, 4)
			value124 := ifstate.NewValue(0, "eth124", 2, 5, 6, -1, -1, -1, 7, 1)

			_ = ifStateMap.Update(
				key123,
				value123.AsBytes(),
			)
			_ = ifStateMap.Update(
				ifstate.NewKey(124).AsBytes(),
				value124.AsBytes(),
			)

			dp.interfaceByIndexFn = func(ifindex int) (*net.Interface, error) {
				if ifindex == 123 {
					return &net.Interface{
						Name:  "cali12345",
						Index: 123,
						Flags: net.FlagUp,
					}, nil
				}
				return nil, errors.New("no such network interface")
			}
			genWLUpdate("cali12345", "pol-a")()

			err := bpfEpMgr.CompleteDeferredWork()
			Expect(err).NotTo(HaveOccurred())

			Expect(dumpIfstateMap(ifStateMap)).To(Equal(map[int]string{
				123: value123.String(),
			}))

			// Expect clean-up deletions but no value changes due to mocking.
			Expect(dumpJumpMap(jumpMap)).To(Equal(map[int]int{
				0:     1000,
				2:     1002,
				3:     1003,
				4:     1004,
				10000: 1000,
				10002: 1002,
				10003: 1003,
				10004: 1004,
			}))
			Expect(dumpJumpMap(xdpJumpMap)).To(Equal(map[int]int{
				1: 2001,
			}))
		})

		It("should handle jump map collision: single iface", func() {
			// This test verifies that we recover if we're started with
			// bad data in the ifstate map; in particular if two policy
			// program indexes collide.

			key123 := ifstate.NewKey(123).AsBytes()

			// Oops, we accidentally wrote all zeros to the dataplane...
			value123Zeros := ifstate.NewValue(ifstate.FlgIPv4Ready|ifstate.FlgWEP, "cali12345",
				0, 0, 0, -1, -1, -1, 0, 0)

			_ = ifStateMap.Update(
				key123,
				value123Zeros.AsBytes(),
			)

			dp.interfaceByIndexFn = func(ifindex int) (*net.Interface, error) {
				if ifindex == 123 {
					return &net.Interface{
						Name:  "cali12345",
						Index: 123,
						Flags: net.FlagUp,
					}, nil
				}
				return nil, errors.New("no such network interface")
			}
			genWLUpdate("cali12345", "pol-a")()

			err := bpfEpMgr.CompleteDeferredWork()
			Expect(err).NotTo(HaveOccurred())

			// XDP gets cleaned up because it's a WEP, ingress keeps its
			// ID because it was the first; egress gets reallocated.
			value123Fixed := ifstate.NewValue(ifstate.FlgIPv4Ready|ifstate.FlgWEP, "cali12345",
				-1, 0, 1, -1, -1, -1, -1, -1)
			Expect(dumpIfstateMap(ifStateMap)).To(Equal(map[int]string{
				123: value123Fixed.String(),
			}))
		})

		It("should handle jump map collision: multi-iface", func() {
			// This test verifies that we recover if we're started with
			// bad data in the ifstate map; in particular if two policy
			// program indexes collide.

			// Oops, we accidentally wrote all zeros to the dataplane...
			key123 := ifstate.NewKey(123).AsBytes()
			value123Zeros := ifstate.NewValue(ifstate.FlgIPv4Ready|ifstate.FlgWEP, "cali12345",
				0, 0, 0, -1, -1, -1, 0, 0)

			key124 := ifstate.NewKey(124).AsBytes()
			value124Zeros := ifstate.NewValue(ifstate.FlgIPv4Ready|ifstate.FlgWEP, "cali56789",
				0, 0, 0, -1, -1, -1, 0, 0)

			_ = ifStateMap.Update(
				key123,
				value123Zeros.AsBytes(),
			)
			// ...twice.
			_ = ifStateMap.Update(
				key124,
				value124Zeros.AsBytes(),
			)

			dp.interfaceByIndexFn = func(ifindex int) (*net.Interface, error) {
				if ifindex == 123 {
					return &net.Interface{
						Name:  "cali12345",
						Index: 123,
						Flags: net.FlagUp,
					}, nil
				}
				if ifindex == 124 {
					return &net.Interface{
						Name:  "cali56789",
						Index: 124,
						Flags: net.FlagUp,
					}, nil
				}
				return nil, errors.New("no such network interface")
			}
			genWLUpdate("cali12345", "pol-a")()
			genWLUpdate("cali56789", "pol-b")()

			err := bpfEpMgr.CompleteDeferredWork()
			Expect(err).NotTo(HaveOccurred())

			// Everything collides but the allocations are non-deterministic
			// so we need to check them by hand...
			Expect(ifStateMap.Contents).To(HaveLen(2))
			val123 := ifstate.ValueFromBytes([]byte(ifStateMap.Contents[string(key123)]))
			val124 := ifstate.ValueFromBytes([]byte(ifStateMap.Contents[string(key124)]))

			tcIDsSeen := set.New[int]()
			for _, v := range []ifstate.Value{val123, val124} {
				Expect(v.XDPPolicyV4()).To(Equal(-1), "WEPs shouldn't get XDP IDs")
				Expect(v.IngressPolicyV4()).NotTo(Equal(-1), "WEPs should have ingress pol")
				Expect(tcIDsSeen.Contains(v.IngressPolicyV4())).To(BeFalse(), "Saw same jump map ID more than once")
				tcIDsSeen.Add(v.IngressPolicyV4())

				Expect(v.EgressPolicyV4()).NotTo(Equal(-1), "WEPs should have egress pol")
				Expect(tcIDsSeen.Contains(v.EgressPolicyV4())).To(BeFalse(), "Saw same jump map ID more than once")
				tcIDsSeen.Add(v.EgressPolicyV4())

				Expect(v.XDPPolicyV6()).To(Equal(-1), "WEPs shouldn't get XDP IPv6 ID")
				Expect(v.IngressPolicyV6()).To(Equal(-1), "WEPs shouldn't get IPv6 ingress pol")
				Expect(v.EgressPolicyV6()).To(Equal(-1), "WEPs shouldn't get IPv6 egress pol")
				Expect(v.TcIngressFilter()).To(Equal(-1), "should be no filters in use")
				Expect(v.TcEgressFilter()).To(Equal(-1), "should be no filters in use")
			}
		})

		It("should handle jump map collision: multi-iface HEPs", func() {
			// Verify collision of two HEPs (using same policy IDs), they
			// use XDP too.

			// Oops, we accidentally wrote all zeros to the dataplane...
			key123 := ifstate.NewKey(123).AsBytes()
			value123Zeros := ifstate.NewValue(ifstate.FlgIPv4Ready, "eth0",
				0, 0, 0, -1, -1, -1, 0, -1)
			// ...twice.
			key124 := ifstate.NewKey(124).AsBytes()
			// Using eth0a because the data iface pattern is eth0 (other tests
			// use eth1 for something else...).
			value124Zeros := ifstate.NewValue(ifstate.FlgIPv4Ready, "eth0a",
				0, 0, 0, -1, -1, -1, -1, 0)
			_ = ifStateMap.Update(key123, value123Zeros.AsBytes())
			_ = ifStateMap.Update(key124, value124Zeros.AsBytes())

			dp.interfaceByIndexFn = func(ifindex int) (*net.Interface, error) {
				if ifindex == 123 {
					return &net.Interface{
						Name:  "eth0",
						Index: 123,
						Flags: net.FlagUp,
					}, nil
				}
				if ifindex == 124 {
					return &net.Interface{
						Name:  "eth0a",
						Index: 124,
						Flags: net.FlagUp,
					}, nil
				}
				return nil, errors.New("no such network interface")
			}

			err := bpfEpMgr.CompleteDeferredWork()
			Expect(err).NotTo(HaveOccurred())

			// Everything collides but the allocations are non-deterministic
			// so we need to check them by hand...
			ifDump := dumpIfstateMap(ifStateMap)
			Expect(ifDump).To(HaveLen(2))
			Expect(ifDump).To(HaveKey(123))
			Expect(ifDump).To(HaveKey(124))
			val123 := ifstate.ValueFromBytes([]byte(ifStateMap.Contents[string(key123)]))
			val124 := ifstate.ValueFromBytes([]byte(ifStateMap.Contents[string(key124)]))

			xdpIDsSeen := set.New[int]()
			tcIDsSeen := set.New[int]()
			for _, v := range []ifstate.Value{val123, val124} {
				Expect(v.XDPPolicyV4()).NotTo(Equal(-1), "WEPs shouldn't get XDP IDs")
				Expect(xdpIDsSeen.Contains(v.XDPPolicyV4())).To(BeFalse(), fmt.Sprintf("Saw same jump XDP map ID %d more than once", v.XDPPolicyV4()))
				xdpIDsSeen.Add(v.XDPPolicyV4())

				Expect(v.IngressPolicyV4()).NotTo(Equal(-1), "WEPs should have ingress pol")
				Expect(tcIDsSeen.Contains(v.IngressPolicyV4())).To(BeFalse(), "Saw same jump map ID more than once")
				tcIDsSeen.Add(v.IngressPolicyV4())

				Expect(v.EgressPolicyV4()).NotTo(Equal(-1), "WEPs should have egress pol")
				Expect(tcIDsSeen.Contains(v.EgressPolicyV4())).To(BeFalse(), "Saw same jump map ID more than once")
				tcIDsSeen.Add(v.EgressPolicyV4())

				Expect(v.XDPPolicyV6()).To(Equal(-1), "WEPs shouldn't get XDP IPv6 ID")
				Expect(v.IngressPolicyV6()).To(Equal(-1), "WEPs shouldn't get IPv6 ingress pol")
				Expect(v.EgressPolicyV6()).To(Equal(-1), "WEPs shouldn't get IPv6 egress pol")
				Expect(v.TcIngressFilter()).To(Equal(-1), "should be no filters in use")
				Expect(v.TcEgressFilter()).To(Equal(-1), "should be no filters in use")
			}
		})

		It("should clean up with update", func() {
			_ = ifStateMap.Update(
				ifstate.NewKey(123).AsBytes(),
				ifstate.NewValue(ifstate.FlgIPv4Ready, "eth123", -1, -1, -1, -1, -1, -1, -1, -1).AsBytes(),
			)

			genIfaceUpdate("cali12345", ifacemonitor.StateUp, 15)()
			genWLUpdate("cali12345")()

			err := bpfEpMgr.CompleteDeferredWork()
			Expect(err).NotTo(HaveOccurred())

			Expect(ifStateMap.ContainsKey(ifstate.NewKey(123).AsBytes())).To(BeFalse())
			flags := ifstate.FlgWEP | ifstate.FlgIPv4Ready
			checkIfState(15, "cali12345", flags)
		})

		It("iface up -> wl", func() {
			genIfaceUpdate("cali12345", ifacemonitor.StateUp, 15)()
			genWLUpdate("cali12345")()

			err := bpfEpMgr.CompleteDeferredWork()
			Expect(err).NotTo(HaveOccurred())

			flags := ifstate.FlgWEP | ifstate.FlgIPv4Ready
			checkIfState(15, "cali12345", flags)
		})

		It("iface up -> defer -> wl", func() {
			genIfaceUpdate("cali12345", ifacemonitor.StateUp, 15)()

			err := bpfEpMgr.CompleteDeferredWork()
			Expect(err).NotTo(HaveOccurred())

			flags := ifstate.FlgWEP | ifstate.FlgIPv4Ready

			checkIfState(15, "cali12345", flags)

			genWLUpdate("cali12345")()

			err = bpfEpMgr.CompleteDeferredWork()
			Expect(err).NotTo(HaveOccurred())

			checkIfState(15, "cali12345", flags)
		})

		It("wl -> iface up", func() {
			genWLUpdate("cali12345")()
			genIfaceUpdate("cali12345", ifacemonitor.StateUp, 15)()

			err := bpfEpMgr.CompleteDeferredWork()
			Expect(err).NotTo(HaveOccurred())

			flags := ifstate.FlgWEP | ifstate.FlgIPv4Ready
			checkIfState(15, "cali12345", flags)
		})

		It("wl -> defer -> iface up", func() {
			genWLUpdate("cali12345")()

			err := bpfEpMgr.CompleteDeferredWork()
			Expect(err).NotTo(HaveOccurred())
			Expect(ifStateMap.ContainsKey(ifstate.NewKey(uint32(15)).AsBytes())).To(BeFalse())

			genIfaceUpdate("cali12345", ifacemonitor.StateUp, 15)()

			err = bpfEpMgr.CompleteDeferredWork()
			Expect(err).NotTo(HaveOccurred())

			flags := ifstate.FlgWEP | ifstate.FlgIPv4Ready
			checkIfState(15, "cali12345", flags)
		})

		It("iface up -> wl -> iface down", func() {
			genIfaceUpdate("cali12345", ifacemonitor.StateUp, 15)()
			genWLUpdate("cali12345")()

			err := bpfEpMgr.CompleteDeferredWork()
			Expect(err).NotTo(HaveOccurred())

			genIfaceUpdate("cali12345", ifacemonitor.StateDown, 15)()

			err = bpfEpMgr.CompleteDeferredWork()
			Expect(err).NotTo(HaveOccurred())

			Expect(ifStateMap.ContainsKey(ifstate.NewKey(15).AsBytes())).To(BeFalse())
		})

		It("iface up -> wl -> iface down, up, down", func() {
			genIfaceUpdate("cali12345", ifacemonitor.StateUp, 15)()
			genWLUpdate("cali12345")()

			err := bpfEpMgr.CompleteDeferredWork()
			Expect(err).NotTo(HaveOccurred())

			genIfaceUpdate("cali12345", ifacemonitor.StateDown, 15)()
			genIfaceUpdate("cali12345", ifacemonitor.StateUp, 15)()
			genIfaceUpdate("cali12345", ifacemonitor.StateDown, 15)()

			err = bpfEpMgr.CompleteDeferredWork()
			Expect(err).NotTo(HaveOccurred())

			Expect(ifStateMap.ContainsKey(ifstate.NewKey(15).AsBytes())).To(BeFalse())
		})

		It("iface up -> wl -> iface down -> iface up", func() {
			genIfaceUpdate("cali12345", ifacemonitor.StateUp, 15)()
			genWLUpdate("cali12345")()

			err := bpfEpMgr.CompleteDeferredWork()
			Expect(err).NotTo(HaveOccurred())

			genIfaceUpdate("cali12345", ifacemonitor.StateDown, 15)()

			err = bpfEpMgr.CompleteDeferredWork()
			Expect(err).NotTo(HaveOccurred())

			genIfaceUpdate("cali12345", ifacemonitor.StateUp, 15)()

			err = bpfEpMgr.CompleteDeferredWork()
			Expect(err).NotTo(HaveOccurred())

			flags := ifstate.FlgWEP | ifstate.FlgIPv4Ready
			checkIfState(15, "cali12345", flags)
		})
	})
	Describe("ifstate (ipv6 Enabled)", func() {
		JustBeforeEach(func() {
			newBpfEpMgr(true)
		})
		It("should clean up jump map entries for missing interfaces", func() {
			for i := 0; i < 17; i++ {
				_ = jumpMap.Update(jump.Key(i), jump.Value(uint32(1000+i)))
				_ = jumpMap.Update(jump.Key(i+jump.TCMaxEntryPoints), jump.Value(uint32(1000+i)))
			}
			for i := 0; i < 5; i++ {
				_ = xdpJumpMap.Update(jump.Key(i), jump.Value(uint32(2000+i)))
			}

			_ = ifStateMap.Update(
				ifstate.NewKey(123).AsBytes(),
				ifstate.NewValue(ifstate.FlgIPv6Ready|ifstate.FlgIPv4Ready, "eth123",
					5, 6, 7, 1, 1, 2, 3, 4).AsBytes(),
			)
			_ = ifStateMap.Update(
				ifstate.NewKey(124).AsBytes(),
				ifstate.NewValue(0, "eth124",
					8, 9, 10, 2, 5, 6, 7, 8).AsBytes(),
			)
			_ = ifStateMap.Update(
				ifstate.NewKey(125).AsBytes(),
				ifstate.NewValue(ifstate.FlgWEP|ifstate.FlgIPv6Ready|ifstate.FlgIPv4Ready, "eth125",
					13, 14, 15, 3, 9, 10, 11, 12).AsBytes(),
			)
			_ = ifStateMap.Update(
				ifstate.NewKey(126).AsBytes(),
				ifstate.NewValue(ifstate.FlgWEP, "eth123",
					16, 17, 18, 0, 13, 14, 15, 0).AsBytes(),
			)

			err := bpfEpMgr.CompleteDeferredWork()
			Expect(err).NotTo(HaveOccurred())

			Expect(ifStateMap.IsEmpty()).To(BeTrue())
			Expect(jumpMap.Contents).To(Equal(map[string]string{
				string(jump.Key(16)):                         string(jump.Value(uint32(1000 + 16))),
				string(jump.Key(16 + jump.TCMaxEntryPoints)): string(jump.Value(uint32(1000 + 16))),
			}))
			Expect(xdpJumpMap.Contents).To(Equal(map[string]string{
				// Key 4 wasn't used above so it should persist.
				string(jump.Key(4)): string(jump.Value(uint32(2000 + 4))),
			}))
		})

		dumpJumpMap := func(in *mock.Map) map[int]int {
			out := map[int]int{}
			for k, v := range in.Contents {
				parsedKey := binary.LittleEndian.Uint32([]byte(k))
				parsedVal := binary.LittleEndian.Uint32([]byte(v))
				out[int(parsedKey)] = int(parsedVal)
			}
			return out
		}

		dumpIfstateMap := func(in *mock.Map) map[int]string {
			out := map[int]string{}
			for k, v := range in.Contents {
				parsedKey := ifstate.KeyFromBytes([]byte(k))
				parsedVal := ifstate.ValueFromBytes([]byte(v))
				out[int(parsedKey.IfIndex())] = parsedVal.String()
			}
			return out
		}

		It("should reclaim indexes for active interfaces", func() {
			for i := 0; i < 8; i++ {
				_ = jumpMap.Update(jump.Key(i), jump.Value(uint32(1000+i)))
				_ = jumpMap.Update(jump.Key(i+jump.TCMaxEntryPoints), jump.Value(uint32(1000+i)))
			}
			for i := 1; i < 2; i++ {
				_ = xdpJumpMap.Update(jump.Key(i), jump.Value(uint32(2000+i)))
			}

			key123 := ifstate.NewKey(123).AsBytes()
			value124 := ifstate.NewValue(0, "eth124", 2, 5, 6, -1, 0, 4, 7, 1)

			value123 := ifstate.NewValue(ifstate.FlgIPv6Ready|ifstate.FlgWEP|ifstate.FlgIPv4Ready, "cali12345",
				-1, 0, 2, -1, 1, 5, 3, 4)

			_ = ifStateMap.Update(
				key123,
				value123.AsBytes(),
			)
			_ = ifStateMap.Update(
				ifstate.NewKey(124).AsBytes(),
				value124.AsBytes(),
			)

			dp.interfaceByIndexFn = func(ifindex int) (*net.Interface, error) {
				if ifindex == 123 {
					return &net.Interface{
						Name:  "cali12345",
						Index: 123,
						Flags: net.FlagUp,
					}, nil
				}
				return nil, errors.New("no such network interface")
			}
			genWLUpdate("cali12345", "pol-a")()

			err := bpfEpMgr.CompleteDeferredWork()
			Expect(err).NotTo(HaveOccurred())

			Expect(dumpIfstateMap(ifStateMap)).To(Equal(map[int]string{
				123: value123.String(),
			}))

			// Expect clean-up deletions but no value changes due to mocking.
			Expect(dumpJumpMap(jumpMap)).To(Equal(map[int]int{
				2:     1002,
				3:     1003,
				10002: 1002,
				10003: 1003,
			}))
			Expect(dumpJumpMap(xdpJumpMap)).To(Equal(map[int]int{
				1: 2001,
			}))
		})

		It("should handle jump map collision: single iface", func() {
			// This test verifies that we recover if we're started with
			// bad data in the ifstate map; in particular if two policy
			// program indexes collide.

			key123 := ifstate.NewKey(123).AsBytes()

			// Oops, we accidentally wrote all zeros to the dataplane...
			value123Zeros := ifstate.NewValue(ifstate.FlgIPv4Ready|ifstate.FlgIPv6Ready|ifstate.FlgWEP, "cali12345",
				0, 0, 0, 0, 0, 0, 0, 0)

			_ = ifStateMap.Update(
				key123,
				value123Zeros.AsBytes(),
			)

			dp.interfaceByIndexFn = func(ifindex int) (*net.Interface, error) {
				if ifindex == 123 {
					return &net.Interface{
						Name:  "cali12345",
						Index: 123,
						Flags: net.FlagUp,
					}, nil
				}
				return nil, errors.New("no such network interface")
			}
			genWLUpdate("cali12345", "pol-a")()

			err := bpfEpMgr.CompleteDeferredWork()
			Expect(err).NotTo(HaveOccurred())

			// XDP gets cleaned up because it's a WEP, ingress keeps its
			// ID because it was the first; egress gets reallocated.
			value123Fixed := ifstate.NewValue(ifstate.FlgIPv6Ready|ifstate.FlgIPv4Ready|ifstate.FlgWEP, "cali12345",
				-1, 0, 1, -1, 2, 3, -1, -1)
			Expect(dumpIfstateMap(ifStateMap)).To(Equal(map[int]string{
				123: value123Fixed.String(),
			}))
		})

		It("should handle jump map collision: multi-iface", func() {
			// This test verifies that we recover if we're started with
			// bad data in the ifstate map; in particular if two policy
			// program indexes collide.

			// Oops, we accidentally wrote all zeros to the dataplane...
			key123 := ifstate.NewKey(123).AsBytes()

			key124 := ifstate.NewKey(124).AsBytes()

			value123Zeros := ifstate.NewValue(ifstate.FlgIPv6Ready|ifstate.FlgIPv4Ready|ifstate.FlgWEP, "cali12345",
				0, 0, 0, 0, 0, 0, 0, 0)
			value124Zeros := ifstate.NewValue(ifstate.FlgIPv6Ready|ifstate.FlgIPv4Ready|ifstate.FlgWEP, "cali56789",
				0, 0, 0, 0, 0, 0, 0, 0)
			_ = ifStateMap.Update(
				key123,
				value123Zeros.AsBytes(),
			)
			// ...twice.
			_ = ifStateMap.Update(
				key124,
				value124Zeros.AsBytes(),
			)

			dp.interfaceByIndexFn = func(ifindex int) (*net.Interface, error) {
				if ifindex == 123 {
					return &net.Interface{
						Name:  "cali12345",
						Index: 123,
						Flags: net.FlagUp,
					}, nil
				}
				if ifindex == 124 {
					return &net.Interface{
						Name:  "cali56789",
						Index: 124,
						Flags: net.FlagUp,
					}, nil
				}
				return nil, errors.New("no such network interface")
			}
			genWLUpdate("cali12345", "pol-a")()
			genWLUpdate("cali56789", "pol-b")()

			err := bpfEpMgr.CompleteDeferredWork()
			Expect(err).NotTo(HaveOccurred())

			// Everything collides but the allocations are non-deterministic
			// so we need to check them by hand...
			Expect(ifStateMap.Contents).To(HaveLen(2))
			val123 := ifstate.ValueFromBytes([]byte(ifStateMap.Contents[string(key123)]))
			val124 := ifstate.ValueFromBytes([]byte(ifStateMap.Contents[string(key124)]))

			tcIDsSeen := set.New[int]()
			for _, v := range []ifstate.Value{val123, val124} {
				Expect(v.IngressPolicyV6()).NotTo(Equal(-1), "WEPs should have ingress pol")
				Expect(tcIDsSeen.Contains(v.IngressPolicyV6())).To(BeFalse(), "Saw same jump map ID more than once")
				tcIDsSeen.Add(v.IngressPolicyV6())

				Expect(v.EgressPolicyV6()).NotTo(Equal(-1), "WEPs should have egress pol")
				Expect(tcIDsSeen.Contains(v.EgressPolicyV6())).To(BeFalse(), "Saw same jump map ID more than once")
				tcIDsSeen.Add(v.EgressPolicyV6())

				Expect(v.XDPPolicyV4()).To(Equal(-1), "WEPs shouldn't get XDP IDs")
				Expect(v.IngressPolicyV4()).NotTo(Equal(-1), "WEPs should have ingress pol")
				Expect(tcIDsSeen.Contains(v.IngressPolicyV4())).To(BeFalse(), "Saw same jump map ID more than once")
				tcIDsSeen.Add(v.IngressPolicyV4())

				Expect(v.EgressPolicyV4()).NotTo(Equal(-1), "WEPs should have egress pol")
				Expect(tcIDsSeen.Contains(v.EgressPolicyV4())).To(BeFalse(), "Saw same jump map ID more than once")

				Expect(v.TcIngressFilter()).To(Equal(-1), "should be no filters in use")
				Expect(v.TcEgressFilter()).To(Equal(-1), "should be no filters in use")
			}
		})

		It("should handle jump map collision: multi-iface HEPs", func() {
			// Verify collision of two HEPs (using same policy IDs), they
			// use XDP too.

			// Oops, we accidentally wrote all zeros to the dataplane...
			key123 := ifstate.NewKey(123).AsBytes()
			// ...twice.
			key124 := ifstate.NewKey(124).AsBytes()
			// Using eth0a because the data iface pattern is eth0 (other tests
			// use eth1 for something else...).
			value123Zeros := ifstate.NewValue(ifstate.FlgIPv6Ready|ifstate.FlgIPv4Ready, "eth0",
				0, 0, 0, 0, 0, 0, 0, -1)
			value124Zeros := ifstate.NewValue(ifstate.FlgIPv6Ready|ifstate.FlgIPv4Ready, "eth0a",
				0, 0, 0, 0, 0, 0, -1, 0)
			_ = ifStateMap.Update(key123, value123Zeros.AsBytes())
			_ = ifStateMap.Update(key124, value124Zeros.AsBytes())

			dp.interfaceByIndexFn = func(ifindex int) (*net.Interface, error) {
				if ifindex == 123 {
					return &net.Interface{
						Name:  "eth0",
						Index: 123,
						Flags: net.FlagUp,
					}, nil
				}
				if ifindex == 124 {
					return &net.Interface{
						Name:  "eth0a",
						Index: 124,
						Flags: net.FlagUp,
					}, nil
				}
				return nil, errors.New("no such network interface")
			}

			err := bpfEpMgr.CompleteDeferredWork()
			Expect(err).NotTo(HaveOccurred())

			// Everything collides but the allocations are non-deterministic
			// so we need to check them by hand...
			ifDump := dumpIfstateMap(ifStateMap)
			Expect(ifDump).To(HaveLen(2))
			Expect(ifDump).To(HaveKey(123))
			Expect(ifDump).To(HaveKey(124))
			val123 := ifstate.ValueFromBytes([]byte(ifStateMap.Contents[string(key123)]))
			val124 := ifstate.ValueFromBytes([]byte(ifStateMap.Contents[string(key124)]))

			xdpIDsSeen := set.New[int]()
			tcIDsSeen := set.New[int]()
			for _, v := range []ifstate.Value{val123, val124} {
				Expect(v.IngressPolicyV6()).NotTo(Equal(-1), "WEPs should have ingress pol")
				Expect(tcIDsSeen.Contains(v.IngressPolicyV6())).To(BeFalse(), "Saw same jump map ID more than once")
				tcIDsSeen.Add(v.IngressPolicyV6())

				Expect(v.EgressPolicyV6()).NotTo(Equal(-1), "WEPs should have egress pol")
				Expect(tcIDsSeen.Contains(v.EgressPolicyV6())).To(BeFalse(), "Saw same jump map ID more than once")
				tcIDsSeen.Add(v.EgressPolicyV6())

				Expect(v.XDPPolicyV4()).NotTo(Equal(-1), "WEPs shouldn't get XDP IDs")
				Expect(xdpIDsSeen.Contains(v.XDPPolicyV4())).To(BeFalse(), fmt.Sprintf("Saw same jump XDP map ID %d more than once", v.XDPPolicyV4()))
				xdpIDsSeen.Add(v.XDPPolicyV4())

				Expect(v.IngressPolicyV4()).NotTo(Equal(-1), "WEPs should have ingress pol")
				Expect(tcIDsSeen.Contains(v.IngressPolicyV4())).To(BeFalse(), "Saw same jump map ID more than once")
				tcIDsSeen.Add(v.IngressPolicyV4())

				Expect(v.EgressPolicyV4()).NotTo(Equal(-1), "WEPs should have egress pol")
				Expect(tcIDsSeen.Contains(v.EgressPolicyV4())).To(BeFalse(), "Saw same jump map ID more than once")
				tcIDsSeen.Add(v.EgressPolicyV4())

				Expect(v.TcIngressFilter()).To(Equal(-1), "should be no filters in use")
				Expect(v.TcEgressFilter()).To(Equal(-1), "should be no filters in use")
			}
		})

		It("should clean up with update", func() {
			_ = ifStateMap.Update(
				ifstate.NewKey(123).AsBytes(),
				ifstate.NewValue(ifstate.FlgIPv4Ready, "eth123", -1, -1, -1, -1, -1, -1, -1, -1).AsBytes(),
			)

			genIfaceUpdate("cali12345", ifacemonitor.StateUp, 15)()
			genWLUpdate("cali12345")()

			err := bpfEpMgr.CompleteDeferredWork()
			Expect(err).NotTo(HaveOccurred())

			Expect(ifStateMap.ContainsKey(ifstate.NewKey(123).AsBytes())).To(BeFalse())
			flags := ifstate.FlgWEP | ifstate.FlgIPv4Ready | ifstate.FlgIPv6Ready
			checkIfState(15, "cali12345", flags)
		})

		It("iface up -> wl", func() {
			genIfaceUpdate("cali12345", ifacemonitor.StateUp, 15)()
			genWLUpdate("cali12345")()

			err := bpfEpMgr.CompleteDeferredWork()
			Expect(err).NotTo(HaveOccurred())

			flags := ifstate.FlgWEP | ifstate.FlgIPv4Ready | ifstate.FlgIPv6Ready
			checkIfState(15, "cali12345", flags)
		})

		It("iface up -> defer -> wl", func() {
			genIfaceUpdate("cali12345", ifacemonitor.StateUp, 15)()

			err := bpfEpMgr.CompleteDeferredWork()
			Expect(err).NotTo(HaveOccurred())

			flags := ifstate.FlgWEP | ifstate.FlgIPv4Ready | ifstate.FlgIPv6Ready

			checkIfState(15, "cali12345", flags)

			genWLUpdate("cali12345")()

			err = bpfEpMgr.CompleteDeferredWork()
			Expect(err).NotTo(HaveOccurred())

			checkIfState(15, "cali12345", flags)
		})

		It("wl -> iface up", func() {
			genWLUpdate("cali12345")()
			genIfaceUpdate("cali12345", ifacemonitor.StateUp, 15)()

			err := bpfEpMgr.CompleteDeferredWork()
			Expect(err).NotTo(HaveOccurred())

			flags := ifstate.FlgWEP | ifstate.FlgIPv4Ready | ifstate.FlgIPv6Ready
			checkIfState(15, "cali12345", flags)
		})

		It("wl -> defer -> iface up", func() {
			genWLUpdate("cali12345")()

			err := bpfEpMgr.CompleteDeferredWork()
			Expect(err).NotTo(HaveOccurred())
			Expect(ifStateMap.ContainsKey(ifstate.NewKey(uint32(15)).AsBytes())).To(BeFalse())

			genIfaceUpdate("cali12345", ifacemonitor.StateUp, 15)()

			err = bpfEpMgr.CompleteDeferredWork()
			Expect(err).NotTo(HaveOccurred())

			flags := ifstate.FlgWEP | ifstate.FlgIPv4Ready | ifstate.FlgIPv6Ready
			checkIfState(15, "cali12345", flags)
		})

		It("iface up -> wl -> iface down", func() {
			genIfaceUpdate("cali12345", ifacemonitor.StateUp, 15)()
			genWLUpdate("cali12345")()

			err := bpfEpMgr.CompleteDeferredWork()
			Expect(err).NotTo(HaveOccurred())

			genIfaceUpdate("cali12345", ifacemonitor.StateDown, 15)()

			err = bpfEpMgr.CompleteDeferredWork()
			Expect(err).NotTo(HaveOccurred())

			Expect(ifStateMap.ContainsKey(ifstate.NewKey(15).AsBytes())).To(BeFalse())
		})

		It("iface up -> wl -> iface down, up, down", func() {
			genIfaceUpdate("cali12345", ifacemonitor.StateUp, 15)()
			genWLUpdate("cali12345")()

			err := bpfEpMgr.CompleteDeferredWork()
			Expect(err).NotTo(HaveOccurred())

			genIfaceUpdate("cali12345", ifacemonitor.StateDown, 15)()
			genIfaceUpdate("cali12345", ifacemonitor.StateUp, 15)()
			genIfaceUpdate("cali12345", ifacemonitor.StateDown, 15)()

			err = bpfEpMgr.CompleteDeferredWork()
			Expect(err).NotTo(HaveOccurred())

			Expect(ifStateMap.ContainsKey(ifstate.NewKey(15).AsBytes())).To(BeFalse())
		})

		It("iface up -> wl -> iface down -> iface up", func() {
			genIfaceUpdate("cali12345", ifacemonitor.StateUp, 15)()
			genWLUpdate("cali12345")()

			err := bpfEpMgr.CompleteDeferredWork()
			Expect(err).NotTo(HaveOccurred())

			genIfaceUpdate("cali12345", ifacemonitor.StateDown, 15)()

			err = bpfEpMgr.CompleteDeferredWork()
			Expect(err).NotTo(HaveOccurred())

			genIfaceUpdate("cali12345", ifacemonitor.StateUp, 15)()

			err = bpfEpMgr.CompleteDeferredWork()
			Expect(err).NotTo(HaveOccurred())

			flags := ifstate.FlgWEP | ifstate.FlgIPv4Ready | ifstate.FlgIPv6Ready
			checkIfState(15, "cali12345", flags)
		})
	})

	Describe("program map", func() {
		JustBeforeEach(func() {
			mockDP = &mockProgMapDP{
				dp,
			}
			newBpfEpMgr(false)

			bpfEpMgr.bpfLogLevel = "debug"
			bpfEpMgr.logFilters = map[string]string{"all": "tcp"}
		})

		It("should clean up WL policies and log filters when iface down", func() {
			genIfaceUpdate("cali12345", ifacemonitor.StateUp, 15)()
			genPolicy("default", "mypolicy")()
			genWLUpdate("cali12345", "mypolicy")()

			err := bpfEpMgr.CompleteDeferredWork()
			Expect(err).NotTo(HaveOccurred())

			Expect(jumpMap.Contents).To(HaveLen(4)) // 2x policy and 2x filter
			Expect(xdpJumpMap.Contents).To(HaveLen(0))

			genIfaceUpdate("cali12345", ifacemonitor.StateDown, 15)()

			err = bpfEpMgr.CompleteDeferredWork()
			Expect(err).NotTo(HaveOccurred())

			Expect(jumpMap.Contents).To(HaveLen(0))
			Expect(xdpJumpMap.Contents).To(HaveLen(0))
		})

		It("should clean up HEP policies and log filters when iface down", func() {
			genIfaceUpdate("eth0", ifacemonitor.StateUp, 10)()
			genUntracked("default", "untracked1")()
			genPolicy("default", "mypolicy")()
			hostEp := hostEpNorm
			hostEp.UntrackedTiers = []*proto.TierInfo{{
				Name:            "default",
				IngressPolicies: []string{"untracked1"},
			}}
			genHEPUpdate("eth0", hostEp)()

			err := bpfEpMgr.CompleteDeferredWork()
			Expect(err).NotTo(HaveOccurred())

			Expect(jumpMap.Contents).To(HaveLen(4))    // 2x policy and 2x filter
			Expect(xdpJumpMap.Contents).To(HaveLen(1)) // 1x policy

			genIfaceUpdate("eth0", ifacemonitor.StateDown, 10)()

			err = bpfEpMgr.CompleteDeferredWork()
			Expect(err).NotTo(HaveOccurred())

			Expect(jumpMap.Contents).To(HaveLen(0))
			Expect(xdpJumpMap.Contents).To(HaveLen(0))
		})

		It("should not update the wep log filter if only policy changes", func() {
			dp.ensureQdiscFn = func(iface string) (bool, error) {
				if iface == "cali12345" {
					return true, nil
				}
				return false, nil
			}
			genIfaceUpdate("cali12345", ifacemonitor.StateUp, 15)()
			genPolicy("default", "mypolicy")()
			genWLUpdate("cali12345", "mypolicy")()

			err := bpfEpMgr.CompleteDeferredWork()
			Expect(err).NotTo(HaveOccurred())

			Expect(jumpMap.Contents).To(HaveLen(4)) // 2x policy and 2x filter
			Expect(xdpJumpMap.Contents).To(HaveLen(0))

			jumpCopyContents := make(map[string]string, len(jumpMap.Contents))
			for k, v := range jumpMap.Contents {
				jumpCopyContents[k] = v
			}

			genPolicy("default", "anotherpolicy")()
			genWLUpdate("cali12345", "anotherpolicy")()

			err = bpfEpMgr.CompleteDeferredWork()
			Expect(err).NotTo(HaveOccurred())

			Expect(len(jumpCopyContents)).To(Equal(len(jumpMap.Contents)))
			Expect(jumpCopyContents).NotTo(Equal(jumpMap.Contents))

			changes := 0

			for k, v := range jumpCopyContents {
				if v != jumpMap.Contents[k] {
					changes++
				}
			}

			Expect(changes).To(Equal(2)) // only policies have changed

			// restart

			jumpCopyContents = make(map[string]string, len(jumpMap.Contents))
			for k, v := range jumpMap.Contents {
				jumpCopyContents[k] = v
			}

			dp = newMockDataplane()
			mockDP = &mockProgMapDP{
				dp,
			}
			newBpfEpMgr(false)

			bpfEpMgr.bpfLogLevel = "debug"
			bpfEpMgr.logFilters = map[string]string{"all": "tcp"}

			dp.interfaceByIndexFn = func(ifindex int) (*net.Interface, error) {
				if ifindex == 15 {
					return &net.Interface{
						Index: 15,
						Name:  "cali12345",
						Flags: net.FlagUp,
					}, nil
				}
				return nil, errors.New("no such network interface")
			}
			genPolicy("default", "anotherpolicy")()
			genWLUpdate("cali12345", "anotherpolicy")()

			err = bpfEpMgr.CompleteDeferredWork()
			Expect(err).NotTo(HaveOccurred())

			Expect(len(jumpCopyContents)).To(Equal(len(jumpMap.Contents)))
			Expect(jumpCopyContents).NotTo(Equal(jumpMap.Contents))

			changes = 0

			for k, v := range jumpCopyContents {
				if v != jumpMap.Contents[k] {
					changes++
				}
			}

			// After a restart, even devices that are in ready state get both
			// programs reapplied as the configuration of logfilters coul dhave
			// changed.
			Expect(changes).To(Equal(4))
		})
	})
})

var _ = Describe("jumpMapAlloc tests", func() {
	var jma *jumpMapAlloc

	BeforeEach(func() {
		jma = newJumpMapAlloc(5)
	})

	It("should give initial values in order", func() {
		for i := 0; i < 5; i++ {
			idx, err := jma.Get("test")
			Expect(err).NotTo(HaveOccurred())
			Expect(idx).To(Equal(i))
		}
		idx, err := jma.Get("test")
		Expect(err).To(HaveOccurred())
		Expect(idx).To(Equal(-1))
	})

	It("should allow explicit assign", func() {
		// Free stack is [4,3,2,1,0] to begin with

		err := jma.Assign(0, "test")
		Expect(err).NotTo(HaveOccurred())
		// Free stack now [4,3,2,1] -> 0

		err = jma.Assign(3, "test")
		Expect(err).NotTo(HaveOccurred())
		// 3 gets swapped to end then popped:
		// Free stack now [4,1,2] -> 3

		Expect(jma.Get("test")).To(Equal(2))
		Expect(jma.Get("test")).To(Equal(1))
		Expect(jma.Get("test")).To(Equal(4))
		_, err = jma.Get("test")
		Expect(err).To(HaveOccurred())
	})

	It("should re-use items put back", func() {
		idx0, err := jma.Get("test0")
		Expect(err).NotTo(HaveOccurred())
		Expect(idx0).To(Equal(0))
		idx1, err := jma.Get("test1")
		Expect(err).NotTo(HaveOccurred())
		Expect(idx1).To(Equal(1))
		Expect(jma.Put(idx0, "test0")).To(Succeed())
		// Should re-use the value we put back in.
		idx2, err := jma.Get("test2")
		Expect(err).NotTo(HaveOccurred())
		Expect(idx2).To(Equal(0))
	})

	It("should assign ownership when calling Assign", func() {
		err := jma.Assign(3, "test0")
		Expect(err).NotTo(HaveOccurred())

		Expect(jma.Put(3, "test1")).NotTo(Succeed())
		Expect(jma.Put(3, "test0")).To(Succeed())
	})

	It("should reject Put from wrong owner", func() {
		idx0, err := jma.Get("test0")
		Expect(err).NotTo(HaveOccurred())
		Expect(idx0).To(Equal(0))
		idx1, err := jma.Get("test1")
		Expect(err).NotTo(HaveOccurred())
		Expect(idx1).To(Equal(1))

		Expect(jma.Put(idx0, "test1")).NotTo(Succeed())

		// Should ignore the value we put back in.
		idx2, err := jma.Get("test2")
		Expect(err).NotTo(HaveOccurred())
		Expect(idx2).To(Equal(2))
	})

	It("should reject Put if already free", func() {
		idx0, err := jma.Get("test0")
		Expect(err).NotTo(HaveOccurred())
		Expect(idx0).To(Equal(0))

		Expect(jma.Put(idx0, "")).NotTo(Succeed())
		Expect(jma.Put(idx0, "test0")).To(Succeed())
		Expect(jma.Put(idx0, "test0")).NotTo(Succeed())
		Expect(jma.Put(idx0, "test1")).NotTo(Succeed())
	})

	It("should reject Assign if already assigned", func() {
		idx0, err := jma.Get("test0")
		Expect(err).NotTo(HaveOccurred())
		Expect(idx0).To(Equal(0))

		Expect(jma.Assign(idx0, "")).NotTo(Succeed())
		Expect(jma.Assign(idx0, "test0")).NotTo(Succeed())
		Expect(jma.Assign(idx0, "test1")).NotTo(Succeed())
	})

	It("should reject Assign out of range", func() {
		Expect(jma.Assign(-1, "test0")).NotTo(Succeed())
		Expect(jma.Assign(10, "test0")).NotTo(Succeed())
	})
})<|MERGE_RESOLUTION|>--- conflicted
+++ resolved
@@ -117,10 +117,6 @@
 func (m *mockDataplane) ensureProgramAttached(ap attachPoint) (qDiscInfo, error) {
 	m.mutex.Lock()
 	defer m.mutex.Unlock()
-<<<<<<< HEAD
-
-=======
->>>>>>> 97f526c0
 	var qdisc qDiscInfo
 	key := ap.IfaceName() + ":" + ap.HookName().String()
 	m.numAttaches[key] = m.numAttaches[key] + 1
