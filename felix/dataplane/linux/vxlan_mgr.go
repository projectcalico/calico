--- conflicted
+++ resolved
@@ -20,12 +20,9 @@
 	"fmt"
 	"net"
 	"reflect"
-<<<<<<< HEAD
-=======
 	"regexp"
 	"sort"
 	"strings"
->>>>>>> a92b26c7
 	"sync"
 	"syscall"
 	"time"
@@ -204,26 +201,6 @@
 			SetID:   rules.IPSetIDAllVXLANSourceNets,
 			Type:    ipsets.IPSetTypeHashNet,
 		},
-<<<<<<< HEAD
-		hostname:            dpConfig.Hostname,
-		routeTable:          rt,
-		blackholeRouteTable: brt,
-		routesByDest:        map[string]*proto.RouteUpdate{},
-		localIPAMBlocks:     map[string]*proto.RouteUpdate{},
-		vtepsByNode:         map[string]*proto.VXLANTunnelEndpointUpdate{},
-		vxlanDevice:         deviceName,
-		vxlanID:             dpConfig.RulesConfig.VXLANVNI,
-		vxlanPort:           dpConfig.RulesConfig.VXLANPort,
-		ipVersion:           ipVersion,
-		externalNodeCIDRs:   dpConfig.ExternalNodesCidrs,
-		routesDirty:         true,
-		vtepsDirty:          true,
-		dpConfig:            dpConfig,
-		nlHandle:            nlHandle,
-		noEncapProtocol:     noEncapProtocol,
-		noEncapRTConstruct:  noEncapRTConstruct,
-		logCtx:              logrus.WithField("ipVersion", ipVersion),
-=======
 		hostname:                  dpConfig.Hostname,
 		routeTable:                rt,
 		blackholeRouteTable:       brt,
@@ -245,7 +222,6 @@
 		noEncapProtocol:           noEncapProtocol,
 		noEncapRTConstruct:        noEncapRTConstruct,
 		logCtx:                    logCtx,
->>>>>>> a92b26c7
 	}
 }
 
