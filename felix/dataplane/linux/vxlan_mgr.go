// Copyright (c) 2016-2024 Tigera, Inc. All rights reserved.
//
// Licensed under the Apache License, Version 2.0 (the "License");
// you may not use this file except in compliance with the License.
// You may obtain a copy of the License at
//
//     http://www.apache.org/licenses/LICENSE-2.0
//
// Unless required by applicable law or agreed to in writing, software
// distributed under the License is distributed on an "AS IS" BASIS,
// WITHOUT WARRANTIES OR CONDITIONS OF ANY KIND, either express or implied.
// See the License for the specific language governing permissions and
// limitations under the License.

package intdataplane

import (
	"bytes"
	"context"
	"fmt"
	"net"
	"reflect"
	"sync"
	"syscall"
	"time"

	"github.com/sirupsen/logrus"
	"github.com/vishvananda/netlink"

	dpsets "github.com/projectcalico/calico/felix/dataplane/ipsets"
	"github.com/projectcalico/calico/felix/ethtool"
	"github.com/projectcalico/calico/felix/ip"
	"github.com/projectcalico/calico/felix/ipsets"
	"github.com/projectcalico/calico/felix/logutils"
	"github.com/projectcalico/calico/felix/netlinkshim"
	"github.com/projectcalico/calico/felix/proto"
	"github.com/projectcalico/calico/felix/routetable"
	"github.com/projectcalico/calico/felix/rules"
	"github.com/projectcalico/calico/felix/vxlanfdb"
)

type vxlanManager struct {
	// Our dependencies.
	hostname        string
	routeTable      routetable.Interface
	parentIfaceName string
	fdb             VXLANFDB

	// Hold pending updates.
	routesByDest    map[string]*proto.RouteUpdate
	localIPAMBlocks map[string]*proto.RouteUpdate
	vtepsByNode     map[string]*proto.VXLANTunnelEndpointUpdate

	// Holds this node's VTEP information.
	myVTEPLock     sync.Mutex
	myVTEPChangedC chan struct{}
	myVTEP         *proto.VXLANTunnelEndpointUpdate

	// VXLAN configuration.
	vxlanDevice string
	vxlanID     int
	vxlanPort   int
	ipVersion   uint8

	// Indicates if configuration has changed since the last apply.
	routesDirty       bool
	ipsetsDataplane   dpsets.IPSetsDataplane
	ipSetMetadata     ipsets.IPSetMetadata
	externalNodeCIDRs []string
	vtepsDirty        bool
	nlHandle          netlinkHandle
	dpConfig          Config
	routeProtocol     netlink.RouteProtocol

	// Log context
	logCtx     *logrus.Entry
	opRecorder logutils.OpRecorder
}

type VXLANFDB interface {
	SetVTEPs(vteps []vxlanfdb.VTEP)
}

func newVXLANManager(
	ipsetsDataplane dpsets.IPSetsDataplane,
	mainRouteTable routetable.Interface,
	fdb VXLANFDB,
	deviceName string,
	dpConfig Config,
	opRecorder logutils.OpRecorder,
	ipVersion uint8,
) *vxlanManager {
	nlHandle, _ := netlinkshim.NewRealNetlink()
	return newVXLANManagerWithShims(
		ipsetsDataplane,
		mainRouteTable,
		fdb,
		deviceName,
		dpConfig,
		opRecorder,
		nlHandle,
		ipVersion,
	)
}

func newVXLANManagerWithShims(
	ipsetsDataplane dpsets.IPSetsDataplane,
	mainRouteTable routetable.Interface,
	fdb VXLANFDB,
	deviceName string,
	dpConfig Config,
	opRecorder logutils.OpRecorder,
	nlHandle netlinkHandle,
	ipVersion uint8,
) *vxlanManager {
	return &vxlanManager{
		ipsetsDataplane: ipsetsDataplane,
		ipSetMetadata: ipsets.IPSetMetadata{
			MaxSize: dpConfig.MaxIPSetSize,
			SetID:   rules.IPSetIDAllVXLANSourceNets,
			Type:    ipsets.IPSetTypeHashNet,
		},
		hostname:          dpConfig.Hostname,
		routeTable:        mainRouteTable,
		fdb:               fdb,
		routesByDest:      map[string]*proto.RouteUpdate{},
		localIPAMBlocks:   map[string]*proto.RouteUpdate{},
		vtepsByNode:       map[string]*proto.VXLANTunnelEndpointUpdate{},
		myVTEPChangedC:    make(chan struct{}, 1),
		vxlanDevice:       deviceName,
		vxlanID:           dpConfig.RulesConfig.VXLANVNI,
		vxlanPort:         dpConfig.RulesConfig.VXLANPort,
		ipVersion:         ipVersion,
		externalNodeCIDRs: dpConfig.ExternalNodesCidrs,
		routesDirty:       true,
		vtepsDirty:        true,
		dpConfig:          dpConfig,
		nlHandle:          nlHandle,
		routeProtocol:     calculateRouteProtocol(dpConfig),
		logCtx:            logrus.WithField("ipVersion", ipVersion),
		opRecorder:        opRecorder,
	}
}

func (m *vxlanManager) OnUpdate(protoBufMsg interface{}) {
	switch msg := protoBufMsg.(type) {
	case *proto.RouteUpdate:
		// Check to make sure that we are dealing with messages of the correct IP version.
		cidr, err := ip.CIDRFromString(msg.Dst)
		if err != nil {
			m.logCtx.WithError(err).WithField("msg", msg).Warning("Unable to parse route update destination. Skipping update.")
			return
		}
		if m.ipVersion != cidr.Version() {
			// Skip since the update is for a mismatched IP version
			return
		}

		// In case the route changes type to one we no longer care about...
		m.deleteRoute(msg.Dst)

		// Process remote IPAM blocks.
		if msg.Type == proto.RouteType_REMOTE_WORKLOAD && msg.IpPoolType == proto.IPPoolType_VXLAN {
			m.logCtx.WithField("msg", msg).Debug("VXLAN data plane received route update")
			m.routesByDest[msg.Dst] = msg
			m.routesDirty = true
		}

		// Process routes for remote tunnel endpoints as well. This is necessary to ensure hosts can
		// communicate with tunnel endpoints that whose IP address has been borrowed.
		if msg.Type == proto.RouteType_REMOTE_TUNNEL && msg.IpPoolType == proto.IPPoolType_VXLAN && msg.Borrowed {
			m.logCtx.WithField("msg", msg).Debug("VXLAN data plane received route update for borrowed VXLAN tunnel IP")
			m.routesByDest[msg.Dst] = msg
			m.routesDirty = true
		}

		// Process IPAM blocks that aren't associated to a single or /32 local workload
		if routeIsLocalBlock(msg, proto.IPPoolType_VXLAN) {
			m.logCtx.WithField("msg", msg).Debug("VXLAN data plane received route update for IPAM block")
			m.localIPAMBlocks[msg.Dst] = msg
			m.routesDirty = true
		} else if _, ok := m.localIPAMBlocks[msg.Dst]; ok {
			m.logCtx.WithField("msg", msg).Debug("VXLAN data plane IPAM block changed to something else")
			delete(m.localIPAMBlocks, msg.Dst)
			m.routesDirty = true
		}

	case *proto.RouteRemove:
		// Check to make sure that we are dealing with messages of the correct IP version.
		cidr, err := ip.CIDRFromString(msg.Dst)
		if err != nil {
			m.logCtx.WithError(err).WithField("msg", msg).Warning("Unable to parse route removal destination. Skipping update.")
			return
		}
		if m.ipVersion != cidr.Version() {
			// Skip since the update is for a mismatched IP version
			return
		}
		m.deleteRoute(msg.Dst)
	case *proto.VXLANTunnelEndpointUpdate:
		// Check to make sure that we are dealing with messages of the correct IP version.
		if (m.ipVersion == 4 && msg.Ipv4Addr == "") || (m.ipVersion == 6 && msg.Ipv6Addr == "") {
			// Skip since the update is for a mismatched IP version
			m.logCtx.WithField("msg", msg).Debug("Skipping mismatched IP version update")
			return
		}

		m.logCtx.WithField("msg", msg).Debug("VXLAN data plane received VTEP update")
		if msg.Node == m.hostname {
			m.setLocalVTEP(msg)
		} else {
			m.vtepsByNode[msg.Node] = msg
		}
		m.routesDirty = true
		m.vtepsDirty = true
	case *proto.VXLANTunnelEndpointRemove:
		m.logCtx.WithField("msg", msg).Debug("VXLAN data plane received VTEP remove")
		if msg.Node == m.hostname {
			m.setLocalVTEP(nil)
		} else {
			delete(m.vtepsByNode, msg.Node)
		}
		m.routesDirty = true
		m.vtepsDirty = true
	}
}

func (m *vxlanManager) deleteRoute(dst string) {
	_, exists := m.routesByDest[dst]
	if exists {
		logrus.Debug("deleting route dst ", dst)
		// In case the route changes type to one we no longer care about...
		delete(m.routesByDest, dst)
		m.routesDirty = true
	}

	if _, exists := m.localIPAMBlocks[dst]; exists {
		logrus.Debug("deleting local ipam dst ", dst)
		delete(m.localIPAMBlocks, dst)
		m.routesDirty = true
	}
}

func (m *vxlanManager) setLocalVTEP(vtep *proto.VXLANTunnelEndpointUpdate) {
	m.myVTEPLock.Lock()
	defer m.myVTEPLock.Unlock()
	m.myVTEP = vtep
	select {
	case m.myVTEPChangedC <- struct{}{}:
	default:
	}
}

func (m *vxlanManager) getLocalVTEP() *proto.VXLANTunnelEndpointUpdate {
	m.myVTEPLock.Lock()
	defer m.myVTEPLock.Unlock()
	return m.myVTEP
}

func (m *vxlanManager) getLocalVTEPParent() (netlink.Link, error) {
	return m.getParentInterface(m.getLocalVTEP())
}

func (m *vxlanManager) CompleteDeferredWork() error {
	if m.parentIfaceName == "" {
		// Background goroutine hasn't sent us the parent interface name yet,
		// but we can look it up synchronously.  OnParentNameUpdate will handle
		// any duplicate update when it arrives.
		parent, err := m.getLocalVTEPParent()
		if err != nil {
			// If we can't look up the parent interface then we're in trouble.
			// It likely means that our VTEP is missing or conflicting.  We
			// won't be able to program same-subnet routes at all, so we'll
			// fall back to programming all tunnel routes.  However, unless the
			// VXLAN device happens to already exist, we won't be able to
			// program tunnel routes either.  The RouteTable will be the
			// component that spots that the interface is missing.
			//
			// Note: this behaviour changed when we unified all the main
			// RouteTable instances into one.  Before that change, we chose to
			// defer creation of our "no encap" RouteTable, so that the
			// dataplane would stay untouched until the conflict was resolved.
			// With only a single RouteTable, we need a different fallback.
			m.logCtx.WithError(err).WithField("localVTEP", m.getLocalVTEP()).Error(
				"Failed to find VXLAN tunnel device parent. Missing/conflicting local VTEP? VXLAN route " +
					"programming is likely to fail.")
		} else {
			m.parentIfaceName = parent.Attrs().Name
			m.routesDirty = true
		}
	}

	if m.vtepsDirty {
		m.updateNeighborsAndAllowedSources()
		m.vtepsDirty = false
	}
	if m.routesDirty {
		m.updateRoutes()
		m.routesDirty = false
	}
	m.logCtx.Info("VXLAN Manager completed deferred work")
	return nil
}

func (m *vxlanManager) updateNeighborsAndAllowedSources() {
	m.logCtx.Debug("VTEPs are dirty, updating allowed VXLAN sources and L2 neighbors.")
	m.opRecorder.RecordOperation("update-vxlan-vteps")

	// We allow VXLAN packets from configured external sources as well as
	// each Calico node with a valid VTEP.
	allowedVXLANSources := make([]string, 0, len(m.vtepsByNode)+len(m.externalNodeCIDRs))
	allowedVXLANSources = append(allowedVXLANSources, m.externalNodeCIDRs...)

	// Collect the L2 neighbors and the VTEPS.
	var l2routes []vxlanfdb.VTEP
	for _, u := range m.vtepsByNode {
		mac, err := parseMacForIPVersion(u, m.ipVersion)
		if err != nil {
			// Don't block programming of other VTEPs if somehow we receive one with a bad mac.
			m.logCtx.WithError(err).Warn("Failed to parse VTEP mac address")
			continue
		}
		addr := u.Ipv4Addr
		parentDeviceIP := u.ParentDeviceIp
		if m.ipVersion == 6 {
			addr = u.Ipv6Addr
			parentDeviceIP = u.ParentDeviceIpv6
		}
		l2routes = append(l2routes, vxlanfdb.VTEP{
			TunnelMAC: mac,
			TunnelIP:  ip.FromIPOrCIDRString(addr),
			HostIP:    ip.FromIPOrCIDRString(parentDeviceIP),
		})
		allowedVXLANSources = append(allowedVXLANSources, parentDeviceIP)
	}
	m.logCtx.WithField("l2routes", l2routes).Debug("VXLAN manager sending L2 updates")
	m.fdb.SetVTEPs(l2routes)
	m.ipsetsDataplane.AddOrReplaceIPSet(m.ipSetMetadata, allowedVXLANSources)
}

func (m *vxlanManager) updateRoutes() {
	// Iterate through all of our L3 routes and send them through to the
	// RouteTable.  It's a little wasteful to recalculate everything but the
	// RouteTable will avoid making dataplane changes for routes that haven't
	// changed.
	m.opRecorder.RecordOperation("update-vxlan-routes")
	var vxlanRoutes []routetable.Target
	var noEncapRoutes []routetable.Target
	for _, r := range m.routesByDest {
		logCtx := m.logCtx.WithField("route", r)
		cidr, err := ip.CIDRFromString(r.Dst)
		if err != nil {
			// Don't block programming of other routes if somehow we receive one with a bad dst.
			logCtx.WithError(err).Warn("Failed to parse VXLAN route destination")
			continue
		}

		if noEncapRoute := noEncapRoute(m.parentIfaceName, cidr, r, m.routeProtocol); noEncapRoute != nil {
			// We've got everything we need to program this route as a no-encap route.
			noEncapRoutes = append(noEncapRoutes, *noEncapRoute)
			logCtx.WithField("route", r).Debug("Destination in same subnet, using no-encap route.")
		} else if vxlanRoute := m.tunneledRoute(cidr, r); vxlanRoute != nil {
			vxlanRoutes = append(vxlanRoutes, *vxlanRoute)
			logCtx.WithField("route", vxlanRoute).Debug("adding vxlan route to list for addition")
		} else {
			logCtx.Debug("Not enough information to program route; missing VTEP?")
		}
	}

	m.logCtx.WithField("vxlanRoutes", vxlanRoutes).Debug("VXLAN manager setting VXLAN tunneled routes")
	m.routeTable.SetRoutes(routetable.RouteClassVXLANTunnel, m.vxlanDevice, vxlanRoutes)

	bhRoutes := blackholeRoutes(m.localIPAMBlocks, m.routeProtocol)
	m.logCtx.WithField("balckholes", bhRoutes).Debug("VXLAN manager setting blackhole routes")
	m.routeTable.SetRoutes(routetable.RouteClassIPAMBlockDrop, routetable.InterfaceNone, bhRoutes)

	if m.parentIfaceName != "" {
		m.logCtx.WithFields(logrus.Fields{
			"noEncapDevice": m.parentIfaceName,
			"routes":        noEncapRoutes,
		}).Debug("VXLAN manager sending unencapsulated L3 updates")
		m.routeTable.SetRoutes(routetable.RouteClassVXLANSameSubnet, m.parentIfaceName, noEncapRoutes)
	} else {
		m.logCtx.Debug("VXLAN manager not sending unencapsulated L3 updates, no parent interface.")
	}
}

func (m *vxlanManager) tunneledRoute(cidr ip.CIDR, r *proto.RouteUpdate) *routetable.Target {
	if r.Type == proto.RouteType_REMOTE_TUNNEL {
		// We treat remote tunnel routes as directly connected. They don't have a gateway of
		// the VTEP because they ARE the VTEP!
		return &routetable.Target{CIDR: cidr}
	}

	// Extract the gateway addr for this route based on its remote VTEP.
	vtep, ok := m.vtepsByNode[r.DstNodeName]
	if !ok {
		// When the VTEP arrives, it'll set routesDirty=true so this loop will execute again.
		return nil
	}
	vtepAddr := vtep.Ipv4Addr
	if m.ipVersion == 6 {
		vtepAddr = vtep.Ipv6Addr
	}
<<<<<<< HEAD
	vxlanRoute := routetable.Target{
		Type:     routetable.TargetTypeVXLAN,
		CIDR:     cidr,
		GW:       ip.FromString(vtepAddr),
		Protocol: m.routeProtocol,
=======
	return &routetable.Target{
		Type: routetable.TargetTypeVXLAN,
		CIDR: cidr,
		GW:   ip.FromString(vtepAddr),
>>>>>>> 83e65f63
	}
}

func (m *vxlanManager) OnParentNameUpdate(name string) {
	if name == "" {
		m.logCtx.Warn("Empty parent interface name? Ignoring.")
		return
	}
	if name == m.parentIfaceName {
		return
	}
	if m.parentIfaceName != "" {
		// We're changing parent interface, remove the old routes.
		m.routeTable.SetRoutes(routetable.RouteClassVXLANSameSubnet, m.parentIfaceName, nil)
	}
	m.parentIfaceName = name
	m.routesDirty = true
}

// KeepVXLANDeviceInSync is a goroutine that configures the VXLAN tunnel device, then periodically
// checks that it is still correctly configured.
func (m *vxlanManager) KeepVXLANDeviceInSync(
	ctx context.Context,
	mtu int,
	xsumBroken bool,
	wait time.Duration,
	parentNameC chan string,
) {
	m.logCtx.WithFields(logrus.Fields{
		"mtu":        mtu,
		"xsumBroken": xsumBroken,
		"wait":       wait,
	}).Info("VXLAN tunnel device thread started.")
	logNextSuccess := true
	parentName := ""

	sleepMonitoringChans := func(maxDuration time.Duration) {
		timer := time.NewTimer(maxDuration)
		defer timer.Stop()
		select {
		case <-timer.C:
		case <-ctx.Done():
			logrus.Debug("Sleep returning early: context finished.")
		case <-m.myVTEPChangedC:
			logrus.Debug("Sleep returning early: VTEP changed.")
		}
	}

	for ctx.Err() == nil {
		localVTEP := m.getLocalVTEP()
		if localVTEP == nil {
			m.logCtx.Debug("Missing local VTEP information, retrying...")
			sleepMonitoringChans(10 * time.Second)
			continue
		}

		parent, err := m.getLocalVTEPParent()
		if err != nil {
			m.logCtx.WithError(err).Warn("Failed to find VXLAN tunnel device parent, retrying...")
			sleepMonitoringChans(1 * time.Second)
			continue
		}

		m.logCtx.WithField("localVTEP", localVTEP).Debug("Configuring VXLAN device")
		err = m.configureVXLANDevice(mtu, localVTEP, xsumBroken)
		if err != nil {
			m.logCtx.WithError(err).Warn("Failed to configure VXLAN tunnel device, retrying...")
			logNextSuccess = true
			sleepMonitoringChans(1 * time.Second)
			continue
		}

		newParentName := parent.Attrs().Name
		if newParentName != parentName {
			// Send a message back to the main loop to tell it to update the
			// routing tables.
			m.logCtx.Infof("VXLAN device parent changed from %q to %q", parentName, newParentName)
			select {
			case parentNameC <- newParentName:
				parentName = newParentName
			case <-m.myVTEPChangedC:
				m.logCtx.Info("My VTEP changed; restarting configuration.")
				continue
			case <-ctx.Done():
				continue
			}
		}

		if logNextSuccess {
			m.logCtx.Info("VXLAN tunnel device configured")
			logNextSuccess = false
		}
		sleepMonitoringChans(wait)
	}
	m.logCtx.Info("KeepVXLANDeviceInSync exiting due to context.")
}

// getParentInterface returns the parent interface for the given local VTEP based on IP address. This link returned is nil
// if, and only if, an error occurred
func (m *vxlanManager) getParentInterface(localVTEP *proto.VXLANTunnelEndpointUpdate) (netlink.Link, error) {
	if localVTEP == nil {
		return nil, fmt.Errorf("local VTEP not yet known")
	}
	m.logCtx.WithField("localVTEP", localVTEP).Debug("Getting parent interface")
	links, err := m.nlHandle.LinkList()
	if err != nil {
		return nil, err
	}

	family := netlink.FAMILY_V4
	parentDeviceIP := localVTEP.ParentDeviceIp
	if m.ipVersion == 6 {
		family = netlink.FAMILY_V6
		parentDeviceIP = localVTEP.ParentDeviceIpv6
	}
	for _, link := range links {
		addrs, err := m.nlHandle.AddrList(link, family)
		if err != nil {
			return nil, err
		}
		for _, addr := range addrs {
			if addr.IPNet.IP.String() == parentDeviceIP {
				m.logCtx.Debugf("Found parent interface: %+v", link)
				return link, nil
			}
		}
	}
	return nil, fmt.Errorf("unable to find parent interface with address %s", parentDeviceIP)
}

// configureVXLANDevice ensures the VXLAN tunnel device is up and configured correctly.
func (m *vxlanManager) configureVXLANDevice(
	mtu int,
	localVTEP *proto.VXLANTunnelEndpointUpdate,
	xsumBroken bool,
) error {
	logCtx := m.logCtx.WithFields(logrus.Fields{"device": m.vxlanDevice})
	logCtx.Debug("Configuring VXLAN tunnel device")
	parent, err := m.getParentInterface(localVTEP)
	if err != nil {
		return err
	}
	mac, err := parseMacForIPVersion(localVTEP, m.ipVersion)
	if err != nil {
		return err
	}
	addr := localVTEP.Ipv4Addr
	parentDeviceIP := localVTEP.ParentDeviceIp
	if m.ipVersion == 6 {
		addr = localVTEP.Ipv6Addr
		parentDeviceIP = localVTEP.ParentDeviceIpv6
	}
	la := netlink.NewLinkAttrs()
	la.Name = m.vxlanDevice
	la.HardwareAddr = mac
	vxlan := &netlink.Vxlan{
		LinkAttrs:    la,
		VxlanId:      m.vxlanID,
		Port:         m.vxlanPort,
		VtepDevIndex: parent.Attrs().Index,
		SrcAddr:      ip.FromString(parentDeviceIP).AsNetIP(),
	}

	// Try to get the device.
	link, err := m.nlHandle.LinkByName(m.vxlanDevice)
	if err != nil {
		m.logCtx.WithError(err).Info("Failed to get VXLAN tunnel device, assuming it isn't present")
		if err := m.nlHandle.LinkAdd(vxlan); err == syscall.EEXIST {
			// Device already exists - likely a race.
			m.logCtx.Debug("VXLAN device already exists, likely created by someone else.")
		} else if err != nil {
			// Error other than "device exists" - return it.
			return err
		}

		// The device now exists - requery it to check that the link exists and is a vxlan device.
		link, err = m.nlHandle.LinkByName(m.vxlanDevice)
		if err != nil {
			return fmt.Errorf("can't locate created vxlan device %v", m.vxlanDevice)
		}
	}

	// At this point, we have successfully queried the existing device, or made sure it exists if it didn't
	// already. Check for mismatched configuration. If they don't match, recreate the device.
	if incompat := vxlanLinksIncompat(vxlan, link); incompat != "" {
		// Existing device doesn't match desired configuration - delete it and recreate.
		logrus.Warningf("%q exists with incompatible configuration: %v; recreating device", vxlan.Name, incompat)
		if err = m.nlHandle.LinkDel(link); err != nil {
			return fmt.Errorf("failed to delete interface: %v", err)
		}
		if err = m.nlHandle.LinkAdd(vxlan); err != nil {
			if err == syscall.EEXIST {
				logrus.Warnf("Failed to create VXLAN device. Another device with this VNI may already exist")
			}
			return fmt.Errorf("failed to create vxlan interface: %v", err)
		}
		link, err = m.nlHandle.LinkByName(vxlan.Name)
		if err != nil {
			return err
		}
	}

	// Make sure the MTU is set correctly.
	attrs := link.Attrs()
	oldMTU := attrs.MTU
	if oldMTU != mtu {
		logCtx.WithFields(logrus.Fields{"old": oldMTU, "new": mtu}).Info("VXLAN device MTU needs to be updated")
		if err := m.nlHandle.LinkSetMTU(link, mtu); err != nil {
			m.logCtx.WithError(err).Warn("Failed to set vxlan tunnel device MTU")
		} else {
			logCtx.Info("Updated vxlan tunnel MTU")
		}
	}

	// Make sure the IP address is configured.
	if err := m.ensureAddressOnLink(addr, link); err != nil {
		return fmt.Errorf("failed to ensure address of interface: %s", err)
	}

	// If required, disable checksum offload.
	if xsumBroken {
		if err := ethtool.EthtoolTXOff(m.vxlanDevice); err != nil {
			return fmt.Errorf("failed to disable checksum offload: %s", err)
		}
	}

	// And the device is up.
	if err := m.nlHandle.LinkSetUp(link); err != nil {
		return fmt.Errorf("failed to set interface up: %s", err)
	}

	return nil
}

// ensureAddressOnLink ensures that the provided IP address is configured on the provided Link. If there are other addresses,
// this function will remove them, ensuring that the desired IP address is the _only_ address on the Link.
func (m *vxlanManager) ensureAddressOnLink(ipStr string, link netlink.Link) error {
	suffix := "/32"
	family := netlink.FAMILY_V4
	if m.ipVersion == 6 {
		suffix = "/128"
		family = netlink.FAMILY_V6
	}
	_, net, err := net.ParseCIDR(ipStr + suffix)
	if err != nil {
		return err
	}
	addr := netlink.Addr{IPNet: net}
	existingAddrs, err := m.nlHandle.AddrList(link, family)
	if err != nil {
		return err
	}

	// Remove any addresses which we don't want.
	addrPresent := false
	for _, existing := range existingAddrs {
		if reflect.DeepEqual(existing.IPNet, addr.IPNet) {
			addrPresent = true
			continue
		}
		m.logCtx.WithFields(logrus.Fields{
			"address": existing,
			"link":    link.Attrs().Name,
		}).Warn("Removing unwanted IP from VXLAN device")
		if err := m.nlHandle.AddrDel(link, &existing); err != nil {
			return fmt.Errorf("failed to remove IP address %s", existing)
		}
	}

	// Actually add the desired address to the interface if needed.
	if !addrPresent {
		m.logCtx.WithFields(logrus.Fields{"address": addr}).Info("Assigning address to VXLAN device")
		if err := m.nlHandle.AddrAdd(link, &addr); err != nil {
			return fmt.Errorf("failed to add IP address")
		}
	}
	return nil
}

// vlanLinksIncompat takes two vxlan devices and compares them to make sure they match. If they do not match,
// this function will return a message indicating which configuration is mismatched.
func vxlanLinksIncompat(l1, l2 netlink.Link) string {
	if l1.Type() != l2.Type() {
		return fmt.Sprintf("link type: %v vs %v", l1.Type(), l2.Type())
	}

	v1 := l1.(*netlink.Vxlan)
	v2 := l2.(*netlink.Vxlan)

	if v1.VxlanId != v2.VxlanId {
		return fmt.Sprintf("vni: %v vs %v", v1.VxlanId, v2.VxlanId)
	}

	if v1.VtepDevIndex > 0 && v2.VtepDevIndex > 0 && v1.VtepDevIndex != v2.VtepDevIndex {
		return fmt.Sprintf("vtep (external) interface: %v vs %v", v1.VtepDevIndex, v2.VtepDevIndex)
	}

	if len(v1.SrcAddr) > 0 && len(v2.SrcAddr) > 0 && !v1.SrcAddr.Equal(v2.SrcAddr) {
		return fmt.Sprintf("vtep (external) IP: %v vs %v", v1.SrcAddr, v2.SrcAddr)
	}

	if len(v1.Group) > 0 && len(v2.Group) > 0 && !v1.Group.Equal(v2.Group) {
		return fmt.Sprintf("group address: %v vs %v", v1.Group, v2.Group)
	}

	if v1.L2miss != v2.L2miss {
		return fmt.Sprintf("l2miss: %v vs %v", v1.L2miss, v2.L2miss)
	}

	if v1.Port > 0 && v2.Port > 0 && v1.Port != v2.Port {
		return fmt.Sprintf("port: %v vs %v", v1.Port, v2.Port)
	}

	if v1.GBP != v2.GBP {
		return fmt.Sprintf("gbp: %v vs %v", v1.GBP, v2.GBP)
	}

	if len(v1.Attrs().HardwareAddr) > 0 && len(v2.Attrs().HardwareAddr) > 0 && !bytes.Equal(v1.Attrs().HardwareAddr, v2.Attrs().HardwareAddr) {
		return fmt.Sprintf("vtep mac addr: %v vs %v", v1.Attrs().HardwareAddr, v2.Attrs().HardwareAddr)
	}

	return ""
}

func parseMacForIPVersion(vtep *proto.VXLANTunnelEndpointUpdate, ipVersion uint8) (net.HardwareAddr, error) {
	switch ipVersion {
	case 4:
		return net.ParseMAC(vtep.Mac)
	case 6:
		return net.ParseMAC(vtep.MacV6)
	default:
		return nil, fmt.Errorf("Invalid IP version")
	}
}<|MERGE_RESOLUTION|>--- conflicted
+++ resolved
@@ -402,18 +402,11 @@
 	if m.ipVersion == 6 {
 		vtepAddr = vtep.Ipv6Addr
 	}
-<<<<<<< HEAD
-	vxlanRoute := routetable.Target{
+	return &routetable.Target{
 		Type:     routetable.TargetTypeVXLAN,
 		CIDR:     cidr,
 		GW:       ip.FromString(vtepAddr),
 		Protocol: m.routeProtocol,
-=======
-	return &routetable.Target{
-		Type: routetable.TargetTypeVXLAN,
-		CIDR: cidr,
-		GW:   ip.FromString(vtepAddr),
->>>>>>> 83e65f63
 	}
 }
 
