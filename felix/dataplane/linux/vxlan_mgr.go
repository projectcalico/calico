--- conflicted
+++ resolved
@@ -67,20 +67,13 @@
 	// Log context
 	logCtx     *logrus.Entry
 	opRecorder logutils.OpRecorder
-
-	// In dual-stack setup in ebpf mode, for the sake of simplicity, we still
-	// run 2 instance of the vxlan manager, one for each ip version - like in
-	// the *tables mode. However, they share the same device. The device is
-	// created and maintained by the V4 manager and the V6 manager is
-	// responsible only for assigning the right V6 IP to the device.
-	maintainIPOnly bool
 }
 
 type vxlanMgrOption func(m *vxlanManager)
 
 func vxlanMgrWithDualStack() vxlanMgrOption {
 	return func(m *vxlanManager) {
-		m.maintainIPOnly = true
+		m.routeMgr.maintainIPOnly = true
 	}
 }
 
@@ -95,12 +88,9 @@
 	deviceName string,
 	ipVersion uint8,
 	mtu int,
-<<<<<<< HEAD
 	dpConfig Config,
 	opRecorder logutils.OpRecorder,
-=======
 	opts ...vxlanMgrOption,
->>>>>>> b9888218
 ) *vxlanManager {
 	nlHandle, _ := netlinkshim.NewRealNetlink()
 	return newVXLANManagerWithShims(
@@ -113,12 +103,7 @@
 		dpConfig,
 		opRecorder,
 		nlHandle,
-<<<<<<< HEAD
-=======
-		ipVersion,
-		mtu,
 		opts...,
->>>>>>> b9888218
 	)
 }
 
@@ -132,17 +117,9 @@
 	dpConfig Config,
 	opRecorder logutils.OpRecorder,
 	nlHandle netlinkHandle,
-<<<<<<< HEAD
-) *vxlanManager {
-	manager := &vxlanManager{
-=======
-	ipVersion uint8,
-	mtu int,
 	opts ...vxlanMgrOption,
 ) *vxlanManager {
-	logCtx := logrus.WithField("ipVersion", ipVersion)
 	m := &vxlanManager{
->>>>>>> b9888218
 		ipsetsDataplane: ipsetsDataplane,
 		ipSetMetadata: ipsets.IPSetMetadata{
 			MaxSize: dpConfig.MaxIPSetSize,
@@ -160,7 +137,6 @@
 		externalNodeCIDRs: dpConfig.ExternalNodesCidrs,
 		vtepsDirty:        true,
 		dpConfig:          dpConfig,
-<<<<<<< HEAD
 		logCtx: logrus.WithFields(logrus.Fields{
 			"ipVersion":     ipVersion,
 			"tunnel device": deviceName,
@@ -178,22 +154,13 @@
 		),
 	}
 
-	manager.updateRouteManager()
-	manager.routeMgr.triggerRouteUpdate()
-	return manager
-=======
-		nlHandle:          nlHandle,
-		routeProtocol:     calculateRouteProtocol(dpConfig),
-		logCtx:            logCtx,
-		opRecorder:        opRecorder,
-	}
-
+	m.updateRouteManager()
+	m.routeMgr.triggerRouteUpdate()
 	for _, o := range opts {
 		o(m)
 	}
 
 	return m
->>>>>>> b9888218
 }
 
 func (m *vxlanManager) updateRouteManager() {
@@ -333,7 +300,16 @@
 }
 
 func (m *vxlanManager) device(parent netlink.Link) (netlink.Link, string, error) {
+	if parent == nil {
+		return nil, "", fmt.Errorf("no parent device available")
+	}
+
 	localVTEP := m.getLocalVTEP()
+	mac, err := parseMacForIPVersion(localVTEP, m.ipVersion)
+	if err != nil {
+		return nil, "", err
+	}
+
 	addr := localVTEP.Ipv4Addr
 	parentDeviceIP := localVTEP.ParentDeviceIp
 	if m.ipVersion == 6 {
@@ -341,31 +317,6 @@
 		parentDeviceIP = localVTEP.ParentDeviceIpv6
 	}
 
-<<<<<<< HEAD
-	if parent == nil {
-		return nil, "", fmt.Errorf("no parent device available")
-	}
-
-	mac, err := parseMacForIPVersion(localVTEP, m.ipVersion)
-	if err != nil {
-		return nil, "", err
-	}
-=======
-// configureVXLANDevice ensures the VXLAN tunnel device is up and configured correctly.
-func (m *vxlanManager) configureVXLANDevice(
-	mtu int,
-	localVTEP *proto.VXLANTunnelEndpointUpdate,
-	xsumBroken bool,
-) error {
-	logCtx := m.logCtx.WithFields(logrus.Fields{"device": m.vxlanDevice})
-	logCtx.Debug("Configuring VXLAN tunnel device")
-
-	mac, err := parseMacForIPVersion(localVTEP, m.ipVersion)
-	if err != nil {
-		return err
-	}
-
->>>>>>> b9888218
 	la := netlink.NewLinkAttrs()
 	la.Name = m.vxlanDevice
 	la.HardwareAddr = mac
@@ -377,151 +328,11 @@
 	if m.dpConfig.BPFEnabled && bpfutils.BTFEnabled {
 		vxlan.FlowBased = true
 	} else {
-		parent, err := m.getParentInterface(localVTEP)
-		if err != nil {
-			return err
-		}
-		parentDeviceIP := localVTEP.ParentDeviceIp
-		if m.ipVersion == 6 {
-			parentDeviceIP = localVTEP.ParentDeviceIpv6
-		}
-
 		vxlan.VxlanId = m.vxlanID
 		vxlan.VtepDevIndex = parent.Attrs().Index
 		vxlan.SrcAddr = ip.FromString(parentDeviceIP).AsNetIP()
 	}
-<<<<<<< HEAD
 	return vxlan, addr, nil
-=======
-
-	// Try to get the device.
-	link, err := m.nlHandle.LinkByName(m.vxlanDevice)
-	if err != nil {
-		m.logCtx.WithError(err).Info("Failed to get VXLAN tunnel device, assuming it isn't present")
-		if m.maintainIPOnly {
-			return err
-		}
-		if err := m.nlHandle.LinkAdd(vxlan); err == syscall.EEXIST {
-			// Device already exists - likely a race.
-			m.logCtx.Debug("VXLAN device already exists, likely created by someone else.")
-		} else if err != nil {
-			// Error other than "device exists" - return it.
-			return err
-		}
-
-		// The device now exists - requery it to check that the link exists and is a vxlan device.
-		link, err = m.nlHandle.LinkByName(m.vxlanDevice)
-		if err != nil {
-			return fmt.Errorf("can't locate created vxlan device %v", m.vxlanDevice)
-		}
-	}
-	if m.maintainIPOnly {
-		if err := m.ensureAddressOnLink(localVTEP.Ipv6Addr, link); err != nil {
-			return fmt.Errorf("failed to ensure address of interface: %s", err)
-		}
-		return nil
-	}
-
-	// At this point, we have successfully queried the existing device, or made sure it exists if it didn't
-	// already. Check for mismatched configuration. If they don't match, recreate the device.
-	if incompat := vxlanLinksIncompat(vxlan, link); incompat != "" {
-		// Existing device doesn't match desired configuration - delete it and recreate.
-		logrus.Warningf("%q exists with incompatible configuration: %v; recreating device", vxlan.Name, incompat)
-		if err = m.nlHandle.LinkDel(link); err != nil {
-			return fmt.Errorf("failed to delete interface: %v", err)
-		}
-		if err = m.nlHandle.LinkAdd(vxlan); err != nil {
-			if err == syscall.EEXIST {
-				logrus.Warnf("Failed to create VXLAN device. Another device with this VNI may already exist")
-			}
-			return fmt.Errorf("failed to create vxlan interface: %v", err)
-		}
-		link, err = m.nlHandle.LinkByName(vxlan.Name)
-		if err != nil {
-			return err
-		}
-	}
-
-	// Make sure the MTU is set correctly.
-	attrs := link.Attrs()
-	oldMTU := attrs.MTU
-	if mtu != 0 && oldMTU != mtu {
-		logCtx.WithFields(logrus.Fields{"old": oldMTU, "new": mtu}).Info("VXLAN device MTU needs to be updated")
-		if err := m.nlHandle.LinkSetMTU(link, mtu); err != nil {
-			m.logCtx.WithError(err).Warn("Failed to set vxlan tunnel device MTU")
-		} else {
-			logCtx.Info("Updated vxlan tunnel MTU")
-		}
-	}
-
-	// Make sure the IP address is configured.
-	addr := localVTEP.Ipv4Addr
-	if m.ipVersion == 6 {
-		addr = localVTEP.Ipv6Addr
-	}
-	if err := m.ensureAddressOnLink(addr, link); err != nil {
-		return fmt.Errorf("failed to ensure address of interface: %s", err)
-	}
-
-	// If required, disable checksum offload.
-	if xsumBroken {
-		if err := ethtool.EthtoolTXOff(m.vxlanDevice); err != nil {
-			return fmt.Errorf("failed to disable checksum offload: %s", err)
-		}
-	}
-
-	// And the device is up.
-	if err := m.nlHandle.LinkSetUp(link); err != nil {
-		return fmt.Errorf("failed to set interface up: %s", err)
-	}
-
-	return nil
-}
-
-// ensureAddressOnLink ensures that the provided IP address is configured on the provided Link. If there are other addresses,
-// this function will remove them, ensuring that the desired IP address is the _only_ address on the Link.
-func (m *vxlanManager) ensureAddressOnLink(ipStr string, link netlink.Link) error {
-	suffix := "/32"
-	family := netlink.FAMILY_V4
-	if m.ipVersion == 6 {
-		suffix = "/128"
-		family = netlink.FAMILY_V6
-	}
-	_, net, err := net.ParseCIDR(ipStr + suffix)
-	if err != nil {
-		return err
-	}
-	addr := netlink.Addr{IPNet: net}
-	existingAddrs, err := m.nlHandle.AddrList(link, family)
-	if err != nil {
-		return err
-	}
-
-	// Remove any addresses which we don't want.
-	addrPresent := false
-	for _, existing := range existingAddrs {
-		if reflect.DeepEqual(existing.IPNet, addr.IPNet) {
-			addrPresent = true
-			continue
-		}
-		m.logCtx.WithFields(logrus.Fields{
-			"address": existing,
-			"link":    link.Attrs().Name,
-		}).Warn("Removing unwanted IP from VXLAN device")
-		if err := m.nlHandle.AddrDel(link, &existing); err != nil {
-			return fmt.Errorf("failed to remove IP address %s", existing)
-		}
-	}
-
-	// Actually add the desired address to the interface if needed.
-	if !addrPresent {
-		m.logCtx.WithFields(logrus.Fields{"address": addr}).Info("Assigning address to VXLAN device")
-		if err := m.nlHandle.AddrAdd(link, &addr); err != nil {
-			return fmt.Errorf("failed to add IP address")
-		}
-	}
-	return nil
->>>>>>> b9888218
 }
 
 // vlanLinksIncompat takes two vxlan devices and compares them to make sure they match. If they do not match,
