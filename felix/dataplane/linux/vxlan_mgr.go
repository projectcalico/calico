// Copyright (c) 2016-2024 Tigera, Inc. All rights reserved.
//
// Licensed under the Apache License, Version 2.0 (the "License");
// you may not use this file except in compliance with the License.
// You may obtain a copy of the License at
//
//     http://www.apache.org/licenses/LICENSE-2.0
//
// Unless required by applicable law or agreed to in writing, software
// distributed under the License is distributed on an "AS IS" BASIS,
// WITHOUT WARRANTIES OR CONDITIONS OF ANY KIND, either express or implied.
// See the License for the specific language governing permissions and
// limitations under the License.

package intdataplane

import (
	"context"
	"fmt"
	"net"
	"reflect"
	"strings"
	"sync"
	"syscall"
	"time"

	"github.com/sirupsen/logrus"
	"github.com/vishvananda/netlink"

	dpsets "github.com/projectcalico/calico/felix/dataplane/ipsets"
<<<<<<< HEAD
	"github.com/projectcalico/calico/felix/environment"
=======
	"github.com/projectcalico/calico/felix/dataplane/linux/dataplanedefs"
>>>>>>> 97f526c0
	"github.com/projectcalico/calico/felix/ethtool"
	"github.com/projectcalico/calico/felix/ip"
	"github.com/projectcalico/calico/felix/ipsets"
	"github.com/projectcalico/calico/felix/logutils"
	"github.com/projectcalico/calico/felix/netlinkshim"
	"github.com/projectcalico/calico/felix/proto"
	"github.com/projectcalico/calico/felix/routetable"
	"github.com/projectcalico/calico/felix/rules"
	"github.com/projectcalico/calico/felix/vxlanfdb"
)

type vxlanManager struct {
	// Our dependencies.
	hostname        string
	routeTable      routetable.Interface
	parentIfaceName string
	fdb             VXLANFDB

	// Hold pending updates.
	routesByDest    map[string]*proto.RouteUpdate
	localIPAMBlocks map[string]*proto.RouteUpdate
	vtepsByNode     map[string]*proto.VXLANTunnelEndpointUpdate

	// Holds this node's VTEP information.
	myVTEPLock     sync.Mutex
	myVTEPChangedC chan struct{}
	myVTEP         *proto.VXLANTunnelEndpointUpdate

	// VXLAN configuration.
	vxlanDevice string
	vxlanID     int
	vxlanPort   int
	ipVersion   uint8

	// Indicates if configuration has changed since the last apply.
	routesDirty       bool
	ipsetsDataplane   dpsets.IPSetsDataplane
	ipSetMetadata     ipsets.IPSetMetadata
	externalNodeCIDRs []string
	vtepsDirty        bool
	nlHandle          netlinkHandle
	dpConfig          Config
	noEncapProtocol   netlink.RouteProtocol

	// Log context
	logCtx     *logrus.Entry
	opRecorder logutils.OpRecorder
}

type VXLANFDB interface {
	SetVTEPs(vteps []vxlanfdb.VTEP)
}

func newVXLANManager(
	ipsetsDataplane dpsets.IPSetsDataplane,
	mainRouteTable routetable.Interface,
	fdb VXLANFDB,
	deviceName string,
	dpConfig Config,
	opRecorder logutils.OpRecorder,
	ipVersion uint8,
) *vxlanManager {
<<<<<<< HEAD
	nlHandle, _ := netlink.NewHandle(syscall.NETLINK_ROUTE)
	blackHoleProto := calculateRouteProtocol(dpConfig)

	var brt routetable.RouteTableInterface
	if !dpConfig.RouteSyncDisabled {
		logrus.Debug("RouteSyncDisabled is false.")
		if ipVersion == 4 {
			brt = routetable.New(
				[]string{routetable.InterfaceNone},
				4,
				dpConfig.NetlinkTimeout,
				dpConfig.DeviceRouteSourceAddress,
				blackHoleProto,
				false,
				unix.RT_TABLE_MAIN,
				opRecorder,
				featureDetector,
			)
		} else if ipVersion == 6 {
			brt = routetable.New(
				[]string{routetable.InterfaceNone},
				ipVersion,
				dpConfig.NetlinkTimeout,
				dpConfig.DeviceRouteSourceAddressIPv6,
				blackHoleProto,
				false,
				unix.RT_TABLE_MAIN,
				opRecorder,
				featureDetector,
			)
		} else {
			logrus.WithField("ipVersion", ipVersion).Panic("Unknown IP version")
		}
	} else {
		logrus.Info("RouteSyncDisabled is true, using DummyTable.")
		brt = &routetable.DummyTable{}
	}

=======
	nlHandle, _ := netlinkshim.NewRealNetlink()
>>>>>>> 97f526c0
	return newVXLANManagerWithShims(
		ipsetsDataplane,
		mainRouteTable,
		fdb,
		deviceName,
		dpConfig,
		opRecorder,
		nlHandle,
		ipVersion,
	)
}

func newVXLANManagerWithShims(
	ipsetsDataplane dpsets.IPSetsDataplane,
	mainRouteTable routetable.Interface,
	fdb VXLANFDB,
	deviceName string,
	dpConfig Config,
	opRecorder logutils.OpRecorder,
	nlHandle netlinkHandle,
	ipVersion uint8,
) *vxlanManager {
	return &vxlanManager{
		ipsetsDataplane: ipsetsDataplane,
		ipSetMetadata: ipsets.IPSetMetadata{
			MaxSize: dpConfig.MaxIPSetSize,
			SetID:   rules.IPSetIDAllVXLANSourceNets,
			Type:    ipsets.IPSetTypeHashNet,
		},
<<<<<<< HEAD
		hostname:                  dpConfig.Hostname,
		routeTable:                rt,
		blackholeRouteTable:       brt,
		previouslyUsedParentNames: set.New[string](),
		fdb:                       fdb,
		routesByDest:              map[string]*proto.RouteUpdate{},
		localIPAMBlocks:           map[string]*proto.RouteUpdate{},
		vtepsByNode:               map[string]*proto.VXLANTunnelEndpointUpdate{},
		myVTEPChangedC:            make(chan struct{}, 1),
		vxlanDevice:               deviceName,
		vxlanID:                   dpConfig.RulesConfig.VXLANVNI,
		vxlanPort:                 dpConfig.RulesConfig.VXLANPort,
		ipVersion:                 ipVersion,
		externalNodeCIDRs:         dpConfig.ExternalNodesCidrs,
		routesDirty:               true,
		vtepsDirty:                true,
		dpConfig:                  dpConfig,
		nlHandle:                  nlHandle,
		noEncapProtocol:           calculateRouteProtocol(dpConfig),
		noEncapRTConstruct:        noEncapRTConstruct,
		logCtx:                    logrus.WithField("ipVersion", ipVersion),
=======
		hostname:          dpConfig.Hostname,
		routeTable:        mainRouteTable,
		fdb:               fdb,
		routesByDest:      map[string]*proto.RouteUpdate{},
		localIPAMBlocks:   map[string]*proto.RouteUpdate{},
		vtepsByNode:       map[string]*proto.VXLANTunnelEndpointUpdate{},
		myVTEPChangedC:    make(chan struct{}, 1),
		vxlanDevice:       deviceName,
		vxlanID:           dpConfig.RulesConfig.VXLANVNI,
		vxlanPort:         dpConfig.RulesConfig.VXLANPort,
		ipVersion:         ipVersion,
		externalNodeCIDRs: dpConfig.ExternalNodesCidrs,
		routesDirty:       true,
		vtepsDirty:        true,
		dpConfig:          dpConfig,
		nlHandle:          nlHandle,
		noEncapProtocol:   calculateNonEncapRouteProtocol(dpConfig),
		logCtx:            logCtx,
		opRecorder:        opRecorder,
>>>>>>> 97f526c0
	}
}

func (m *vxlanManager) OnUpdate(protoBufMsg interface{}) {
	switch msg := protoBufMsg.(type) {
	case *proto.RouteUpdate:
		// Check to make sure that we are dealing with messages of the correct IP version.
		cidr, err := ip.CIDRFromString(msg.Dst)
		if err != nil {
			m.logCtx.WithError(err).WithField("msg", msg).Warning("Unable to parse route update destination. Skipping update.")
			return
		}
		if m.ipVersion != cidr.Version() {
			// Skip since the update is for a mismatched IP version
			return
		}

		// In case the route changes type to one we no longer care about...
		m.deleteRoute(msg.Dst)

		// Process remote IPAM blocks.
		if msg.Type == proto.RouteType_REMOTE_WORKLOAD && msg.IpPoolType == proto.IPPoolType_VXLAN {
			m.logCtx.WithField("msg", msg).Debug("VXLAN data plane received route update")
			m.routesByDest[msg.Dst] = msg
			m.routesDirty = true
		}

		// Process IPAM blocks that aren't associated to a single or /32 local workload
		if routeIsLocalBlock(msg, proto.IPPoolType_VXLAN) {
			m.logCtx.WithField("msg", msg).Debug("VXLAN data plane received route update for IPAM block")
			m.localIPAMBlocks[msg.Dst] = msg
			m.routesDirty = true
		} else if _, ok := m.localIPAMBlocks[msg.Dst]; ok {
			m.logCtx.WithField("msg", msg).Debug("VXLAN data plane IPAM block changed to something else")
			delete(m.localIPAMBlocks, msg.Dst)
			m.routesDirty = true
		}

	case *proto.RouteRemove:
		// Check to make sure that we are dealing with messages of the correct IP version.
		cidr, err := ip.CIDRFromString(msg.Dst)
		if err != nil {
			m.logCtx.WithError(err).WithField("msg", msg).Warning("Unable to parse route removal destination. Skipping update.")
			return
		}
		if m.ipVersion != cidr.Version() {
			// Skip since the update is for a mismatched IP version
			return
		}
		m.deleteRoute(msg.Dst)
	case *proto.VXLANTunnelEndpointUpdate:
		// Check to make sure that we are dealing with messages of the correct IP version.
		if (m.ipVersion == 4 && msg.Ipv4Addr == "") || (m.ipVersion == 6 && msg.Ipv6Addr == "") {
			// Skip since the update is for a mismatched IP version
			m.logCtx.WithField("msg", msg).Debug("Skipping mismatched IP version update")
			return
		}

		m.logCtx.WithField("msg", msg).Debug("VXLAN data plane received VTEP update")
		if msg.Node == m.hostname {
			m.setLocalVTEP(msg)
		} else {
			m.vtepsByNode[msg.Node] = msg
		}
		m.routesDirty = true
		m.vtepsDirty = true
	case *proto.VXLANTunnelEndpointRemove:
		m.logCtx.WithField("msg", msg).Debug("VXLAN data plane received VTEP remove")
		if msg.Node == m.hostname {
			m.setLocalVTEP(nil)
		} else {
			delete(m.vtepsByNode, msg.Node)
		}
		m.routesDirty = true
		m.vtepsDirty = true
	}
}

func (m *vxlanManager) deleteRoute(dst string) {
	_, exists := m.routesByDest[dst]
	if exists {
		logrus.Debug("deleting route dst ", dst)
		// In case the route changes type to one we no longer care about...
		delete(m.routesByDest, dst)
		m.routesDirty = true
	}

	if _, exists := m.localIPAMBlocks[dst]; exists {
		logrus.Debug("deleting local ipam dst ", dst)
		delete(m.localIPAMBlocks, dst)
		m.routesDirty = true
	}
}

func (m *vxlanManager) setLocalVTEP(vtep *proto.VXLANTunnelEndpointUpdate) {
	m.myVTEPLock.Lock()
	defer m.myVTEPLock.Unlock()
	m.myVTEP = vtep
	select {
	case m.myVTEPChangedC <- struct{}{}:
	default:
	}
}

func (m *vxlanManager) getLocalVTEP() *proto.VXLANTunnelEndpointUpdate {
	m.myVTEPLock.Lock()
	defer m.myVTEPLock.Unlock()
	return m.myVTEP
}

func (m *vxlanManager) getLocalVTEPParent() (netlink.Link, error) {
	return m.getParentInterface(m.getLocalVTEP())
}

<<<<<<< HEAD
func (m *vxlanManager) GetRouteTableSyncers() []routetable.RouteTableSyncer {
	rts := []routetable.RouteTableSyncer{m.routeTable, m.blackholeRouteTable}

	if time.Since(m.lastParentDevUpdate) > 5*time.Minute && m.previouslyUsedParentNames.Len() > 1 {
		// Make sure the set of names doesn't grow forever.
		m.previouslyUsedParentNames.Clear()
	}
	if m.noEncapRouteTable != nil {
		m.previouslyUsedParentNames.Add(m.parentIfaceName)
		rts = append(rts, m.noEncapRouteTable)
	}

	return rts
}

func (m *vxlanManager) CompleteDeferredWork() error {
	if !m.vtepsDirty && !m.routesDirty {
		return nil
	}
=======
func (m *vxlanManager) blackholeRoutes() []routetable.Target {
	var rtt []routetable.Target
	for dst := range m.localIPAMBlocks {
		cidr, err := ip.CIDRFromString(dst)
		if err != nil {
			m.logCtx.WithError(err).Warning(
				"Error processing IPAM block CIDR: ", dst,
			)
			continue
		}
		rtt = append(rtt, routetable.Target{
			Type:     routetable.TargetTypeBlackhole,
			CIDR:     cidr,
			Protocol: m.noEncapProtocol,
		})
	}
	m.logCtx.Debug("calculated blackholes ", rtt)
	return rtt
}

func (m *vxlanManager) CompleteDeferredWork() error {
	if m.parentIfaceName == "" {
		// Background goroutine hasn't sent us the parent interface name yet,
		// but we can look it up synchronously.  OnParentNameUpdate will handle
		// any duplicate update when it arrives.
		parent, err := m.getLocalVTEPParent()
		if err != nil {
			// If we can't look up the parent interface then we're in trouble.
			// It likely means that our VTEP is missing or conflicting.  We
			// won't be able to program same-subnet routes at all, so we'll
			// fall back to programming all tunnel routes.  However, unless the
			// VXLAN device happens to already exist, we won't be able to
			// program tunnel routes either.  The RouteTable will be the
			// component that spots that the interface is missing.
			//
			// Note: this behaviour changed when we unified all the main
			// RouteTable instances into one.  Before that change, we chose to
			// defer creation of our "no encap" RouteTable, so that the
			// dataplane would stay untouched until the conflict was resolved.
			// With only a single RouteTable, we need a different fallback.
			m.logCtx.WithError(err).WithField("localVTEP", m.getLocalVTEP()).Error(
				"Failed to find VXLAN tunnel device parent. Missing/conflicting local VTEP? VXLAN route " +
					"programming is likely to fail.")
		} else {
			m.parentIfaceName = parent.Attrs().Name
			m.routesDirty = true
		}
	}

>>>>>>> 97f526c0
	if m.vtepsDirty {
		m.updateNeighborsAndAllowedSources()
		m.vtepsDirty = false
	}
	if m.routesDirty {
		m.updateRoutes()
		m.routesDirty = false
	}
	m.logCtx.Info("VXLAN Manager completed deferred work")
	return nil
}

func (m *vxlanManager) updateNeighborsAndAllowedSources() {
	m.logCtx.Debug("VTEPs are dirty, updating allowed VXLAN sources and L2 neighbors.")
	m.opRecorder.RecordOperation("update-vxlan-vteps")

	// We allow VXLAN packets from configured external sources as well as
	// each Calico node with a valid VTEP.
	allowedVXLANSources := make([]string, 0, len(m.vtepsByNode)+len(m.externalNodeCIDRs))
	allowedVXLANSources = append(allowedVXLANSources, m.externalNodeCIDRs...)

	// Collect the L2 neighbors and the VTEPS.
	var l2routes []vxlanfdb.VTEP
	for _, u := range m.vtepsByNode {
		mac, err := parseMacForIPVersion(u, m.ipVersion)
		if err != nil {
			// Don't block programming of other VTEPs if somehow we receive one with a bad mac.
			m.logCtx.WithError(err).Warn("Failed to parse VTEP mac address")
			continue
		}
		addr := u.Ipv4Addr
		parentDeviceIP := u.ParentDeviceIp
		if m.ipVersion == 6 {
			addr = u.Ipv6Addr
			parentDeviceIP = u.ParentDeviceIpv6
		}
		l2routes = append(l2routes, vxlanfdb.VTEP{
			TunnelMAC: mac,
			TunnelIP:  ip.FromIPOrCIDRString(addr),
			HostIP:    ip.FromIPOrCIDRString(parentDeviceIP),
		})
		allowedVXLANSources = append(allowedVXLANSources, parentDeviceIP)
	}
	m.logCtx.WithField("l2routes", l2routes).Debug("VXLAN manager sending L2 updates")
	m.fdb.SetVTEPs(l2routes)
	m.ipsetsDataplane.AddOrReplaceIPSet(m.ipSetMetadata, allowedVXLANSources)
}

func (m *vxlanManager) updateRoutes() {
	// Iterate through all of our L3 routes and send them through to the
	// RouteTable.  It's a little wasteful to recalculate everything but the
	// RouteTable will avoid making dataplane changes for routes that haven't
	// changed.
	m.opRecorder.RecordOperation("update-vxlan-routes")
	var vxlanRoutes []routetable.Target
	var noEncapRoutes []routetable.Target
	for _, r := range m.routesByDest {
		logCtx := m.logCtx.WithField("route", r)
		cidr, err := ip.CIDRFromString(r.Dst)
		if err != nil {
			// Don't block programming of other routes if somehow we receive one with a bad dst.
			logCtx.WithError(err).Warn("Failed to parse VXLAN route destination")
			continue
		}

		if noEncapRoute := noEncapRoute(cidr, r); noEncapRoute != nil {
			// We've got everything we need to program this route as a no-encap route.
			noEncapRoutes = append(noEncapRoutes, *noEncapRoute)
			logCtx.WithField("route", r).Debug("Destination in same subnet, using no-encap route.")
		} else if vxlanRoute := m.tunneledRoute(cidr, r); vxlanRoute != nil {
			vxlanRoutes = append(vxlanRoutes, *vxlanRoute)
			logCtx.WithField("route", vxlanRoute).Debug("adding vxlan route to list for addition")
		} else {
			logCtx.Debug("Not enough information to program route; missing VTEP?")
		}
	}

	m.logCtx.WithField("vxlanRoutes", vxlanRoutes).Debug("VXLAN manager setting VXLAN tunneled routes")
<<<<<<< HEAD
	m.routeTable.SetRoutes(m.vxlanDevice, vxlanRoutes)

	bhRoutes := blackholeRoutes(m.localIPAMBlocks)
	m.logCtx.WithField("balckhole routes", bhRoutes).Debug("VXLAN manager setting blackhole routes")
	m.blackholeRouteTable.SetRoutes(routetable.InterfaceNone, bhRoutes)
=======
	m.routeTable.SetRoutes(routetable.RouteClassVXLANTunnel, m.vxlanDevice, vxlanRoutes)
	m.routeTable.SetRoutes(routetable.RouteClassIPAMBlockDrop, routetable.InterfaceNone, m.blackholeRoutes())
>>>>>>> 97f526c0

	if m.parentIfaceName != "" {
		m.logCtx.WithFields(logrus.Fields{
			"noEncapDevice": m.parentIfaceName,
			"routes":        noEncapRoutes,
		}).Debug("VXLAN manager sending unencapsulated L3 updates")
		m.routeTable.SetRoutes(routetable.RouteClassVXLANSameSubnet, m.parentIfaceName, noEncapRoutes)
	} else {
		m.logCtx.Debug("VXLAN manager not sending unencapsulated L3 updates, no parent interface.")
	}
<<<<<<< HEAD

	return nil
}

=======
}

func (m *vxlanManager) noEncapRoute(cidr ip.CIDR, r *proto.RouteUpdate) *routetable.Target {
	if !r.GetSameSubnet() {
		return nil
	}
	if m.parentIfaceName == "" {
		return nil
	}
	if r.DstNodeIp == "" {
		return nil
	}
	noEncapRoute := routetable.Target{
		Type:     routetable.TargetTypeNoEncap,
		CIDR:     cidr,
		GW:       ip.FromString(r.DstNodeIp),
		Protocol: m.noEncapProtocol,
	}
	return &noEncapRoute
}

>>>>>>> 97f526c0
func (m *vxlanManager) tunneledRoute(cidr ip.CIDR, r *proto.RouteUpdate) *routetable.Target {
	// Extract the gateway addr for this route based on its remote VTEP.
	vtep, ok := m.vtepsByNode[r.DstNodeName]
	if !ok {
		// When the VTEP arrives, it'll set routesDirty=true so this loop will execute again.
		return nil
	}

	vtepAddr := vtep.Ipv4Addr
	if m.ipVersion == 6 {
		vtepAddr = vtep.Ipv6Addr
	}
	vxlanRoute := routetable.Target{
		Type: routetable.TargetTypeVXLAN,
		CIDR: cidr,
		GW:   ip.FromString(vtepAddr),
	}
	return &vxlanRoute
}

func (m *vxlanManager) OnParentNameUpdate(name string) {
	if name == "" {
		m.logCtx.Warn("Empty parent interface name? Ignoring.")
		return
	}
	if name == m.parentIfaceName {
		return
	}
	if m.parentIfaceName != "" {
		// We're changing parent interface, remove the old routes.
		m.routeTable.SetRoutes(routetable.RouteClassVXLANSameSubnet, m.parentIfaceName, nil)
	}
	m.parentIfaceName = name
	m.routesDirty = true
}

// KeepVXLANDeviceInSync is a goroutine that configures the VXLAN tunnel device, then periodically
// checks that it is still correctly configured.
func (m *vxlanManager) KeepVXLANDeviceInSync(
	ctx context.Context,
	mtu int,
	xsumBroken bool,
	wait time.Duration,
	parentNameC chan string,
) {
	m.logCtx.WithFields(logrus.Fields{
		"mtu":        mtu,
		"xsumBroken": xsumBroken,
		"wait":       wait,
	}).Info("VXLAN tunnel device thread started.")
	logNextSuccess := true
	parentName := ""

	sleepMonitoringChans := func(maxDuration time.Duration) {
		timer := time.NewTimer(maxDuration)
		defer timer.Stop()
		select {
		case <-timer.C:
		case <-ctx.Done():
			logrus.Debug("Sleep returning early: context finished.")
		case <-m.myVTEPChangedC:
			logrus.Debug("Sleep returning early: VTEP changed.")
		}
	}

	for ctx.Err() == nil {
		localVTEP := m.getLocalVTEP()
		if localVTEP == nil {
			m.logCtx.Debug("Missing local VTEP information, retrying...")
			sleepMonitoringChans(10 * time.Second)
			continue
		}

		parent, err := m.getLocalVTEPParent()
		if err != nil {
			m.logCtx.WithError(err).Warn("Failed to find VXLAN tunnel device parent, retrying...")
			sleepMonitoringChans(1 * time.Second)
			continue
		}

		m.logCtx.WithField("localVTEP", localVTEP).Debug("Configuring VXLAN device")
		err = m.configureVXLANDevice(mtu, localVTEP, xsumBroken)
		if err != nil {
			m.logCtx.WithError(err).Warn("Failed to configure VXLAN tunnel device, retrying...")
			logNextSuccess = true
			sleepMonitoringChans(1 * time.Second)
			continue
		}

		newParentName := parent.Attrs().Name
		if newParentName != parentName {
			// Send a message back to the main loop to tell it to update the
			// routing tables.
			m.logCtx.Infof("VXLAN device parent changed from %q to %q", parentName, newParentName)
			select {
			case parentNameC <- newParentName:
				parentName = newParentName
			case <-m.myVTEPChangedC:
				m.logCtx.Info("My VTEP changed; restarting configuration.")
				continue
			case <-ctx.Done():
				continue
			}
		}

		if logNextSuccess {
			m.logCtx.Info("VXLAN tunnel device configured")
			logNextSuccess = false
		}
		sleepMonitoringChans(wait)
	}
	m.logCtx.Info("KeepVXLANDeviceInSync exiting due to context.")
}

// getParentInterface returns the parent interface for the given local VTEP based on IP address. This link returned is nil
// if, and only if, an error occurred
func (m *vxlanManager) getParentInterface(localVTEP *proto.VXLANTunnelEndpointUpdate) (netlink.Link, error) {
	if localVTEP == nil {
		return nil, fmt.Errorf("local VTEP not yet known")
	}
	m.logCtx.WithField("localVTEP", localVTEP).Debug("Getting parent interface")
	links, err := m.nlHandle.LinkList()
	if err != nil {
		return nil, err
	}

	family := netlink.FAMILY_V4
	parentDeviceIP := localVTEP.ParentDeviceIp
	if m.ipVersion == 6 {
		family = netlink.FAMILY_V6
		parentDeviceIP = localVTEP.ParentDeviceIpv6
	}
	for _, link := range links {
		addrs, err := m.nlHandle.AddrList(link, family)
		if err != nil {
			return nil, err
		}
		for _, addr := range addrs {
			if addr.IPNet.IP.String() == parentDeviceIP {
				m.logCtx.Debugf("Found parent interface: %+v", link)
				return link, nil
			}
		}
	}
	return nil, fmt.Errorf("unable to find parent interface with address %s", parentDeviceIP)
}

// configureVXLANDevice ensures the VXLAN tunnel device is up and configured correctly.
func (m *vxlanManager) configureVXLANDevice(
	mtu int,
	localVTEP *proto.VXLANTunnelEndpointUpdate,
	xsumBroken bool,
) error {
	logCtx := m.logCtx.WithFields(logrus.Fields{"device": m.vxlanDevice})
	logCtx.Debug("Configuring VXLAN tunnel device")
	parent, err := m.getParentInterface(localVTEP)
	if err != nil {
		return err
	}
	mac, err := parseMacForIPVersion(localVTEP, m.ipVersion)
	if err != nil {
		return err
	}
	addr := localVTEP.Ipv4Addr
	parentDeviceIP := localVTEP.ParentDeviceIp
	if m.ipVersion == 6 {
		addr = localVTEP.Ipv6Addr
		parentDeviceIP = localVTEP.ParentDeviceIpv6
	}
	la := netlink.NewLinkAttrs()
	la.Name = m.vxlanDevice
	la.HardwareAddr = mac
	vxlan := &netlink.Vxlan{
		LinkAttrs:    la,
		VxlanId:      m.vxlanID,
		Port:         m.vxlanPort,
		VtepDevIndex: parent.Attrs().Index,
		SrcAddr:      ip.FromString(parentDeviceIP).AsNetIP(),
	}

	// Try to get the device.
	link, err := m.nlHandle.LinkByName(m.vxlanDevice)
	if err != nil {
		m.logCtx.WithError(err).Info("Failed to get VXLAN tunnel device, assuming it isn't present")
		if err := m.nlHandle.LinkAdd(vxlan); err == syscall.EEXIST {
			// Device already exists - likely a race.
			m.logCtx.Debug("VXLAN device already exists, likely created by someone else.")
		} else if err != nil {
			// Error other than "device exists" - return it.
			return err
		}

		// The device now exists - requery it to check that the link exists and is a vxlan device.
		link, err = m.nlHandle.LinkByName(m.vxlanDevice)
		if err != nil {
			return fmt.Errorf("can't locate created vxlan device %v", m.vxlanDevice)
		}
	}

	// At this point, we have successfully queried the existing device, or made sure it exists if it didn't
	// already. Check for mismatched configuration. If they don't match, recreate the device.
	if incompat := vxlanLinksIncompat(vxlan, link); incompat != "" {
		// Existing device doesn't match desired configuration - delete it and recreate.
		logrus.Warningf("%q exists with incompatible configuration: %v; recreating device", vxlan.Name, incompat)
		if err = m.nlHandle.LinkDel(link); err != nil {
			return fmt.Errorf("failed to delete interface: %v", err)
		}
		if err = m.nlHandle.LinkAdd(vxlan); err != nil {
			if err == syscall.EEXIST {
				logrus.Warnf("Failed to create VXLAN device. Another device with this VNI may already exist")
			}
			return fmt.Errorf("failed to create vxlan interface: %v", err)
		}
		link, err = m.nlHandle.LinkByName(vxlan.Name)
		if err != nil {
			return err
		}
	}

	// Make sure the MTU is set correctly.
	attrs := link.Attrs()
	oldMTU := attrs.MTU
	if oldMTU != mtu {
		logCtx.WithFields(logrus.Fields{"old": oldMTU, "new": mtu}).Info("VXLAN device MTU needs to be updated")
		if err := m.nlHandle.LinkSetMTU(link, mtu); err != nil {
			m.logCtx.WithError(err).Warn("Failed to set vxlan tunnel device MTU")
		} else {
			logCtx.Info("Updated vxlan tunnel MTU")
		}
	}

	// Make sure the IP address is configured.
	if err := m.ensureAddressOnLink(addr, link); err != nil {
		return fmt.Errorf("failed to ensure address of interface: %s", err)
	}

	// If required, disable checksum offload.
	if xsumBroken {
		if err := ethtool.EthtoolTXOff(m.vxlanDevice); err != nil {
			return fmt.Errorf("failed to disable checksum offload: %s", err)
		}
	}

	// And the device is up.
	if err := m.nlHandle.LinkSetUp(link); err != nil {
		return fmt.Errorf("failed to set interface up: %s", err)
	}

	return nil
}

// ensureAddressOnLink ensures that the provided IP address is configured on the provided Link. If there are other addresses,
// this function will remove them, ensuring that the desired IP address is the _only_ address on the Link.
func (m *vxlanManager) ensureAddressOnLink(ipStr string, link netlink.Link) error {
	suffix := "/32"
	family := netlink.FAMILY_V4
	if m.ipVersion == 6 {
		suffix = "/128"
		family = netlink.FAMILY_V6
	}
	_, net, err := net.ParseCIDR(ipStr + suffix)
	if err != nil {
		return err
	}
	addr := netlink.Addr{IPNet: net}
	existingAddrs, err := m.nlHandle.AddrList(link, family)
	if err != nil {
		return err
	}

	// Remove any addresses which we don't want.
	addrPresent := false
	for _, existing := range existingAddrs {
		if reflect.DeepEqual(existing.IPNet, addr.IPNet) {
			addrPresent = true
			continue
		}
		m.logCtx.WithFields(logrus.Fields{
			"address": existing,
			"link":    link.Attrs().Name,
		}).Warn("Removing unwanted IP from VXLAN device")
		if err := m.nlHandle.AddrDel(link, &existing); err != nil {
			return fmt.Errorf("failed to remove IP address %s", existing)
		}
	}

	// Actually add the desired address to the interface if needed.
	if !addrPresent {
		m.logCtx.WithFields(logrus.Fields{"address": addr}).Info("Assigning address to VXLAN device")
		if err := m.nlHandle.AddrAdd(link, &addr); err != nil {
			return fmt.Errorf("failed to add IP address")
		}
	}
	return nil
}

// vlanLinksIncompat takes two vxlan devices and compares them to make sure they match. If they do not match,
// this function will return a message indicating which configuration is mismatched.
func vxlanLinksIncompat(l1, l2 netlink.Link) string {
	if l1.Type() != l2.Type() {
		return fmt.Sprintf("link type: %v vs %v", l1.Type(), l2.Type())
	}

	v1 := l1.(*netlink.Vxlan)
	v2 := l2.(*netlink.Vxlan)

	if v1.VxlanId != v2.VxlanId {
		return fmt.Sprintf("vni: %v vs %v", v1.VxlanId, v2.VxlanId)
	}

	if v1.VtepDevIndex > 0 && v2.VtepDevIndex > 0 && v1.VtepDevIndex != v2.VtepDevIndex {
		return fmt.Sprintf("vtep (external) interface: %v vs %v", v1.VtepDevIndex, v2.VtepDevIndex)
	}

	if len(v1.SrcAddr) > 0 && len(v2.SrcAddr) > 0 && !v1.SrcAddr.Equal(v2.SrcAddr) {
		return fmt.Sprintf("vtep (external) IP: %v vs %v", v1.SrcAddr, v2.SrcAddr)
	}

	if len(v1.Group) > 0 && len(v2.Group) > 0 && !v1.Group.Equal(v2.Group) {
		return fmt.Sprintf("group address: %v vs %v", v1.Group, v2.Group)
	}

	if v1.L2miss != v2.L2miss {
		return fmt.Sprintf("l2miss: %v vs %v", v1.L2miss, v2.L2miss)
	}

	if v1.Port > 0 && v2.Port > 0 && v1.Port != v2.Port {
		return fmt.Sprintf("port: %v vs %v", v1.Port, v2.Port)
	}

	if v1.GBP != v2.GBP {
		return fmt.Sprintf("gbp: %v vs %v", v1.GBP, v2.GBP)
	}

	return ""
}

func parseMacForIPVersion(vtep *proto.VXLANTunnelEndpointUpdate, ipVersion uint8) (net.HardwareAddr, error) {
	switch ipVersion {
	case 4:
		return net.ParseMAC(vtep.Mac)
	case 6:
		return net.ParseMAC(vtep.MacV6)
	default:
		return nil, fmt.Errorf("Invalid IP version")
	}
}<|MERGE_RESOLUTION|>--- conflicted
+++ resolved
@@ -19,7 +19,6 @@
 	"fmt"
 	"net"
 	"reflect"
-	"strings"
 	"sync"
 	"syscall"
 	"time"
@@ -28,11 +27,6 @@
 	"github.com/vishvananda/netlink"
 
 	dpsets "github.com/projectcalico/calico/felix/dataplane/ipsets"
-<<<<<<< HEAD
-	"github.com/projectcalico/calico/felix/environment"
-=======
-	"github.com/projectcalico/calico/felix/dataplane/linux/dataplanedefs"
->>>>>>> 97f526c0
 	"github.com/projectcalico/calico/felix/ethtool"
 	"github.com/projectcalico/calico/felix/ip"
 	"github.com/projectcalico/calico/felix/ipsets"
@@ -95,48 +89,7 @@
 	opRecorder logutils.OpRecorder,
 	ipVersion uint8,
 ) *vxlanManager {
-<<<<<<< HEAD
-	nlHandle, _ := netlink.NewHandle(syscall.NETLINK_ROUTE)
-	blackHoleProto := calculateRouteProtocol(dpConfig)
-
-	var brt routetable.RouteTableInterface
-	if !dpConfig.RouteSyncDisabled {
-		logrus.Debug("RouteSyncDisabled is false.")
-		if ipVersion == 4 {
-			brt = routetable.New(
-				[]string{routetable.InterfaceNone},
-				4,
-				dpConfig.NetlinkTimeout,
-				dpConfig.DeviceRouteSourceAddress,
-				blackHoleProto,
-				false,
-				unix.RT_TABLE_MAIN,
-				opRecorder,
-				featureDetector,
-			)
-		} else if ipVersion == 6 {
-			brt = routetable.New(
-				[]string{routetable.InterfaceNone},
-				ipVersion,
-				dpConfig.NetlinkTimeout,
-				dpConfig.DeviceRouteSourceAddressIPv6,
-				blackHoleProto,
-				false,
-				unix.RT_TABLE_MAIN,
-				opRecorder,
-				featureDetector,
-			)
-		} else {
-			logrus.WithField("ipVersion", ipVersion).Panic("Unknown IP version")
-		}
-	} else {
-		logrus.Info("RouteSyncDisabled is true, using DummyTable.")
-		brt = &routetable.DummyTable{}
-	}
-
-=======
 	nlHandle, _ := netlinkshim.NewRealNetlink()
->>>>>>> 97f526c0
 	return newVXLANManagerWithShims(
 		ipsetsDataplane,
 		mainRouteTable,
@@ -166,29 +119,6 @@
 			SetID:   rules.IPSetIDAllVXLANSourceNets,
 			Type:    ipsets.IPSetTypeHashNet,
 		},
-<<<<<<< HEAD
-		hostname:                  dpConfig.Hostname,
-		routeTable:                rt,
-		blackholeRouteTable:       brt,
-		previouslyUsedParentNames: set.New[string](),
-		fdb:                       fdb,
-		routesByDest:              map[string]*proto.RouteUpdate{},
-		localIPAMBlocks:           map[string]*proto.RouteUpdate{},
-		vtepsByNode:               map[string]*proto.VXLANTunnelEndpointUpdate{},
-		myVTEPChangedC:            make(chan struct{}, 1),
-		vxlanDevice:               deviceName,
-		vxlanID:                   dpConfig.RulesConfig.VXLANVNI,
-		vxlanPort:                 dpConfig.RulesConfig.VXLANPort,
-		ipVersion:                 ipVersion,
-		externalNodeCIDRs:         dpConfig.ExternalNodesCidrs,
-		routesDirty:               true,
-		vtepsDirty:                true,
-		dpConfig:                  dpConfig,
-		nlHandle:                  nlHandle,
-		noEncapProtocol:           calculateRouteProtocol(dpConfig),
-		noEncapRTConstruct:        noEncapRTConstruct,
-		logCtx:                    logrus.WithField("ipVersion", ipVersion),
-=======
 		hostname:          dpConfig.Hostname,
 		routeTable:        mainRouteTable,
 		fdb:               fdb,
@@ -205,10 +135,9 @@
 		vtepsDirty:        true,
 		dpConfig:          dpConfig,
 		nlHandle:          nlHandle,
-		noEncapProtocol:   calculateNonEncapRouteProtocol(dpConfig),
-		logCtx:            logCtx,
+		noEncapProtocol:   calculateRouteProtocol(dpConfig),
+		logCtx:            logrus.WithField("ipVersion", ipVersion),
 		opRecorder:        opRecorder,
->>>>>>> 97f526c0
 	}
 }
 
@@ -321,47 +250,6 @@
 
 func (m *vxlanManager) getLocalVTEPParent() (netlink.Link, error) {
 	return m.getParentInterface(m.getLocalVTEP())
-}
-
-<<<<<<< HEAD
-func (m *vxlanManager) GetRouteTableSyncers() []routetable.RouteTableSyncer {
-	rts := []routetable.RouteTableSyncer{m.routeTable, m.blackholeRouteTable}
-
-	if time.Since(m.lastParentDevUpdate) > 5*time.Minute && m.previouslyUsedParentNames.Len() > 1 {
-		// Make sure the set of names doesn't grow forever.
-		m.previouslyUsedParentNames.Clear()
-	}
-	if m.noEncapRouteTable != nil {
-		m.previouslyUsedParentNames.Add(m.parentIfaceName)
-		rts = append(rts, m.noEncapRouteTable)
-	}
-
-	return rts
-}
-
-func (m *vxlanManager) CompleteDeferredWork() error {
-	if !m.vtepsDirty && !m.routesDirty {
-		return nil
-	}
-=======
-func (m *vxlanManager) blackholeRoutes() []routetable.Target {
-	var rtt []routetable.Target
-	for dst := range m.localIPAMBlocks {
-		cidr, err := ip.CIDRFromString(dst)
-		if err != nil {
-			m.logCtx.WithError(err).Warning(
-				"Error processing IPAM block CIDR: ", dst,
-			)
-			continue
-		}
-		rtt = append(rtt, routetable.Target{
-			Type:     routetable.TargetTypeBlackhole,
-			CIDR:     cidr,
-			Protocol: m.noEncapProtocol,
-		})
-	}
-	m.logCtx.Debug("calculated blackholes ", rtt)
-	return rtt
 }
 
 func (m *vxlanManager) CompleteDeferredWork() error {
@@ -393,7 +281,6 @@
 		}
 	}
 
->>>>>>> 97f526c0
 	if m.vtepsDirty {
 		m.updateNeighborsAndAllowedSources()
 		m.vtepsDirty = false
@@ -459,7 +346,7 @@
 			continue
 		}
 
-		if noEncapRoute := noEncapRoute(cidr, r); noEncapRoute != nil {
+		if noEncapRoute := noEncapRoute(m.parentIfaceName, cidr, r); noEncapRoute != nil {
 			// We've got everything we need to program this route as a no-encap route.
 			noEncapRoutes = append(noEncapRoutes, *noEncapRoute)
 			logCtx.WithField("route", r).Debug("Destination in same subnet, using no-encap route.")
@@ -472,16 +359,10 @@
 	}
 
 	m.logCtx.WithField("vxlanRoutes", vxlanRoutes).Debug("VXLAN manager setting VXLAN tunneled routes")
-<<<<<<< HEAD
-	m.routeTable.SetRoutes(m.vxlanDevice, vxlanRoutes)
-
+	m.routeTable.SetRoutes(routetable.RouteClassVXLANTunnel, m.vxlanDevice, vxlanRoutes)
 	bhRoutes := blackholeRoutes(m.localIPAMBlocks)
-	m.logCtx.WithField("balckhole routes", bhRoutes).Debug("VXLAN manager setting blackhole routes")
-	m.blackholeRouteTable.SetRoutes(routetable.InterfaceNone, bhRoutes)
-=======
-	m.routeTable.SetRoutes(routetable.RouteClassVXLANTunnel, m.vxlanDevice, vxlanRoutes)
-	m.routeTable.SetRoutes(routetable.RouteClassIPAMBlockDrop, routetable.InterfaceNone, m.blackholeRoutes())
->>>>>>> 97f526c0
+	m.logCtx.WithField("balckholes", bhRoutes).Debug("VXLAN manager setting blackhole routes")
+	m.routeTable.SetRoutes(routetable.RouteClassIPAMBlockDrop, routetable.InterfaceNone, bhRoutes)
 
 	if m.parentIfaceName != "" {
 		m.logCtx.WithFields(logrus.Fields{
@@ -492,34 +373,8 @@
 	} else {
 		m.logCtx.Debug("VXLAN manager not sending unencapsulated L3 updates, no parent interface.")
 	}
-<<<<<<< HEAD
-
-	return nil
-}
-
-=======
-}
-
-func (m *vxlanManager) noEncapRoute(cidr ip.CIDR, r *proto.RouteUpdate) *routetable.Target {
-	if !r.GetSameSubnet() {
-		return nil
-	}
-	if m.parentIfaceName == "" {
-		return nil
-	}
-	if r.DstNodeIp == "" {
-		return nil
-	}
-	noEncapRoute := routetable.Target{
-		Type:     routetable.TargetTypeNoEncap,
-		CIDR:     cidr,
-		GW:       ip.FromString(r.DstNodeIp),
-		Protocol: m.noEncapProtocol,
-	}
-	return &noEncapRoute
-}
-
->>>>>>> 97f526c0
+}
+
 func (m *vxlanManager) tunneledRoute(cidr ip.CIDR, r *proto.RouteUpdate) *routetable.Target {
 	// Extract the gateway addr for this route based on its remote VTEP.
 	vtep, ok := m.vtepsByNode[r.DstNodeName]
