// Copyright (c) 2016-2024 Tigera, Inc. All rights reserved.
//
// Licensed under the Apache License, Version 2.0 (the "License");
// you may not use this file except in compliance with the License.
// You may obtain a copy of the License at
//
//     http://www.apache.org/licenses/LICENSE-2.0
//
// Unless required by applicable law or agreed to in writing, software
// distributed under the License is distributed on an "AS IS" BASIS,
// WITHOUT WARRANTIES OR CONDITIONS OF ANY KIND, either express or implied.
// See the License for the specific language governing permissions and
// limitations under the License.

package intdataplane

import (
	"context"
	"errors"
	"fmt"
	"net"
	"regexp"
	"sort"
	"strings"
	"sync"
	"syscall"
	"time"

	"github.com/sirupsen/logrus"
	log "github.com/sirupsen/logrus"
	"github.com/vishvananda/netlink"
	"golang.org/x/sys/unix"

<<<<<<< HEAD
	"github.com/projectcalico/calico/felix/dataplane/common"
	"github.com/projectcalico/calico/felix/environment"
=======
	dpsets "github.com/projectcalico/calico/felix/dataplane/ipsets"
>>>>>>> 657f5b18
	"github.com/projectcalico/calico/felix/ethtool"
	"github.com/projectcalico/calico/felix/ip"
	"github.com/projectcalico/calico/felix/ipsets"
	"github.com/projectcalico/calico/felix/logutils"
	"github.com/projectcalico/calico/felix/proto"
	"github.com/projectcalico/calico/felix/routetable"
	"github.com/projectcalico/calico/felix/rules"
	"github.com/projectcalico/calico/libcalico-go/lib/set"
)

const (
	IPIPIfaceName = "ipip.calico"
)

// ipipManager manages the all-hosts IP set, which is used by some rules in our static chains
// when IPIP is enabled.  It doesn't actually program the rules, because they are part of the
// top-level static chains.
//
// ipipManager also takes care of the configuration of the IPIP tunnel device.
type ipipManager struct {
<<<<<<< HEAD
	// Our dependencies.
	routeTable                routetable.RouteTableInterface
	blackholeRouteTable       routetable.RouteTableInterface
	noEncapRouteTable         routetable.RouteTableInterface
	parentIfaceName           string
	lastParentDevUpdate       time.Time
	previouslyUsedParentNames set.Set[string]
=======
	ipsetsDataplane dpsets.IPSetsDataplane
>>>>>>> 657f5b18

	// activeHostnameToIP maps hostname to string IP address. We don't bother to parse into
	// net.IPs because we're going to pass them directly to the IPSet API.
	activeHostnameToIP map[string]string
	ipSetDirty         bool

	// Hold pending updates.
	routesByDest    map[string]*proto.RouteUpdate
	localIPAMBlocks map[string]*proto.RouteUpdate

	// IPIP configuration.
	ipipDevice string
	ipVersion  uint8

	// Local information
	hostname       string
	hostAddr       string
	myAddrLock     sync.Mutex
	myAddrChangedC chan struct{}

	// Indicates if configuration has changed since the last apply.
	routesDirty     bool
	ipsetsDataplane common.IPSetsDataplane
	// Config for creating/refreshing the IP set.
	ipSetMetadata ipsets.IPSetMetadata
	// Configured list of external node ip cidr's to be added to the ipset.
	externalNodeCIDRs []string
	nlHandle          netlinkHandle
	dpConfig          Config
	noEncapProtocol   netlink.RouteProtocol

	// Used so that we can shim the no encap route table for the tests
	noEncapRTConstruct func(
		interfacePrefixes []string, ipVersion uint8, netlinkTimeout time.Duration,
		deviceRouteSourceAddress net.IP, deviceRouteProtocol netlink.RouteProtocol,
		removeExternalRoutes bool,
	) routetable.RouteTableInterface

	// Log context
	logCtx *logrus.Entry
}

func newIPIPManager(
<<<<<<< HEAD
	ipsetsDataplane common.IPSetsDataplane,
	rt routetable.RouteTableInterface,
	deviceName string,
	dpConfig Config,
	opRecorder logutils.OpRecorder,
	ipVersion uint8,
	featureDetector environment.FeatureDetectorIface,
=======
	ipsetsDataplane dpsets.IPSetsDataplane,
	maxIPSetSize int,
	externalNodeCidrs []string,
>>>>>>> 657f5b18
) *ipipManager {
	if ipVersion != 4 {
		logrus.Errorf("IPIP manager only supports IPv4")
		return nil
	}
	nlHandle, _ := netlink.NewHandle()

	blackHoleProto := defaultRoutingProto
	if dpConfig.DeviceRouteProtocol != syscall.RTPROT_BOOT {
		blackHoleProto = dpConfig.DeviceRouteProtocol
	}

	var brt routetable.RouteTableInterface
	if !dpConfig.RouteSyncDisabled {
		logrus.Debug("RouteSyncDisabled is false.")
		brt = routetable.New(
			[]string{routetable.InterfaceNone},
			4,
			dpConfig.NetlinkTimeout,
			dpConfig.DeviceRouteSourceAddress,
			blackHoleProto,
			false,
			unix.RT_TABLE_MAIN,
			opRecorder,
			featureDetector,
		)
	} else {
		logrus.Info("RouteSyncDisabled is true, using DummyTable.")
		brt = &routetable.DummyTable{}
	}
	return newIPIPManagerWithShim(
		ipsetsDataplane,
		rt, brt,
		deviceName,
		dpConfig,
		nlHandle,
		ipVersion,
		func(interfaceRegexes []string, ipVersion uint8, netlinkTimeout time.Duration,
			deviceRouteSourceAddress net.IP, deviceRouteProtocol netlink.RouteProtocol,
			removeExternalRoutes bool,
		) routetable.RouteTableInterface {
			return routetable.New(interfaceRegexes, ipVersion, netlinkTimeout,
				deviceRouteSourceAddress, deviceRouteProtocol, removeExternalRoutes, unix.RT_TABLE_MAIN,
				opRecorder, featureDetector,
			)
		},
	)
}

func newIPIPManagerWithShim(
<<<<<<< HEAD
	ipsetsDataplane common.IPSetsDataplane,
	rt, brt routetable.RouteTableInterface,
	deviceName string,
	dpConfig Config,
	nlHandle netlinkHandle,
	ipVersion uint8,
	noEncapRTConstruct func(
		interfacePrefixes []string, ipVersion uint8, netlinkTimeout time.Duration,
		deviceRouteSourceAddress net.IP, deviceRouteProtocol netlink.RouteProtocol,
		removeExternalRoutes bool,
	) routetable.RouteTableInterface,
=======
	ipsetsDataplane dpsets.IPSetsDataplane,
	maxIPSetSize int,
	dataplane ipipDataplane,
	externalNodeCIDRs []string,
>>>>>>> 657f5b18
) *ipipManager {
	if ipVersion != 4 {
		logrus.Errorf("IPIP manager only supports IPv4")
		return nil
	}
	noEncapProtocol := defaultRoutingProto
	if dpConfig.DeviceRouteProtocol != syscall.RTPROT_BOOT {
		noEncapProtocol = dpConfig.DeviceRouteProtocol
	}
	return &ipipManager{
		ipsetsDataplane:    ipsetsDataplane,
		activeHostnameToIP: map[string]string{},
		myAddrChangedC:     make(chan struct{}, 1),
		ipSetMetadata: ipsets.IPSetMetadata{
			MaxSize: dpConfig.MaxIPSetSize,
			SetID:   rules.IPSetIDAllHostNets,
			Type:    ipsets.IPSetTypeHashNet,
		},
		hostname:                  dpConfig.Hostname,
		routeTable:                rt,
		blackholeRouteTable:       brt,
		previouslyUsedParentNames: set.New[string](),
		routesByDest:              map[string]*proto.RouteUpdate{},
		localIPAMBlocks:           map[string]*proto.RouteUpdate{},
		ipipDevice:                deviceName,
		ipVersion:                 ipVersion,
		externalNodeCIDRs:         dpConfig.ExternalNodesCidrs,
		routesDirty:               true,
		ipSetDirty:                true,
		dpConfig:                  dpConfig,
		nlHandle:                  nlHandle,
		noEncapProtocol:           noEncapProtocol,
		noEncapRTConstruct:        noEncapRTConstruct,
		logCtx:                    logrus.WithField("ipVersion", ipVersion),
	}
}

func (m *ipipManager) OnUpdate(msg interface{}) {
	switch msg := msg.(type) {
	case *proto.RouteUpdate:
		cidr, err := ip.CIDRFromString(msg.Dst)
		if err != nil {
			m.logCtx.WithError(err).WithField("msg", msg).Warning("Unable to parse route update destination. Skipping update.")
			return
		}
		if m.ipVersion != cidr.Version() {
			// Skip since the update is for a mismatched IP version
			return
		}

		// In case the route changes type to one we no longer care about...
		m.deleteRoute(msg.Dst)

		// Process remote IPAM blocks.
		if msg.Type == proto.RouteType_REMOTE_WORKLOAD && msg.IpPoolType == proto.IPPoolType_IPIP {
			m.logCtx.WithField("msg", msg).Debug("IPIP data plane received route update")
			m.routesByDest[msg.Dst] = msg
			m.routesDirty = true
		}

		// Process IPAM blocks that aren't associated to a single or /32 local workload
		if routeIsLocalBlock(msg, proto.IPPoolType_IPIP) {
			m.logCtx.WithField("msg", msg).Debug("IPIP data plane received route update for IPAM block")
			m.localIPAMBlocks[msg.Dst] = msg
			m.routesDirty = true
		} else if _, ok := m.localIPAMBlocks[msg.Dst]; ok {
			m.logCtx.WithField("msg", msg).Debug("IPIP data plane IPAM block changed to something else")
			delete(m.localIPAMBlocks, msg.Dst)
			m.routesDirty = true
		}

	case *proto.RouteRemove:
		// Check to make sure that we are dealing with messages of the correct IP version.
		cidr, err := ip.CIDRFromString(msg.Dst)
		if err != nil {
			m.logCtx.WithError(err).WithField("msg", msg).Warning("Unable to parse route removal destination. Skipping update.")
			return
		}
		if m.ipVersion != cidr.Version() {
			// Skip since the update is for a mismatched IP version
			return
		}
		m.deleteRoute(msg.Dst)
	case *proto.HostMetadataUpdate:
		m.logCtx.WithField("hostname", msg.Hostname).Debug("Host update/create")
		if msg.Hostname == m.hostname {
			m.setLocalHostAddr(msg.Ipv4Addr)
		}
		m.activeHostnameToIP[msg.Hostname] = msg.Ipv4Addr
		m.ipSetDirty = true
		m.routesDirty = true
	case *proto.HostMetadataRemove:
		m.logCtx.WithField("hostname", msg.Hostname).Debug("Host removed")
		if msg.Hostname == m.hostname {
			m.setLocalHostAddr("")
		}
		delete(m.activeHostnameToIP, msg.Hostname)
		m.ipSetDirty = true
		m.routesDirty = true
	}
}

func (m *ipipManager) deleteRoute(dst string) {
	_, exists := m.routesByDest[dst]
	if exists {
		logrus.Debug("deleting route dst ", dst)
		// In case the route changes type to one we no longer care about...
		delete(m.routesByDest, dst)
		m.routesDirty = true
	}

	if _, exists := m.localIPAMBlocks[dst]; exists {
		logrus.Debug("deleting local ipam dst ", dst)
		delete(m.localIPAMBlocks, dst)
		m.routesDirty = true
	}
}

func (m *ipipManager) setLocalHostAddr(address string) {
	m.myAddrLock.Lock()
	defer m.myAddrLock.Unlock()
	m.hostAddr = address
	select {
	case m.myAddrChangedC <- struct{}{}:
	default:
	}
}

func (m *ipipManager) getLocalHostAddr() string {
	m.myAddrLock.Lock()
	defer m.myAddrLock.Unlock()
	return m.hostAddr
}

func (m *ipipManager) GetRouteTableSyncers() []routetable.RouteTableSyncer {
	rts := []routetable.RouteTableSyncer{m.routeTable, m.blackholeRouteTable}

	if time.Since(m.lastParentDevUpdate) > 5*time.Minute && m.previouslyUsedParentNames.Len() > 1 {
		// Make sure the set of names doesn't grow forever.
		m.previouslyUsedParentNames.Clear()
	}

	if m.noEncapRouteTable != nil {
		m.previouslyUsedParentNames.Add(m.parentIfaceName)
		rts = append(rts, m.noEncapRouteTable)
	}
	return rts
}

func (m *ipipManager) CompleteDeferredWork() error {
	if !m.routesDirty {
		m.logCtx.Debug("No change since last application, nothing to do")
		return nil
	}
	if m.ipSetDirty {
		// For simplicity (and on the assumption that host add/removes are rare) rewrite
		// the whole IP set whenever we get a change. To replace this with delta handling
		// would require reference counting the IPs because it's possible for two hosts
		// to (at least transiently) share an IP. That would add occupancy and make the
		// code more complex.
		m.logCtx.Info("All-hosts IP set out-of sync, refreshing it.")
		members := make([]string, 0, len(m.activeHostnameToIP)+len(m.externalNodeCIDRs))
		for _, ip := range m.activeHostnameToIP {
			members = append(members, ip)
		}
		members = append(members, m.externalNodeCIDRs...)
		m.ipsetsDataplane.AddOrReplaceIPSet(m.ipSetMetadata, members)
		m.ipSetDirty = false
	}
	if m.routesDirty {
		// Iterate through all of our L3 routes and send them through to the route table.
		var ipipRoutes []routetable.Target
		var noEncapRoutes []routetable.Target
		for _, r := range m.routesByDest {
			logCtx := m.logCtx.WithField("route", r)
			cidr, err := ip.CIDRFromString(r.Dst)
			if err != nil {
				// Don't block programming of other routes if somehow we receive one with a bad dst.
				logCtx.WithError(err).Warn("Failed to parse IPIP route destination")
				continue
			}

			if r.GetSameSubnet() {
				if r.DstNodeIp == "" {
					logCtx.Debug("Can't program non-encap route since host IP is not known.")
					continue
				}

				defaultRoute := routetable.Target{
					Type: routetable.TargetTypeNoEncap,
					CIDR: cidr,
					GW:   ip.FromString(r.DstNodeIp),
				}

				noEncapRoutes = append(noEncapRoutes, defaultRoute)
				logCtx.WithField("route", r).Debug("adding no encap route to list for addition")
			} else {
				// Extract the gateway addr for this route based on its remote address.
				remoteAddr, ok := m.activeHostnameToIP[r.DstNodeName]
				if !ok {
					// When the local address arrives, it'll set routesDirty=true so this loop will execute again.
					logCtx.Debug("Dataplane has route with no corresponding local address")
					continue
				}

				ipipRoute := routetable.Target{
					Type: routetable.TargetTypeOnLink,
					CIDR: cidr,
					GW:   ip.FromString(remoteAddr),
				}

				ipipRoutes = append(ipipRoutes, ipipRoute)
				logCtx.WithField("route", ipipRoute).Debug("adding ipip route to list for addition")
			}
		}

		m.logCtx.WithField("ipip routes", ipipRoutes).Debug("IPIP manager sending IPIP L3 updates")
		m.routeTable.SetRoutes(m.ipipDevice, ipipRoutes)

		bhRoutes := blackholeRoutes(m.localIPAMBlocks)
		m.logCtx.WithField("balckhole routes", bhRoutes).Debug("IPIP manager sending blackhole updates")
		m.blackholeRouteTable.SetRoutes(routetable.InterfaceNone, bhRoutes)

		if m.noEncapRouteTable != nil {
			m.logCtx.WithField("link", m.parentIfaceName).WithField("routes", noEncapRoutes).Debug(
				"IPIP manager sending unencapsulated L3 updates")
			m.noEncapRouteTable.SetRoutes(m.parentIfaceName, noEncapRoutes)
		} else {
			return errors.New("no encap route table not set, will defer adding routes")
		}

		m.logCtx.Info("IPIP Manager completed deferred work")
		m.routesDirty = false
	}

	return nil
}

func (m *ipipManager) OnParentNameUpdate(name string) {
	if name == "" {
		m.logCtx.Warn("Empty parent interface name? Ignoring.")
		return
	}
	m.logCtx.WithField("parent", name).Info("Parent interface updated, creating new routing table.")
	devRouteSrcAddr := m.dpConfig.DeviceRouteSourceAddress
	m.parentIfaceName = name
	m.lastParentDevUpdate = time.Now()

	// If we're changing the name, we need to make sure the new RouteTable will
	// clean up the routes on the old interface.  Add previously-used names to
	// the regexp.
	names := m.previouslyUsedParentNames.Slice()
	if !m.previouslyUsedParentNames.Contains(m.parentIfaceName) {
		names = append(names, m.parentIfaceName)
	}
	sort.Strings(names)
	for i, name := range names {
		names[i] = regexp.QuoteMeta(name)
	}

	m.noEncapRouteTable = m.noEncapRTConstruct(
		[]string{"^" + strings.Join(names, "|") + "$"},
		m.ipVersion,
		m.dpConfig.NetlinkTimeout,
		devRouteSrcAddr,
		m.noEncapProtocol,
		false,
	)
	m.routesDirty = true
}

// KeepIPIPDeviceInSync is a goroutine that configures the IPIP tunnel device, then periodically
// checks that it is still correctly configured.
func (m *ipipManager) KeepIPIPDeviceInSync(ctx context.Context, mtu int, address net.IP, xsumBroken bool, wait time.Duration, parentNameC chan string) {
	m.logCtx.WithFields(logrus.Fields{
		"mtu":        mtu,
		"xsumBroken": xsumBroken,
		"wait":       wait,
	}).Info("IPIP tunnel device thread started.")
	logNextSuccess := true
	parentName := ""

	sleepMonitoringChans := func(maxDuration time.Duration) {
		timer := time.NewTimer(maxDuration)
		defer timer.Stop()
		select {
		case <-timer.C:
		case <-ctx.Done():
			logrus.Debug("Sleep returning early: context finished.")
		case <-m.myAddrChangedC:
			logrus.Debug("Sleep returning early: local address changed.")
		}
	}

	for ctx.Err() == nil {
		localAddr := m.getLocalHostAddr()
		if localAddr == "" {
			m.logCtx.Debug("Missing local address information, retrying...")
			sleepMonitoringChans(10 * time.Second)
			continue
		}

		parent, err := m.getParentInterface()
		if err != nil {
			m.logCtx.WithError(err).Warn("Failed to find IPIP tunnel device parent, retrying...")
			sleepMonitoringChans(1 * time.Second)
			continue
		}

		// TODO: we are sending passed in address here
		m.logCtx.WithField("localAddr", address).Debug("Configuring IPIP device")
		err = m.configureIPIPDevice(mtu, address, xsumBroken)
		if err != nil {
			m.logCtx.WithError(err).Warn("Failed to configure IPIP tunnel device, retrying...")
			logNextSuccess = true
			sleepMonitoringChans(1 * time.Second)
			continue
		}

		newParentName := parent.Attrs().Name
		if newParentName != parentName {
			// Send a message back to the main loop to tell it to update the
			// routing tables.
			m.logCtx.Infof("IPIP device parent changed from %q to %q", parentName, newParentName)
			select {
			case parentNameC <- newParentName:
				parentName = newParentName
			case <-m.myAddrChangedC:
				m.logCtx.Info("My address changed; restarting configuration.")
				continue
			case <-ctx.Done():
				continue
			}
		}

		if logNextSuccess {
			m.logCtx.Info("IPIP tunnel device configured")
			logNextSuccess = false
		}
		sleepMonitoringChans(wait)
	}
	m.logCtx.Info("KeepIPIPDeviceInSync exiting due to context.")
}

// getParentInterface returns the parent interface for the given local address. This link returned is nil
// if, and only if, an error occurred
func (m *ipipManager) getParentInterface() (netlink.Link, error) {
	m.logCtx.WithField("local hostname", m.hostname).Debug("Getting parent interface")
	address := m.getLocalHostAddr()
	if address == "" {
		return nil, fmt.Errorf("local address not found, will defer adding routes")
	}
	m.logCtx.Debugf("Found parent's address: %v", address)

	links, err := m.nlHandle.LinkList()
	if err != nil {
		return nil, err
	}

	for _, link := range links {
		addrs, err := m.nlHandle.AddrList(link, netlink.FAMILY_V4)
		if err != nil {
			return nil, err
		}
		for _, addr := range addrs {
			if addr.IPNet.IP.String() == address {
				m.logCtx.Debugf("Found parent interface: %s", link)
				return link, nil
			}
		}
	}
	return nil, fmt.Errorf("Unable to find parent interface with address %s", address)
}

// configureIPIPDevice ensures the IPIP tunnel device is up and configures correctly.
func (m *ipipManager) configureIPIPDevice(mtu int, address net.IP, xsumBroken bool) error {
	logCxt := log.WithFields(log.Fields{
		"mtu":        mtu,
		"tunnelAddr": address,
		"device":     m.ipipDevice,
	})
	logCxt.Debug("Configuring IPIP tunnel")

	localAddr := m.getLocalHostAddr()
	// TODO: fix this
	if localAddr == "" {
		m.logCtx.Debug("Missing local address information, retrying...")
		return fmt.Errorf("Not found device")
	}

	la := netlink.NewLinkAttrs()
	la.Name = m.ipipDevice
	ipip := &netlink.Iptun{
		LinkAttrs: la,
		Local:     net.ParseIP(localAddr),
	}

	link, err := m.nlHandle.LinkByName(IPIPIfaceName)
	if err != nil {
		m.logCtx.WithError(err).Info("Failed to get IPIP tunnel device, assuming it isn't present")

		// We call out to "ip tunnel", which takes care of loading the kernel module if
		// needed.  The tunl0 device is actually created automatically by the kernel
		// module.
		if err := m.nlHandle.LinkAdd(ipip); err == syscall.EEXIST {
			// Device already exists - likely a race.
			m.logCtx.Debug("IPIP device already exists, likely created by someone else.")
		} else if err != nil {
			// Error other than "device exists" - return it.
			return err
		}

		link, err = m.nlHandle.LinkByName(IPIPIfaceName)
		if err != nil {
			m.logCtx.WithError(err).Warning("Failed to get tunnel device")
			return err
		}
	}

	attrs := link.Attrs()
	oldMTU := attrs.MTU
	if oldMTU != mtu {
		logCxt.WithField("oldMTU", oldMTU).Info("Tunnel device MTU needs to be updated")
		if err := m.nlHandle.LinkSetMTU(link, mtu); err != nil {
			m.logCtx.WithError(err).Warn("Failed to set tunnel device MTU")
			return err
		}
		logCxt.Info("Updated tunnel MTU")
	}

	// If required, disable checksum offload.
	if xsumBroken {
		if err := ethtool.EthtoolTXOff(IPIPIfaceName); err != nil {
			return fmt.Errorf("failed to disable checksum offload: %s", err)
		}
	}

	if attrs.Flags&net.FlagUp == 0 {
		logCxt.WithField("flags", attrs.Flags).Info("Tunnel wasn't admin up, enabling it")
		if err := m.nlHandle.LinkSetUp(link); err != nil {
			m.logCtx.WithError(err).Warn("Failed to set tunnel device up")
			return err
		}
		logCxt.Info("Set tunnel admin up")
	}

	if err := m.setLinkAddressV4(IPIPIfaceName, address); err != nil {
		m.logCtx.WithError(err).Warn("Failed to set tunnel device IP")
		return err
	}
	return nil
}

// setLinkAddressV4 updates the given link to set its local IP address.  It removes any other
// addresses.
func (m *ipipManager) setLinkAddressV4(linkName string, address net.IP) error {
	logCxt := m.logCtx.WithFields(logrus.Fields{
		"link": linkName,
		"addr": address,
	})
	logCxt.Debug("Setting local IPv4 address on link.")
	link, err := m.nlHandle.LinkByName(linkName)
	if err != nil {
		m.logCtx.WithError(err).WithField("name", linkName).Warning("Failed to get device")
		return err
	}

	addrs, err := m.nlHandle.AddrList(link, netlink.FAMILY_V4)
	if err != nil {
		m.logCtx.WithError(err).Warn("Failed to list interface addresses")
		return err
	}

	found := false
	for _, oldAddr := range addrs {
		if address != nil && oldAddr.IP.Equal(address) {
			logCxt.Debug("Address already present.")
			found = true
			continue
		}
		logCxt.WithField("oldAddr", oldAddr).Info("Removing old address")
		if err := m.nlHandle.AddrDel(link, &oldAddr); err != nil {
			m.logCtx.WithError(err).Warn("Failed to delete address")
			return err
		}
	}

	if !found && address != nil {
		logCxt.Info("Address wasn't present, adding it.")
		mask := net.CIDRMask(32, 32)
		ipNet := net.IPNet{
			IP:   address.Mask(mask), // Mask the IP to match ParseCIDR()'s behaviour.
			Mask: mask,
		}
		addr := &netlink.Addr{
			IPNet: &ipNet,
		}
		if err := m.nlHandle.AddrAdd(link, addr); err != nil {
			m.logCtx.WithError(err).WithField("addr", address).Warn("Failed to add address")
			return err
		}
	}
	logCxt.Debug("Address set.")

	return nil
}<|MERGE_RESOLUTION|>--- conflicted
+++ resolved
@@ -31,12 +31,9 @@
 	"github.com/vishvananda/netlink"
 	"golang.org/x/sys/unix"
 
-<<<<<<< HEAD
-	"github.com/projectcalico/calico/felix/dataplane/common"
+	dpsets "github.com/projectcalico/calico/felix/dataplane/ipsets"
+	"github.com/projectcalico/calico/felix/dataplane/linux/dataplanedefs"
 	"github.com/projectcalico/calico/felix/environment"
-=======
-	dpsets "github.com/projectcalico/calico/felix/dataplane/ipsets"
->>>>>>> 657f5b18
 	"github.com/projectcalico/calico/felix/ethtool"
 	"github.com/projectcalico/calico/felix/ip"
 	"github.com/projectcalico/calico/felix/ipsets"
@@ -47,17 +44,12 @@
 	"github.com/projectcalico/calico/libcalico-go/lib/set"
 )
 
-const (
-	IPIPIfaceName = "ipip.calico"
-)
-
 // ipipManager manages the all-hosts IP set, which is used by some rules in our static chains
 // when IPIP is enabled.  It doesn't actually program the rules, because they are part of the
 // top-level static chains.
 //
 // ipipManager also takes care of the configuration of the IPIP tunnel device.
 type ipipManager struct {
-<<<<<<< HEAD
 	// Our dependencies.
 	routeTable                routetable.RouteTableInterface
 	blackholeRouteTable       routetable.RouteTableInterface
@@ -65,14 +57,12 @@
 	parentIfaceName           string
 	lastParentDevUpdate       time.Time
 	previouslyUsedParentNames set.Set[string]
-=======
-	ipsetsDataplane dpsets.IPSetsDataplane
->>>>>>> 657f5b18
 
 	// activeHostnameToIP maps hostname to string IP address. We don't bother to parse into
 	// net.IPs because we're going to pass them directly to the IPSet API.
 	activeHostnameToIP map[string]string
 	ipSetDirty         bool
+	ipsetsDataplane    dpsets.IPSetsDataplane
 
 	// Hold pending updates.
 	routesByDest    map[string]*proto.RouteUpdate
@@ -89,8 +79,7 @@
 	myAddrChangedC chan struct{}
 
 	// Indicates if configuration has changed since the last apply.
-	routesDirty     bool
-	ipsetsDataplane common.IPSetsDataplane
+	routesDirty bool
 	// Config for creating/refreshing the IP set.
 	ipSetMetadata ipsets.IPSetMetadata
 	// Configured list of external node ip cidr's to be added to the ipset.
@@ -111,19 +100,13 @@
 }
 
 func newIPIPManager(
-<<<<<<< HEAD
-	ipsetsDataplane common.IPSetsDataplane,
+	ipsetsDataplane dpsets.IPSetsDataplane,
 	rt routetable.RouteTableInterface,
 	deviceName string,
 	dpConfig Config,
 	opRecorder logutils.OpRecorder,
 	ipVersion uint8,
 	featureDetector environment.FeatureDetectorIface,
-=======
-	ipsetsDataplane dpsets.IPSetsDataplane,
-	maxIPSetSize int,
-	externalNodeCidrs []string,
->>>>>>> 657f5b18
 ) *ipipManager {
 	if ipVersion != 4 {
 		logrus.Errorf("IPIP manager only supports IPv4")
@@ -131,7 +114,7 @@
 	}
 	nlHandle, _ := netlink.NewHandle()
 
-	blackHoleProto := defaultRoutingProto
+	blackHoleProto := dataplanedefs.DefaultRoutingProto
 	if dpConfig.DeviceRouteProtocol != syscall.RTPROT_BOOT {
 		blackHoleProto = dpConfig.DeviceRouteProtocol
 	}
@@ -174,8 +157,7 @@
 }
 
 func newIPIPManagerWithShim(
-<<<<<<< HEAD
-	ipsetsDataplane common.IPSetsDataplane,
+	ipsetsDataplane dpsets.IPSetsDataplane,
 	rt, brt routetable.RouteTableInterface,
 	deviceName string,
 	dpConfig Config,
@@ -186,18 +168,12 @@
 		deviceRouteSourceAddress net.IP, deviceRouteProtocol netlink.RouteProtocol,
 		removeExternalRoutes bool,
 	) routetable.RouteTableInterface,
-=======
-	ipsetsDataplane dpsets.IPSetsDataplane,
-	maxIPSetSize int,
-	dataplane ipipDataplane,
-	externalNodeCIDRs []string,
->>>>>>> 657f5b18
 ) *ipipManager {
 	if ipVersion != 4 {
 		logrus.Errorf("IPIP manager only supports IPv4")
 		return nil
 	}
-	noEncapProtocol := defaultRoutingProto
+	noEncapProtocol := dataplanedefs.DefaultRoutingProto
 	if dpConfig.DeviceRouteProtocol != syscall.RTPROT_BOOT {
 		noEncapProtocol = dpConfig.DeviceRouteProtocol
 	}
@@ -575,21 +551,13 @@
 	})
 	logCxt.Debug("Configuring IPIP tunnel")
 
-	localAddr := m.getLocalHostAddr()
-	// TODO: fix this
-	if localAddr == "" {
-		m.logCtx.Debug("Missing local address information, retrying...")
-		return fmt.Errorf("Not found device")
-	}
-
 	la := netlink.NewLinkAttrs()
 	la.Name = m.ipipDevice
 	ipip := &netlink.Iptun{
 		LinkAttrs: la,
-		Local:     net.ParseIP(localAddr),
-	}
-
-	link, err := m.nlHandle.LinkByName(IPIPIfaceName)
+	}
+
+	link, err := m.nlHandle.LinkByName(m.ipipDevice)
 	if err != nil {
 		m.logCtx.WithError(err).Info("Failed to get IPIP tunnel device, assuming it isn't present")
 
@@ -604,7 +572,7 @@
 			return err
 		}
 
-		link, err = m.nlHandle.LinkByName(IPIPIfaceName)
+		link, err = m.nlHandle.LinkByName(m.ipipDevice)
 		if err != nil {
 			m.logCtx.WithError(err).Warning("Failed to get tunnel device")
 			return err
@@ -624,7 +592,7 @@
 
 	// If required, disable checksum offload.
 	if xsumBroken {
-		if err := ethtool.EthtoolTXOff(IPIPIfaceName); err != nil {
+		if err := ethtool.EthtoolTXOff(m.ipipDevice); err != nil {
 			return fmt.Errorf("failed to disable checksum offload: %s", err)
 		}
 	}
@@ -638,7 +606,7 @@
 		logCxt.Info("Set tunnel admin up")
 	}
 
-	if err := m.setLinkAddressV4(IPIPIfaceName, address); err != nil {
+	if err := m.setLinkAddressV4(m.ipipDevice, address); err != nil {
 		m.logCtx.WithError(err).Warn("Failed to set tunnel device IP")
 		return err
 	}
