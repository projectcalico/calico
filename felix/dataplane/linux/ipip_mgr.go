--- conflicted
+++ resolved
@@ -15,10 +15,7 @@
 package intdataplane
 
 import (
-<<<<<<< HEAD
 	"errors"
-=======
->>>>>>> 4b416f31
 	"fmt"
 	"net"
 	"sync"
@@ -26,16 +23,14 @@
 	"time"
 
 	"github.com/sirupsen/logrus"
+	log "github.com/sirupsen/logrus"
 	"github.com/vishvananda/netlink"
 	"golang.org/x/sys/unix"
 
 	"github.com/projectcalico/calico/felix/dataplane/common"
-<<<<<<< HEAD
 	"github.com/projectcalico/calico/felix/environment"
+	"github.com/projectcalico/calico/felix/ethtool"
 	"github.com/projectcalico/calico/felix/ip"
-=======
-	"github.com/projectcalico/calico/felix/ethtool"
->>>>>>> 4b416f31
 	"github.com/projectcalico/calico/felix/ipsets"
 	"github.com/projectcalico/calico/felix/logutils"
 	"github.com/projectcalico/calico/felix/proto"
@@ -409,9 +404,8 @@
 
 // KeepIPIPDeviceInSync is a goroutine that configures the IPIP tunnel device, then periodically
 // checks that it is still correctly configured.
-<<<<<<< HEAD
-func (m *ipipManager) KeepIPIPDeviceInSync(mtu int, address net.IP) {
-	m.logCtx.Info("IPIP tunnel device thread started.")
+func (m *ipipManager) KeepIPIPDeviceInSync(mtu int, address net.IP, xsumBroken bool) {
+	log.Info("IPIP thread started.")
 	for {
 		if parent, err := m.getParentInterface(); err != nil {
 			m.logCtx.WithError(err).Debug("Missing local host information, retrying...")
@@ -427,13 +421,7 @@
 		}
 
 		m.logCtx.WithField("local address", address.String()).Debug("Configuring IPIP device")
-		err := m.configureIPIPDevice(mtu, address)
-=======
-func (d *ipipManager) KeepIPIPDeviceInSync(mtu int, address net.IP, xsumBroken bool) {
-	log.Info("IPIP thread started.")
-	for {
-		err := d.configureIPIPDevice(mtu, address, xsumBroken)
->>>>>>> 4b416f31
+		err := m.configureIPIPDevice(mtu, address, xsumBroken)
 		if err != nil {
 			m.logCtx.WithError(err).Warn("Failed configure IPIP tunnel device, retrying...")
 			time.Sleep(1 * time.Second)
@@ -474,13 +462,8 @@
 }
 
 // configureIPIPDevice ensures the IPIP tunnel device is up and configures correctly.
-<<<<<<< HEAD
-func (m *ipipManager) configureIPIPDevice(mtu int, address net.IP) error {
-	logCxt := m.logCtx.WithFields(logrus.Fields{
-=======
-func (d *ipipManager) configureIPIPDevice(mtu int, address net.IP, xsumBroken bool) error {
+func (m *ipipManager) configureIPIPDevice(mtu int, address net.IP, xsumBroken bool) error {
 	logCxt := log.WithFields(log.Fields{
->>>>>>> 4b416f31
 		"mtu":        mtu,
 		"tunnelAddr": address,
 		"device":     m.ipipDevice,
