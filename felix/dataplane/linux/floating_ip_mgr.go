// Copyright (c) 2017 Tigera, Inc. All rights reserved.
//
// Licensed under the Apache License, Version 2.0 (the "License");
// you may not use this file except in compliance with the License.
// You may obtain a copy of the License at
//
//     http://www.apache.org/licenses/LICENSE-2.0
//
// Unless required by applicable law or agreed to in writing, software
// distributed under the License is distributed on an "AS IS" BASIS,
// WITHOUT WARRANTIES OR CONDITIONS OF ANY KIND, either express or implied.
// See the License for the specific language governing permissions and
// limitations under the License.

package intdataplane

import (
	"reflect"

	log "github.com/sirupsen/logrus"

	apiv3 "github.com/projectcalico/api/pkg/apis/projectcalico/v3"

	"github.com/projectcalico/calico/felix/generictables"
	"github.com/projectcalico/calico/felix/proto"
	"github.com/projectcalico/calico/felix/rules"
	"github.com/projectcalico/calico/felix/types"
)

// A floating IP is an IP that can be used to reach a particular workload endpoint, but that the
// endpoint itself is not aware of.  The 'floating IP' terminology comes from OpenStack, but the
// concept can be useful with workload orchestration platforms more generally.  OpenStack
// installations use floating IPs for two reasons: (1) IP mobility, aka as a 'service IP' - i.e. to
// have an IP that can be moved from time to time to target a different workload, for example,
// depending on which of those workloads is currently the 'active' one for some HA service; (2) to
// allow a particular workload to be reachable (inbound) from the Internet, when the networking
// driver normally doesn't allow an Internet-routable IP to be assigned as a workload's primary IP.
// In Calico (2) is irrelevant, because a workload can have an Internet-routable IP as its primary
// IP, but the idea of service IP mobility is still useful, and floating IPs are one way of
// providing mobile service IPs.
//
// Implementation-wise, a floating IP is simply a destination IP address - the 'external' IP - that
// gets DNAT'd by the compute node to the workload's normal IP address - the 'internal' IP - on
// packets that are sent to the workload.
//
// There generally _isn't_ a corresponding SNAT for the other direction; in other words, packets
// sent _from_ a workload don't have their source address changing to a floating IP, if the workload
// has floating IPs associated with it.  This is because people don't expect floating IPs to do
// that, and its faster in the datapath to avoid NATs if we can, especially when sending to another
// workload nearby.  (And for sending outbound to the Internet, there will be an SNAT if needed at
// the data center's border gateway.)  However SNAT is needed in the loopback case where a workload
// sends to a floating IP that maps back to itself; for this case the datapath processing must be as
// follows:
//
// 1. Workload sends to <floating IP>, so packet has SRC=<workload IP> DST=<floating IP>.
//
// 2. Compute node does DNAT for the floating IP, so now packet has SRC=<workload IP> DST=<workload IP>.
//
// 3. Compute node does SNAT, so that packet has SRC=<floating IP> DST=<workload IP>.
//
// 4. Workload receives packet again, with SRC=<floating IP> DST=<workload IP>.
//
// If (3) was omitted, the workload would receive a packet from a non-loopback interface with
// SRC=<my own IP> DST=<my own IP>, and so would probably drop it.

// floatingIPManager programs the 'cali-fip-dnat' and 'cali-fip-snat' chains in the iptables 'nat'
// table with DNAT and SNAT rules for the floating IPs associated with local workload endpoints.
// The cali-fip-dnat chain is statically linked from cali-OUTPUT and cali-PREROUTING, and
// cali-fip-snat from cali-POSTROUTING.
type floatingIPManager struct {
	ipVersion uint8

	// Our dependencies.
	natTable     Table
	ruleRenderer rules.RuleRenderer

	// Internal state.
<<<<<<< HEAD
	activeDNATChains []*iptables.Chain
	activeSNATChains []*iptables.Chain
	natInfo          map[types.WorkloadEndpointID][]*proto.NatInfo
=======
	activeDNATChains []*generictables.Chain
	activeSNATChains []*generictables.Chain
	natInfo          map[proto.WorkloadEndpointID][]*proto.NatInfo
>>>>>>> 6c44dffd
	dirtyNATInfo     bool
	enabled          bool
}

func newFloatingIPManager(
	natTable Table,
	ruleRenderer rules.RuleRenderer,
	ipVersion uint8,
	enabled bool,
) *floatingIPManager {
	return &floatingIPManager{
		natTable:     natTable,
		ruleRenderer: ruleRenderer,
		ipVersion:    ipVersion,

<<<<<<< HEAD
		activeDNATChains: []*iptables.Chain{},
		activeSNATChains: []*iptables.Chain{},
		natInfo:          map[types.WorkloadEndpointID][]*proto.NatInfo{},
=======
		activeDNATChains: []*generictables.Chain{},
		activeSNATChains: []*generictables.Chain{},
		natInfo:          map[proto.WorkloadEndpointID][]*proto.NatInfo{},
>>>>>>> 6c44dffd
		dirtyNATInfo:     true,
		enabled:          enabled,
	}
}

func (m *floatingIPManager) OnUpdate(protoBufMsg interface{}) {
	switch msg := protoBufMsg.(type) {
	case *proto.WorkloadEndpointUpdate:
		// We only program NAT mappings if the FloatingIPs feature is globally enabled, or
		// if the requested mapping comes from OpenStack.
		id := types.ProtoToWorkloadEndpointID(msg.GetId())
		if m.enabled || msg.Id.OrchestratorId == apiv3.OrchestratorOpenStack {
			if m.ipVersion == 4 {
				m.natInfo[id] = msg.Endpoint.Ipv4Nat
			} else {
				m.natInfo[id] = msg.Endpoint.Ipv6Nat
			}
		} else {
			delete(m.natInfo, id)
		}
		m.dirtyNATInfo = true
	case *proto.WorkloadEndpointRemove:
		id := types.ProtoToWorkloadEndpointID(msg.GetId())
		delete(m.natInfo, id)
		m.dirtyNATInfo = true
	}
}

func (m *floatingIPManager) CompleteDeferredWork() error {
	if m.dirtyNATInfo {
		// Collate required DNATs as a map from external IP to internal IP.
		dnats := map[string]string{}
		for _, natInfos := range m.natInfo {
			for _, natInfo := range natInfos {
				log.WithFields(log.Fields{
					"ExtIP": natInfo.ExtIp,
					"IntIP": natInfo.IntIp,
				}).Debug("NAT mapping")

				// We shouldn't ever have the same floating IP mapping to multiple
				// workload IPs, but if we do we'll program the mapping to the
				// alphabetically earlier one.
				existingIntIP := dnats[natInfo.ExtIp]
				if existingIntIP == "" || natInfo.IntIp < existingIntIP {
					log.Debug("Wanted NAT mapping")
					dnats[natInfo.ExtIp] = natInfo.IntIp
				}
			}
		}

		// Collate required SNATs as a map from internal IP to external IP.
		snats := map[string]string{}
		for extIP, intIP := range dnats {
			log.WithFields(log.Fields{
				"ExtIP": extIP,
				"IntIP": intIP,
			}).Debug("Reverse mapping")

			// For the reverse SNATs, if multiple floating IPs map to the same workload
			// IP, use the alphabetically earliest floating IP.
			existingExtIP := snats[intIP]
			if existingExtIP == "" || extIP < existingExtIP {
				log.Debug("Wanted reverse mapping")
				snats[intIP] = extIP
			}
		}
		// Render chains for those NATs.
		dnatChains := m.ruleRenderer.DNATsToIptablesChains(dnats)
		snatChains := m.ruleRenderer.SNATsToIptablesChains(snats)
		// Update iptables if they have changed.
		if !reflect.DeepEqual(m.activeDNATChains, dnatChains) {
			m.natTable.RemoveChains(m.activeDNATChains)
			m.natTable.UpdateChains(dnatChains)
			m.activeDNATChains = dnatChains
		}
		if !reflect.DeepEqual(m.activeSNATChains, snatChains) {
			m.natTable.RemoveChains(m.activeSNATChains)
			m.natTable.UpdateChains(snatChains)
			m.activeSNATChains = snatChains
		}
		m.dirtyNATInfo = false
	}
	return nil
}<|MERGE_RESOLUTION|>--- conflicted
+++ resolved
@@ -75,15 +75,10 @@
 	ruleRenderer rules.RuleRenderer
 
 	// Internal state.
-<<<<<<< HEAD
+
 	activeDNATChains []*iptables.Chain
 	activeSNATChains []*iptables.Chain
 	natInfo          map[types.WorkloadEndpointID][]*proto.NatInfo
-=======
-	activeDNATChains []*generictables.Chain
-	activeSNATChains []*generictables.Chain
-	natInfo          map[proto.WorkloadEndpointID][]*proto.NatInfo
->>>>>>> 6c44dffd
 	dirtyNATInfo     bool
 	enabled          bool
 }
@@ -99,15 +94,9 @@
 		ruleRenderer: ruleRenderer,
 		ipVersion:    ipVersion,
 
-<<<<<<< HEAD
 		activeDNATChains: []*iptables.Chain{},
 		activeSNATChains: []*iptables.Chain{},
 		natInfo:          map[types.WorkloadEndpointID][]*proto.NatInfo{},
-=======
-		activeDNATChains: []*generictables.Chain{},
-		activeSNATChains: []*generictables.Chain{},
-		natInfo:          map[proto.WorkloadEndpointID][]*proto.NatInfo{},
->>>>>>> 6c44dffd
 		dirtyNATInfo:     true,
 		enabled:          enabled,
 	}
