--- conflicted
+++ resolved
@@ -3074,10 +3074,6 @@
 	h := fnv.New64a()
 	h.Write([]byte(nflogPrefix))
 	return h.Sum64()
-<<<<<<< HEAD
-
-=======
->>>>>>> 1eb02dfc
 }
 
 func (m *bpfEndpointManager) endOfTierPassID(dir rules.RuleDir, tier string) polprog.RuleMatchID {
