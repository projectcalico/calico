--- conflicted
+++ resolved
@@ -1002,11 +1002,8 @@
 	ap.VXLANPort = m.vxlanPort
 	ap.PSNATStart = m.psnatPorts.MinPort
 	ap.PSNATEnd = m.psnatPorts.MaxPort
-<<<<<<< HEAD
 	ap.IPv6Enabled = m.ipv6Enabled
-=======
 	ap.MapSizes = m.bpfMapContext.MapSizes
->>>>>>> 32097743
 
 	return ap
 }
