--- conflicted
+++ resolved
@@ -343,16 +343,9 @@
 	updatePolicyProgramFn func(rules polprog.Rules, polDir string, ap attachPoint, ipFamily proto.IPVersion) error
 
 	// HEP processing.
-<<<<<<< HEAD
-	hostIfaceToEpMap        map[string]*proto.HostEndpoint
-	wildcardHostEndpoint    *proto.HostEndpoint
-	wildcardExists          bool
-	hostIfaceToSlaveDevices map[string]set.Set[string]
-=======
-	hostIfaceToEpMap     map[string]proto.HostEndpoint
-	wildcardHostEndpoint proto.HostEndpoint
+	hostIfaceToEpMap     map[string]*proto.HostEndpoint
+	wildcardHostEndpoint *proto.HostEndpoint
 	wildcardExists       bool
->>>>>>> aa3fb745
 
 	// UT-able BPF dataplane interface.
 	dp bpfDataplane
@@ -526,22 +519,12 @@
 		// Note: the allocators only allocate a fraction of the map, the
 		// rest is reserved for sub-programs generated if a single program
 		// would be too large.
-<<<<<<< HEAD
-		jumpMapAlloc:            newJumpMapAlloc(jump.TCMaxEntryPoints),
-		xdpJumpMapAlloc:         newJumpMapAlloc(jump.XDPMaxEntryPoints),
-		ruleRenderer:            iptablesRuleRenderer,
-		onStillAlive:            livenessCallback,
-		hostIfaceToEpMap:        map[string]*proto.HostEndpoint{},
-		hostIfaceToSlaveDevices: map[string]set.Set[string]{},
-		opReporter:              opReporter,
-=======
 		jumpMapAlloc:     newJumpMapAlloc(jump.TCMaxEntryPoints),
 		xdpJumpMapAlloc:  newJumpMapAlloc(jump.XDPMaxEntryPoints),
 		ruleRenderer:     iptablesRuleRenderer,
 		onStillAlive:     livenessCallback,
-		hostIfaceToEpMap: map[string]proto.HostEndpoint{},
+		hostIfaceToEpMap: map[string]*proto.HostEndpoint{},
 		opReporter:       opReporter,
->>>>>>> aa3fb745
 		// ipv6Enabled Should be set to config.Ipv6Enabled, but for now it is better
 		// to set it to BPFIpv6Enabled which is a dedicated flag for development of IPv6.
 		// TODO: set ipv6Enabled to config.Ipv6Enabled when IPv6 support is complete
