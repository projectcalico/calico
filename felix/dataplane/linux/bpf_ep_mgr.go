--- conflicted
+++ resolved
@@ -177,13 +177,8 @@
 	setRPFilter(iface string, val int) error
 	setRoute(ip.CIDR)
 	delRoute(ip.CIDR)
-<<<<<<< HEAD
 	ruleMatchID(dir rules.RuleDir, action string, owner rules.RuleOwnerType, idx int, id types.IDMaker) polprog.RuleMatchID
-	loadDefaultPolicies() error
-=======
-	ruleMatchID(dir rules.RuleDir, action string, owner rules.RuleOwnerType, idx int, name string) polprog.RuleMatchID
 	loadDefaultPolicies(hk hook.Hook) error
->>>>>>> 950b232e
 	loadTCLogFilter(ap *tc.AttachPoint) (fileDescriptor, int, error)
 	interfaceByIndex(int) (*net.Interface, error)
 	queryClassifier(string, string) bool
