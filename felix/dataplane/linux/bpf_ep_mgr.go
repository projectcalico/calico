--- conflicted
+++ resolved
@@ -333,16 +333,10 @@
 	updatePolicyProgramFn func(rules polprog.Rules, polDir string, ap attachPoint, ipFamily proto.IPVersion) error
 
 	// HEP processing.
-<<<<<<< HEAD
-	hostIfaceToEpMap     map[string]*proto.HostEndpoint
-	wildcardHostEndpoint *proto.HostEndpoint
-	wildcardExists       bool
-=======
-	hostIfaceToEpMap        map[string]proto.HostEndpoint
-	wildcardHostEndpoint    proto.HostEndpoint
+	hostIfaceToEpMap        map[string]*proto.HostEndpoint
+	wildcardHostEndpoint    *proto.HostEndpoint
 	wildcardExists          bool
 	hostIfaceToSlaveDevices map[string]set.Set[string]
->>>>>>> 0d8cf00c
 
 	// UT-able BPF dataplane interface.
 	dp bpfDataplane
@@ -514,22 +508,13 @@
 		// Note: the allocators only allocate a fraction of the map, the
 		// rest is reserved for sub-programs generated if a single program
 		// would be too large.
-<<<<<<< HEAD
-		jumpMapAlloc:     newJumpMapAlloc(jump.TCMaxEntryPoints),
-		xdpJumpMapAlloc:  newJumpMapAlloc(jump.XDPMaxEntryPoints),
-		ruleRenderer:     iptablesRuleRenderer,
-		onStillAlive:     livenessCallback,
-		hostIfaceToEpMap: map[string]*proto.HostEndpoint{},
-		opReporter:       opReporter,
-=======
 		jumpMapAlloc:            newJumpMapAlloc(jump.TCMaxEntryPoints),
 		xdpJumpMapAlloc:         newJumpMapAlloc(jump.XDPMaxEntryPoints),
 		ruleRenderer:            iptablesRuleRenderer,
 		onStillAlive:            livenessCallback,
-		hostIfaceToEpMap:        map[string]proto.HostEndpoint{},
+		hostIfaceToEpMap:        map[string]*proto.HostEndpoint{},
 		hostIfaceToSlaveDevices: map[string]set.Set[string]{},
 		opReporter:              opReporter,
->>>>>>> 0d8cf00c
 		// ipv6Enabled Should be set to config.Ipv6Enabled, but for now it is better
 		// to set it to BPFIpv6Enabled which is a dedicated flag for development of IPv6.
 		// TODO: set ipv6Enabled to config.Ipv6Enabled when IPv6 support is complete
@@ -1775,13 +1760,8 @@
 	}
 
 	var hepPtr *proto.HostEndpoint
-<<<<<<< HEAD
-	if hep, hepExists := m.hostIfaceToEpMap[iface]; hepExists {
+	if hep, hepExists := m.hostIfaceToEpMap[hepIface]; hepExists {
 		hepPtr = hep
-=======
-	if hep, hepExists := m.hostIfaceToEpMap[hepIface]; hepExists {
-		hepPtr = &hep
->>>>>>> 0d8cf00c
 	}
 
 	var parallelWG sync.WaitGroup
@@ -2961,33 +2941,15 @@
 			directionalPols = tier.EgressPolicies
 		}
 
-<<<<<<< HEAD
-		for i, polName := range directionalPols {
-			pol := m.policies[types.PolicyID{Tier: tier.Name, Name: polName}]
-			if pol == nil {
-				log.WithField("tier", tier).Warn("Tier refers to unknown policy!")
-				continue
-			}
-			var prules []*proto.Rule
-			if direction == PolDirnIngress {
-				prules = pol.InboundRules
-			} else {
-				prules = pol.OutboundRules
-			}
-			policy := polprog.Policy{
-				Name:  polName,
-				Rules: make([]polprog.Rule, len(prules)),
-=======
 		if len(directionalPols) > 0 {
 
 			polTier := polprog.Tier{
 				Name:     tier.Name,
 				Policies: make([]polprog.Policy, len(directionalPols)),
->>>>>>> 0d8cf00c
 			}
 
 			for i, polName := range directionalPols {
-				pol := m.policies[proto.PolicyID{Tier: tier.Name, Name: polName}]
+				pol := m.policies[types.PolicyID{Tier: tier.Name, Name: polName}]
 				if pol == nil {
 					log.WithField("tier", tier).Warn("Tier refers to unknown policy!")
 					continue
@@ -3092,14 +3054,7 @@
 
 func (m *bpfEndpointManager) addPolicyToEPMappings(tier string, polNames []string, id interface{}) {
 	for _, pol := range polNames {
-<<<<<<< HEAD
-		polID := types.PolicyID{
-			Tier: "default",
-			Name: pol,
-		}
-=======
-		polID := proto.PolicyID{Tier: tier, Name: pol}
->>>>>>> 0d8cf00c
+		polID := types.PolicyID{Tier: tier, Name: pol}
 		if m.policiesToWorkloads[polID] == nil {
 			m.policiesToWorkloads[polID] = set.New[any]()
 		}
@@ -3139,14 +3094,7 @@
 
 func (m *bpfEndpointManager) removePolicyToEPMappings(tier string, polNames []string, id interface{}) {
 	for _, pol := range polNames {
-<<<<<<< HEAD
-		polID := types.PolicyID{
-			Tier: "default",
-			Name: pol,
-		}
-=======
-		polID := proto.PolicyID{Tier: tier, Name: pol}
->>>>>>> 0d8cf00c
+		polID := types.PolicyID{Tier: tier, Name: pol}
 		polSet := m.policiesToWorkloads[polID]
 		if polSet == nil {
 			continue
