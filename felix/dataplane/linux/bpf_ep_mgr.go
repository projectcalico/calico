--- conflicted
+++ resolved
@@ -967,18 +967,9 @@
 	}
 
 	insns, err := m.dp.updatePolicyProgram(jumpMapFD, rules)
-<<<<<<< HEAD
 	perr := writePolicyDebugInfo(insns, ap.Iface, ap.Hook, err)
 	if perr != nil {
 		log.WithError(perr).Warn("error writing policy debug information")
-=======
-	if err != nil {
-		return err
-	}
-	err = m.writePolicyDebugInfo(insns, ap.Iface, ap.Hook)
-	if err != nil {
-		log.Debugf("error writing policy debug information %s", err)
->>>>>>> 7f3c4d10
 	}
 	return err
 }
@@ -1039,18 +1030,9 @@
 		}
 		m.addHostPolicy(&rules, ep, polDirection)
 		insns, err := m.dp.updatePolicyProgram(jumpMapFD, rules)
-<<<<<<< HEAD
 		perr := writePolicyDebugInfo(insns, ap.Iface, ap.Hook, err)
 		if perr != nil {
 			log.WithError(perr).Warn("error writing policy debug information")
-=======
-		if err != nil {
-			return err
-		}
-		err = m.writePolicyDebugInfo(insns, ap.Iface, ap.Hook)
-		if err != nil {
-			log.Debugf("error writing policy debug info %s", err)
->>>>>>> 7f3c4d10
 		}
 		return err
 	}
@@ -1690,14 +1672,10 @@
 	}
 }
 
-<<<<<<< HEAD
-func writePolicyDebugInfo(insns asm.Insns, ifaceName string, tcHook tc.Hook, polErr error) error {
-=======
-func (m *bpfEndpointManager) writePolicyDebugInfo(insns asm.Insns, ifaceName string, tcHook tc.Hook) error {
+func (m *bpfEndpointManager) writePolicyDebugInfo(insns asm.Insns, ifaceName string, tcHook tc.Hook, polErr error) error {
 	if !m.bpfPolicyDebugEnabled {
 		return nil
 	}
->>>>>>> 7f3c4d10
 	if err := os.MkdirAll(bpf.RuntimePolDir, 0600); err != nil {
 		return err
 	}
