--- conflicted
+++ resolved
@@ -155,13 +155,8 @@
 		if err != nil {
 			log.WithField("member", member).WithError(err).Panic("Bad port")
 		}
-<<<<<<< HEAD
-		if port > math.MaxUint16 || port < math.MinUint16 {
-			log.Fatal("port must be in range %v-%v", math.MaxUint16, math.MinUint16)
-=======
 		if port > math.MaxUint16 || port < 0 {
 			log.WithField("member", member).Panic("Bad port range (should be between 0 and 65535)")
->>>>>>> 020b09cf
 		}
 		// Return a dedicated struct for V4 or V6.  This slightly reduces occupancy over storing
 		// the address as an interface by storing one fewer interface headers.  That is worthwhile
