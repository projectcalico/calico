// Copyright (c) 2020-2025 Tigera, Inc. All rights reserved.
//
// Licensed under the Apache License, Version 2.0 (the "License");
// you may not use this file except in compliance with the License.
// You may obtain a copy of the License at
//
//     http://www.apache.org/licenses/LICENSE-2.0
//
// Unless required by applicable law or agreed to in writing, software
// distributed under the License is distributed on an "AS IS" BASIS,
// WITHOUT WARRANTIES OR CONDITIONS OF ANY KIND, either express or implied.
// See the License for the specific language governing permissions and
// limitations under the License.

package config

import (
	"errors"
	"fmt"
	"math"
	"net"
	"os"
	"reflect"
	"regexp"
	"strconv"
	"strings"
	"time"

	v3 "github.com/projectcalico/api/pkg/apis/projectcalico/v3"
	"github.com/projectcalico/api/pkg/lib/numorstring"
	log "github.com/sirupsen/logrus"

	"github.com/projectcalico/calico/felix/idalloc"
	"github.com/projectcalico/calico/felix/proto"
	"github.com/projectcalico/calico/libcalico-go/lib/apiconfig"
	"github.com/projectcalico/calico/libcalico-go/lib/clientv3"
	"github.com/projectcalico/calico/libcalico-go/lib/names"
	"github.com/projectcalico/calico/libcalico-go/lib/set"
)

var (
	// RegexpIfaceElemRegexp matches an individual element in the overall interface list;
	// assumes the value represents a regular expression and is marked by '/' at the start
	// and end and cannot have spaces
	RegexpIfaceElemRegexp = regexp.MustCompile(`^/[^\s]+/$`)
	InterfaceRegex        = regexp.MustCompile("^[a-zA-Z0-9_.-]{1,15}$")
	// NonRegexpIfaceElemRegexp matches an individual element in the overall interface list;
	// assumes the value is between 1-15 chars long and only be alphanumeric or - or _
	NonRegexpIfaceElemRegexp = regexp.MustCompile(`^[a-zA-Z0-9_-]{1,15}$`)
	IfaceListRegexp          = regexp.MustCompile(`^[a-zA-Z0-9_-]{1,15}(,[a-zA-Z0-9_-]{1,15})*$`)
	AuthorityRegexp          = regexp.MustCompile(`^[^:/]+:\d+$`)
	HostnameRegexp           = regexp.MustCompile(`^[a-zA-Z0-9_.-]+$`)
	StringRegexp             = regexp.MustCompile(`^.*$`)
	IfaceParamRegexp         = regexp.MustCompile(`^[a-zA-Z0-9:._+-]{1,15}$`)
	// Hostname  have to be valid ipv4, ipv6 or strings up to 64 characters.
	HostAddressRegexp = regexp.MustCompile(`^[a-zA-Z0-9:._+-]{1,64}$`)
)

// Source of a config value.  Values from higher-numbered sources override
// those from lower-numbered sources.  Note: some parameters (such as those
// needed to connect to the datastore) can only be set from a local source.
type Source uint8

const (
	Default Source = iota
	DatastoreGlobal
	DatastorePerHost
	ConfigFile
	EnvironmentVariable
	InternalOverride
)

// Default stats collection const used globally
const (
	DefaultAgeTimeout               = time.Duration(10) * time.Second
	DefaultInitialReportingDelay    = time.Duration(5) * time.Second
	DefaultExportingInterval        = time.Duration(1) * time.Second
	DefaultConntrackPollingInterval = time.Duration(5) * time.Second
)

var SourcesInDescendingOrder = []Source{InternalOverride, EnvironmentVariable, ConfigFile, DatastorePerHost, DatastoreGlobal}

func (source Source) String() string {
	switch source {
	case Default:
		return "<default>"
	case DatastoreGlobal:
		return "datastore (global)"
	case DatastorePerHost:
		return "datastore (per-host)"
	case ConfigFile:
		return "config file"
	case EnvironmentVariable:
		return "environment variable"
	case InternalOverride:
		return "internal override"
	}
	return fmt.Sprintf("<unknown(%v)>", uint8(source))
}

func (source Source) Local() bool {
	switch source {
	case Default, ConfigFile, EnvironmentVariable, InternalOverride:
		return true
	default:
		return false
	}
}

// Provider represents a particular provider or flavor of Kubernetes.
type Provider uint8

const (
	ProviderNone Provider = iota
	ProviderEKS
	ProviderGKE
	ProviderAKS
	ProviderOpenShift
	ProviderDockerEE
)

func (p Provider) String() string {
	switch p {
	case ProviderNone:
		return ""
	case ProviderEKS:
		return "EKS"
	case ProviderGKE:
		return "GKE"
	case ProviderAKS:
		return "AKS"
	case ProviderOpenShift:
		return "OpenShift"
	case ProviderDockerEE:
		return "DockerEnterprise"
	default:
		return fmt.Sprintf("<unknown-provider(%v)>", uint8(p))
	}
}

func newProvider(s string) (Provider, error) {
	switch strings.ToLower(s) {
	case strings.ToLower(ProviderNone.String()):
		return ProviderNone, nil
	case strings.ToLower(ProviderEKS.String()), "ecs":
		return ProviderEKS, nil
	case strings.ToLower(ProviderGKE.String()):
		return ProviderGKE, nil
	case strings.ToLower(ProviderAKS.String()):
		return ProviderAKS, nil
	case strings.ToLower(ProviderOpenShift.String()):
		return ProviderOpenShift, nil
	case strings.ToLower(ProviderDockerEE.String()):
		return ProviderDockerEE, nil
	default:
		return 0, fmt.Errorf("unknown provider %s", s)
	}
}

// Config contains the best, parsed config values loaded from the various sources.
// We use tags to control the parsing and validation.
type Config struct {
	// Configuration parameters.
	UseInternalDataplaneDriver bool          `config:"bool;true"`
	DataplaneDriver            string        `config:"file(must-exist,executable);calico-iptables-plugin;non-zero,die-on-fail,skip-default-validation"`
	DataplaneWatchdogTimeout   time.Duration `config:"seconds;90"`

	// Wireguard configuration
	WireguardEnabled               bool          `config:"bool;false"`
	WireguardEnabledV6             bool          `config:"bool;false"`
	WireguardListeningPort         int           `config:"int;51820"`
	WireguardListeningPortV6       int           `config:"int;51821"`
	WireguardRoutingRulePriority   int           `config:"int;99"`
	WireguardInterfaceName         string        `config:"iface-param;wireguard.cali;non-zero"`
	WireguardInterfaceNameV6       string        `config:"iface-param;wg-v6.cali;non-zero"`
	WireguardMTU                   int           `config:"int;0"`
	WireguardMTUV6                 int           `config:"int;0"`
	WireguardHostEncryptionEnabled bool          `config:"bool;false"`
	WireguardPersistentKeepAlive   time.Duration `config:"seconds;0"`
	WireguardThreadingEnabled      bool          `config:"bool;false"`

	// nftables configuration.
	NFTablesMode string `config:"oneof(Enabled,Disabled);Disabled"`

	// BPF configuration.
	BPFEnabled                         bool              `config:"bool;false"`
	BPFDisableUnprivileged             bool              `config:"bool;true"`
	BPFLogLevel                        string            `config:"oneof(off,info,debug);off;non-zero"`
	BPFConntrackLogLevel               string            `config:"oneof(off,debug);off;non-zero"`
	BPFConntrackCleanupMode            string            `config:"oneof(Auto,Userspace,BPFProgram);Auto"`
	BPFConntrackTimeouts               map[string]string `config:"keyvaluelist;CreationGracePeriod=10s,TCPPreEstablished=20s,TCPEstablished=1h,TCPFinsSeen=Auto,TCPResetSeen=40s,UDPLastSeen=60s,GenericIPLastSeen=10m,ICMPLastSeen=5s"`
	BPFLogFilters                      map[string]string `config:"keyvaluelist;;"`
	BPFCTLBLogFilter                   string            `config:"oneof(all);;"`
	BPFDataIfacePattern                *regexp.Regexp    `config:"regexp;^((en|wl|ww|sl|ib)[Popsx].*|(eth|wlan|wwan|bond).*)"`
	BPFL3IfacePattern                  *regexp.Regexp    `config:"regexp;"`
	BPFConnectTimeLoadBalancingEnabled bool              `config:"bool;;"`
	BPFConnectTimeLoadBalancing        string            `config:"oneof(TCP,Enabled,Disabled);TCP;non-zero"`
	BPFHostNetworkedNATWithoutCTLB     string            `config:"oneof(Enabled,Disabled);Enabled;non-zero"`
	BPFExternalServiceMode             string            `config:"oneof(tunnel,dsr);tunnel;non-zero"`
	BPFDSROptoutCIDRs                  []string          `config:"cidr-list;;"`
	BPFKubeProxyIptablesCleanupEnabled bool              `config:"bool;true"`
	BPFKubeProxyMinSyncPeriod          time.Duration     `config:"seconds;1"`
	BPFKubeProxyEndpointSlicesEnabled  bool              `config:"bool;true"`
	BPFExtToServiceConnmark            int               `config:"int;0"`
	BPFPSNATPorts                      numorstring.Port  `config:"portrange;20000:29999"`
	BPFMapSizeNATFrontend              int               `config:"int;65536;non-zero"`
	BPFMapSizeNATBackend               int               `config:"int;262144;non-zero"`
	BPFMapSizeNATAffinity              int               `config:"int;65536;non-zero"`
	BPFMapSizeRoute                    int               `config:"int;262144;non-zero"`
	BPFMapSizeConntrack                int               `config:"int;512000;non-zero"`
	BPFMapSizePerCPUConntrack          int               `config:"int;0"`
	BPFMapSizeConntrackScaling         string            `config:"oneof(Disabled,DoubleIfFull);DoubleIfFull;non-zero"`
	BPFMapSizeConntrackCleanupQueue    int               `config:"int;100000;non-zero"`
	BPFMapSizeIPSets                   int               `config:"int;1048576;non-zero"`
	BPFMapSizeIfState                  int               `config:"int;1000;non-zero"`
	BPFHostConntrackBypass             bool              `config:"bool;false"`
	BPFEnforceRPF                      string            `config:"oneof(Disabled,Strict,Loose);Loose;non-zero"`
	BPFPolicyDebugEnabled              bool              `config:"bool;true"`
	BPFForceTrackPacketsFromIfaces     []string          `config:"iface-filter-slice;docker+"`
	BPFDisableGROForIfaces             *regexp.Regexp    `config:"regexp;"`
	BPFExcludeCIDRsFromNAT             []string          `config:"cidr-list;;"`
	BPFRedirectToPeer                  string            `config:"oneof(Disabled,Enabled,L2Only);L2Only;non-zero"`
	BPFExportBufferSizeMB              int               `config:"int;1;non-zero"`
	BPFProfiling                       string            `config:"oneof(Disabled,Enabled);Disabled;non-zero"`

	// DebugBPFCgroupV2 controls the cgroup v2 path that we apply the connect-time load balancer to.  Most distros
	// are configured for cgroup v1, which prevents all but the root cgroup v2 from working so this is only useful
	// for development right now.
	DebugBPFCgroupV2 string `config:"string;;local"`
	// DebugBPFMapRepinEnabled can be used to prevent Felix from repinning its BPF maps at startup.  This is useful for
	// testing with multiple Felix instances running on one host.
	DebugBPFMapRepinEnabled bool `config:"bool;false;local"`

	// DatastoreType controls which datastore driver Felix will use.  Typically, this is detected from the environment
	// and it does not need to be set manually. (For example, if `KUBECONFIG` is set, the kubernetes datastore driver
	// will be used by default).
	DatastoreType string `config:"oneof(kubernetes,etcdv3);etcdv3;non-zero,die-on-fail,local"`

	// FelixHostname is the name of this node, used to identify resources in the datastore that belong to this node.
	// Auto-detected from the node's hostname if not provided.
	FelixHostname string `config:"hostname;;local,non-zero"`

	// EtcdAddr: when using the `etcdv3` datastore driver, the etcd server and port to connect to.  If EtcdEndpoints
	// is also specified, it takes precedence.
	EtcdAddr string `config:"authority;127.0.0.1:2379;local"`
	// EtcdAddr: when using the `etcdv3` datastore driver, the URL scheme to use. If EtcdEndpoints
	// is also specified, it takes precedence.
	EtcdScheme string `config:"oneof(http,https);http;local"`
	// EtcdKeyFile: when using the `etcdv3` datastore driver, path to TLS private key file to use when connecting to
	// etcd.  If the key file is specified, the other TLS parameters are mandatory.
	EtcdKeyFile string `config:"file(must-exist);;local"`
	// EtcdCertFile: when using the `etcdv3` datastore driver, path to TLS certificate file to use when connecting to
	// etcd.  If the certificate file is specified, the other TLS parameters are mandatory.
	EtcdCertFile string `config:"file(must-exist);;local"`
	// EtcdCaFile: when using the `etcdv3` datastore driver, path to TLS CA file to use when connecting to
	// etcd.  If the CA file is specified, the other TLS parameters are mandatory.
	EtcdCaFile string `config:"file(must-exist);;local"`
	// EtcdEndpoints: when using the `etcdv3` datastore driver, comma-delimited list of etcd endpoints to connect to,
	// replaces EtcdAddr and EtcdScheme.
	EtcdEndpoints []string `config:"endpoint-list;;local"`

	// TyphaAddr if set, tells Felix to connect to Typha at the given address and port.  Overrides TyphaK8sServiceName.
	TyphaAddr string `config:"authority;;local"`
	// TyphaK8sServiceName if set, tells Felix to connect to Typha by looking up the Endpoints of the given Kubernetes
	// Service in namespace specified by TyphaK8sNamespace.
	TyphaK8sServiceName string `config:"string;;local"`
	// TyphaK8sNamespace namespace to look in when looking for Typha's service (see TyphaK8sServiceName).
	TyphaK8sNamespace string `config:"string;kube-system;non-zero,local"`
	// TyphaReadTimeout read timeout when reading from the Typha connection.  If typha sends no data for this long,
	// Felix will exit and restart.  (Note that Typha sends regular pings so traffic is always expected.)
	TyphaReadTimeout time.Duration `config:"seconds;30;local"`
	// TyphaWriteTimeout write timeout when writing data to Typha.
	TyphaWriteTimeout time.Duration `config:"seconds;10;local"`

	// TyphaKeyFile path to the TLS private key to use when communicating with Typha.  If this parameter is specified,
	// the other TLS parameters must also be specified.
	TyphaKeyFile string `config:"file(must-exist);;local"`
	// TyphaCertFile path to the TLS certificate to use when communicating with Typha.  If this parameter is specified,
	// the other TLS parameters must also be specified.
	TyphaCertFile string `config:"file(must-exist);;local"`
	// TyphaCAFile path to the TLS CA file to use when communicating with Typha.  If this parameter is specified,
	// the other TLS parameters must also be specified.
	TyphaCAFile string `config:"file(must-exist);;local"`
	// TyphaCN Common name to use when authenticating to Typha over TLS. If any TLS parameters are specified then one of
	// TyphaCN and TyphaURISAN must be set.
	TyphaCN string `config:"string;;local"`
	// TyphaURISAN URI SAN to use when authenticating to Typha over TLS. If any TLS parameters are specified then one of
	// TyphaCN and TyphaURISAN must be set.
	TyphaURISAN string `config:"string;;local"`

	Ipv6Support bool `config:"bool;true"`

	IptablesBackend                    string            `config:"oneof(legacy,nft,auto);auto"`
	RouteRefreshInterval               time.Duration     `config:"seconds;90"`
	InterfaceRefreshInterval           time.Duration     `config:"seconds;90"`
	DeviceRouteSourceAddress           net.IP            `config:"ipv4;"`
	DeviceRouteSourceAddressIPv6       net.IP            `config:"ipv6;"`
	DeviceRouteProtocol                int               `config:"int;3"`
	RemoveExternalRoutes               bool              `config:"bool;true"`
	IPForwarding                       string            `config:"oneof(Enabled,Disabled);Enabled"`
	IptablesRefreshInterval            time.Duration     `config:"seconds;180"`
	IptablesPostWriteCheckIntervalSecs time.Duration     `config:"seconds;5"`
	IptablesLockFilePath               string            `config:"file;/run/xtables.lock"`
	IptablesLockTimeoutSecs            time.Duration     `config:"seconds;0"`
	IptablesLockProbeIntervalMillis    time.Duration     `config:"millis;50"`
	FeatureDetectOverride              map[string]string `config:"keyvaluelist;;"`
	FeatureGates                       map[string]string `config:"keyvaluelist;;"`
	IpsetsRefreshInterval              time.Duration     `config:"seconds;90"`
	MaxIpsetSize                       int               `config:"int;1048576;non-zero"`
	XDPRefreshInterval                 time.Duration     `config:"seconds;90"`

	PolicySyncPathPrefix string `config:"file;;"`

	NetlinkTimeoutSecs time.Duration `config:"seconds;10"`

	MetadataAddr string `config:"hostname;127.0.0.1;die-on-fail"`
	MetadataPort int    `config:"int(0:65535);8775;die-on-fail"`

	OpenstackRegion string `config:"region;;die-on-fail"`

	InterfacePrefix  string           `config:"iface-list;cali;non-zero,die-on-fail"`
	InterfaceExclude []*regexp.Regexp `config:"iface-list-regexp;kube-ipvs0"`

	ChainInsertMode             string `config:"oneof(insert,append);insert;non-zero,die-on-fail"`
	DefaultEndpointToHostAction string `config:"oneof(DROP,RETURN,ACCEPT);DROP;non-zero,die-on-fail"`
	IptablesFilterAllowAction   string `config:"oneof(ACCEPT,RETURN);ACCEPT;non-zero,die-on-fail"`
	IptablesMangleAllowAction   string `config:"oneof(ACCEPT,RETURN);ACCEPT;non-zero,die-on-fail"`
	IptablesFilterDenyAction    string `config:"oneof(DROP,REJECT);DROP;non-zero,die-on-fail"`
	LogPrefix                   string `config:"string;calico-packet"`

	LogFilePath string `config:"file;/var/log/calico/felix.log;die-on-fail"`

	LogSeverityFile   string `config:"oneof(DEBUG,INFO,WARNING,ERROR,FATAL);INFO"`
	LogSeverityScreen string `config:"oneof(DEBUG,INFO,WARNING,ERROR,FATAL);INFO"`
	LogSeveritySys    string `config:"oneof(DEBUG,INFO,WARNING,ERROR,FATAL);INFO"`
	// LogDebugFilenameRegex controls which source code files have their Debug log output included in the logs.
	// Only logs from files with names that match the given regular expression are included.  The filter only applies
	// to Debug level logs.
	LogDebugFilenameRegex *regexp.Regexp `config:"regexp(nil-on-empty);"`

	// Optional: VXLAN encap is now determined by the existing IP pools (Encapsulation struct)
	VXLANEnabled         *bool  `config:"*bool;"`
	VXLANPort            int    `config:"int;4789"`
	VXLANVNI             int    `config:"int;4096"`
	VXLANMTU             int    `config:"int;0"`
	VXLANMTUV6           int    `config:"int;0"`
	IPv4VXLANTunnelAddr  net.IP `config:"ipv4;"`
	IPv6VXLANTunnelAddr  net.IP `config:"ipv6;"`
	VXLANTunnelMACAddr   string `config:"string;"`
	VXLANTunnelMACAddrV6 string `config:"string;"`

	// Optional: IPIP encap is now determined by the existing IP pools (Encapsulation struct)
	IpInIpEnabled    *bool  `config:"*bool;"`
	IpInIpMtu        int    `config:"int;0"`
	IpInIpTunnelAddr net.IP `config:"ipv4;"`

	// Feature enablement.  Can be either "Enabled" or "Disabled".  Note, this governs the
	// programming of NAT mappings derived from Kubernetes pod annotations.  OpenStack floating
	// IPs are always programmed, regardless of this setting.
	FloatingIPs string `config:"oneof(Enabled,Disabled);Disabled"`

	// WindowsManageFirewallRules configures whether or not Felix will program Windows Firewall rules. [Default: Disabled]
	WindowsManageFirewallRules string `config:"oneof(Enabled,Disabled);Disabled"`

	// Knobs provided to explicitly control whether we add rules to drop encap traffic
	// from workloads. We always add them unless explicitly requested not to add them.
	AllowVXLANPacketsFromWorkloads bool `config:"bool;false"`
	AllowIPIPPacketsFromWorkloads  bool `config:"bool;false"`

	AWSSrcDstCheck string `config:"oneof(DoNothing,Enable,Disable);DoNothing;non-zero"`

	ServiceLoopPrevention string `config:"oneof(Drop,Reject,Disabled);Drop"`

	WorkloadSourceSpoofing string `config:"oneof(Disabled,Any);Disabled"`

	ReportingIntervalSecs time.Duration `config:"seconds;30"`
	ReportingTTLSecs      time.Duration `config:"seconds;90"`

	EndpointReportingEnabled   bool          `config:"bool;false"`
	EndpointReportingDelaySecs time.Duration `config:"seconds;1"`

	// EndpointStatusPathPrefix is the path to the directory
	// where endpoint status will be written. Endpoint status
	// file reporting is disabled if field is empty.
	//
	// Chosen directory should match the directory used by the CNI for PodStartupDelay.
	// [Default: "/var/run/calico"]
	EndpointStatusPathPrefix string `config:"file;/var/run/calico"`

	IptablesMarkMask uint32 `config:"mark-bitmask;0xffff0000;non-zero,die-on-fail"`

	DisableConntrackInvalidCheck bool `config:"bool;false"`

	HealthEnabled          bool                     `config:"bool;false"`
	HealthPort             int                      `config:"int(0:65535);9099"`
	HealthHost             string                   `config:"host-address;localhost"`
	HealthTimeoutOverrides map[string]time.Duration `config:"keydurationlist;;"`

	PrometheusMetricsEnabled          bool   `config:"bool;false"`
	PrometheusMetricsHost             string `config:"host-address;"`
	PrometheusMetricsPort             int    `config:"int(0:65535);9091"`
	PrometheusGoMetricsEnabled        bool   `config:"bool;true"`
	PrometheusProcessMetricsEnabled   bool   `config:"bool;true"`
	PrometheusWireGuardMetricsEnabled bool   `config:"bool;true"`

	FailsafeInboundHostPorts  []ProtoPort `config:"port-list;tcp:22,udp:68,tcp:179,tcp:2379,tcp:2380,tcp:5473,tcp:6443,tcp:6666,tcp:6667;die-on-fail"`
	FailsafeOutboundHostPorts []ProtoPort `config:"port-list;udp:53,udp:67,tcp:179,tcp:2379,tcp:2380,tcp:5473,tcp:6443,tcp:6666,tcp:6667;die-on-fail"`

	NfNetlinkBufSize int `config:"int;65536"`

	FlowLogsFlushInterval          time.Duration `config:"seconds;300"`
	FlowLogsMaxOriginalIPsIncluded int           `config:"int;50"`
	FlowLogsCollectorDebugTrace    bool          `config:"bool;false"`
	FlowLogsGoldmaneServer         string        `config:"string;"`

	KubeNodePortRanges []numorstring.Port `config:"portrange-list;30000:32767"`
	NATPortRange       numorstring.Port   `config:"portrange;"`
	NATOutgoingAddress net.IP             `config:"ipv4;"`

	UsageReportingEnabled          bool          `config:"bool;true"`
	UsageReportingInitialDelaySecs time.Duration `config:"seconds;300"`
	UsageReportingIntervalSecs     time.Duration `config:"seconds;86400"`
	ClusterGUID                    string        `config:"string;baddecaf"`
	ClusterType                    string        `config:"string;"`
	CalicoVersion                  string        `config:"string;"`

	ExternalNodesCIDRList []string `config:"cidr-list;;die-on-fail"`

	DebugMemoryProfilePath           string        `config:"file;;"`
	DebugCPUProfilePath              string        `config:"file;/tmp/felix-cpu-<timestamp>.pprof;"`
	DebugDisableLogDropping          bool          `config:"bool;false"`
	DebugSimulateCalcGraphHangAfter  time.Duration `config:"seconds;0"`
	DebugSimulateDataplaneHangAfter  time.Duration `config:"seconds;0"`
	DebugSimulateDataplaneApplyDelay time.Duration `config:"seconds;0"`
	DebugPanicAfter                  time.Duration `config:"seconds;0"`
	DebugSimulateDataRace            bool          `config:"bool;false"`
	// DebugHost is the host to bind the debug server port to.  Only used if DebugPort is non-zero.
	DebugHost string `config:"host-address;localhost"`
	// DebugPort is the port to bind the pprof debug server to or 0 to disable the debug port.
	DebugPort int `config:"int(0:65535);"`

	// Configure where Felix gets its routing information.
	// - workloadIPs: use workload endpoints to construct routes.
	// - calicoIPAM: use IPAM data to construct routes.
	RouteSource string `config:"oneof(WorkloadIPs,CalicoIPAM);CalicoIPAM"`

	// RouteTableRange is deprecated in favor of RouteTableRanges,
	RouteTableRange   idalloc.IndexRange   `config:"route-table-range;;die-on-fail"`
	RouteTableRanges  []idalloc.IndexRange `config:"route-table-ranges;;die-on-fail"`
	RouteSyncDisabled bool                 `config:"bool;false"`

	IptablesNATOutgoingInterfaceFilter string `config:"iface-param;"`

	SidecarAccelerationEnabled bool `config:"bool;false"`
	XDPEnabled                 bool `config:"bool;true"`
	GenericXDPEnabled          bool `config:"bool;false"`

	Variant string `config:"string;Calico"`

	// GoGCThreshold sets the Go runtime's GC threshold.  It is overridden by the GOGC env var if that is also
	// specified. A value of -1 disables GC.
	GoGCThreshold int `config:"int(-1);40"`
	// GoMemoryLimitMB sets the Go runtime's memory limit.  It is overridden by the GOMEMLIMIT env var if that is
	// also specified. A value of -1 disables the limit.
	GoMemoryLimitMB int `config:"int(-1);-1"`
	// GoMaxProcs sets the Go runtime's GOMAXPROCS.  It is overridden by the GOMAXPROCS env var if that is also
	// set. A value of -1 disables the override and uses the runtime default.
	GoMaxProcs int `config:"int(-1);-1"`

	// Configures MTU auto-detection.
	MTUIfacePattern *regexp.Regexp `config:"regexp;^((en|wl|ww|sl|ib)[Pcopsvx].*|(eth|wlan|wwan).*)"`

	// Encapsulation information calculated from IP Pools and FelixConfiguration (VXLANEnabled and IpInIpEnabled)
	Encapsulation Encapsulation

	// NftablesRefreshInterval controls the interval at which Felix periodically refreshes the nftables rules. [Default: 180s]
	NftablesRefreshInterval time.Duration `config:"seconds;180"`

	NftablesFilterAllowAction string `config:"oneof(ACCEPT,RETURN);ACCEPT;non-zero,die-on-fail"`
	NftablesMangleAllowAction string `config:"oneof(ACCEPT,RETURN);ACCEPT;non-zero,die-on-fail"`
	NftablesFilterDenyAction  string `config:"oneof(DROP,REJECT);DROP;non-zero,die-on-fail"`

	// MarkMask is the mask that Felix selects its nftables Mark bits from. Should be a 32 bit hexadecimal
	// number with at least 8 bits set, none of which clash with any other mark bits in use on the system.
	// [Default: 0xffff0000]
	NftablesMarkMask uint32 `config:"mark-bitmask;0xffff0000;non-zero,die-on-fail"`

	// State tracking.

	// internalOverrides contains our highest priority config source, generated from internal constraints
	// such as kernel version support.
	internalOverrides map[string]string
	// sourceToRawConfig maps each source to the set of config that was give to us via UpdateFrom.
	sourceToRawConfig map[Source]map[string]string
	// rawValues maps keys to the current highest-priority raw value.
	rawValues map[string]string
	// Err holds the most recent error from a config update.
	Err error

	loadClientConfigFromEnvironment func() (*apiconfig.CalicoAPIConfig, error)

	useNodeResourceUpdates bool
}

func (config *Config) FilterAllowAction() string {
	if config.NFTablesMode == "Enabled" {
		return config.NftablesFilterAllowAction
	}
	return config.IptablesFilterAllowAction
}

func (config *Config) MangleAllowAction() string {
	if config.NFTablesMode == "Enabled" {
		return config.NftablesMangleAllowAction
	}
	return config.IptablesMangleAllowAction
}

func (config *Config) FilterDenyAction() string {
	if config.NFTablesMode == "Enabled" {
		return config.NftablesFilterDenyAction
	}
	return config.IptablesFilterDenyAction
}

func (config *Config) MarkMask() uint32 {
	if config.NFTablesMode == "Enabled" {
		return config.NftablesMarkMask
	}
	return config.IptablesMarkMask
}

func (config *Config) TableRefreshInterval() time.Duration {
	if config.NFTablesMode == "Enabled" {
		return config.NftablesRefreshInterval
	}
	return config.IptablesRefreshInterval
}

<<<<<<< HEAD
func (config *Config) FlowLogEnabled() bool {
=======
func (config *Config) FlowLogsEnabled() bool {
>>>>>>> b447c01c
	return config.FlowLogsGoldmaneServer != ""
}

// Copy makes a copy of the object.  Internal state is deep copied but config parameters are only shallow copied.
// This saves work since updates to the copy will trigger the config params to be recalculated.
func (config *Config) Copy() *Config {
	// Start by shallow-copying the object.
	cp := *config

	// Copy the internal state over as a deep copy.
	cp.internalOverrides = map[string]string{}
	for k, v := range config.internalOverrides {
		cp.internalOverrides[k] = v
	}

	cp.sourceToRawConfig = map[Source]map[string]string{}
	for k, v := range config.sourceToRawConfig {
		cp.sourceToRawConfig[k] = map[string]string{}
		for k2, v2 := range v {
			cp.sourceToRawConfig[k][k2] = v2
		}
	}

	cp.rawValues = map[string]string{}
	for k, v := range config.rawValues {
		cp.rawValues[k] = v
	}

	return &cp
}

// ProtoPort aliases the v3 type so that we pick up its JSON encoding, which is
// used by the documentation generator.
type ProtoPort = v3.ProtoPort

type ServerPort struct {
	IP   string
	Port uint16
}

func (config *Config) ToConfigUpdate() *proto.ConfigUpdate {
	var buf proto.ConfigUpdate

	buf.SourceToRawConfig = map[uint32]*proto.RawConfig{}
	for source, c := range config.sourceToRawConfig {
		kvs := map[string]string{}
		for k, v := range c {
			kvs[k] = v
		}
		buf.SourceToRawConfig[uint32(source)] = &proto.RawConfig{
			Source: source.String(),
			Config: kvs,
		}
	}

	buf.Config = map[string]string{}
	for k, v := range config.rawValues {
		buf.Config[k] = v
	}

	return &buf
}

func (config *Config) UpdateFromConfigUpdate(configUpdate *proto.ConfigUpdate) (changedFields set.Set[string], err error) {
	log.Debug("Updating configuration from calculation graph message.")
	config.sourceToRawConfig = map[Source]map[string]string{}
	for sourceInt, c := range configUpdate.GetSourceToRawConfig() {
		source := Source(sourceInt)
		config.sourceToRawConfig[source] = map[string]string{}
		for k, v := range c.GetConfig() {
			config.sourceToRawConfig[source][k] = v
		}
	}
	// Note: the ConfigUpdate also carries the rawValues, but we recalculate those by calling resolve(),
	// which tells us if anything changed as a result.
	return config.resolve()
}

// UpdateFrom parses and merges the rawData from one particular source into this config object.
// If there is a config value already loaded from a higher-priority source, then
// the new value will be ignored (after validation).
func (config *Config) UpdateFrom(rawData map[string]string, source Source) (changed bool, err error) {
	log.Infof("Merging in config from %v: %v", source, rawData)
	// Defensively take a copy of the raw data, in case we've been handed
	// a mutable map by mistake.
	rawDataCopy := make(map[string]string)
	for k, v := range rawData {
		if v == "" {
			log.WithFields(log.Fields{
				"name":   k,
				"source": source,
			}).Info("Ignoring empty configuration parameter. Use value 'none' if " +
				"your intention is to explicitly disable the default value.")
			continue
		}
		rawDataCopy[k] = v
	}
	config.sourceToRawConfig[source] = rawDataCopy

	changedFields, err := config.resolve()
	if err != nil {
		return
	}
	return changedFields.Len() > 0, nil
}

func (config *Config) IsLeader() bool {
	return config.Variant == "Calico"
}

func (config *Config) InterfacePrefixes() []string {
	return strings.Split(config.InterfacePrefix, ",")
}

func (config *Config) OpenstackActive() bool {
	if strings.Contains(strings.ToLower(config.ClusterType), "openstack") {
		// OpenStack is explicitly known to be present.  Newer versions of the OpenStack plugin
		// set this flag.
		log.Debug("Cluster type contains OpenStack")
		return true
	}
	// If we get here, either OpenStack isn't present or we're running against an old version
	// of the OpenStack plugin, which doesn't set the flag.  Use heuristics based on the
	// presence of the OpenStack-related parameters.
	if config.MetadataAddr != "" && config.MetadataAddr != "127.0.0.1" {
		log.Debug("OpenStack metadata IP set to non-default, assuming OpenStack active")
		return true
	}
	if config.MetadataPort != 0 && config.MetadataPort != 8775 {
		log.Debug("OpenStack metadata port set to non-default, assuming OpenStack active")
		return true
	}
	for _, prefix := range config.InterfacePrefixes() {
		if prefix == "tap" {
			log.Debug("Interface prefix list contains 'tap', assuming OpenStack")
			return true
		}
	}
	log.Debug("No evidence this is an OpenStack deployment; disabling OpenStack special-cases")
	return false
}

// KubernetesProvider attempts to parse the kubernetes provider, e.g. AKS out of the ClusterType.
// The ClusterType is a string which contains a set of comma-separated values in no particular order.
func (config *Config) KubernetesProvider() Provider {
	settings := strings.Split(config.ClusterType, ",")
	for _, s := range settings {
		p, err := newProvider(s)
		if err == nil {
			log.WithFields(log.Fields{"clusterType": config.ClusterType, "provider": p}).Debug(
				"detected a known kubernetes provider")
			return p
		}
	}

	log.WithField("clusterType", config.ClusterType).Debug(
		"failed to detect a known kubernetes provider, defaulting to none")
	return ProviderNone
}

func (config *Config) applyDefaults() {
	for _, param := range knownParams {
		param.setDefault(config)
	}
	hostname, err := names.Hostname()
	if err != nil {
		log.Warningf("Failed to get hostname from kernel, "+
			"trying HOSTNAME variable: %v", err)
		hostname = strings.ToLower(os.Getenv("HOSTNAME"))
	}
	config.FelixHostname = hostname
}

func (config *Config) resolve() (changedFields set.Set[string], err error) {
	log.Debug("Resolving configuration from different sources...")

	// Take a copy, so we can compare the final post-parsing results at the end.
	oldConfigCopy := config.Copy()

	// Start with fresh defaults.
	config.applyDefaults()

	newRawValues := make(map[string]string)
	// Map from lower-case version of name to the highest-priority source found so far.
	// We use the lower-case version of the name since we can calculate it both for
	// expected and "raw" parameters, which may be used by plugins.
	nameToSource := make(map[string]Source)
	for _, source := range SourcesInDescendingOrder {
	valueLoop:
		for rawName, rawValue := range config.sourceToRawConfig[source] {
			lowerCaseName := strings.ToLower(rawName)
			currentSource := nameToSource[lowerCaseName]
			param, ok := knownParams[lowerCaseName]
			if !ok {
				if source >= currentSource {
					// Stash the raw value in case it's useful for an external
					// dataplane driver.  Use the raw name since the driver may
					// want it.
					newRawValues[rawName] = rawValue
					nameToSource[lowerCaseName] = source
				}
				log.WithField("raw name", rawName).Info(
					"Ignoring unknown config param.")
				continue valueLoop
			}
			metadata := param.GetMetadata()
			name := metadata.Name
			if metadata.Local && !source.Local() {
				log.Warningf("Ignoring local-only configuration %v=%q from %v",
					name, rawValue, source)
				continue valueLoop
			}

			log.Infof("Parsing value for %v: %v (from %v)",
				name, rawValue, source)
			var value interface{}
			if strings.ToLower(rawValue) == "none" {
				// Special case: we allow a value of "none" to force the value to
				// the zero value for a field.  The zero value often differs from
				// the default value.  Typically, the zero value means "turn off
				// the feature".
				if metadata.NonZero {
					err = errors.New("non-zero field cannot be set to none")
					log.Errorf(
						"Failed to parse value for %v: %v from source %v. %v",
						name, rawValue, source, err)
					config.Err = err
					return
				}
				value = metadata.ZeroValue
				log.Infof("Value set to 'none', replacing with zero-value: %#v.",
					value)
			} else {
				value, err = param.Parse(rawValue)
				if err != nil {
					logCxt := log.WithError(err).WithField("source", source)
					if metadata.DieOnParseFailure {
						logCxt.Error("Invalid (required) config value.")
						config.Err = err
						return
					} else {
						logCxt.WithField("default", metadata.Default).Warn(
							"Replacing invalid value with default")
						value = metadata.Default
						err = nil
					}
				}
			}

			log.Infof("Parsed value for %v: %v (from %v)",
				name, value, source)
			if source < currentSource {
				log.Infof("Skipping config value for %v from %v; "+
					"already have a value from %v", name,
					source, currentSource)
				continue
			}
			field := reflect.ValueOf(config).Elem().FieldByName(name)
			field.Set(reflect.ValueOf(value))
			newRawValues[name] = rawValue
			nameToSource[lowerCaseName] = source
		}
	}

	changedFields = set.New[string]()
	kind := reflect.TypeOf(Config{})
	for ii := 0; ii < kind.NumField(); ii++ {
		field := kind.Field(ii)
		tag := field.Tag.Get("config")
		if tag == "" {
			continue
		}

		oldV := reflect.ValueOf(oldConfigCopy).Elem().Field(ii).Interface()
		newV := reflect.ValueOf(config).Elem().Field(ii).Interface()

		if SafeParamsEqual(oldV, newV) {
			continue
		}
		changedFields.Add(field.Name)
	}
	log.WithField("changedFields", changedFields).Debug("Calculated changed fields.")

	config.rawValues = newRawValues
	return
}

// SafeParamsEqual compares two values drawn from the types of our config fields.  For the most part
// it uses reflect.DeepEquals() but some types (such as regexps and IPs) are handled inline to avoid pitfalls.
func SafeParamsEqual(a any, b any) bool {
	if (a == nil) != (b == nil) {
		return false
	}
	switch a := a.(type) {
	case *regexp.Regexp:
		b := b.(*regexp.Regexp)
		if (a == nil) || (b == nil) {
			return a == b
		}
		return a.String() == b.String()
	case []*regexp.Regexp:
		b := b.([]*regexp.Regexp)
		if len(a) != len(b) {
			return false
		}
		for i := 0; i < len(a); i++ {
			if (a[i] == nil) || (b[i] == nil) {
				if a[i] == b[i] {
					continue
				}
				return false
			}
			if a[i].String() != b[i].String() {
				return false
			}
		}
		return true
	case net.IP:
		// IP has its own Equal method.
		b := b.(net.IP)
		return a.Equal(b)
	}

	return reflect.DeepEqual(a, b)
}

func (config *Config) setBy(name string, source Source) bool {
	_, isSet := config.sourceToRawConfig[source][name]
	return isSet
}

func (config *Config) setByConfigFileOrEnvironment(name string) bool {
	return config.setBy(name, ConfigFile) || config.setBy(name, EnvironmentVariable)
}

func (config *Config) DatastoreConfig() apiconfig.CalicoAPIConfig {
	// We want Felix's datastore connection to be fully configurable using the same
	// CALICO_XXX_YYY (or just XXX_YYY) environment variables that work for any libcalico-go
	// client - for both the etcdv3 and KDD cases.  However, for the etcd case, Felix has for a
	// long time supported FELIX_XXXYYY environment variables, and we want those to keep working
	// too.

	// To achieve that, first build a CalicoAPIConfig using libcalico-go's
	// LoadClientConfigFromEnvironment - which means incorporating defaults and CALICO_XXX_YYY
	// and XXX_YYY variables.
	cfg, err := config.loadClientConfigFromEnvironment()
	if err != nil {
		log.WithError(err).Panic("Failed to create datastore config")
	}

	// Now allow FELIX_XXXYYY variables or XxxYyy config file settings to override that, in the
	// etcd case. Note that etcd options are set even if the DatastoreType isn't etcdv3.
	// This allows the user to rely the default DatastoreType being etcdv3 and still being able
	// to configure the other etcdv3 options. As of the time of this code change, the etcd options
	// have no affect if the DatastoreType is not etcdv3.

	// Datastore type, either etcdv3 or kubernetes
	if config.setByConfigFileOrEnvironment("DatastoreType") {
		log.Infof("Overriding DatastoreType from felix config to %s", config.DatastoreType)
		if config.DatastoreType == string(apiconfig.EtcdV3) {
			cfg.Spec.DatastoreType = apiconfig.EtcdV3
		} else if config.DatastoreType == string(apiconfig.Kubernetes) {
			cfg.Spec.DatastoreType = apiconfig.Kubernetes
		}
	}

	// Endpoints.
	if config.setByConfigFileOrEnvironment("EtcdEndpoints") && len(config.EtcdEndpoints) > 0 {
		log.Infof("Overriding EtcdEndpoints from felix config to %s", config.EtcdEndpoints)
		cfg.Spec.EtcdEndpoints = strings.Join(config.EtcdEndpoints, ",")
		cfg.Spec.DatastoreType = apiconfig.EtcdV3
	} else if config.setByConfigFileOrEnvironment("EtcdAddr") {
		etcdEndpoints := config.EtcdScheme + "://" + config.EtcdAddr
		log.Infof("Overriding EtcdEndpoints from felix config to %s", etcdEndpoints)
		cfg.Spec.EtcdEndpoints = etcdEndpoints
		cfg.Spec.DatastoreType = apiconfig.EtcdV3
	}
	// TLS.
	if config.setByConfigFileOrEnvironment("EtcdKeyFile") {
		log.Infof("Overriding EtcdKeyFile from felix config to %s", config.EtcdKeyFile)
		cfg.Spec.EtcdKeyFile = config.EtcdKeyFile
	}
	if config.setByConfigFileOrEnvironment("EtcdCertFile") {
		log.Infof("Overriding EtcdCertFile from felix config to %s", config.EtcdCertFile)
		cfg.Spec.EtcdCertFile = config.EtcdCertFile
	}
	if config.setByConfigFileOrEnvironment("EtcdCaFile") {
		log.Infof("Overriding EtcdCaFile from felix config to %s", config.EtcdCaFile)
		cfg.Spec.EtcdCACertFile = config.EtcdCaFile
	}

	if !(config.Encapsulation.IPIPEnabled || config.Encapsulation.VXLANEnabled || config.BPFEnabled) {
		// Polling k8s for node updates is expensive (because we get many superfluous
		// updates) so disable if we don't need it.
		log.Info("Encap disabled, disabling node poll (if KDD is in use).")
		cfg.Spec.K8sDisableNodePoll = true
	}
	return *cfg
}

// Validate() performs cross-field validation.
func (config *Config) Validate() (err error) {
	if config.FelixHostname == "" {
		err = errors.New("Failed to determine hostname")
	}

	if config.DatastoreType == "etcdv3" && len(config.EtcdEndpoints) == 0 {
		if config.EtcdScheme == "" {
			err = errors.New("EtcdEndpoints and EtcdScheme both missing")
		}
		if config.EtcdAddr == "" {
			err = errors.New("EtcdEndpoints and EtcdAddr both missing")
		}
	}

	// If any client-side TLS config parameters are specified, they _all_ must be - except that
	// either TyphaCN or TyphaURISAN may be left unset.
	if config.TyphaCAFile != "" ||
		config.TyphaCertFile != "" ||
		config.TyphaKeyFile != "" ||
		config.TyphaCN != "" ||
		config.TyphaURISAN != "" {
		// Some TLS config specified.
		if config.TyphaKeyFile == "" ||
			config.TyphaCertFile == "" ||
			config.TyphaCAFile == "" ||
			(config.TyphaCN == "" && config.TyphaURISAN == "") {
			err = errors.New("If any Felix-Typha TLS config parameters are specified," +
				" they _all_ must be" +
				" - except that either TyphaCN or TyphaURISAN may be left unset.")
		}
	}

	if err != nil {
		config.Err = err
	}
	return
}

var knownParams map[string]Param

func Params() map[string]Param {
	if knownParams == nil {
		loadParams()
	}
	return knownParams
}

func loadParams() {
	knownParams = make(map[string]Param)
	config := Config{}
	kind := reflect.TypeOf(config)
	metaRegexp := regexp.MustCompile(`^([^;(]+)(?:\(([^)]*)\))?;` +
		`([^;]*)(?:;` +
		`([^;]*))?$`)
	for ii := 0; ii < kind.NumField(); ii++ {
		field := kind.Field(ii)
		tag := field.Tag.Get("config")
		if tag == "" {
			continue
		}
		captures := metaRegexp.FindStringSubmatch(tag)
		if len(captures) == 0 {
			log.Panicf("Failed to parse metadata for config param %v", field.Name)
		}
		log.Debugf("%v: metadata captures: %#v", field.Name, captures)
		kind := captures[1]       // Type: "int|oneof|bool|port-list|..."
		kindParams := captures[2] // Parameters for the type: e.g. for oneof "http,https"
		defaultStr := captures[3] // Default value e.g "1.0"
		flags := captures[4]
		var param Param
		switch kind {
		case "bool":
			param = &BoolParam{}
		case "*bool":
			param = &BoolPtrParam{}
		case "int":
			intParam := &IntParam{}
			paramMin := math.MinInt
			paramMax := math.MaxInt
			if kindParams != "" {
				for _, r := range strings.Split(kindParams, ",") {
					minAndMax := strings.Split(r, ":")
					paramMin = mustParseOptionalInt(minAndMax[0], math.MinInt, field.Name)
					if len(minAndMax) == 2 {
						paramMax = mustParseOptionalInt(minAndMax[1], math.MinInt, field.Name)
					}
					intParam.Ranges = append(intParam.Ranges, MinMax{Min: paramMin, Max: paramMax})
				}
			} else {
				intParam.Ranges = []MinMax{{Min: paramMin, Max: paramMax}}
			}
			param = intParam
		case "int32":
			param = &Int32Param{}
		case "mark-bitmask":
			param = &MarkBitmaskParam{}
		case "float":
			param = &FloatParam{}
		case "seconds":
			paramMin := math.MinInt
			paramMax := math.MaxInt
			var err error
			if kindParams != "" {
				minAndMax := strings.Split(kindParams, ":")
				paramMin, err = strconv.Atoi(minAndMax[0])
				if err != nil {
					log.Panicf("Failed to parse min value for %v", field.Name)
				}
				paramMax, err = strconv.Atoi(minAndMax[1])
				if err != nil {
					log.Panicf("Failed to parse max value for %v", field.Name)
				}
			}
			param = &SecondsParam{Min: paramMin, Max: paramMax}
		case "millis":
			param = &MillisParam{}
		case "iface-list":
			param = &RegexpParam{
				Regexp: IfaceListRegexp,
				Msg:    "invalid Linux interface name",
			}
		case "iface-list-regexp":
			param = &RegexpPatternListParam{
				NonRegexpElemRegexp: NonRegexpIfaceElemRegexp,
				RegexpElemRegexp:    RegexpIfaceElemRegexp,
				Delimiter:           ",",
				Msg:                 "list contains invalid Linux interface name or regex pattern",
				Schema:              "Comma-delimited list of Linux interface names/regex patterns. Regex patterns must start/end with `/`.",
			}
		case "regexp":
			param = &RegexpPatternParam{
				Flags: strings.Split(kindParams, ","),
			}
		case "iface-param":
			param = &RegexpParam{
				Regexp: IfaceParamRegexp,
				Msg:    "invalid Linux interface parameter",
			}
		case "file":
			param = &FileParam{
				MustExist:  strings.Contains(kindParams, "must-exist"),
				Executable: strings.Contains(kindParams, "executable"),
			}
		case "authority":
			param = &RegexpParam{
				Regexp: AuthorityRegexp,
				Msg:    "invalid URL authority",
			}
		case "ipv4":
			param = &Ipv4Param{}
		case "ipv6":
			param = &Ipv6Param{}
		case "endpoint-list":
			param = &EndpointListParam{}
		case "port-list":
			param = &PortListParam{}
		case "portrange":
			param = &PortRangeParam{}
		case "portrange-list":
			param = &PortRangeListParam{}
		case "hostname":
			param = &RegexpParam{
				Regexp: HostnameRegexp,
				Msg:    "invalid hostname",
			}
		case "host-address":
			param = &RegexpParam{
				Regexp: HostAddressRegexp,
				Msg:    "invalid host address",
			}
		case "region":
			param = &RegionParam{}
		case "oneof":
			options := strings.Split(kindParams, ",")
			lowerCaseToCanon := make(map[string]string)
			for _, option := range options {
				lowerCaseToCanon[strings.ToLower(option)] = option
			}
			param = &OneofListParam{
				lowerCaseOptionsToCanonical: lowerCaseToCanon,
			}
		case "string":
			param = &RegexpParam{
				Regexp: StringRegexp,
				Msg:    "invalid string",
			}
		case "cidr-list":
			param = &CIDRListParam{}
		case "server-list":
			param = &ServerListParam{}
		case "string-slice":
			param = &StringSliceParam{}
		case "interface-name-slice":
			param = &StringSliceParam{ValidationRegex: InterfaceRegex}
		case "iface-filter-slice":
			param = &StringSliceParam{ValidationRegex: IfaceParamRegexp}
		case "route-table-range":
			param = &RouteTableRangeParam{}
		case "route-table-ranges":
			param = &RouteTableRangesParam{}
		case "keyvaluelist":
			param = &KeyValueListParam{}
		case "keydurationlist":
			param = &KeyDurationListParam{}
		default:
			log.Panicf("Unknown type of parameter: %v", kind)
			panic("Unknown type of parameter") // Unreachable, keep the linter happy.
		}

		metadata := param.GetMetadata()
		metadata.Name = field.Name
		metadata.Type = field.Type.String()
		metadata.ZeroValue = reflect.ValueOf(config).FieldByName(field.Name).Interface()
		if strings.Contains(flags, "non-zero") {
			metadata.NonZero = true
		}
		if strings.Contains(flags, "die-on-fail") {
			metadata.DieOnParseFailure = true
		}
		if strings.Contains(flags, "local") {
			metadata.Local = true
		}

		if defaultStr != "" {
			metadata.DefaultString = defaultStr
			if strings.Contains(flags, "skip-default-validation") {
				metadata.Default = defaultStr
			} else {
				// Parse the default value and save it in the metadata. Doing
				// that here ensures that we syntax-check the defaults now.
				defaultVal, err := param.Parse(defaultStr)
				if err != nil {
					log.Panicf("Invalid default value: %v", err)
				}
				metadata.Default = defaultVal
			}
		} else {
			metadata.Default = metadata.ZeroValue
		}
		knownParams[strings.ToLower(field.Name)] = param
	}
}

// mustParseOptionalInt returns defaultVal if the given value is empty, otherwise parses the value as an int.
// Panics if the value is not a valid int.
func mustParseOptionalInt(rawValue string, defaultVal int, fieldName string) int {
	rawValue = strings.TrimSpace(rawValue)
	if rawValue == "" {
		return defaultVal
	}
	value, err := strconv.Atoi(rawValue)
	if err != nil {
		log.Panicf("Failed to parse value %q for %v", rawValue, fieldName)
	}
	return value
}

func (config *Config) SetUseNodeResourceUpdates(b bool) {
	config.useNodeResourceUpdates = b
}

func (config *Config) UseNodeResourceUpdates() bool {
	return config.useNodeResourceUpdates
}

func (config *Config) RawValues() map[string]string {
	cp := map[string]string{}
	for k, v := range config.rawValues {
		cp[k] = v
	}
	return cp
}

func (config *Config) SetLoadClientConfigFromEnvironmentFunction(fnc func() (*apiconfig.CalicoAPIConfig, error)) {
	config.loadClientConfigFromEnvironment = fnc
}

// OverrideParam installs a maximum priority parameter override for the given parameter.  This is useful for
// disabling features that are found to be unsupported, for example. By using an extra priority class, the
// override will persist even if the host/global config is updated.
func (config *Config) OverrideParam(name, value string) (bool, error) {
	config.internalOverrides[name] = value
	return config.UpdateFrom(config.internalOverrides, InternalOverride)
}

// RouteTableIndices compares provided args for the deprecated RoutTableRange arg
// and the newer RouteTableRanges arg, giving precedence to the newer arg if it's explicitly-set
func (config *Config) RouteTableIndices() []idalloc.IndexRange {
	if len(config.RouteTableRanges) == 0 {
		if config.RouteTableRange != (idalloc.IndexRange{}) {
			log.Warn("Proceeding with `RouteTableRange` config option. This field has been deprecated in favor of `RouteTableRanges`.")
			return []idalloc.IndexRange{
				config.RouteTableRange,
			}
		}

		// default RouteTableRanges val
		return []idalloc.IndexRange{
			{Min: clientv3.DefaultFelixRouteTableRangeMin, Max: clientv3.DefaultFelixRouteTableRangeMax},
		}
	} else if config.RouteTableRange != (idalloc.IndexRange{}) {
		log.Warn("Both `RouteTableRanges` and deprecated `RouteTableRange` options are set. `RouteTableRanges` value will be given precedence.")
	}
	return config.RouteTableRanges
}

func New() *Config {
	if knownParams == nil {
		loadParams()
	}
	p := &Config{
		rawValues:         map[string]string{},
		sourceToRawConfig: map[Source]map[string]string{},
		internalOverrides: map[string]string{},
	}
	p.loadClientConfigFromEnvironment = apiconfig.LoadClientConfigFromEnvironment
	p.applyDefaults()

	return p
}

type Param interface {
	GetMetadata() *Metadata
	Parse(raw string) (result interface{}, err error)
	setDefault(*Config)
	SchemaDescription() string
}

func FromConfigUpdate(msg *proto.ConfigUpdate) *Config {
	p := New()
	// It doesn't have very great meaning for this standalone
	// config object, but we use DatastorePerHost here, as the
	// source, because proto.ConfigUpdate is formed by merging
	// global and per-host datastore configuration fields.
	_, _ = p.UpdateFrom(msg.Config, DatastorePerHost)
	return p
}

type Encapsulation struct {
	IPIPEnabled    bool
	VXLANEnabled   bool
	VXLANEnabledV6 bool
}<|MERGE_RESOLUTION|>--- conflicted
+++ resolved
@@ -537,11 +537,7 @@
 	return config.IptablesRefreshInterval
 }
 
-<<<<<<< HEAD
-func (config *Config) FlowLogEnabled() bool {
-=======
 func (config *Config) FlowLogsEnabled() bool {
->>>>>>> b447c01c
 	return config.FlowLogsGoldmaneServer != ""
 }
 
