--- conflicted
+++ resolved
@@ -342,14 +342,10 @@
 	// - calicoIPAM: use IPAM data to contruct routes.
 	RouteSource string `config:"oneof(WorkloadIPs,CalicoIPAM);CalicoIPAM"`
 
-<<<<<<< HEAD
-	RouteTableRange   idalloc.IndexRange `config:"route-table-range;1-250;die-on-fail"`
-	RouteSyncDisabled bool               `config:"bool;false"`
-=======
 	// RouteTableRange is deprecated in favor of RouteTableRanges,
-	RouteTableRange  idalloc.IndexRange   `config:"route-table-range;;die-on-fail"`
-	RouteTableRanges []idalloc.IndexRange `config:"route-table-ranges;;die-on-fail"`
->>>>>>> e82a4ad5
+	RouteTableRange   idalloc.IndexRange   `config:"route-table-range;;die-on-fail"`
+	RouteTableRanges  []idalloc.IndexRange `config:"route-table-ranges;;die-on-fail"`
+	RouteSyncDisabled bool                 `config:"bool;false"`
 
 	IptablesNATOutgoingInterfaceFilter string `config:"iface-param;"`
 
