// Copyright (c) 2020-2022 Tigera, Inc. All rights reserved.
//
// Licensed under the Apache License, Version 2.0 (the "License");
// you may not use this file except in compliance with the License.
// You may obtain a copy of the License at
//
//     http://www.apache.org/licenses/LICENSE-2.0
//
// Unless required by applicable law or agreed to in writing, software
// distributed under the License is distributed on an "AS IS" BASIS,
// WITHOUT WARRANTIES OR CONDITIONS OF ANY KIND, either express or implied.
// See the License for the specific language governing permissions and
// limitations under the License.

package config

import (
	"errors"
	"fmt"
	"math"
	"net"
	"os"
	"reflect"
	"regexp"
	"strconv"
	"strings"
	"time"

<<<<<<< HEAD
	"github.com/sirupsen/logrus"
	log "github.com/sirupsen/logrus"

=======
	v3 "github.com/projectcalico/api/pkg/apis/projectcalico/v3"
>>>>>>> cd50eb21
	"github.com/projectcalico/api/pkg/lib/numorstring"
	log "github.com/sirupsen/logrus"

	"github.com/projectcalico/calico/felix/idalloc"
	"github.com/projectcalico/calico/felix/proto"
	"github.com/projectcalico/calico/libcalico-go/lib/apiconfig"
	"github.com/projectcalico/calico/libcalico-go/lib/clientv3"
	"github.com/projectcalico/calico/libcalico-go/lib/names"
	"github.com/projectcalico/calico/libcalico-go/lib/set"
)

var (
	// RegexpIfaceElemRegexp matches an individual element in the overall interface list;
	// assumes the value represents a regular expression and is marked by '/' at the start
	// and end and cannot have spaces
	RegexpIfaceElemRegexp = regexp.MustCompile(`^/[^\s]+/$`)
	InterfaceRegex        = regexp.MustCompile("^[a-zA-Z0-9_.-]{1,15}$")
	// NonRegexpIfaceElemRegexp matches an individual element in the overall interface list;
	// assumes the value is between 1-15 chars long and only be alphanumeric or - or _
	NonRegexpIfaceElemRegexp = regexp.MustCompile(`^[a-zA-Z0-9_-]{1,15}$`)
	IfaceListRegexp          = regexp.MustCompile(`^[a-zA-Z0-9_-]{1,15}(,[a-zA-Z0-9_-]{1,15})*$`)
	AuthorityRegexp          = regexp.MustCompile(`^[^:/]+:\d+$`)
	HostnameRegexp           = regexp.MustCompile(`^[a-zA-Z0-9_.-]+$`)
	StringRegexp             = regexp.MustCompile(`^.*$`)
	IfaceParamRegexp         = regexp.MustCompile(`^[a-zA-Z0-9:._+-]{1,15}$`)
	// Hostname  have to be valid ipv4, ipv6 or strings up to 64 characters.
	HostAddressRegexp = regexp.MustCompile(`^[a-zA-Z0-9:._+-]{1,64}$`)
)

// Source of a config value.  Values from higher-numbered sources override
// those from lower-numbered sources.  Note: some parameters (such as those
// needed to connect to the datastore) can only be set from a local source.
type Source uint8

const (
	Default Source = iota
	DatastoreGlobal
	DatastorePerHost
	ConfigFile
	EnvironmentVariable
	InternalOverride
)

var SourcesInDescendingOrder = []Source{InternalOverride, EnvironmentVariable, ConfigFile, DatastorePerHost, DatastoreGlobal}

func (source Source) String() string {
	switch source {
	case Default:
		return "<default>"
	case DatastoreGlobal:
		return "datastore (global)"
	case DatastorePerHost:
		return "datastore (per-host)"
	case ConfigFile:
		return "config file"
	case EnvironmentVariable:
		return "environment variable"
	case InternalOverride:
		return "internal override"
	}
	return fmt.Sprintf("<unknown(%v)>", uint8(source))
}

func (source Source) Local() bool {
	switch source {
	case Default, ConfigFile, EnvironmentVariable, InternalOverride:
		return true
	default:
		return false
	}
}

// Provider represents a particular provider or flavor of Kubernetes.
type Provider uint8

const (
	ProviderNone Provider = iota
	ProviderEKS
	ProviderGKE
	ProviderAKS
	ProviderOpenShift
	ProviderDockerEE
)

func (p Provider) String() string {
	switch p {
	case ProviderNone:
		return ""
	case ProviderEKS:
		return "EKS"
	case ProviderGKE:
		return "GKE"
	case ProviderAKS:
		return "AKS"
	case ProviderOpenShift:
		return "OpenShift"
	case ProviderDockerEE:
		return "DockerEnterprise"
	default:
		return fmt.Sprintf("<unknown-provider(%v)>", uint8(p))
	}
}

func newProvider(s string) (Provider, error) {
	switch strings.ToLower(s) {
	case strings.ToLower(ProviderNone.String()):
		return ProviderNone, nil
	case strings.ToLower(ProviderEKS.String()), "ecs":
		return ProviderEKS, nil
	case strings.ToLower(ProviderGKE.String()):
		return ProviderGKE, nil
	case strings.ToLower(ProviderAKS.String()):
		return ProviderAKS, nil
	case strings.ToLower(ProviderOpenShift.String()):
		return ProviderOpenShift, nil
	case strings.ToLower(ProviderDockerEE.String()):
		return ProviderDockerEE, nil
	default:
		return 0, fmt.Errorf("unknown provider %s", s)
	}
}

// Config contains the best, parsed config values loaded from the various sources.
// We use tags to control the parsing and validation.
type Config struct {
	// Configuration parameters.
	UseInternalDataplaneDriver bool          `config:"bool;true"`
	DataplaneDriver            string        `config:"file(must-exist,executable);calico-iptables-plugin;non-zero,die-on-fail,skip-default-validation"`
	DataplaneWatchdogTimeout   time.Duration `config:"seconds;90"`

	// Wireguard configuration
	WireguardEnabled               bool          `config:"bool;false"`
	WireguardEnabledV6             bool          `config:"bool;false"`
	WireguardListeningPort         int           `config:"int;51820"`
	WireguardListeningPortV6       int           `config:"int;51821"`
	WireguardRoutingRulePriority   int           `config:"int;99"`
	WireguardInterfaceName         string        `config:"iface-param;wireguard.cali;non-zero"`
	WireguardInterfaceNameV6       string        `config:"iface-param;wg-v6.cali;non-zero"`
	WireguardMTU                   int           `config:"int;0"`
	WireguardMTUV6                 int           `config:"int;0"`
	WireguardHostEncryptionEnabled bool          `config:"bool;false"`
	WireguardPersistentKeepAlive   time.Duration `config:"seconds;0"`
	WireguardThreadingEnabled      bool          `config:"bool;false"`

	// nftables configuration.
	NFTablesMode string `config:"oneof(Enabled,Disabled);Disabled"`

	// BPF configuration.
	BPFEnabled                         bool              `config:"bool;false"`
	BPFDisableUnprivileged             bool              `config:"bool;true"`
	BPFLogLevel                        string            `config:"oneof(off,info,debug);off;non-zero"`
	BPFLogFilters                      map[string]string `config:"keyvaluelist;;"`
	BPFCTLBLogFilter                   string            `config:"oneof(all);;"`
	BPFDataIfacePattern                *regexp.Regexp    `config:"regexp;^((en|wl|ww|sl|ib)[Popsx].*|(eth|wlan|wwan|bond).*|tunl0$|vxlan.calico$|vxlan-v6.calico$|wireguard.cali$|wg-v6.cali$|egress.calico$)"`
	BPFL3IfacePattern                  *regexp.Regexp    `config:"regexp;"`
	BPFConnectTimeLoadBalancingEnabled bool              `config:"bool;;"`
	BPFConnectTimeLoadBalancing        string            `config:"oneof(TCP,Enabled,Disabled);TCP;non-zero"`
	BPFHostNetworkedNATWithoutCTLB     string            `config:"oneof(Enabled,Disabled);Enabled;non-zero"`
	BPFExternalServiceMode             string            `config:"oneof(tunnel,dsr);tunnel;non-zero"`
	BPFDSROptoutCIDRs                  []string          `config:"cidr-list;;"`
	BPFKubeProxyIptablesCleanupEnabled bool              `config:"bool;true"`
	BPFKubeProxyMinSyncPeriod          time.Duration     `config:"seconds;1"`
	BPFKubeProxyEndpointSlicesEnabled  bool              `config:"bool;true"`
	BPFExtToServiceConnmark            int               `config:"int;0"`
	BPFPSNATPorts                      numorstring.Port  `config:"portrange;20000:29999"`
	BPFMapSizeNATFrontend              int               `config:"int;65536;non-zero"`
	BPFMapSizeNATBackend               int               `config:"int;262144;non-zero"`
	BPFMapSizeNATAffinity              int               `config:"int;65536;non-zero"`
	BPFMapSizeRoute                    int               `config:"int;262144;non-zero"`
	BPFMapSizeConntrack                int               `config:"int;512000;non-zero"`
	BPFMapSizeIPSets                   int               `config:"int;1048576;non-zero"`
	BPFMapSizeIfState                  int               `config:"int;1000;non-zero"`
	BPFHostConntrackBypass             bool              `config:"bool;false"`
	BPFEnforceRPF                      string            `config:"oneof(Disabled,Strict,Loose);Loose;non-zero"`
	BPFPolicyDebugEnabled              bool              `config:"bool;true"`
	BPFForceTrackPacketsFromIfaces     []string          `config:"iface-filter-slice;docker+"`
	BPFDisableGROForIfaces             *regexp.Regexp    `config:"regexp;"`
	BPFExcludeCIDRsFromNAT             []string          `config:"cidr-list;;"`
	BPFRedirectToPeer                  string            `config:"oneof(Disabled,Enabled,L2Only);L2Only;non-zero"`

	// DebugBPFCgroupV2 controls the cgroup v2 path that we apply the connect-time load balancer to.  Most distros
	// are configured for cgroup v1, which prevents all but the root cgroup v2 from working so this is only useful
	// for development right now.
	DebugBPFCgroupV2 string `config:"string;;local"`
	// DebugBPFMapRepinEnabled can be used to prevent Felix from repinning its BPF maps at startup.  This is useful for
	// testing with multiple Felix instances running on one host.
	DebugBPFMapRepinEnabled bool `config:"bool;false;local"`

	// DatastoreType controls which datastore driver Felix will use.  Typically, this is detected from the environment
	// and it does not need to be set manually. (For example, if `KUBECONFIG` is set, the kubernetes datastore driver
	// will be used by default).
	DatastoreType string `config:"oneof(kubernetes,etcdv3);etcdv3;non-zero,die-on-fail,local"`

	// FelixHostname is the name of this node, used to identify resources in the datastore that belong to this node.
	// Auto-detected from the node's hostname if not provided.
	FelixHostname string `config:"hostname;;local,non-zero"`

	// EtcdAddr: when using the `etcdv3` datastore driver, the etcd server and port to connect to.  If EtcdEndpoints
	// is also specified, it takes precedence.
	EtcdAddr string `config:"authority;127.0.0.1:2379;local"`
	// EtcdAddr: when using the `etcdv3` datastore driver, the URL scheme to use. If EtcdEndpoints
	// is also specified, it takes precedence.
	EtcdScheme string `config:"oneof(http,https);http;local"`
	// EtcdKeyFile: when using the `etcdv3` datastore driver, path to TLS private key file to use when connecting to
	// etcd.  If the key file is specified, the other TLS parameters are mandatory.
	EtcdKeyFile string `config:"file(must-exist);;local"`
	// EtcdCertFile: when using the `etcdv3` datastore driver, path to TLS certificate file to use when connecting to
	// etcd.  If the certificate file is specified, the other TLS parameters are mandatory.
	EtcdCertFile string `config:"file(must-exist);;local"`
	// EtcdCaFile: when using the `etcdv3` datastore driver, path to TLS CA file to use when connecting to
	// etcd.  If the CA file is specified, the other TLS parameters are mandatory.
	EtcdCaFile string `config:"file(must-exist);;local"`
	// EtcdEndpoints: when using the `etcdv3` datastore driver, comma-delimited list of etcd endpoints to connect to,
	// replaces EtcdAddr and EtcdScheme.
	EtcdEndpoints []string `config:"endpoint-list;;local"`

	// TyphaAddr if set, tells Felix to connect to Typha at the given address and port.  Overrides TyphaK8sServiceName.
	TyphaAddr string `config:"authority;;local"`
	// TyphaK8sServiceName if set, tells Felix to connect to Typha by looking up the Endpoints of the given Kubernetes
	// Service in namespace specified by TyphaK8sNamespace.
	TyphaK8sServiceName string `config:"string;;local"`
	// TyphaK8sNamespace namespace to look in when looking for Typha's service (see TyphaK8sServiceName).
	TyphaK8sNamespace string `config:"string;kube-system;non-zero,local"`
	// TyphaReadTimeout read timeout when reading from the Typha connection.  If typha sends no data for this long,
	// Felix will exit and restart.  (Note that Typha sends regular pings so traffic is always expected.)
	TyphaReadTimeout time.Duration `config:"seconds;30;local"`
	// TyphaWriteTimeout write timeout when writing data to Typha.
	TyphaWriteTimeout time.Duration `config:"seconds;10;local"`

	// TyphaKeyFile path to the TLS private key to use when communicating with Typha.  If this parameter is specified,
	// the other TLS parameters must also be specified.
	TyphaKeyFile string `config:"file(must-exist);;local"`
	// TyphaCertFile path to the TLS certificate to use when communicating with Typha.  If this parameter is specified,
	// the other TLS parameters must also be specified.
	TyphaCertFile string `config:"file(must-exist);;local"`
	// TyphaCAFile path to the TLS CA file to use when communicating with Typha.  If this parameter is specified,
	// the other TLS parameters must also be specified.
	TyphaCAFile string `config:"file(must-exist);;local"`
	// TyphaCN Common name to use when authenticating to Typha over TLS. If any TLS parameters are specified then one of
	// TyphaCN and TyphaURISAN must be set.
	TyphaCN string `config:"string;;local"`
	// TyphaURISAN URI SAN to use when authenticating to Typha over TLS. If any TLS parameters are specified then one of
	// TyphaCN and TyphaURISAN must be set.
	TyphaURISAN string `config:"string;;local"`

	Ipv6Support bool `config:"bool;true"`

	IptablesBackend                    string            `config:"oneof(legacy,nft,auto);auto"`
	RouteRefreshInterval               time.Duration     `config:"seconds;90"`
	InterfaceRefreshInterval           time.Duration     `config:"seconds;90"`
	DeviceRouteSourceAddress           net.IP            `config:"ipv4;"`
	DeviceRouteSourceAddressIPv6       net.IP            `config:"ipv6;"`
	DeviceRouteProtocol                int               `config:"int;3"`
	RemoveExternalRoutes               bool              `config:"bool;true"`
	IPForwarding                       string            `config:"oneof(Enabled,Disabled);Enabled"`
	IptablesRefreshInterval            time.Duration     `config:"seconds;180"`
	IptablesPostWriteCheckIntervalSecs time.Duration     `config:"seconds;5"`
	IptablesLockFilePath               string            `config:"file;/run/xtables.lock"`
	IptablesLockTimeoutSecs            time.Duration     `config:"seconds;0"`
	IptablesLockProbeIntervalMillis    time.Duration     `config:"millis;50"`
	FeatureDetectOverride              map[string]string `config:"keyvaluelist;;"`
	FeatureGates                       map[string]string `config:"keyvaluelist;;"`
	IpsetsRefreshInterval              time.Duration     `config:"seconds;90"`
	MaxIpsetSize                       int               `config:"int;1048576;non-zero"`
	XDPRefreshInterval                 time.Duration     `config:"seconds;90"`

	PolicySyncPathPrefix string `config:"file;;"`

	NetlinkTimeoutSecs time.Duration `config:"seconds;10"`

	MetadataAddr string `config:"hostname;127.0.0.1;die-on-fail"`
	MetadataPort int    `config:"int(0:65535);8775;die-on-fail"`

	OpenstackRegion string `config:"region;;die-on-fail"`

	InterfacePrefix  string           `config:"iface-list;cali;non-zero,die-on-fail"`
	InterfaceExclude []*regexp.Regexp `config:"iface-list-regexp;kube-ipvs0"`

	ChainInsertMode             string `config:"oneof(insert,append);insert;non-zero,die-on-fail"`
	DefaultEndpointToHostAction string `config:"oneof(DROP,RETURN,ACCEPT);DROP;non-zero,die-on-fail"`
	IptablesFilterAllowAction   string `config:"oneof(ACCEPT,RETURN);ACCEPT;non-zero,die-on-fail"`
	IptablesMangleAllowAction   string `config:"oneof(ACCEPT,RETURN);ACCEPT;non-zero,die-on-fail"`
	IptablesFilterDenyAction    string `config:"oneof(DROP,REJECT);DROP;non-zero,die-on-fail"`
	LogPrefix                   string `config:"string;calico-packet"`

	LogFilePath string `config:"file;/var/log/calico/felix.log;die-on-fail"`

	LogSeverityFile   string `config:"oneof(DEBUG,INFO,WARNING,ERROR,FATAL);INFO"`
	LogSeverityScreen string `config:"oneof(DEBUG,INFO,WARNING,ERROR,FATAL);INFO"`
	LogSeveritySys    string `config:"oneof(DEBUG,INFO,WARNING,ERROR,FATAL);INFO"`
	// LogDebugFilenameRegex controls which source code files have their Debug log output included in the logs.
	// Only logs from files with names that match the given regular expression are included.  The filter only applies
	// to Debug level logs.
	LogDebugFilenameRegex *regexp.Regexp `config:"regexp(nil-on-empty);"`

	// Optional: VXLAN encap is now determined by the existing IP pools (Encapsulation struct)
	VXLANEnabled         *bool  `config:"*bool;"`
	VXLANPort            int    `config:"int;4789"`
	VXLANVNI             int    `config:"int;4096"`
	VXLANMTU             int    `config:"int;0"`
	VXLANMTUV6           int    `config:"int;0"`
	IPv4VXLANTunnelAddr  net.IP `config:"ipv4;"`
	IPv6VXLANTunnelAddr  net.IP `config:"ipv6;"`
	VXLANTunnelMACAddr   string `config:"string;"`
	VXLANTunnelMACAddrV6 string `config:"string;"`

	// Optional: IPIP encap is now determined by the existing IP pools (Encapsulation struct)
	IpInIpEnabled    *bool  `config:"*bool;"`
	IpInIpMtu        int    `config:"int;0"`
	IpInIpTunnelAddr net.IP `config:"ipv4;"`
	ProgramRoutes    string `config:"oneof(None,IPIP);None"`

	// Feature enablement.  Can be either "Enabled" or "Disabled".  Note, this governs the
	// programming of NAT mappings derived from Kubernetes pod annotations.  OpenStack floating
	// IPs are always programmed, regardless of this setting.
	FloatingIPs string `config:"oneof(Enabled,Disabled);Disabled"`

	// WindowsManageFirewallRules configures whether or not Felix will program Windows Firewall rules. [Default: Disabled]
	WindowsManageFirewallRules string `config:"oneof(Enabled,Disabled);Disabled"`

	// Knobs provided to explicitly control whether we add rules to drop encap traffic
	// from workloads. We always add them unless explicitly requested not to add them.
	AllowVXLANPacketsFromWorkloads bool `config:"bool;false"`
	AllowIPIPPacketsFromWorkloads  bool `config:"bool;false"`

	AWSSrcDstCheck string `config:"oneof(DoNothing,Enable,Disable);DoNothing;non-zero"`

	ServiceLoopPrevention string `config:"oneof(Drop,Reject,Disabled);Drop"`

	WorkloadSourceSpoofing string `config:"oneof(Disabled,Any);Disabled"`

	ReportingIntervalSecs time.Duration `config:"seconds;30"`
	ReportingTTLSecs      time.Duration `config:"seconds;90"`

	EndpointReportingEnabled   bool          `config:"bool;false"`
	EndpointReportingDelaySecs time.Duration `config:"seconds;1"`

	// EndpointStatusPathPrefix is the path to the directory
	// where endpoint status will be written. Endpoint status
	// file reporting is disabled if field is left empty.
	//
	// Chosen directory should match the directory used by the CNI for PodStartupDelay.
	// [Default: ""]
	EndpointStatusPathPrefix string `config:"file;;"`

	IptablesMarkMask uint32 `config:"mark-bitmask;0xffff0000;non-zero,die-on-fail"`

	DisableConntrackInvalidCheck bool `config:"bool;false"`

	HealthEnabled          bool                     `config:"bool;false"`
	HealthPort             int                      `config:"int(0:65535);9099"`
	HealthHost             string                   `config:"host-address;localhost"`
	HealthTimeoutOverrides map[string]time.Duration `config:"keydurationlist;;"`

	PrometheusMetricsEnabled          bool   `config:"bool;false"`
	PrometheusMetricsHost             string `config:"host-address;"`
	PrometheusMetricsPort             int    `config:"int(0:65535);9091"`
	PrometheusGoMetricsEnabled        bool   `config:"bool;true"`
	PrometheusProcessMetricsEnabled   bool   `config:"bool;true"`
	PrometheusWireGuardMetricsEnabled bool   `config:"bool;true"`

	FailsafeInboundHostPorts  []ProtoPort `config:"port-list;tcp:22,udp:68,tcp:179,tcp:2379,tcp:2380,tcp:5473,tcp:6443,tcp:6666,tcp:6667;die-on-fail"`
	FailsafeOutboundHostPorts []ProtoPort `config:"port-list;udp:53,udp:67,tcp:179,tcp:2379,tcp:2380,tcp:5473,tcp:6443,tcp:6666,tcp:6667;die-on-fail"`

	KubeNodePortRanges []numorstring.Port `config:"portrange-list;30000:32767"`
	NATPortRange       numorstring.Port   `config:"portrange;"`
	NATOutgoingAddress net.IP             `config:"ipv4;"`

	UsageReportingEnabled          bool          `config:"bool;true"`
	UsageReportingInitialDelaySecs time.Duration `config:"seconds;300"`
	UsageReportingIntervalSecs     time.Duration `config:"seconds;86400"`
	ClusterGUID                    string        `config:"string;baddecaf"`
	ClusterType                    string        `config:"string;"`
	CalicoVersion                  string        `config:"string;"`

	ExternalNodesCIDRList []string `config:"cidr-list;;die-on-fail"`

	DebugMemoryProfilePath           string        `config:"file;;"`
	DebugCPUProfilePath              string        `config:"file;/tmp/felix-cpu-<timestamp>.pprof;"`
	DebugDisableLogDropping          bool          `config:"bool;false"`
	DebugSimulateCalcGraphHangAfter  time.Duration `config:"seconds;0"`
	DebugSimulateDataplaneHangAfter  time.Duration `config:"seconds;0"`
	DebugSimulateDataplaneApplyDelay time.Duration `config:"seconds;0"`
	DebugPanicAfter                  time.Duration `config:"seconds;0"`
	DebugSimulateDataRace            bool          `config:"bool;false"`
	// DebugHost is the host to bind the debug server port to.  Only used if DebugPort is non-zero.
	DebugHost string `config:"host-address;localhost"`
	// DebugPort is the port to bind the pprof debug server to or 0 to disable the debug port.
	DebugPort int `config:"int(0:65535);"`

	// Configure where Felix gets its routing information.
	// - workloadIPs: use workload endpoints to construct routes.
	// - calicoIPAM: use IPAM data to construct routes.
	RouteSource string `config:"oneof(WorkloadIPs,CalicoIPAM);CalicoIPAM"`

	// RouteTableRange is deprecated in favor of RouteTableRanges,
	RouteTableRange   idalloc.IndexRange   `config:"route-table-range;;die-on-fail"`
	RouteTableRanges  []idalloc.IndexRange `config:"route-table-ranges;;die-on-fail"`
	RouteSyncDisabled bool                 `config:"bool;false"`

	IptablesNATOutgoingInterfaceFilter string `config:"iface-param;"`

	SidecarAccelerationEnabled bool `config:"bool;false"`
	XDPEnabled                 bool `config:"bool;true"`
	GenericXDPEnabled          bool `config:"bool;false"`

	Variant string `config:"string;Calico"`

	// GoGCThreshold sets the Go runtime's GC threshold.  It is overridden by the GOGC env var if that is also
	// specified. A value of -1 disables GC.
	GoGCThreshold int `config:"int(-1);40"`
	// GoMemoryLimitMB sets the Go runtime's memory limit.  It is overridden by the GOMEMLIMIT env var if that is
	// also specified. A value of -1 disables the limit.
	GoMemoryLimitMB int `config:"int(-1);-1"`
	// GoMaxProcs sets the Go runtime's GOMAXPROCS.  It is overridden by the GOMAXPROCS env var if that is also
	// set. A value of -1 disables the override and uses the runtime default.
	GoMaxProcs int `config:"int(-1);-1"`

	// Configures MTU auto-detection.
	MTUIfacePattern *regexp.Regexp `config:"regexp;^((en|wl|ww|sl|ib)[Pcopsvx].*|(eth|wlan|wwan).*)"`

	// Encapsulation information calculated from IP Pools and FelixConfiguration (VXLANEnabled and IpInIpEnabled)
	Encapsulation Encapsulation

	// NftablesRefreshInterval controls the interval at which Felix periodically refreshes the nftables rules. [Default: 180s]
	NftablesRefreshInterval time.Duration `config:"seconds;180"`

	NftablesFilterAllowAction string `config:"oneof(ACCEPT,RETURN);ACCEPT;non-zero,die-on-fail"`
	NftablesMangleAllowAction string `config:"oneof(ACCEPT,RETURN);ACCEPT;non-zero,die-on-fail"`
	NftablesFilterDenyAction  string `config:"oneof(DROP,REJECT);DROP;non-zero,die-on-fail"`

	// MarkMask is the mask that Felix selects its nftables Mark bits from. Should be a 32 bit hexadecimal
	// number with at least 8 bits set, none of which clash with any other mark bits in use on the system.
	// [Default: 0xffff0000]
	NftablesMarkMask uint32 `config:"mark-bitmask;0xffff0000;non-zero,die-on-fail"`

	// State tracking.

	// internalOverrides contains our highest priority config source, generated from internal constraints
	// such as kernel version support.
	internalOverrides map[string]string
	// sourceToRawConfig maps each source to the set of config that was give to us via UpdateFrom.
	sourceToRawConfig map[Source]map[string]string
	// rawValues maps keys to the current highest-priority raw value.
	rawValues map[string]string
	// Err holds the most recent error from a config update.
	Err error

	loadClientConfigFromEnvironment func() (*apiconfig.CalicoAPIConfig, error)

	useNodeResourceUpdates bool
}

func (config *Config) FilterAllowAction() string {
	if config.NFTablesMode == "Enabled" {
		return config.NftablesFilterAllowAction
	}
	return config.IptablesFilterAllowAction
}

func (config *Config) MangleAllowAction() string {
	if config.NFTablesMode == "Enabled" {
		return config.NftablesMangleAllowAction
	}
	return config.IptablesMangleAllowAction
}

func (config *Config) FilterDenyAction() string {
	if config.NFTablesMode == "Enabled" {
		return config.NftablesFilterDenyAction
	}
	return config.IptablesFilterDenyAction
}

func (config *Config) MarkMask() uint32 {
	if config.NFTablesMode == "Enabled" {
		return config.NftablesMarkMask
	}
	return config.IptablesMarkMask
}

func (config *Config) TableRefreshInterval() time.Duration {
	if config.NFTablesMode == "Enabled" {
		return config.NftablesRefreshInterval
	}
	return config.IptablesRefreshInterval
}

// Copy makes a copy of the object.  Internal state is deep copied but config parameters are only shallow copied.
// This saves work since updates to the copy will trigger the config params to be recalculated.
func (config *Config) Copy() *Config {
	// Start by shallow-copying the object.
	cp := *config

	// Copy the internal state over as a deep copy.
	cp.internalOverrides = map[string]string{}
	for k, v := range config.internalOverrides {
		cp.internalOverrides[k] = v
	}

	cp.sourceToRawConfig = map[Source]map[string]string{}
	for k, v := range config.sourceToRawConfig {
		cp.sourceToRawConfig[k] = map[string]string{}
		for k2, v2 := range v {
			cp.sourceToRawConfig[k][k2] = v2
		}
	}

	cp.rawValues = map[string]string{}
	for k, v := range config.rawValues {
		cp.rawValues[k] = v
	}

	return &cp
}

// ProtoPort aliases the v3 type so that we pick up its JSON encoding, which is
// used by the documentation generator.
type ProtoPort = v3.ProtoPort

type ServerPort struct {
	IP   string
	Port uint16
}

func (config *Config) ToConfigUpdate() *proto.ConfigUpdate {
	var buf proto.ConfigUpdate

	buf.SourceToRawConfig = map[uint32]*proto.RawConfig{}
	for source, c := range config.sourceToRawConfig {
		kvs := map[string]string{}
		for k, v := range c {
			kvs[k] = v
		}
		buf.SourceToRawConfig[uint32(source)] = &proto.RawConfig{
			Source: source.String(),
			Config: kvs,
		}
	}

	buf.Config = map[string]string{}
	for k, v := range config.rawValues {
		buf.Config[k] = v
	}

	return &buf
}

func (config *Config) UpdateFromConfigUpdate(configUpdate *proto.ConfigUpdate) (changedFields set.Set[string], err error) {
	log.Debug("Updating configuration from calculation graph message.")
	config.sourceToRawConfig = map[Source]map[string]string{}
	for sourceInt, c := range configUpdate.GetSourceToRawConfig() {
		source := Source(sourceInt)
		config.sourceToRawConfig[source] = map[string]string{}
		for k, v := range c.GetConfig() {
			config.sourceToRawConfig[source][k] = v
		}
	}
	// Note: the ConfigUpdate also carries the rawValues, but we recalculate those by calling resolve(),
	// which tells us if anything changed as a result.
	return config.resolve()
}

// UpdateFrom parses and merges the rawData from one particular source into this config object.
// If there is a config value already loaded from a higher-priority source, then
// the new value will be ignored (after validation).
func (config *Config) UpdateFrom(rawData map[string]string, source Source) (changed bool, err error) {
	log.Infof("Merging in config from %v: %v", source, rawData)
	// Defensively take a copy of the raw data, in case we've been handed
	// a mutable map by mistake.
	rawDataCopy := make(map[string]string)
	for k, v := range rawData {
		if v == "" {
			log.WithFields(log.Fields{
				"name":   k,
				"source": source,
			}).Info("Ignoring empty configuration parameter. Use value 'none' if " +
				"your intention is to explicitly disable the default value.")
			continue
		}
		rawDataCopy[k] = v
	}
	config.sourceToRawConfig[source] = rawDataCopy

	changedFields, err := config.resolve()
	if err != nil {
		return
	}
	return changedFields.Len() > 0, nil
}

func (config *Config) IsLeader() bool {
	return config.Variant == "Calico"
}

func (config *Config) InterfacePrefixes() []string {
	return strings.Split(config.InterfacePrefix, ",")
}

func (config *Config) OpenstackActive() bool {
	if strings.Contains(strings.ToLower(config.ClusterType), "openstack") {
		// OpenStack is explicitly known to be present.  Newer versions of the OpenStack plugin
		// set this flag.
		log.Debug("Cluster type contains OpenStack")
		return true
	}
	// If we get here, either OpenStack isn't present or we're running against an old version
	// of the OpenStack plugin, which doesn't set the flag.  Use heuristics based on the
	// presence of the OpenStack-related parameters.
	if config.MetadataAddr != "" && config.MetadataAddr != "127.0.0.1" {
		log.Debug("OpenStack metadata IP set to non-default, assuming OpenStack active")
		return true
	}
	if config.MetadataPort != 0 && config.MetadataPort != 8775 {
		log.Debug("OpenStack metadata port set to non-default, assuming OpenStack active")
		return true
	}
	for _, prefix := range config.InterfacePrefixes() {
		if prefix == "tap" {
			log.Debug("Interface prefix list contains 'tap', assuming OpenStack")
			return true
		}
	}
	log.Debug("No evidence this is an OpenStack deployment; disabling OpenStack special-cases")
	return false
}

// KubernetesProvider attempts to parse the kubernetes provider, e.g. AKS out of the ClusterType.
// The ClusterType is a string which contains a set of comma-separated values in no particular order.
func (config *Config) KubernetesProvider() Provider {
	settings := strings.Split(config.ClusterType, ",")
	for _, s := range settings {
		p, err := newProvider(s)
		if err == nil {
			log.WithFields(log.Fields{"clusterType": config.ClusterType, "provider": p}).Debug(
				"detected a known kubernetes provider")
			return p
		}
	}

	log.WithField("clusterType", config.ClusterType).Debug(
		"failed to detect a known kubernetes provider, defaulting to none")
	return ProviderNone
}

func (config *Config) applyDefaults() {
	for _, param := range knownParams {
		param.setDefault(config)
	}
	hostname, err := names.Hostname()
	if err != nil {
		log.Warningf("Failed to get hostname from kernel, "+
			"trying HOSTNAME variable: %v", err)
		hostname = strings.ToLower(os.Getenv("HOSTNAME"))
	}
	config.FelixHostname = hostname
}

func (config *Config) resolve() (changedFields set.Set[string], err error) {
	log.Debug("Resolving configuration from different sources...")

	// Take a copy, so we can compare the final post-parsing results at the end.
	oldConfigCopy := config.Copy()

	// Start with fresh defaults.
	config.applyDefaults()

	newRawValues := make(map[string]string)
	// Map from lower-case version of name to the highest-priority source found so far.
	// We use the lower-case version of the name since we can calculate it both for
	// expected and "raw" parameters, which may be used by plugins.
	nameToSource := make(map[string]Source)
	for _, source := range SourcesInDescendingOrder {
	valueLoop:
		for rawName, rawValue := range config.sourceToRawConfig[source] {
			lowerCaseName := strings.ToLower(rawName)
			currentSource := nameToSource[lowerCaseName]
			param, ok := knownParams[lowerCaseName]
			if !ok {
				if source >= currentSource {
					// Stash the raw value in case it's useful for an external
					// dataplane driver.  Use the raw name since the driver may
					// want it.
					newRawValues[rawName] = rawValue
					nameToSource[lowerCaseName] = source
				}
				log.WithField("raw name", rawName).Info(
					"Ignoring unknown config param.")
				continue valueLoop
			}
			metadata := param.GetMetadata()
			name := metadata.Name
			if metadata.Local && !source.Local() {
				log.Warningf("Ignoring local-only configuration %v=%q from %v",
					name, rawValue, source)
				continue valueLoop
			}

			log.Infof("Parsing value for %v: %v (from %v)",
				name, rawValue, source)
			var value interface{}
			if strings.ToLower(rawValue) == "none" {
				// Special case: we allow a value of "none" to force the value to
				// the zero value for a field.  The zero value often differs from
				// the default value.  Typically, the zero value means "turn off
				// the feature".
				if metadata.NonZero {
					err = errors.New("non-zero field cannot be set to none")
					log.Errorf(
						"Failed to parse value for %v: %v from source %v. %v",
						name, rawValue, source, err)
					config.Err = err
					return
				}
				value = metadata.ZeroValue
				log.Infof("Value set to 'none', replacing with zero-value: %#v.",
					value)
			} else {
				value, err = param.Parse(rawValue)
				if err != nil {
					logCxt := log.WithError(err).WithField("source", source)
					if metadata.DieOnParseFailure {
						logCxt.Error("Invalid (required) config value.")
						config.Err = err
						return
					} else {
						logCxt.WithField("default", metadata.Default).Warn(
							"Replacing invalid value with default")
						value = metadata.Default
						err = nil
					}
				}
			}

			log.Infof("Parsed value for %v: %v (from %v)",
				name, value, source)
			if source < currentSource {
				log.Infof("Skipping config value for %v from %v; "+
					"already have a value from %v", name,
					source, currentSource)
				continue
			}
			field := reflect.ValueOf(config).Elem().FieldByName(name)
			field.Set(reflect.ValueOf(value))
			newRawValues[name] = rawValue
			nameToSource[lowerCaseName] = source
		}
	}

	changedFields = set.New[string]()
	kind := reflect.TypeOf(Config{})
	for ii := 0; ii < kind.NumField(); ii++ {
		field := kind.Field(ii)
		tag := field.Tag.Get("config")
		if tag == "" {
			continue
		}

		oldV := reflect.ValueOf(oldConfigCopy).Elem().Field(ii).Interface()
		newV := reflect.ValueOf(config).Elem().Field(ii).Interface()

		if SafeParamsEqual(oldV, newV) {
			continue
		}
		changedFields.Add(field.Name)
	}
	log.WithField("changedFields", changedFields).Debug("Calculated changed fields.")

	config.rawValues = newRawValues
	return
}

// SafeParamsEqual compares two values drawn from the types of our config fields.  For the most part
// it uses reflect.DeepEquals() but some types (such as regexps and IPs) are handled inline to avoid pitfalls.
func SafeParamsEqual(a any, b any) bool {
	if (a == nil) != (b == nil) {
		return false
	}
	switch a := a.(type) {
	case *regexp.Regexp:
		b := b.(*regexp.Regexp)
		if (a == nil) || (b == nil) {
			return a == b
		}
		return a.String() == b.String()
	case []*regexp.Regexp:
		b := b.([]*regexp.Regexp)
		if len(a) != len(b) {
			return false
		}
		for i := 0; i < len(a); i++ {
			if (a[i] == nil) || (b[i] == nil) {
				if a[i] == b[i] {
					continue
				}
				return false
			}
			if a[i].String() != b[i].String() {
				return false
			}
		}
		return true
	case net.IP:
		// IP has its own Equal method.
		b := b.(net.IP)
		return a.Equal(b)
	}

	return reflect.DeepEqual(a, b)
}

func (config *Config) setBy(name string, source Source) bool {
	_, isSet := config.sourceToRawConfig[source][name]
	return isSet
}

func (config *Config) setByConfigFileOrEnvironment(name string) bool {
	return config.setBy(name, ConfigFile) || config.setBy(name, EnvironmentVariable)
}

func (config *Config) DatastoreConfig() apiconfig.CalicoAPIConfig {
	// We want Felix's datastore connection to be fully configurable using the same
	// CALICO_XXX_YYY (or just XXX_YYY) environment variables that work for any libcalico-go
	// client - for both the etcdv3 and KDD cases.  However, for the etcd case, Felix has for a
	// long time supported FELIX_XXXYYY environment variables, and we want those to keep working
	// too.

	// To achieve that, first build a CalicoAPIConfig using libcalico-go's
	// LoadClientConfigFromEnvironment - which means incorporating defaults and CALICO_XXX_YYY
	// and XXX_YYY variables.
	cfg, err := config.loadClientConfigFromEnvironment()
	if err != nil {
		log.WithError(err).Panic("Failed to create datastore config")
	}

	// Now allow FELIX_XXXYYY variables or XxxYyy config file settings to override that, in the
	// etcd case. Note that etcd options are set even if the DatastoreType isn't etcdv3.
	// This allows the user to rely the default DatastoreType being etcdv3 and still being able
	// to configure the other etcdv3 options. As of the time of this code change, the etcd options
	// have no affect if the DatastoreType is not etcdv3.

	// Datastore type, either etcdv3 or kubernetes
	if config.setByConfigFileOrEnvironment("DatastoreType") {
		log.Infof("Overriding DatastoreType from felix config to %s", config.DatastoreType)
		if config.DatastoreType == string(apiconfig.EtcdV3) {
			cfg.Spec.DatastoreType = apiconfig.EtcdV3
		} else if config.DatastoreType == string(apiconfig.Kubernetes) {
			cfg.Spec.DatastoreType = apiconfig.Kubernetes
		}
	}

	// Endpoints.
	if config.setByConfigFileOrEnvironment("EtcdEndpoints") && len(config.EtcdEndpoints) > 0 {
		log.Infof("Overriding EtcdEndpoints from felix config to %s", config.EtcdEndpoints)
		cfg.Spec.EtcdEndpoints = strings.Join(config.EtcdEndpoints, ",")
		cfg.Spec.DatastoreType = apiconfig.EtcdV3
	} else if config.setByConfigFileOrEnvironment("EtcdAddr") {
		etcdEndpoints := config.EtcdScheme + "://" + config.EtcdAddr
		log.Infof("Overriding EtcdEndpoints from felix config to %s", etcdEndpoints)
		cfg.Spec.EtcdEndpoints = etcdEndpoints
		cfg.Spec.DatastoreType = apiconfig.EtcdV3
	}
	// TLS.
	if config.setByConfigFileOrEnvironment("EtcdKeyFile") {
		log.Infof("Overriding EtcdKeyFile from felix config to %s", config.EtcdKeyFile)
		cfg.Spec.EtcdKeyFile = config.EtcdKeyFile
	}
	if config.setByConfigFileOrEnvironment("EtcdCertFile") {
		log.Infof("Overriding EtcdCertFile from felix config to %s", config.EtcdCertFile)
		cfg.Spec.EtcdCertFile = config.EtcdCertFile
	}
	if config.setByConfigFileOrEnvironment("EtcdCaFile") {
		log.Infof("Overriding EtcdCaFile from felix config to %s", config.EtcdCaFile)
		cfg.Spec.EtcdCACertFile = config.EtcdCaFile
	}

	if !(config.Encapsulation.IPIPEnabled || config.Encapsulation.VXLANEnabled || config.BPFEnabled) {
		// Polling k8s for node updates is expensive (because we get many superfluous
		// updates) so disable if we don't need it.
		log.Info("Encap disabled, disabling node poll (if KDD is in use).")
		cfg.Spec.K8sDisableNodePoll = true
	}
	return *cfg
}

// Validate() performs cross-field validation.
func (config *Config) Validate() (err error) {
	if config.FelixHostname == "" {
		err = errors.New("Failed to determine hostname")
	}

	if config.DatastoreType == "etcdv3" && len(config.EtcdEndpoints) == 0 {
		if config.EtcdScheme == "" {
			err = errors.New("EtcdEndpoints and EtcdScheme both missing")
		}
		if config.EtcdAddr == "" {
			err = errors.New("EtcdEndpoints and EtcdAddr both missing")
		}
	}

	// If any client-side TLS config parameters are specified, they _all_ must be - except that
	// either TyphaCN or TyphaURISAN may be left unset.
	if config.TyphaCAFile != "" ||
		config.TyphaCertFile != "" ||
		config.TyphaKeyFile != "" ||
		config.TyphaCN != "" ||
		config.TyphaURISAN != "" {
		// Some TLS config specified.
		if config.TyphaKeyFile == "" ||
			config.TyphaCertFile == "" ||
			config.TyphaCAFile == "" ||
			(config.TyphaCN == "" && config.TyphaURISAN == "") {
			err = errors.New("If any Felix-Typha TLS config parameters are specified," +
				" they _all_ must be" +
				" - except that either TyphaCN or TyphaURISAN may be left unset.")
		}
	}

	if err != nil {
		config.Err = err
	}
	return
}

var knownParams map[string]Param

func Params() map[string]Param {
	if knownParams == nil {
		loadParams()
	}
	return knownParams
}

func loadParams() {
	knownParams = make(map[string]Param)
	config := Config{}
	kind := reflect.TypeOf(config)
	metaRegexp := regexp.MustCompile(`^([^;(]+)(?:\(([^)]*)\))?;` +
		`([^;]*)(?:;` +
		`([^;]*))?$`)
	for ii := 0; ii < kind.NumField(); ii++ {
		field := kind.Field(ii)
		tag := field.Tag.Get("config")
		if tag == "" {
			continue
		}
		captures := metaRegexp.FindStringSubmatch(tag)
		if len(captures) == 0 {
			log.Panicf("Failed to parse metadata for config param %v", field.Name)
		}
		log.Debugf("%v: metadata captures: %#v", field.Name, captures)
		kind := captures[1]       // Type: "int|oneof|bool|port-list|..."
		kindParams := captures[2] // Parameters for the type: e.g. for oneof "http,https"
		defaultStr := captures[3] // Default value e.g "1.0"
		flags := captures[4]
		var param Param
		switch kind {
		case "bool":
			param = &BoolParam{}
		case "*bool":
			param = &BoolPtrParam{}
		case "int":
			intParam := &IntParam{}
			paramMin := math.MinInt
			paramMax := math.MaxInt
			if kindParams != "" {
				for _, r := range strings.Split(kindParams, ",") {
					minAndMax := strings.Split(r, ":")
					paramMin = mustParseOptionalInt(minAndMax[0], math.MinInt, field.Name)
					if len(minAndMax) == 2 {
						paramMax = mustParseOptionalInt(minAndMax[1], math.MinInt, field.Name)
					}
					intParam.Ranges = append(intParam.Ranges, MinMax{Min: paramMin, Max: paramMax})
				}
			} else {
				intParam.Ranges = []MinMax{{Min: paramMin, Max: paramMax}}
			}
			param = intParam
		case "int32":
			param = &Int32Param{}
		case "mark-bitmask":
			param = &MarkBitmaskParam{}
		case "float":
			param = &FloatParam{}
		case "seconds":
			paramMin := math.MinInt
			paramMax := math.MaxInt
			var err error
			if kindParams != "" {
				minAndMax := strings.Split(kindParams, ":")
				paramMin, err = strconv.Atoi(minAndMax[0])
				if err != nil {
					log.Panicf("Failed to parse min value for %v", field.Name)
				}
				paramMax, err = strconv.Atoi(minAndMax[1])
				if err != nil {
					log.Panicf("Failed to parse max value for %v", field.Name)
				}
			}
			param = &SecondsParam{Min: paramMin, Max: paramMax}
		case "millis":
			param = &MillisParam{}
		case "iface-list":
			param = &RegexpParam{
				Regexp: IfaceListRegexp,
				Msg:    "invalid Linux interface name",
			}
		case "iface-list-regexp":
			param = &RegexpPatternListParam{
				NonRegexpElemRegexp: NonRegexpIfaceElemRegexp,
				RegexpElemRegexp:    RegexpIfaceElemRegexp,
				Delimiter:           ",",
				Msg:                 "list contains invalid Linux interface name or regex pattern",
				Schema:              "Comma-delimited list of Linux interface names/regex patterns. Regex patterns must start/end with `/`.",
			}
		case "regexp":
			param = &RegexpPatternParam{
				Flags: strings.Split(kindParams, ","),
			}
		case "iface-param":
			param = &RegexpParam{
				Regexp: IfaceParamRegexp,
				Msg:    "invalid Linux interface parameter",
			}
		case "file":
			param = &FileParam{
				MustExist:  strings.Contains(kindParams, "must-exist"),
				Executable: strings.Contains(kindParams, "executable"),
			}
		case "authority":
			param = &RegexpParam{
				Regexp: AuthorityRegexp,
				Msg:    "invalid URL authority",
			}
		case "ipv4":
			param = &Ipv4Param{}
		case "ipv6":
			param = &Ipv6Param{}
		case "endpoint-list":
			param = &EndpointListParam{}
		case "port-list":
			param = &PortListParam{}
		case "portrange":
			param = &PortRangeParam{}
		case "portrange-list":
			param = &PortRangeListParam{}
		case "hostname":
			param = &RegexpParam{
				Regexp: HostnameRegexp,
				Msg:    "invalid hostname",
			}
		case "host-address":
			param = &RegexpParam{
				Regexp: HostAddressRegexp,
				Msg:    "invalid host address",
			}
		case "region":
			param = &RegionParam{}
		case "oneof":
			options := strings.Split(kindParams, ",")
			lowerCaseToCanon := make(map[string]string)
			for _, option := range options {
				lowerCaseToCanon[strings.ToLower(option)] = option
			}
			param = &OneofListParam{
				lowerCaseOptionsToCanonical: lowerCaseToCanon,
			}
		case "string":
			param = &RegexpParam{
				Regexp: StringRegexp,
				Msg:    "invalid string",
			}
		case "cidr-list":
			param = &CIDRListParam{}
		case "server-list":
			param = &ServerListParam{}
		case "string-slice":
			param = &StringSliceParam{}
		case "interface-name-slice":
			param = &StringSliceParam{ValidationRegex: InterfaceRegex}
		case "iface-filter-slice":
			param = &StringSliceParam{ValidationRegex: IfaceParamRegexp}
		case "route-table-range":
			param = &RouteTableRangeParam{}
		case "route-table-ranges":
			param = &RouteTableRangesParam{}
		case "keyvaluelist":
			param = &KeyValueListParam{}
		case "keydurationlist":
			param = &KeyDurationListParam{}
		default:
			log.Panicf("Unknown type of parameter: %v", kind)
			panic("Unknown type of parameter") // Unreachable, keep the linter happy.
		}

		metadata := param.GetMetadata()
		metadata.Name = field.Name
		metadata.Type = field.Type.String()
		metadata.ZeroValue = reflect.ValueOf(config).FieldByName(field.Name).Interface()
		if strings.Contains(flags, "non-zero") {
			metadata.NonZero = true
		}
		if strings.Contains(flags, "die-on-fail") {
			metadata.DieOnParseFailure = true
		}
		if strings.Contains(flags, "local") {
			metadata.Local = true
		}

		if defaultStr != "" {
			metadata.DefaultString = defaultStr
			if strings.Contains(flags, "skip-default-validation") {
				metadata.Default = defaultStr
			} else {
				// Parse the default value and save it in the metadata. Doing
				// that here ensures that we syntax-check the defaults now.
				defaultVal, err := param.Parse(defaultStr)
				if err != nil {
					log.Panicf("Invalid default value: %v", err)
				}
				metadata.Default = defaultVal
			}
		} else {
			metadata.Default = metadata.ZeroValue
		}
		knownParams[strings.ToLower(field.Name)] = param
	}
}

// mustParseOptionalInt returns defaultVal if the given value is empty, otherwise parses the value as an int.
// Panics if the value is not a valid int.
func mustParseOptionalInt(rawValue string, defaultVal int, fieldName string) int {
	rawValue = strings.TrimSpace(rawValue)
	if rawValue == "" {
		return defaultVal
	}
	value, err := strconv.Atoi(rawValue)
	if err != nil {
		log.Panicf("Failed to parse value %q for %v", rawValue, fieldName)
	}
	return value
}

func (config *Config) SetUseNodeResourceUpdates(b bool) {
	config.useNodeResourceUpdates = b
}

func (config *Config) UseNodeResourceUpdates() bool {
	return config.useNodeResourceUpdates
}

func (config *Config) RawValues() map[string]string {
	cp := map[string]string{}
	for k, v := range config.rawValues {
		cp[k] = v
	}
	return cp
}

func (config *Config) SetLoadClientConfigFromEnvironmentFunction(fnc func() (*apiconfig.CalicoAPIConfig, error)) {
	config.loadClientConfigFromEnvironment = fnc
}

// OverrideParam installs a maximum priority parameter override for the given parameter.  This is useful for
// disabling features that are found to be unsupported, for example. By using an extra priority class, the
// override will persist even if the host/global config is updated.
func (config *Config) OverrideParam(name, value string) (bool, error) {
	config.internalOverrides[name] = value
	return config.UpdateFrom(config.internalOverrides, InternalOverride)
}

// RouteTableIndices compares provided args for the deprecated RoutTableRange arg
// and the newer RouteTableRanges arg, giving precedence to the newer arg if it's explicitly-set
func (config *Config) RouteTableIndices() []idalloc.IndexRange {
	if len(config.RouteTableRanges) == 0 {
		if config.RouteTableRange != (idalloc.IndexRange{}) {
			log.Warn("Proceeding with `RouteTableRange` config option. This field has been deprecated in favor of `RouteTableRanges`.")
			return []idalloc.IndexRange{
				config.RouteTableRange,
			}
		}

		// default RouteTableRanges val
		return []idalloc.IndexRange{
			{Min: clientv3.DefaultFelixRouteTableRangeMin, Max: clientv3.DefaultFelixRouteTableRangeMax},
		}
	} else if config.RouteTableRange != (idalloc.IndexRange{}) {
		log.Warn("Both `RouteTableRanges` and deprecated `RouteTableRange` options are set. `RouteTableRanges` value will be given precedence.")
	}
	return config.RouteTableRanges
}

func (config *Config) ProgramIPIPRoutes() bool {
	logrus.Infof("Marva Checking IPIP: %v", config.ProgramRoutes == "IPIP")
	return config.ProgramRoutes == "IPIP"
}

func New() *Config {
	if knownParams == nil {
		loadParams()
	}
	p := &Config{
		rawValues:         map[string]string{},
		sourceToRawConfig: map[Source]map[string]string{},
		internalOverrides: map[string]string{},
	}
	p.loadClientConfigFromEnvironment = apiconfig.LoadClientConfigFromEnvironment
	p.applyDefaults()

	return p
}

type Param interface {
	GetMetadata() *Metadata
	Parse(raw string) (result interface{}, err error)
	setDefault(*Config)
	SchemaDescription() string
}

func FromConfigUpdate(msg *proto.ConfigUpdate) *Config {
	p := New()
	// It doesn't have very great meaning for this standalone
	// config object, but we use DatastorePerHost here, as the
	// source, because proto.ConfigUpdate is formed by merging
	// global and per-host datastore configuration fields.
	_, _ = p.UpdateFrom(msg.Config, DatastorePerHost)
	return p
}

type Encapsulation struct {
	IPIPEnabled    bool
	VXLANEnabled   bool
	VXLANEnabledV6 bool
}<|MERGE_RESOLUTION|>--- conflicted
+++ resolved
@@ -1,4 +1,4 @@
-// Copyright (c) 2020-2022 Tigera, Inc. All rights reserved.
+// Copyright (c) 2020-2024 Tigera, Inc. All rights reserved.
 //
 // Licensed under the Apache License, Version 2.0 (the "License");
 // you may not use this file except in compliance with the License.
@@ -26,14 +26,9 @@
 	"strings"
 	"time"
 
-<<<<<<< HEAD
+	v3 "github.com/projectcalico/api/pkg/apis/projectcalico/v3"
+	"github.com/projectcalico/api/pkg/lib/numorstring"
 	"github.com/sirupsen/logrus"
-	log "github.com/sirupsen/logrus"
-
-=======
-	v3 "github.com/projectcalico/api/pkg/apis/projectcalico/v3"
->>>>>>> cd50eb21
-	"github.com/projectcalico/api/pkg/lib/numorstring"
 	log "github.com/sirupsen/logrus"
 
 	"github.com/projectcalico/calico/felix/idalloc"
