<<<<<<< HEAD
// Copyright (c) 2020-2024 Tigera, Inc. All rights reserved.
=======
// Copyright (c) 2020-2025 Tigera, Inc. All rights reserved.
>>>>>>> 8c340912
//
// Licensed under the Apache License, Version 2.0 (the "License");
// you may not use this file except in compliance with the License.
// You may obtain a copy of the License at
//
//     http://www.apache.org/licenses/LICENSE-2.0
//
// Unless required by applicable law or agreed to in writing, software
// distributed under the License is distributed on an "AS IS" BASIS,
// WITHOUT WARRANTIES OR CONDITIONS OF ANY KIND, either express or implied.
// See the License for the specific language governing permissions and
// limitations under the License.

//go:build fvtests

package fv_test

import (
	"context"
	"errors"
	"fmt"
	"os"
	"strings"
	"syscall"
	"time"

	. "github.com/onsi/ginkgo"
	. "github.com/onsi/gomega"
	api "github.com/projectcalico/api/pkg/apis/projectcalico/v3"
	"github.com/projectcalico/api/pkg/lib/numorstring"
	log "github.com/sirupsen/logrus"
	"github.com/vishvananda/netlink"
	metav1 "k8s.io/apimachinery/pkg/apis/meta/v1"

<<<<<<< HEAD
	dpdefs "github.com/projectcalico/calico/felix/dataplane/linux/dataplanedefs"
=======
	"github.com/projectcalico/calico/felix/dataplane/linux/dataplanedefs"
>>>>>>> 8c340912
	"github.com/projectcalico/calico/felix/fv/connectivity"
	"github.com/projectcalico/calico/felix/fv/containers"
	"github.com/projectcalico/calico/felix/fv/infrastructure"
	"github.com/projectcalico/calico/felix/fv/utils"
	"github.com/projectcalico/calico/felix/fv/workload"
	"github.com/projectcalico/calico/libcalico-go/lib/apiconfig"
	client "github.com/projectcalico/calico/libcalico-go/lib/clientv3"
	cerrors "github.com/projectcalico/calico/libcalico-go/lib/errors"
	"github.com/projectcalico/calico/libcalico-go/lib/ipam"
	"github.com/projectcalico/calico/libcalico-go/lib/net"
	"github.com/projectcalico/calico/libcalico-go/lib/netlinkutils"
	"github.com/projectcalico/calico/libcalico-go/lib/options"
)

var _ = infrastructure.DatastoreDescribe("_BPF-SAFE_ IPIP topology with BIRD programming routes before adding host IPs to IP sets", []apiconfig.DatastoreType{apiconfig.EtcdV3, apiconfig.Kubernetes}, func(getInfra infrastructure.InfraFactory) {
	var (
		bpfEnabled = os.Getenv("FELIX_FV_ENABLE_BPF") == "true"
		infra      infrastructure.DatastoreInfra
		tc         infrastructure.TopologyContainers
		client     client.Interface
		w          [2]*workload.Workload
		hostW      [2]*workload.Workload
		cc         *connectivity.Checker
	)

	BeforeEach(func() {
		infra = getInfra()
		if (NFTMode() || BPFMode()) && getDataStoreType(infra) == "etcdv3" {
			Skip("Skipping NFT / BPF test for etcdv3 backend.")
		}
		tc, client = infrastructure.StartNNodeTopology(2, infrastructure.DefaultTopologyOptions(), infra)

		// Install a default profile that allows all ingress and egress, in the absence of any Policy.
		infra.AddDefaultAllow()

		// Wait until the tunl0 device appears; it is created when felix inserts the ipip module
		// into the kernel.
		Eventually(func() error {
			nlHandle, err := netlink.NewHandle(syscall.NETLINK_ROUTE)
			if err != nil {
				return err
			}
			defer nlHandle.Close()
			links, err := netlinkutils.LinkListRetryEINTR(nlHandle)
			if err != nil {
				return err
			}
			for _, link := range links {
				if link.Attrs().Name == dataplanedefs.IPIPIfaceName {
					return nil
				}
			}
			return errors.New("tunl0 wasn't auto-created")
		}).Should(BeNil())

		// Create workloads, using that profile.  One on each "host".
		for ii := range w {
			wIP := fmt.Sprintf("10.65.%d.2", ii)
			wName := fmt.Sprintf("w%d", ii)
			w[ii] = workload.Run(tc.Felixes[ii], wName, "default", wIP, "8055", "tcp")
			w[ii].ConfigureInInfra(infra)

			hostW[ii] = workload.Run(tc.Felixes[ii], fmt.Sprintf("host%d", ii), "", tc.Felixes[ii].IP, "8055", "tcp")
		}

		if bpfEnabled {
			ensureAllNodesBPFProgramsAttached(tc.Felixes)
		}

		cc = &connectivity.Checker{}
	})

	AfterEach(func() {
		if CurrentGinkgoTestDescription().Failed {
			for _, felix := range tc.Felixes {
				if NFTMode() {
					logNFTDiags(felix)
				} else {
					felix.Exec("iptables-save", "-c")
					felix.Exec("ipset", "list")
				}
				felix.Exec("ip", "r")
				felix.Exec("ip", "a")
				if BPFMode() {
					felix.Exec("calico-bpf", "policy", "dump", "eth0", "all", "--asm")
				}
			}
		}

		for _, wl := range w {
			wl.Stop()
		}
		for _, wl := range hostW {
			wl.Stop()
		}
		tc.Stop()

		if CurrentGinkgoTestDescription().Failed {
			infra.DumpErrorData()
		}
		infra.Stop()
	})

	It("should fully randomize MASQUERADE rules", func() {
		for _, felix := range tc.Felixes {
			if NFTMode() {
				Eventually(func() string {
					out, _ := felix.ExecOutput("nft", "list", "table", "calico")
					return out
				}, "10s", "100ms").Should(ContainSubstring("fully-random"))
			} else {
				Eventually(func() string {
					out, _ := felix.ExecOutput("iptables-save", "-c")
					return out
				}, "10s", "100ms").Should(ContainSubstring("--random-fully"))
			}
		}
	})

	It("should have workload to workload connectivity", func() {
		cc.ExpectSome(w[0], w[1])
		cc.ExpectSome(w[1], w[0])
		cc.CheckConnectivity()
	})

	It("should have host to workload connectivity", func() {
		cc.ExpectSome(tc.Felixes[0], w[1])
		cc.ExpectSome(tc.Felixes[0], w[0])
		cc.CheckConnectivity()
	})

	It("should have host to host connectivity", func() {
		cc.ExpectSome(tc.Felixes[0], hostW[1])
		cc.ExpectSome(tc.Felixes[1], hostW[0])
		cc.CheckConnectivity()
	})

	Context("with host protection policy in place", func() {
		BeforeEach(func() {
			// Make sure our new host endpoints don't cut felix off from the datastore.
			err := infra.AddAllowToDatastore("host-endpoint=='true'")
			Expect(err).NotTo(HaveOccurred())

			ctx, cancel := context.WithTimeout(context.Background(), 20*time.Second)
			defer cancel()

			for _, f := range tc.Felixes {
				hep := api.NewHostEndpoint()
				hep.Name = "eth0-" + f.Name
				hep.Labels = map[string]string{
					"host-endpoint": "true",
				}
				hep.Spec.Node = f.Hostname
				hep.Spec.ExpectedIPs = []string{f.IP}
				_, err := client.HostEndpoints().Create(ctx, hep, options.SetOptions{})
				Expect(err).NotTo(HaveOccurred())
			}
		})

		It("should have workload connectivity but not host connectivity", func() {
			// Host endpoints (with no policies) block host-host traffic due to default drop.
			cc.ExpectNone(tc.Felixes[0], hostW[1])
			cc.ExpectNone(tc.Felixes[1], hostW[0])
			// But the rules to allow IPIP between our hosts let the workload traffic through.
			cc.ExpectSome(w[0], w[1])
			cc.ExpectSome(w[1], w[0])
			cc.CheckConnectivity()
		})
	})

	Context("with all-interfaces host protection policy in place", func() {
		BeforeEach(func() {
			// Make sure our new host endpoints don't cut felix off from the datastore.
			err := infra.AddAllowToDatastore("host-endpoint=='true'")
			Expect(err).NotTo(HaveOccurred())

			ctx, cancel := context.WithTimeout(context.Background(), 20*time.Second)
			defer cancel()

			// Create host endpoints for each node.
			for _, f := range tc.Felixes {
				hep := api.NewHostEndpoint()
				hep.Name = "all-interfaces-" + f.Name
				hep.Labels = map[string]string{
					"host-endpoint": "true",
					"hostname":      f.Hostname,
				}
				hep.Spec.Node = f.Hostname
				hep.Spec.ExpectedIPs = []string{f.IP}
				hep.Spec.InterfaceName = "*"
				_, err := client.HostEndpoints().Create(ctx, hep, options.SetOptions{})
				Expect(err).NotTo(HaveOccurred())
			}
		})

		It("should block host-to-host traffic in the absence of policy allowing it", func() {
			cc.ExpectNone(tc.Felixes[0], hostW[1])
			cc.ExpectNone(tc.Felixes[1], hostW[0])
			cc.ExpectSome(w[0], w[1])
			cc.ExpectSome(w[1], w[0])
			cc.CheckConnectivity()
		})

		It("should allow host-to-own-pod traffic in the absence of policy allowing it but not host to other-pods", func() {
			cc.ExpectSome(tc.Felixes[0], w[0])
			cc.ExpectSome(tc.Felixes[1], w[1])
			cc.ExpectNone(tc.Felixes[0], w[1])
			cc.ExpectNone(tc.Felixes[1], w[0])
			cc.CheckConnectivity()
		})

		It("should allow felixes[0] to reach felixes[1] if ingress and egress policies are in place", func() {
			// Create a policy selecting felix[1] that allows egress.
			policy := api.NewGlobalNetworkPolicy()
			policy.Name = "f0-egress"
			policy.Spec.Egress = []api.Rule{{Action: api.Allow}}
			policy.Spec.Selector = fmt.Sprintf("hostname == '%s'", tc.Felixes[0].Hostname)
			_, err := client.GlobalNetworkPolicies().Create(utils.Ctx, policy, utils.NoOptions)
			Expect(err).NotTo(HaveOccurred())

			// But there is no policy allowing ingress into felix[1].
			cc.ExpectNone(tc.Felixes[0], hostW[1])
			cc.ExpectNone(tc.Felixes[1], hostW[0])

			// Workload connectivity is unchanged.
			cc.ExpectSome(w[0], w[1])
			cc.ExpectSome(w[1], w[0])
			cc.CheckConnectivity()
			cc.ResetExpectations()

			// Now add a policy selecting felix[1] that allows ingress.
			policy = api.NewGlobalNetworkPolicy()
			policy.Name = "f1-ingress"
			policy.Spec.Ingress = []api.Rule{{Action: api.Allow}}
			policy.Spec.Selector = fmt.Sprintf("hostname == '%s'", tc.Felixes[1].Hostname)
			_, err = client.GlobalNetworkPolicies().Create(utils.Ctx, policy, utils.NoOptions)
			Expect(err).NotTo(HaveOccurred())

			// Now testContainers.Felix[0] can reach testContainers.Felix[1].
			cc.ExpectSome(tc.Felixes[0], hostW[1])
			cc.ExpectNone(tc.Felixes[1], hostW[0])

			// Workload connectivity is unchanged.
			cc.ExpectSome(w[0], w[1])
			cc.ExpectSome(w[1], w[0])
			cc.CheckConnectivity()
		})

		Context("with policy allowing port 8055", func() {
			BeforeEach(func() {
				tcp := numorstring.ProtocolFromString("tcp")
				udp := numorstring.ProtocolFromString("udp")
				p8055 := numorstring.SinglePort(8055)
				policy := api.NewGlobalNetworkPolicy()
				policy.Name = "allow-8055"
				policy.Spec.Ingress = []api.Rule{
					{
						Protocol: &udp,
						Destination: api.EntityRule{
							Ports: []numorstring.Port{p8055},
						},
						Action: api.Allow,
					},
					{
						Protocol: &tcp,
						Destination: api.EntityRule{
							Ports: []numorstring.Port{p8055},
						},
						Action: api.Allow,
					},
				}
				policy.Spec.Egress = []api.Rule{
					{
						Protocol: &udp,
						Destination: api.EntityRule{
							Ports: []numorstring.Port{p8055},
						},
						Action: api.Allow,
					},
					{
						Protocol: &tcp,
						Destination: api.EntityRule{
							Ports: []numorstring.Port{p8055},
						},
						Action: api.Allow,
					},
				}
				policy.Spec.Selector = fmt.Sprintf("has(host-endpoint)")
				_, err := client.GlobalNetworkPolicies().Create(utils.Ctx, policy, utils.NoOptions)
				Expect(err).NotTo(HaveOccurred())
			})

			// Please take care if adding other connectivity checks into this case, to
			// avoid those other checks setting up conntrack state that allows the
			// existing case to pass for a different reason.
			It("allows host0 to remote Calico-networked workload via service IP", func() {
				// Allocate a service IP.
				serviceIP := "10.101.0.11"
				port := 8055
				tgtPort := 8055

				createK8sServiceWithoutKubeProxy(createK8sServiceWithoutKubeProxyArgs{
					infra:     infra,
					felix:     tc.Felixes[0],
					w:         w[1],
					svcName:   "test-svc",
					serviceIP: serviceIP,
					targetIP:  w[1].IP,
					port:      port,
					tgtPort:   tgtPort,
					chain:     "OUTPUT",
				})
				// Expect to connect to the service IP.
				cc.ExpectSome(tc.Felixes[0], connectivity.TargetIP(serviceIP), uint16(port))
				cc.CheckConnectivity()
			})
		})
	})

	Context("after removing BGP address from nodes", func() {
		// Simulate having a host send IPIP traffic from an unknown source, should get blocked.
		BeforeEach(func() {
			ctx, cancel := context.WithTimeout(context.Background(), 20*time.Second)
			defer cancel()
			if bpfEnabled {
				infra.RemoveNodeAddresses(tc.Felixes[0])
			} else {
				for _, f := range tc.Felixes {
					infra.RemoveNodeAddresses(f)
				}
			}

			listOptions := options.ListOptions{}
			if bpfEnabled {
				listOptions.Name = tc.Felixes[0].Hostname
			}
			l, err := client.Nodes().List(ctx, listOptions)
			Expect(err).NotTo(HaveOccurred())
			for _, node := range l.Items {
				node.Spec.BGP = nil
				_, err := client.Nodes().Update(ctx, &node, options.SetOptions{})
				Expect(err).NotTo(HaveOccurred())
			}

			if bpfEnabled {
				Eventually(tc.Felixes[1].NumTCBPFProgsEth0, "5s", "200ms").Should(Equal(2))
			} else {
				for _, f := range tc.Felixes {
					// Removing the BGP config triggers a Felix restart and Felix has a 2s timer during
					// a config restart to ensure that it doesn't tight loop.  Wait for the ipset to be
					// updated as a signal that Felix has restarted.
					Eventually(f.IPSetSizeFn("cali40all-hosts-net"), "5s", "200ms").Should(BeZero())
				}
			}
		})

		It("should have no workload to workload connectivity", func() {
			cc.ExpectNone(w[0], w[1])
			cc.ExpectNone(w[1], w[0])
			cc.CheckConnectivity()
		})
	})

	Context("external nodes configured", func() {
		var externalClient *containers.Container

		BeforeEach(func() {
			externalClient = infrastructure.RunExtClient("ext-client")

			Eventually(func() error {
				err := externalClient.ExecMayFail("ip", "tunnel", "add", "tunl0", "mode", "ipip")
				if err != nil && strings.Contains(err.Error(), "SIOCADDTUNNEL: File exists") {
					return nil
				}
				return err
			}).Should(Succeed())

			externalClient.Exec("ip", "link", "set", "tunl0", "up")
			externalClient.Exec("ip", "addr", "add", "dev", "tunl0", "10.65.222.1")
			externalClient.Exec("ip", "route", "add", "10.65.0.0/24", "via",
				tc.Felixes[0].IP, "dev", "tunl0", "onlink")

			tc.Felixes[0].Exec("ip", "route", "add", "10.65.222.1", "via",
				externalClient.IP, "dev", "tunl0", "onlink")
		})

		JustAfterEach(func() {
			if CurrentGinkgoTestDescription().Failed {
				externalClient.Exec("ip", "r")
				externalClient.Exec("ip", "l")
				externalClient.Exec("ip", "a")
			}
		})
		AfterEach(func() {
			externalClient.Stop()
		})

		It("should allow IPIP to external client iff it is in ExternalNodesCIDRList", func() {
			By("testing that ext client ipip does not work if not part of ExternalNodesCIDRList")

			for _, f := range tc.Felixes {
				// Make sure that only the internal nodes are present in the ipset
				if BPFMode() {
					Eventually(f.BPFRoutes, "10s").Should(ContainSubstring(f.IP))
					Consistently(f.BPFRoutes).ShouldNot(ContainSubstring(externalClient.IP))
				} else if NFTMode() {
					Eventually(f.NFTSetSizeFn("cali40all-hosts-net"), "5s", "200ms").Should(Equal(2))
				} else {
					Eventually(f.IPSetSizeFn("cali40all-hosts-net"), "5s", "200ms").Should(Equal(2))
				}
			}

			cc.ExpectNone(externalClient, w[0])
			cc.CheckConnectivity()

			By("changing configuration to include the external client")

			updateConfig := func(addr string) {
				ctx, cancel := context.WithTimeout(context.Background(), 10*time.Second)
				defer cancel()
				c, err := client.FelixConfigurations().Get(ctx, "default", options.GetOptions{})
				if err != nil {
					// Create the default config if it doesn't already exist.
					if _, ok := err.(cerrors.ErrorResourceDoesNotExist); ok {
						c = api.NewFelixConfiguration()
						c.Name = "default"
						c, err = client.FelixConfigurations().Create(ctx, c, options.SetOptions{})
						Expect(err).NotTo(HaveOccurred())
					} else {
						Expect(err).NotTo(HaveOccurred())
					}
				}
				c.Spec.ExternalNodesCIDRList = &[]string{addr}
				log.WithFields(log.Fields{"felixconfiguration": c, "adding Addr": addr}).Info("Updating FelixConfiguration ")
				_, err = client.FelixConfigurations().Update(ctx, c, options.SetOptions{})
				Expect(err).NotTo(HaveOccurred())
			}

			updateConfig(externalClient.IP)

			// Wait for the config to take
			for _, f := range tc.Felixes {
				if BPFMode() {
					Eventually(f.BPFRoutes, "10s").Should(ContainSubstring(externalClient.IP))
					Expect(f.IPSetSize("cali40all-hosts-net")).To(BeZero(),
						"BPF mode shouldn't program IP sets")
				} else if NFTMode() {
					Eventually(f.NFTSetSizeFn("cali40all-hosts-net"), "15s", "200ms").Should(Equal(3))
				} else {
					Eventually(f.IPSetSizeFn("cali40all-hosts-net"), "15s", "200ms").Should(Equal(3))
				}
			}

			By("testing that the ext client can connect via ipip")
			cc.ResetExpectations()
			cc.ExpectSome(externalClient, w[0])
			cc.CheckConnectivity()
		})
	})
})

var _ = infrastructure.DatastoreDescribe("_BPF-SAFE_ IPIP topology with Felix programming routes before adding host IPs to IP sets", []apiconfig.DatastoreType{apiconfig.EtcdV3, apiconfig.Kubernetes}, func(getInfra infrastructure.InfraFactory) {
	type testConf struct {
		IPIPMode    api.IPIPMode
		RouteSource string
		BrokenXSum  bool
	}
	for _, testConfig := range []testConf{
		//{api.IPIPModeCrossSubnet, "CalicoIPAM", true},
		//{api.IPIPModeCrossSubnet, "WorkloadIPs", false},

		{api.IPIPModeAlways, "CalicoIPAM", true},
		//{api.IPIPModeAlways, "WorkloadIPs", false},
	} {
		ipipMode := testConfig.IPIPMode
		routeSource := testConfig.RouteSource
		brokenXSum := testConfig.BrokenXSum

		Describe(fmt.Sprintf("IPIP mode set to %s, routeSource %s, brokenXSum: %v", ipipMode, routeSource, brokenXSum), func() {
			var (
				infra           infrastructure.DatastoreInfra
				tc              infrastructure.TopologyContainers
				felixes         []*infrastructure.Felix
				client          client.Interface
				w               [3]*workload.Workload
				hostW           [3]*workload.Workload
				cc              *connectivity.Checker
				topologyOptions infrastructure.TopologyOptions
			)

			BeforeEach(func() {
				infra = getInfra()
				if (NFTMode() || BPFMode()) && getDataStoreType(infra) == "etcdv3" {
					Skip("Skipping NFT / BPF test for etcdv3 backend.")
				}

				topologyOptions = createIPIPBaseTopologyOptions(ipipMode, routeSource, brokenXSum)
				tc, client = infrastructure.StartNNodeTopology(3, topologyOptions, infra)

				w, hostW = setupIPIPWorkloads(infra, tc, topologyOptions, client)
				felixes = tc.Felixes

				cc = &connectivity.Checker{}
			})

			AfterEach(func() {
				if CurrentGinkgoTestDescription().Failed {
					for _, felix := range tc.Felixes {
						if NFTMode() {
							logNFTDiags(felix)
						} else {
							felix.Exec("iptables-save", "-c")
							felix.Exec("ipset", "list")
						}
						felix.Exec("ip", "r")
						felix.Exec("ip", "a")
						if BPFMode() {
							felix.Exec("calico-bpf", "policy", "dump", "eth0", "all", "--asm")
						}
					}
				}

				for _, wl := range w {
					wl.Stop()
				}
				for _, wl := range hostW {
					wl.Stop()
				}
				tc.Stop()

				if CurrentGinkgoTestDescription().Failed {
					infra.DumpErrorData()
				}
				infra.Stop()
			})

			if brokenXSum {
				It("should disable checksum offload", func() {
					Eventually(func() string {
						out, err := felixes[0].ExecOutput("ethtool", "-k", dpdefs.IPIPIfaceName)
						if err != nil {
							return fmt.Sprintf("ERROR: %v", err)
						}
						return out
					}, "10s", "100ms").Should(ContainSubstring("tx-checksumming: off"))
				})
			} else {
				It("should not disable checksum offload", func() {
					Eventually(func() string {
						out, err := felixes[0].ExecOutput("ethtool", "-k", dpdefs.IPIPIfaceName)
						if err != nil {
							return fmt.Sprintf("ERROR: %v", err)
						}
						return out
					}, "10s", "100ms").Should(ContainSubstring("tx-checksumming: on"))
				})
			}

			It("should fully randomize MASQUERADE rules", func() {
				for _, felix := range tc.Felixes {
					if NFTMode() {
						Eventually(func() string {
							out, _ := felix.ExecOutput("nft", "list", "table", "calico")
							return out
						}, "10s", "100ms").Should(ContainSubstring("fully-random"))
					} else {
						Eventually(func() string {
							out, _ := felix.ExecOutput("iptables-save", "-c")
							return out
						}, "10s", "100ms").Should(ContainSubstring("--random-fully"))
					}
				}
			})

			It("should have workload to workload connectivity", func() {
				cc.ExpectSome(w[0], w[1])
				cc.ExpectSome(w[1], w[0])
				cc.CheckConnectivity()
			})

			It("should have some blackhole routes installed", func() {
				if routeSource == "WorkloadIPs" {
					Skip("not applicable for workload ips")
					return
				}

				nodes := []string{
					"blackhole 10.65.0.0/26 proto 80",
					"blackhole 10.65.1.0/26 proto 80",
					"blackhole 10.65.2.0/26 proto 80",
				}

				for n, result := range nodes {
					Eventually(func() string {
						o, _ := felixes[n].ExecOutput("ip", "r", "s", "type", "blackhole")
						return o
					}, "10s", "100ms").Should(ContainSubstring(result))
					wName := fmt.Sprintf("w%d", n)

					err := client.IPAM().ReleaseByHandle(context.TODO(), wName)
					Expect(err).NotTo(HaveOccurred())

					affinityCfg := ipam.AffinityConfig{
						AffinityType: ipam.AffinityTypeHost,
						Host:         felixes[n].Hostname,
					}
					err = client.IPAM().ReleaseHostAffinities(context.TODO(), affinityCfg, true)
					Expect(err).NotTo(HaveOccurred())

					Eventually(func() string {
						o, _ := felixes[n].ExecOutput("ip", "r", "s", "type", "blackhole")
						return o
					}, "10s", "100ms").Should(BeEmpty())
				}
			})

			if ipipMode == api.IPIPModeCrossSubnet && routeSource == "CalicoIPAM" {
				It("should move same-subnet routes when the node IP moves to a new interface", func() {
					// Routes should look like this:
					//
					//   default via 172.17.0.1 dev eth0
					//   blackhole 10.65.0.0/26 proto 80
					//   10.65.0.2 dev cali29f56ea1abf scope link
					//   10.65.1.0/26 via 172.17.0.6 dev eth0 proto 80 onlink
					//   10.65.2.0/26 via 172.17.0.5 dev eth0 proto 80 onlink
					//   172.17.0.0/16 dev eth0 proto kernel scope link src 172.17.0.7
					felix := tc.Felixes[0]
					Eventually(felix.ExecOutputFn("ip", "route", "show"), "10s").Should(ContainSubstring(
						fmt.Sprintf("10.65.1.0/26 via %s dev eth0 proto 80 onlink", tc.Felixes[1].IP)))

					// Find the default and subnet routes, we'll need to
					// recreate those after moving the IP.
					defaultRoute, err := felix.ExecOutput("ip", "route", "show", "default")
					Expect(err).NotTo(HaveOccurred())
					lines := strings.Split(strings.Trim(defaultRoute, "\n "), "\n")
					Expect(lines).To(HaveLen(1))
					defaultRouteArgs := strings.Split(strings.Replace(lines[0], "eth0", "bond0", -1), " ")

					// Assuming the subnet route will be "proto kernel" and that will be the only such route.
					subnetRoute, err := felix.ExecOutput("ip", "route", "show", "proto", "kernel")
					Expect(err).NotTo(HaveOccurred())
					lines = strings.Split(strings.Trim(subnetRoute, "\n "), "\n")
					Expect(lines).To(HaveLen(1), "expected only one proto kernel route, has docker's routing set-up changed?")
					subnetArgs := strings.Split(strings.Replace(lines[0], "eth0", "bond0", -1), " ")

					// Add the bond, replacing eth0.
					felix.Exec("ip", "addr", "del", felix.IP, "dev", "eth0")
					felix.Exec("ip", "link", "add", "dev", "bond0", "type", "bond")
					felix.Exec("ip", "link", "set", "dev", "eth0", "down")
					felix.Exec("ip", "link", "set", "dev", "eth0", "master", "bond0")
					felix.Exec("ip", "link", "set", "dev", "eth0", "up")
					felix.Exec("ip", "link", "set", "dev", "bond0", "up")

					// Move IP to bond0.  We don't actually set up more than one
					// bonded interface in this test, we just want to know that
					// felix spots the IP move.
					ipWithSubnet := felix.IP + "/" + felix.GetIPPrefix()
					felix.Exec("ip", "addr", "add", ipWithSubnet, "dev", "bond0")

					// Re-add the default routes, via bond0 (one gets removed when
					// eth0 goes down, the other gets stuck on eth0).
					felix.Exec(append([]string{"ip", "r", "add"}, defaultRouteArgs...)...)
					felix.Exec(append([]string{"ip", "r", "replace"}, subnetArgs...)...)

					expCrossSubRoute := fmt.Sprintf("10.65.1.0/26 via %s dev bond0 proto 80 onlink", tc.Felixes[1].IP)
					Eventually(felix.ExecOutputFn("ip", "route", "show"), "60s").Should(
						ContainSubstring(expCrossSubRoute),
						"Cross-subnet route should move from eth0 to bond0.",
					)
				})
			}

			It("should have host to workload connectivity", func() {
				if ipipMode == api.IPIPModeAlways && routeSource == "WorkloadIPs" {
					Skip("Skipping due to known issue with tunnel IPs not being programmed in WEP mode")
				}
				cc.ExpectSome(tc.Felixes[0], w[1])
				cc.ExpectSome(tc.Felixes[0], w[0])
				cc.CheckConnectivity()
			})

			It("should have host to host connectivity", func() {
				cc.ExpectSome(tc.Felixes[0], hostW[1])
				cc.ExpectSome(tc.Felixes[1], hostW[0])
				cc.CheckConnectivity()
			})

			Context("with host protection policy in place", func() {
				BeforeEach(func() {
					// Make sure our new host endpoints don't cut felix off from the datastore.
					err := infra.AddAllowToDatastore("host-endpoint=='true'")
					Expect(err).NotTo(HaveOccurred())

					ctx, cancel := context.WithTimeout(context.Background(), 20*time.Second)
					defer cancel()

					for _, f := range tc.Felixes {
						hep := api.NewHostEndpoint()
						hep.Name = "eth0-" + f.Name
						hep.Labels = map[string]string{
							"host-endpoint": "true",
						}
						hep.Spec.Node = f.Hostname
						hep.Spec.ExpectedIPs = []string{f.IP}
						_, err := client.HostEndpoints().Create(ctx, hep, options.SetOptions{})
						Expect(err).NotTo(HaveOccurred())
					}
				})

				It("should have workload connectivity but not host connectivity", func() {
					// Host endpoints (with no policies) block host-host traffic due to default drop.
					cc.ExpectNone(tc.Felixes[0], hostW[1])
					cc.ExpectNone(tc.Felixes[1], hostW[0])
					// But the rules to allow IPIP between our hosts let the workload traffic through.
					cc.ExpectSome(w[0], w[1])
					cc.ExpectSome(w[1], w[0])
					cc.CheckConnectivity()
				})
			})

			Context("with all-interfaces host protection policy in place", func() {
				BeforeEach(func() {
					// Make sure our new host endpoints don't cut felix off from the datastore.
					err := infra.AddAllowToDatastore("host-endpoint=='true'")
					Expect(err).NotTo(HaveOccurred())

					ctx, cancel := context.WithTimeout(context.Background(), 20*time.Second)
					defer cancel()

					// Create host endpoints for each node.
					for _, f := range tc.Felixes {
						hep := api.NewHostEndpoint()
						hep.Name = "all-interfaces-" + f.Name
						hep.Labels = map[string]string{
							"host-endpoint": "true",
							"hostname":      f.Hostname,
						}
						hep.Spec.Node = f.Hostname
						hep.Spec.ExpectedIPs = []string{f.IP}
						hep.Spec.InterfaceName = "*"
						_, err := client.HostEndpoints().Create(ctx, hep, options.SetOptions{})
						Expect(err).NotTo(HaveOccurred())
					}
				})

				It("pepper1 should block host-to-host traffic in the absence of policy allowing it", func() {
					cc.ExpectNone(tc.Felixes[0], hostW[1])
					cc.ExpectNone(tc.Felixes[1], hostW[0])
					cc.ExpectSome(w[0], w[1])
					cc.ExpectSome(w[1], w[0])
					cc.CheckConnectivity()
				})

				It("should allow host-to-own-pod traffic in the absence of policy allowing it but not host to other-pods", func() {
					cc.ExpectSome(tc.Felixes[0], w[0])
					cc.ExpectSome(tc.Felixes[1], w[1])
					cc.ExpectNone(tc.Felixes[0], w[1])
					cc.ExpectNone(tc.Felixes[1], w[0])
					cc.CheckConnectivity()
				})

				It("pepper should allow felixes[0] to reach felixes[1] if ingress and egress policies are in place", func() {
					// Create a policy selecting felix[1] that allows egress.
					policy := api.NewGlobalNetworkPolicy()
					policy.Name = "f0-egress"
					policy.Spec.Egress = []api.Rule{{Action: api.Allow}}
					policy.Spec.Selector = fmt.Sprintf("hostname == '%s'", tc.Felixes[0].Hostname)
					_, err := client.GlobalNetworkPolicies().Create(utils.Ctx, policy, utils.NoOptions)
					Expect(err).NotTo(HaveOccurred())

					// But there is no policy allowing ingress into felix[1].
					cc.ExpectNone(tc.Felixes[0], hostW[1])
					cc.ExpectNone(tc.Felixes[1], hostW[0])

					//time.Sleep(time.Minute * 60)
					// Workload connectivity is unchanged.
					cc.ExpectSome(w[0], w[1])
					cc.ExpectSome(w[1], w[0])
					cc.CheckConnectivity()
					cc.ResetExpectations()

					// Now add a policy selecting felix[1] that allows ingress.
					policy = api.NewGlobalNetworkPolicy()
					policy.Name = "f1-ingress"
					policy.Spec.Ingress = []api.Rule{{Action: api.Allow}}
					policy.Spec.Selector = fmt.Sprintf("hostname == '%s'", tc.Felixes[1].Hostname)
					_, err = client.GlobalNetworkPolicies().Create(utils.Ctx, policy, utils.NoOptions)
					Expect(err).NotTo(HaveOccurred())

					// Now testContainers.Felix[0] can reach testContainers.Felix[1].
					cc.ExpectSome(tc.Felixes[0], hostW[1])
					cc.ExpectNone(tc.Felixes[1], hostW[0])

					// Workload connectivity is unchanged.
					cc.ExpectSome(w[0], w[1])
					cc.ExpectSome(w[1], w[0])
					cc.CheckConnectivity()
				})

				Context("with policy allowing port 8055", func() {
					BeforeEach(func() {
						tcp := numorstring.ProtocolFromString("tcp")
						udp := numorstring.ProtocolFromString("udp")
						p8055 := numorstring.SinglePort(8055)
						policy := api.NewGlobalNetworkPolicy()
						policy.Name = "allow-8055"
						policy.Spec.Ingress = []api.Rule{
							{
								Protocol: &udp,
								Destination: api.EntityRule{
									Ports: []numorstring.Port{p8055},
								},
								Action: api.Allow,
							},
							{
								Protocol: &tcp,
								Destination: api.EntityRule{
									Ports: []numorstring.Port{p8055},
								},
								Action: api.Allow,
							},
						}
						policy.Spec.Egress = []api.Rule{
							{
								Protocol: &udp,
								Destination: api.EntityRule{
									Ports: []numorstring.Port{p8055},
								},
								Action: api.Allow,
							},
							{
								Protocol: &tcp,
								Destination: api.EntityRule{
									Ports: []numorstring.Port{p8055},
								},
								Action: api.Allow,
							},
						}
						policy.Spec.Selector = fmt.Sprintf("has(host-endpoint)")
						_, err := client.GlobalNetworkPolicies().Create(utils.Ctx, policy, utils.NoOptions)
						Expect(err).NotTo(HaveOccurred())
					})

					// Please take care if adding other connectivity checks into this case, to
					// avoid those other checks setting up conntrack state that allows the
					// existing case to pass for a different reason.
					It("allows host0 to remote Calico-networked workload via service IP", func() {
						if ipipMode == api.IPIPModeAlways && routeSource == "WorkloadIPs" {
							Skip("Skipping due to known issue with tunnel IPs not being programmed in WEP mode")
						}
						// Allocate a service IP.
						serviceIP := "10.101.0.11"
						port := 8055
						tgtPort := 8055

						createK8sServiceWithoutKubeProxy(createK8sServiceWithoutKubeProxyArgs{
							infra:     infra,
							felix:     tc.Felixes[0],
							w:         w[1],
							svcName:   "test-svc",
							serviceIP: serviceIP,
							targetIP:  w[1].IP,
							port:      port,
							tgtPort:   tgtPort,
							chain:     "OUTPUT",
						})
						// Expect to connect to the service IP.
						cc.ExpectSome(felixes[0], connectivity.TargetIP(serviceIP), uint16(port))
						cc.CheckConnectivity()
					})
				})
			})

			Context("after removing BGP address from third node", func() {
				// Simulate having a host send VXLAN traffic from an unknown source, should get blocked.
				BeforeEach(func() {
					for _, f := range felixes {
						if BPFMode() {
							Eventually(func() int {
								return strings.Count(f.BPFRoutes(), "host")
							}).Should(Equal(len(felixes)*2),
								"Expected one host and one host tunneled route per node")
						} else if NFTMode() {
							Eventually(f.NFTSetSizeFn("cali40all-hosts-net"), "10s", "200ms").Should(Equal(len(felixes)))
						} else {
							Eventually(f.IPSetSizeFn("cali40all-hosts-net"), "10s", "200ms").Should(Equal(len(felixes)))
						}
					}

					// Pause felix[2], so it can't touch the dataplane; we want to
					// test that felix[0] blocks the traffic.
					pid := felixes[2].GetFelixPID()
					felixes[2].Exec("kill", "-STOP", fmt.Sprint(pid))

					ctx, cancel := context.WithTimeout(context.Background(), 20*time.Second)
					defer cancel()
					infra.RemoveNodeAddresses(felixes[2])
					node, err := client.Nodes().Get(ctx, felixes[2].Hostname, options.GetOptions{})
					Expect(err).NotTo(HaveOccurred())

					node.Spec.BGP = nil
					_, err = client.Nodes().Update(ctx, node, options.SetOptions{})
				})

				It("should have no connectivity from third felix and expected number of IPs in allow list", func() {
					if BPFMode() {
						Eventually(func() int {
							return strings.Count(felixes[0].BPFRoutes(), "host")
						}).Should(Equal((len(felixes)-1)*2),
							"Expected one host and one host tunneled route per node, not: "+felixes[0].BPFRoutes())
					} else if NFTMode() {
						Eventually(felixes[0].NFTSetSizeFn("cali40all-hosts-net"), "5s", "200ms").Should(Equal(len(felixes) - 1))
					} else {
						Eventually(felixes[0].IPSetSizeFn("cali40all-hosts-net"), "5s", "200ms").Should(Equal(len(felixes) - 1))
					}

					cc.ExpectSome(w[0], w[1])
					cc.ExpectSome(w[1], w[0])
					cc.ExpectNone(w[0], w[2])
					cc.ExpectNone(w[1], w[2])
					cc.ExpectNone(w[2], w[0])
					cc.ExpectNone(w[2], w[1])
					cc.CheckConnectivity()
				})
			})

			// Explicitly verify that the IPIP allow-list IP set is doing its job (since Felix makes multiple dataplane
			// changes when the BGP IP disappears, and we want to make sure that it's the rule that's causing the
			// connectivity to drop).
			Context("after removing BGP address from third node, all felixes paused", func() {
				// Simulate having a host send IPIP traffic from an unknown source, should get blocked.
				BeforeEach(func() {
					if BPFMode() {
						Skip("Skipping due to manual removal of host from ipset not breaking connectivity in BPF mode")
						return
					}

					// Check we initially have the expected number of entries.
					for _, f := range felixes {
						// Wait for Felix to set up the allow list.
						if NFTMode() {
							Eventually(f.NFTSetSizeFn("cali40all-hosts-net"), "5s", "200ms").Should(Equal(len(felixes)))
						} else {
							Eventually(f.IPSetSizeFn("cali40all-hosts-net"), "5s", "200ms").Should(Equal(len(felixes)))
						}
					}

					// Wait until dataplane has settled.
					cc.ExpectSome(w[0], w[1])
					cc.ExpectSome(w[0], w[2])
					cc.ExpectSome(w[1], w[2])
					cc.CheckConnectivity()
					cc.ResetExpectations()

					// Then pause all the felixes.
					for _, f := range felixes {
						pid := f.GetFelixPID()
						f.Exec("kill", "-STOP", fmt.Sprint(pid))
					}
				})

				// BPF mode doesn't use the IP set.
				if ipipMode == api.IPIPModeAlways && !BPFMode() {
					It("after manually removing third node from allow list should have expected connectivity", func() {
						if NFTMode() {
							felixes[0].Exec("nft", "delete", "element", "ip", "calico", "cali40all-hosts-net", fmt.Sprintf("{ %s }", felixes[2].IP))
						} else {
							felixes[0].Exec("ipset", "del", "cali40all-hosts-net", felixes[2].IP)
						}

						cc.ExpectSome(w[0], w[1])
						cc.ExpectSome(w[1], w[0])
						cc.ExpectSome(w[1], w[2])
						cc.ExpectNone(w[2], w[0])
						cc.CheckConnectivity()
					})
				}
			})

			It("should configure the ipip device correctly", func() {
				// The ipip device should appear with default MTU, etc. FV environment uses MTU 1500,
				// which means that we should expect 1480 after subtracting IPIP overhead for IPv4.
				mtuStr := "mtu 1480"
				for _, felix := range felixes {
					Eventually(func() string {
						out, _ := felix.ExecOutput("ip", "-d", "link", "show", dpdefs.IPIPIfaceName)
						return out
					}, "60s", "500ms").Should(ContainSubstring(mtuStr))
				}

				// Change the host device's MTU, and expect the IPIP device to be updated.
				for _, felix := range felixes {
					Eventually(func() error {
						_, err := felix.ExecOutput("ip", "link", "set", "eth0", "mtu", "1400")
						return err
					}, "10s", "100ms").Should(BeNil())
				}

				// MTU should be auto-detected, and updated to the host MTU minus 20 bytes overhead IPIP.
				mtuStr = "mtu 1380"
				mtuValue := "1380"
				for _, felix := range felixes {
					// Felix checks host MTU every 30s
					Eventually(func() string {
						out, _ := felix.ExecOutput("ip", "-d", "link", "show", dpdefs.IPIPIfaceName)
						return out
					}, "60s", "500ms").Should(ContainSubstring(mtuStr))

					// And expect the MTU file on disk to be updated.
					Eventually(func() string {
						out, _ := felix.ExecOutput("cat", "/var/lib/calico/mtu")
						return out
					}, "30s", "100ms").Should(ContainSubstring(mtuValue))
				}

				// Explicitly configure the MTU.
				felixConfig := api.NewFelixConfiguration() // Create a default FelixConfiguration
				felixConfig.Name = "default"
				mtu := 1300
				felixConfig.Spec.IPIPMTU = &mtu
				_, err := client.FelixConfigurations().Create(context.Background(), felixConfig, options.SetOptions{})
				Expect(err).NotTo(HaveOccurred())

				// Expect the settings to be changed on the device.
				for _, felix := range felixes {
					// Felix checks host MTU every 30s
					Eventually(func() string {
						out, _ := felix.ExecOutput("ip", "-d", "link", "show", dpdefs.IPIPIfaceName)
						return out
					}, "60s", "500ms").Should(ContainSubstring("mtu 1300"))
				}
			})

			Context("external nodes configured", func() {
				var externalClient *containers.Container

				BeforeEach(func() {
					externalClient = infrastructure.RunExtClient("ext-client")

					Eventually(func() error {
						err := externalClient.ExecMayFail("ip", "tunnel", "add", "tunl0", "mode", "ipip")
						if err != nil && strings.Contains(err.Error(), "SIOCADDTUNNEL: File exists") {
							return nil
						}
						return err
					}).Should(Succeed())

					externalClient.Exec("ip", "link", "set", "tunl0", "up")
					externalClient.Exec("ip", "addr", "add", "dev", "tunl0", "10.65.222.1")
					externalClient.Exec("ip", "route", "add", "10.65.0.0/24", "via",
						tc.Felixes[0].IP, "dev", "tunl0", "onlink")
				})

				JustAfterEach(func() {
					if CurrentGinkgoTestDescription().Failed {
						externalClient.Exec("ip", "r")
						externalClient.Exec("ip", "l")
						externalClient.Exec("ip", "a")
					}
				})

				AfterEach(func() {
					externalClient.Stop()
				})

				It("should allow IPIP to external client if it is in ExternalNodesCIDRList", func() {
					By("testing that ext client ipip does not work if not part of ExternalNodesCIDRList")

					for _, f := range tc.Felixes {
						// Make sure that only the internal nodes are present in the ipset
						if BPFMode() {
							Eventually(f.BPFRoutes, "10s").Should(ContainSubstring(f.IP))
							Consistently(f.BPFRoutes).ShouldNot(ContainSubstring(externalClient.IP))
						} else if NFTMode() {
							Eventually(f.NFTSetSizeFn("cali40all-hosts-net"), "5s", "200ms").Should(Equal(3))
						} else {
							Eventually(f.IPSetSizeFn("cali40all-hosts-net"), "5s", "200ms").Should(Equal(3))
						}
					}

					cc.ExpectNone(externalClient, w[0])
					cc.CheckConnectivity()

					By("changing configuration to include the external client")

					updateConfig := func(addr string) {
						ctx, cancel := context.WithTimeout(context.Background(), 10*time.Second)
						defer cancel()
						c, err := client.FelixConfigurations().Get(ctx, "default", options.GetOptions{})
						if err != nil {
							// Create the default config if it doesn't already exist.
							if _, ok := err.(cerrors.ErrorResourceDoesNotExist); ok {
								c = api.NewFelixConfiguration()
								c.Name = "default"
								c, err = client.FelixConfigurations().Create(ctx, c, options.SetOptions{})
								Expect(err).NotTo(HaveOccurred())
							} else {
								Expect(err).NotTo(HaveOccurred())
							}
						}
						c.Spec.ExternalNodesCIDRList = &[]string{addr}
						log.WithFields(log.Fields{"felixconfiguration": c, "adding Addr": addr}).Info("Updating FelixConfiguration ")
						_, err = client.FelixConfigurations().Update(ctx, c, options.SetOptions{})
						Expect(err).NotTo(HaveOccurred())
					}

					updateConfig(externalClient.IP)

					// Wait for the config to take
					for _, f := range tc.Felixes {
						if BPFMode() {
							Eventually(f.BPFRoutes, "10s").Should(ContainSubstring(externalClient.IP))
							Expect(f.IPSetSize("cali40all-hosts-net")).To(BeZero(),
								"BPF mode shouldn't program IP sets")
						} else if NFTMode() {
							Eventually(f.NFTSetSizeFn("cali40all-hosts-net"), "15s", "200ms").Should(Equal(4))
						} else {
							Eventually(f.IPSetSizeFn("cali40all-hosts-net"), "15s", "200ms").Should(Equal(4))
						}
					}

					// Pause felix[0], so it can't touch the dataplane; we want to
					// test that felix[0] blocks the traffic.
					pid := felixes[0].GetFelixPID()
					felixes[0].Exec("kill", "-STOP", fmt.Sprint(pid))

					tc.Felixes[0].Exec("ip", "route", "add", "10.65.222.1", "via",
						externalClient.IP, "dev", dpdefs.IPIPIfaceName, "onlink", "proto", "90")

					By("testing that the ext client can connect via ipip")
					cc.ResetExpectations()
					cc.ExpectSome(externalClient, w[0])
					cc.CheckConnectivity()
				})
			})
		})
	}
})

type createK8sServiceWithoutKubeProxyArgs struct {
	infra     infrastructure.DatastoreInfra
	felix     *infrastructure.Felix
	w         *workload.Workload
	svcName   string
	serviceIP string
	targetIP  string
	port      int
	tgtPort   int
	chain     string
	ipv6      bool
}

func createK8sServiceWithoutKubeProxy(args createK8sServiceWithoutKubeProxyArgs) {
	if BPFMode() {
		k8sClient := args.infra.(*infrastructure.K8sDatastoreInfra).K8sClient
		testSvc := k8sService(args.svcName, args.serviceIP, args.w, args.port, args.tgtPort, 0, "tcp")
		testSvcNamespace := testSvc.ObjectMeta.Namespace
		_, err := k8sClient.CoreV1().Services(testSvcNamespace).Create(context.Background(), testSvc, metav1.CreateOptions{})
		Expect(err).NotTo(HaveOccurred())
		Eventually(k8sGetEpsForServiceFunc(k8sClient, testSvc), "10s").Should(HaveLen(1),
			"Service endpoints didn't get created? Is controller-manager happy?")
	}

	if NFTMode() {
		args.felix.ProgramNftablesDNAT(args.serviceIP, args.targetIP, args.chain, args.ipv6)
	} else {
		args.felix.ProgramIptablesDNAT(args.serviceIP, args.targetIP, args.chain, args.ipv6)
	}
}

func getDataStoreType(infra infrastructure.DatastoreInfra) string {
	switch infra.(type) {
	case *infrastructure.K8sDatastoreInfra:
		return "kubernetes"
	case *infrastructure.EtcdDatastoreInfra:
		return "etcdv3"
	default:
		return "kubernetes"
	}
}

func createIPIPBaseTopologyOptions(
	ipipMode api.IPIPMode,
	routeSource string,
	brokenXSum bool,
) infrastructure.TopologyOptions {
	topologyOptions := infrastructure.DefaultTopologyOptions()
	topologyOptions.IPIPMode = ipipMode
	topologyOptions.VXLANMode = api.VXLANModeNever
	topologyOptions.SimulateRoutes = false
	topologyOptions.ExtraEnvVars["FELIX_ProgramRoutes"] = "Enabled"
	topologyOptions.ExtraEnvVars["FELIX_ROUTESOURCE"] = routeSource
	// We force the broken checksum handling on or off so that we're not dependent on kernel version
	// for these tests.  Since we're testing in containers anyway, checksum offload can't really be
	// tested but we can verify the state with ethtool.
	topologyOptions.ExtraEnvVars["FELIX_FeatureDetectOverride"] = fmt.Sprintf("ChecksumOffloadBroken=%t", brokenXSum)
	topologyOptions.FelixDebugFilenameRegex = "ipip|route_table|l3_route_resolver|int_dataplane"
	return topologyOptions
}

func setupIPIPWorkloads(infra infrastructure.DatastoreInfra, tc infrastructure.TopologyContainers, to infrastructure.TopologyOptions, client client.Interface) (w, hostW [3]*workload.Workload) {
	// Install a default profile that allows all ingress and egress, in the absence of any Policy.
	infra.AddDefaultAllow()

	// Wait until the ipip device appears; it is created when felix inserts the ipip module
	// into the kernel.
	Eventually(func() error {
		links, err := netlink.LinkList()
		if err != nil {
			return err
		}
		for _, link := range links {
			if link.Attrs().Name == "tunl0" {
				return nil
			}
		}
		return errors.New("tunl0 wasn't auto-created")
	}).Should(BeNil())

	// Create workloads, using that profile.  One on each "host".
	_, IPv4CIDR, err := net.ParseCIDR(to.IPPoolCIDR)
	Expect(err).To(BeNil())
	for ii := range w {
		wIP := fmt.Sprintf("%d.%d.%d.2", IPv4CIDR.IP[0], IPv4CIDR.IP[1], ii)
		wName := fmt.Sprintf("w%d", ii)
		err := client.IPAM().AssignIP(context.Background(), ipam.AssignIPArgs{
			IP:       net.MustParseIP(wIP),
			HandleID: &wName,
			Attrs: map[string]string{
				ipam.AttributeNode: tc.Felixes[ii].Hostname,
			},
			Hostname: tc.Felixes[ii].Hostname,
		})
		Expect(err).NotTo(HaveOccurred())

		w[ii] = workload.Run(tc.Felixes[ii], wName, "default", wIP, "8055", "tcp")
		w[ii].ConfigureInInfra(infra)

		hostW[ii] = workload.Run(tc.Felixes[ii], fmt.Sprintf("host%d", ii), "", tc.Felixes[ii].IP, "8055", "tcp")
	}

	if BPFMode() {
		ensureAllNodesBPFProgramsAttached(tc.Felixes)
	}

	return
}<|MERGE_RESOLUTION|>--- conflicted
+++ resolved
@@ -1,8 +1,4 @@
-<<<<<<< HEAD
-// Copyright (c) 2020-2024 Tigera, Inc. All rights reserved.
-=======
 // Copyright (c) 2020-2025 Tigera, Inc. All rights reserved.
->>>>>>> 8c340912
 //
 // Licensed under the Apache License, Version 2.0 (the "License");
 // you may not use this file except in compliance with the License.
@@ -37,11 +33,7 @@
 	"github.com/vishvananda/netlink"
 	metav1 "k8s.io/apimachinery/pkg/apis/meta/v1"
 
-<<<<<<< HEAD
-	dpdefs "github.com/projectcalico/calico/felix/dataplane/linux/dataplanedefs"
-=======
 	"github.com/projectcalico/calico/felix/dataplane/linux/dataplanedefs"
->>>>>>> 8c340912
 	"github.com/projectcalico/calico/felix/fv/connectivity"
 	"github.com/projectcalico/calico/felix/fv/containers"
 	"github.com/projectcalico/calico/felix/fv/infrastructure"
@@ -581,7 +573,7 @@
 			if brokenXSum {
 				It("should disable checksum offload", func() {
 					Eventually(func() string {
-						out, err := felixes[0].ExecOutput("ethtool", "-k", dpdefs.IPIPIfaceName)
+						out, err := felixes[0].ExecOutput("ethtool", "-k", dataplanedefs.IPIPIfaceName)
 						if err != nil {
 							return fmt.Sprintf("ERROR: %v", err)
 						}
@@ -591,7 +583,7 @@
 			} else {
 				It("should not disable checksum offload", func() {
 					Eventually(func() string {
-						out, err := felixes[0].ExecOutput("ethtool", "-k", dpdefs.IPIPIfaceName)
+						out, err := felixes[0].ExecOutput("ethtool", "-k", dataplanedefs.IPIPIfaceName)
 						if err != nil {
 							return fmt.Sprintf("ERROR: %v", err)
 						}
@@ -1027,7 +1019,7 @@
 				mtuStr := "mtu 1480"
 				for _, felix := range felixes {
 					Eventually(func() string {
-						out, _ := felix.ExecOutput("ip", "-d", "link", "show", dpdefs.IPIPIfaceName)
+						out, _ := felix.ExecOutput("ip", "-d", "link", "show", dataplanedefs.IPIPIfaceName)
 						return out
 					}, "60s", "500ms").Should(ContainSubstring(mtuStr))
 				}
@@ -1046,7 +1038,7 @@
 				for _, felix := range felixes {
 					// Felix checks host MTU every 30s
 					Eventually(func() string {
-						out, _ := felix.ExecOutput("ip", "-d", "link", "show", dpdefs.IPIPIfaceName)
+						out, _ := felix.ExecOutput("ip", "-d", "link", "show", dataplanedefs.IPIPIfaceName)
 						return out
 					}, "60s", "500ms").Should(ContainSubstring(mtuStr))
 
@@ -1069,7 +1061,7 @@
 				for _, felix := range felixes {
 					// Felix checks host MTU every 30s
 					Eventually(func() string {
-						out, _ := felix.ExecOutput("ip", "-d", "link", "show", dpdefs.IPIPIfaceName)
+						out, _ := felix.ExecOutput("ip", "-d", "link", "show", dataplanedefs.IPIPIfaceName)
 						return out
 					}, "60s", "500ms").Should(ContainSubstring("mtu 1300"))
 				}
@@ -1169,7 +1161,7 @@
 					felixes[0].Exec("kill", "-STOP", fmt.Sprint(pid))
 
 					tc.Felixes[0].Exec("ip", "route", "add", "10.65.222.1", "via",
-						externalClient.IP, "dev", dpdefs.IPIPIfaceName, "onlink", "proto", "90")
+						externalClient.IP, "dev", dataplanedefs.IPIPIfaceName, "onlink", "proto", "90")
 
 					By("testing that the ext client can connect via ipip")
 					cc.ResetExpectations()
