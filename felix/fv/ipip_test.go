--- conflicted
+++ resolved
@@ -50,7 +50,6 @@
 )
 
 var _ = infrastructure.DatastoreDescribe("_BPF-SAFE_ IPIP topology before adding host IPs to IP sets", []apiconfig.DatastoreType{apiconfig.EtcdV3, apiconfig.Kubernetes}, func(getInfra infrastructure.InfraFactory) {
-<<<<<<< HEAD
 	type testConf struct {
 		IPIPMode    api.IPIPMode
 		RouteSource string
@@ -81,27 +80,9 @@
 
 			BeforeEach(func() {
 				infra = getInfra()
-				if BPFMode() && getDataStoreType(infra) == "etcdv3" {
-					Skip("Skipping BPF test for etcdv3 backend.")
-				}
-=======
-	var (
-		bpfEnabled = os.Getenv("FELIX_FV_ENABLE_BPF") == "true"
-		infra      infrastructure.DatastoreInfra
-		tc         infrastructure.TopologyContainers
-		client     client.Interface
-		w          [2]*workload.Workload
-		hostW      [2]*workload.Workload
-		cc         *connectivity.Checker
-	)
-
-	BeforeEach(func() {
-		infra = getInfra()
-		if (NFTMode() || BPFMode()) && getDataStoreType(infra) == "etcdv3" {
-			Skip("Skipping NFT / BPF test for etcdv3 backend.")
-		}
-		tc, client = infrastructure.StartNNodeTopology(2, infrastructure.DefaultTopologyOptions(), infra)
->>>>>>> cd07bddc
+				if (NFTMode() || BPFMode()) && getDataStoreType(infra) == "etcdv3" {
+					Skip("Skipping NFT / BPF test for etcdv3 backend.")
+				}
 
 				topologyOptions = createIPIPBaseTopologyOptions(ipipMode, routeSource, brokenXSum)
 				tc, client = infrastructure.StartNNodeTopology(3, topologyOptions, infra)
@@ -115,8 +96,12 @@
 			AfterEach(func() {
 				if CurrentGinkgoTestDescription().Failed {
 					for _, felix := range tc.Felixes {
-						felix.Exec("iptables-save", "-c")
-						felix.Exec("ipset", "list")
+						if NFTMode() {
+							logNFTDiags(felix)
+						} else {
+							felix.Exec("iptables-save", "-c")
+							felix.Exec("ipset", "list")
+						}
 						felix.Exec("ip", "r")
 						felix.Exec("ip", "a")
 						if BPFMode() {
@@ -133,27 +118,8 @@
 				}
 				tc.Stop()
 
-<<<<<<< HEAD
 				if CurrentGinkgoTestDescription().Failed {
 					infra.DumpErrorData()
-=======
-		cc = &connectivity.Checker{}
-	})
-
-	AfterEach(func() {
-		if CurrentGinkgoTestDescription().Failed {
-			for _, felix := range tc.Felixes {
-				if NFTMode() {
-					logNFTDiags(felix)
-				} else {
-					felix.Exec("iptables-save", "-c")
-					felix.Exec("ipset", "list")
-				}
-				felix.Exec("ip", "r")
-				felix.Exec("ip", "a")
-				if BPFMode() {
-					felix.Exec("calico-bpf", "policy", "dump", "eth0", "all", "--asm")
->>>>>>> cd07bddc
 				}
 				infra.Stop()
 			})
@@ -180,16 +146,22 @@
 				})
 			}
 
-			It("should use the --random-fully flag in the MASQUERADE rules", func() {
+			It("should fully randomize MASQUERADE rules", func() {
 				for _, felix := range tc.Felixes {
-					Eventually(func() string {
-						out, _ := felix.ExecOutput("iptables-save", "-c")
-						return out
-					}, "10s", "100ms").Should(ContainSubstring("--random-fully"))
-				}
-			})
-
-<<<<<<< HEAD
+					if NFTMode() {
+						Eventually(func() string {
+							out, _ := felix.ExecOutput("nft", "list", "table", "calico")
+							return out
+						}, "10s", "100ms").Should(ContainSubstring("fully-random"))
+					} else {
+						Eventually(func() string {
+							out, _ := felix.ExecOutput("iptables-save", "-c")
+							return out
+						}, "10s", "100ms").Should(ContainSubstring("--random-fully"))
+					}
+				}
+			})
+
 			It("should have workload to workload connectivity", func() {
 				cc.ExpectSome(w[0], w[1])
 				cc.ExpectSome(w[1], w[0])
@@ -200,62 +172,6 @@
 				if routeSource == "WorkloadIPs" {
 					Skip("not applicable for workload ips")
 					return
-=======
-		if CurrentGinkgoTestDescription().Failed {
-			infra.DumpErrorData()
-		}
-		infra.Stop()
-	})
-
-	It("should fully randomize MASQUERADE rules", func() {
-		for _, felix := range tc.Felixes {
-			if NFTMode() {
-				Eventually(func() string {
-					out, _ := felix.ExecOutput("nft", "list", "table", "calico")
-					return out
-				}, "10s", "100ms").Should(ContainSubstring("fully-random"))
-			} else {
-				Eventually(func() string {
-					out, _ := felix.ExecOutput("iptables-save", "-c")
-					return out
-				}, "10s", "100ms").Should(ContainSubstring("--random-fully"))
-			}
-		}
-	})
-
-	It("should have workload to workload connectivity", func() {
-		cc.ExpectSome(w[0], w[1])
-		cc.ExpectSome(w[1], w[0])
-		cc.CheckConnectivity()
-	})
-
-	It("should have host to workload connectivity", func() {
-		cc.ExpectSome(tc.Felixes[0], w[1])
-		cc.ExpectSome(tc.Felixes[0], w[0])
-		cc.CheckConnectivity()
-	})
-
-	It("should have host to host connectivity", func() {
-		cc.ExpectSome(tc.Felixes[0], hostW[1])
-		cc.ExpectSome(tc.Felixes[1], hostW[0])
-		cc.CheckConnectivity()
-	})
-
-	Context("with host protection policy in place", func() {
-		BeforeEach(func() {
-			// Make sure our new host endpoints don't cut felix off from the datastore.
-			err := infra.AddAllowToDatastore("host-endpoint=='true'")
-			Expect(err).NotTo(HaveOccurred())
-
-			ctx, cancel := context.WithTimeout(context.Background(), 20*time.Second)
-			defer cancel()
-
-			for _, f := range tc.Felixes {
-				hep := api.NewHostEndpoint()
-				hep.Name = "eth0-" + f.Name
-				hep.Labels = map[string]string{
-					"host-endpoint": "true",
->>>>>>> cd07bddc
 				}
 
 				nodes := []string{
@@ -645,7 +561,6 @@
 					}, "60s", "500ms").Should(ContainSubstring(mtuStr))
 				}
 
-<<<<<<< HEAD
 				// Change the host device's MTU, and expect the IPIP device to be updated.
 				for _, felix := range felixes {
 					Eventually(func() error {
@@ -670,10 +585,6 @@
 						return out
 					}, "30s", "100ms").Should(ContainSubstring(mtuValue))
 				}
-=======
-	Context("external nodes configured", func() {
-		var externalClient *containers.Container
->>>>>>> cd07bddc
 
 				// Explicitly configure the MTU.
 				felixConfig := api.NewFelixConfiguration() // Create a default FelixConfiguration
@@ -694,10 +605,8 @@
 			})
 
 			Context("external nodes configured", func() {
-
 				var externalClient *containers.Container
 
-<<<<<<< HEAD
 				BeforeEach(func() {
 					externalClient = infrastructure.RunExtClient("ext-client")
 
@@ -721,49 +630,23 @@
 						externalClient.Exec("ip", "l")
 						externalClient.Exec("ip", "a")
 					}
-
-				})
+				})
+
 				AfterEach(func() {
 					externalClient.Stop()
 				})
-=======
-		JustAfterEach(func() {
-			if CurrentGinkgoTestDescription().Failed {
-				externalClient.Exec("ip", "r")
-				externalClient.Exec("ip", "l")
-				externalClient.Exec("ip", "a")
-			}
-		})
-		AfterEach(func() {
-			externalClient.Stop()
-		})
-
-		It("should allow IPIP to external client iff it is in ExternalNodesCIDRList", func() {
-			By("testing that ext client ipip does not work if not part of ExternalNodesCIDRList")
-
-			for _, f := range tc.Felixes {
-				// Make sure that only the internal nodes are present in the ipset
-				if BPFMode() {
-					Eventually(f.BPFRoutes, "10s").Should(ContainSubstring(f.IP))
-					Consistently(f.BPFRoutes).ShouldNot(ContainSubstring(externalClient.IP))
-				} else if NFTMode() {
-					Eventually(f.NFTSetSizeFn("cali40all-hosts-net"), "5s", "200ms").Should(Equal(2))
-				} else {
-					Eventually(f.IPSetSizeFn("cali40all-hosts-net"), "5s", "200ms").Should(Equal(2))
-				}
-			}
->>>>>>> cd07bddc
 
 				It("should allow IPIP to external client if it is in ExternalNodesCIDRList", func() {
-
 					By("testing that ext client ipip does not work if not part of ExternalNodesCIDRList")
 
 					for _, f := range tc.Felixes {
+						// Make sure that only the internal nodes are present in the ipset
 						if BPFMode() {
 							Eventually(f.BPFRoutes, "10s").Should(ContainSubstring(f.IP))
 							Consistently(f.BPFRoutes).ShouldNot(ContainSubstring(externalClient.IP))
+						} else if NFTMode() {
+							Eventually(f.NFTSetSizeFn("cali40all-hosts-net"), "5s", "200ms").Should(Equal(3))
 						} else {
-							// Make sure that only the internal nodes are present in the ipset
 							Eventually(f.IPSetSizeFn("cali40all-hosts-net"), "5s", "200ms").Should(Equal(3))
 						}
 					}
@@ -802,12 +685,13 @@
 							Eventually(f.BPFRoutes, "10s").Should(ContainSubstring(externalClient.IP))
 							Expect(f.IPSetSize("cali40all-hosts-net")).To(BeZero(),
 								"BPF mode shouldn't program IP sets")
+						} else if NFTMode() {
+							Eventually(f.NFTSetSizeFn("cali40all-hosts-net"), "15s", "200ms").Should(Equal(4))
 						} else {
 							Eventually(f.IPSetSizeFn("cali40all-hosts-net"), "15s", "200ms").Should(Equal(4))
 						}
 					}
 
-<<<<<<< HEAD
 					// Pause felix[2], so it can't touch the dataplane; we want to
 					// test that felix[0] blocks the traffic.
 					pid := felixes[0].GetFelixPID()
@@ -815,20 +699,6 @@
 
 					tc.Felixes[0].Exec("ip", "route", "add", "10.65.222.1", "via",
 						externalClient.IP, "dev", "tunl0", "onlink", "proto", "90")
-=======
-			// Wait for the config to take
-			for _, f := range tc.Felixes {
-				if BPFMode() {
-					Eventually(f.BPFRoutes, "10s").Should(ContainSubstring(externalClient.IP))
-					Expect(f.IPSetSize("cali40all-hosts-net")).To(BeZero(),
-						"BPF mode shouldn't program IP sets")
-				} else if NFTMode() {
-					Eventually(f.NFTSetSizeFn("cali40all-hosts-net"), "15s", "200ms").Should(Equal(3))
-				} else {
-					Eventually(f.IPSetSizeFn("cali40all-hosts-net"), "15s", "200ms").Should(Equal(3))
-				}
-			}
->>>>>>> cd07bddc
 
 					By("testing that the ext client can connect via ipip")
 					cc.ResetExpectations()
