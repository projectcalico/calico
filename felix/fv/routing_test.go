--- conflicted
+++ resolved
@@ -286,10 +286,7 @@
 						if BPFMode() {
 							tc.Felixes[0].Exec("calico-bpf", "routes", "add", "10.65.222.1", "--nexthop", externalClient.IP, "--workload", "remote", "--tunneled")
 						}
-<<<<<<< HEAD
-=======
-
->>>>>>> a8ca1e63
+
 						By("testing that the ext client can connect via ipip")
 						cc.ResetExpectations()
 						cc.ExpectSome(externalClient, w[0])
