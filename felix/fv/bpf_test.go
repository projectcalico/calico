// Copyright (c) 2021-2025 Tigera, Inc. All rights reserved.
//
// Licensed under the Apache License, Version 2.0 (the "License");
// you may not use this file except in compliance with the License.
// You may obtain a copy of the License at
//
//     http://www.apache.org/licenses/LICENSE-2.0
//
// Unless required by applicable law or agreed to in writing, software
// distributed under the License is distributed on an "AS IS" BASIS,
// WITHOUT WARRANTIES OR CONDITIONS OF ANY KIND, either express or implied.
// See the License for the specific language governing permissions and
// limitations under the License.

//go:build fvtests

package fv_test

import (
	"context"
	"encoding/json"
	"fmt"
	"net"
	"os"
	"path"
	"regexp"
	"sort"
	"strconv"
	"strings"
	"sync"
	"time"

	"github.com/davecgh/go-spew/spew"
	. "github.com/onsi/ginkgo"
	. "github.com/onsi/gomega"
	api "github.com/projectcalico/api/pkg/apis/projectcalico/v3"
	"github.com/projectcalico/api/pkg/lib/numorstring"
	log "github.com/sirupsen/logrus"
	v1 "k8s.io/api/core/v1"
	discovery "k8s.io/api/discovery/v1"
	metav1 "k8s.io/apimachinery/pkg/apis/meta/v1"
	"k8s.io/apimachinery/pkg/util/intstr"
	"k8s.io/client-go/kubernetes"

	"github.com/projectcalico/calico/felix/bpf"
	"github.com/projectcalico/calico/felix/bpf/bpfdefs"
	"github.com/projectcalico/calico/felix/bpf/conntrack"
	"github.com/projectcalico/calico/felix/bpf/conntrack/timeouts"
	"github.com/projectcalico/calico/felix/bpf/ifstate"
	"github.com/projectcalico/calico/felix/bpf/ipsets"
	"github.com/projectcalico/calico/felix/bpf/maps"
	"github.com/projectcalico/calico/felix/bpf/nat"
	"github.com/projectcalico/calico/felix/bpf/proxy"
	. "github.com/projectcalico/calico/felix/fv/connectivity"
	"github.com/projectcalico/calico/felix/fv/containers"
	"github.com/projectcalico/calico/felix/fv/infrastructure"
	"github.com/projectcalico/calico/felix/fv/utils"
	"github.com/projectcalico/calico/felix/fv/workload"
	"github.com/projectcalico/calico/felix/proto"
	"github.com/projectcalico/calico/libcalico-go/lib/apiconfig"
	libapi "github.com/projectcalico/calico/libcalico-go/lib/apis/v3"
	client "github.com/projectcalico/calico/libcalico-go/lib/clientv3"
	"github.com/projectcalico/calico/libcalico-go/lib/ipam"
	cnet "github.com/projectcalico/calico/libcalico-go/lib/net"
	options2 "github.com/projectcalico/calico/libcalico-go/lib/options"
)

// We run with and without connection-time load balancing for a couple of reasons:
//   - We can only test the non-connection time NAT logic (and node ports) with it disabled.
//   - Since the connection time program applies to the whole host, the different felix nodes actually share the
//     connection-time program.  This is a bit of a broken test but it's better than nothing since all felix nodes
//     should be programming the same NAT mappings.
var (
	_ = describeBPFTests(withProto("tcp"), withConnTimeLoadBalancingEnabled(), withNonProtocolDependentTests())
	_ = describeBPFTests(withProto("udp"), withConnTimeLoadBalancingEnabled())
	_ = describeBPFTests(withProto("tcp"), withConnTimeLoadBalancingEnabled(), withNonProtocolDependentTests(), withIPFamily(6))
	_ = describeBPFTests(withProto("udp"), withConnTimeLoadBalancingEnabled(), withIPFamily(6))
	_ = describeBPFTests(withProto("udp"), withConnTimeLoadBalancingEnabled(), withUDPUnConnected())
	_ = describeBPFTests(withProto("tcp"))
	_ = describeBPFTests(withProto("tcp"), withIPFamily(6))
	_ = describeBPFTests(withProto("udp"))
	_ = describeBPFTests(withProto("udp"), withUDPUnConnected())
	_ = describeBPFTests(withProto("udp"), withUDPConnectedRecvMsg(), withConnTimeLoadBalancingEnabled())
	_ = describeBPFTests(withTunnel("ipip"), withProto("tcp"), withConnTimeLoadBalancingEnabled())
	_ = describeBPFTests(withTunnel("ipip"), withProto("udp"), withConnTimeLoadBalancingEnabled())
	_ = describeBPFTests(withTunnel("ipip"), withProto("tcp"))
	_ = describeBPFTests(withTunnel("ipip"), withProto("udp"))
	_ = describeBPFTests(withProto("tcp"), withDSR())
	_ = describeBPFTests(withProto("udp"), withDSR())
	_ = describeBPFTests(withTunnel("ipip"), withProto("tcp"), withDSR())
	_ = describeBPFTests(withTunnel("ipip"), withProto("udp"), withDSR())
	_ = describeBPFTests(withTunnel("wireguard"), withProto("tcp"))
	_ = describeBPFTests(withTunnel("wireguard"), withProto("tcp"), withConnTimeLoadBalancingEnabled())
	_ = describeBPFTests(withTunnel("vxlan"), withProto("tcp"))
	_ = describeBPFTests(withTunnel("vxlan"), withProto("tcp"), withConnTimeLoadBalancingEnabled())
	_ = describeBPFTests(withTunnel("vxlan"), withProto("tcp"), withConnTimeLoadBalancingEnabled(), withIPFamily(6))
)

// Run a stripe of tests with BPF logging disabled since the compiler tends to optimise the code differently
// with debug disabled and that can lead to verifier issues.
var _ = describeBPFTests(withProto("tcp"),
	withConnTimeLoadBalancingEnabled(),
	withBPFLogLevel("info"))

type bpfTestOptions struct {
	connTimeEnabled bool
	protocol        string
	udpUnConnected  bool
	bpfLogLevel     string
	tunnel          string
	dsr             bool
	udpConnRecvMsg  bool
	nonProtoTests   bool
	ipv6            bool
}

type bpfTestOpt func(opts *bpfTestOptions)

func withIPFamily(family int) bpfTestOpt {
	return func(opts *bpfTestOptions) {
		if family == 6 {
			opts.ipv6 = true
		} else {
			opts.ipv6 = false
		}
	}
}

func withProto(proto string) bpfTestOpt {
	return func(opts *bpfTestOptions) {
		opts.protocol = proto
	}
}

func withConnTimeLoadBalancingEnabled() bpfTestOpt {
	return func(opts *bpfTestOptions) {
		opts.connTimeEnabled = true
	}
}

func withNonProtocolDependentTests() bpfTestOpt {
	return func(opts *bpfTestOptions) {
		opts.nonProtoTests = true
	}
}

func withBPFLogLevel(level string) bpfTestOpt {
	return func(opts *bpfTestOptions) {
		opts.bpfLogLevel = level
	}
}

func withTunnel(tunnel string) bpfTestOpt {
	return func(opts *bpfTestOptions) {
		opts.tunnel = tunnel
	}
}

func withUDPUnConnected() bpfTestOpt {
	return func(opts *bpfTestOptions) {
		opts.udpUnConnected = true
	}
}

func withDSR() bpfTestOpt {
	return func(opts *bpfTestOptions) {
		opts.dsr = true
	}
}

func withUDPConnectedRecvMsg() bpfTestOpt {
	return func(opts *bpfTestOptions) {
		opts.udpConnRecvMsg = true
	}
}

const expectedRouteDump = `10.65.0.0/16: remote in-pool nat-out
10.65.0.2/32: local workload in-pool nat-out idx -
10.65.0.3/32: local workload in-pool nat-out idx -
10.65.1.0/26: remote workload in-pool nat-out nh FELIX_1
10.65.2.0/26: remote workload in-pool nat-out nh FELIX_2
111.222.0.1/32: local host
111.222.1.1/32: remote host
111.222.2.1/32: remote host
FELIX_0/32: local host idx -
FELIX_1/32: remote host
FELIX_2/32: remote host`

const expectedRouteDumpV6 = `111:222::1/128: local host
111:222::1:1/128: remote host
111:222::2:1/128: remote host
FELIX_0/128: local host idx -
FELIX_1/128: remote host
FELIX_2/128: remote host
dead:beef::/64: remote in-pool nat-out
dead:beef::1:0/122: remote workload in-pool nat-out nh FELIX_1
dead:beef::2/128: local workload in-pool nat-out idx -
dead:beef::2:0/122: remote workload in-pool nat-out nh FELIX_2
dead:beef::3/128: local workload in-pool nat-out idx -`

const expectedRouteDumpV6DSR = `111:222::1/128: local host
111:222::1:1/128: remote host
111:222::2:1/128: remote host
FELIX_0/128: local host idx -
FELIX_1/128: remote host
FELIX_2/128: remote host
beaf::/64: remote no-dsr
dead:beef::/64: remote in-pool nat-out
dead:beef::1:0/122: remote workload in-pool nat-out nh FELIX_1
dead:beef::2/128: local workload in-pool nat-out idx -
dead:beef::2:0/122: remote workload in-pool nat-out nh FELIX_2
dead:beef::3/128: local workload in-pool nat-out idx -`

const expectedRouteDumpWithTunnelAddr = `10.65.0.0/16: remote in-pool nat-out
10.65.0.2/32: local workload in-pool nat-out idx -
10.65.0.3/32: local workload in-pool nat-out idx -
10.65.1.0/26: remote workload in-pool nat-out tunneled nh FELIX_1
10.65.2.0/26: remote workload in-pool nat-out tunneled nh FELIX_2
111.222.0.1/32: local host
111.222.1.1/32: remote host
111.222.2.1/32: remote host
FELIX_0/32: local host idx -
FELIX_0_TNL/32: local host
FELIX_1/32: remote host
FELIX_1_TNL/32: remote host in-pool nat-out tunneled
FELIX_2/32: remote host
FELIX_2_TNL/32: remote host in-pool nat-out tunneled`

const expectedRouteDumpDSR = `10.65.0.0/16: remote in-pool nat-out
10.65.0.2/32: local workload in-pool nat-out idx -
10.65.0.3/32: local workload in-pool nat-out idx -
10.65.1.0/26: remote workload in-pool nat-out nh FELIX_1
10.65.2.0/26: remote workload in-pool nat-out nh FELIX_2
111.222.0.1/32: local host
111.222.1.1/32: remote host
111.222.2.1/32: remote host
245.245.0.0/16: remote no-dsr
FELIX_0/32: local host idx -
FELIX_1/32: remote host
FELIX_2/32: remote host`

const expectedRouteDumpWithTunnelAddrDSR = `10.65.0.0/16: remote in-pool nat-out
10.65.0.2/32: local workload in-pool nat-out idx -
10.65.0.3/32: local workload in-pool nat-out idx -
10.65.1.0/26: remote workload in-pool nat-out tunneled nh FELIX_1
10.65.2.0/26: remote workload in-pool nat-out tunneled nh FELIX_2
111.222.0.1/32: local host
111.222.1.1/32: remote host
111.222.2.1/32: remote host
245.245.0.0/16: remote no-dsr
FELIX_0/32: local host idx -
FELIX_0_TNL/32: local host
FELIX_1/32: remote host
FELIX_1_TNL/32: remote host in-pool nat-out tunneled
FELIX_2/32: remote host
FELIX_2_TNL/32: remote host in-pool nat-out tunneled`

func BPFMode() bool {
	return os.Getenv("FELIX_FV_ENABLE_BPF") == "true"
}

func BPFAttachType() string {
	return strings.ToLower(os.Getenv("FELIX_FV_BPFATTACHTYPE"))
}

func BPFIPv6Support() bool {
	return false
}

func describeBPFTests(opts ...bpfTestOpt) bool {
	if !BPFMode() {
		// Non-BPF run.
		return true
	}

	testOpts := bpfTestOptions{
		bpfLogLevel: "debug",
		tunnel:      "none",
	}
	for _, o := range opts {
		o(&testOpts)
	}

	testIfTCP := testOpts.protocol == "tcp"
	testIfNotUDPUConnected := (!testOpts.udpUnConnected)

	protoExt := ""
	if testOpts.udpUnConnected {
		protoExt = "-unconnected"
	}
	if testOpts.udpConnRecvMsg {
		protoExt = "-conn-recvmsg"
	}

	family := "ipv4"
	if testOpts.ipv6 {
		family = "ipv6"
	}

	desc := fmt.Sprintf("_BPF_ _BPF-SAFE_ BPF tests (%s %s%s, ct=%v, log=%s, tunnel=%s, dsr=%v)",
		family,
		testOpts.protocol, protoExt, testOpts.connTimeEnabled,
		testOpts.bpfLogLevel, testOpts.tunnel, testOpts.dsr,
	)
	return infrastructure.DatastoreDescribe(desc, []apiconfig.DatastoreType{apiconfig.Kubernetes}, func(getInfra infrastructure.InfraFactory) {
		var (
			infra              infrastructure.DatastoreInfra
			tc                 infrastructure.TopologyContainers
			calicoClient       client.Interface
			cc                 *Checker
			externalClient     *containers.Container
			deadWorkload       *workload.Workload
			options            infrastructure.TopologyOptions
			numericProto       uint8
			felixPanicExpected bool
		)

		containerIP := func(c *containers.Container) string {
			if testOpts.ipv6 {
				return c.IPv6
			}
			return c.IP
		}

		felixIP := func(f int) string {
			return containerIP(tc.Felixes[f].Container)
		}

		ipMask := func() string {
			if testOpts.ipv6 {
				return "128"
			}
			return "32"
		}

		switch testOpts.protocol {
		case "tcp":
			numericProto = 6
		case "udp":
			numericProto = 17
		default:
			Fail("bad protocol option")
		}

		BeforeEach(func() {
			felixPanicExpected = false

			iOpts := []infrastructure.CreateOption{}
			if testOpts.ipv6 {
				iOpts = append(iOpts,
					infrastructure.K8sWithIPv6(),
					infrastructure.K8sWithAPIServerBindAddress("::"),
					infrastructure.K8sWithServiceClusterIPRange("dead:beef::abcd:0:0:0/112"),
				)
			}

			infra = getInfra(iOpts...)

			cc = &Checker{
				CheckSNAT: true,
			}
			cc.Protocol = testOpts.protocol
			if testOpts.protocol == "udp" && testOpts.udpUnConnected {
				cc.Protocol += "-noconn"
			}
			if testOpts.protocol == "udp" && testOpts.udpConnRecvMsg {
				cc.Protocol += "-recvmsg"
			}

			options = infrastructure.DefaultTopologyOptions()
			options.EnableIPv6 = testOpts.ipv6
			options.FelixLogSeverity = "Debug"
			options.NATOutgoingEnabled = true
			options.AutoHEPsEnabled = true
			// override IPIP being enabled by default
			options.IPIPMode = api.IPIPModeNever
			options.SimulateBIRDRoutes = false
			switch testOpts.tunnel {
			case "none":
				// Enable adding simulated routes.
				options.SimulateBIRDRoutes = true
			case "ipip":
				// IPIP is not supported in IPv6. We need to mimic routes in FVs.
				options.IPIPMode = api.IPIPModeAlways
				options.SimulateBIRDRoutes = true
			case "vxlan":
				options.VXLANMode = api.VXLANModeAlways
				options.VXLANStrategy = infrastructure.NewDefaultTunnelStrategy(options.IPPoolCIDR, options.IPv6PoolCIDR)
			case "wireguard":
				if testOpts.ipv6 {
					// Allocate tunnel address for Wireguard.
					options.WireguardEnabledV6 = true
					// Enable Wireguard.
					options.ExtraEnvVars["FELIX_WIREGUARDENABLEDV6"] = "true"
				} else {
					// Allocate tunnel address for Wireguard.
					options.WireguardEnabled = true
					// Enable Wireguard.
					options.ExtraEnvVars["FELIX_WIREGUARDENABLED"] = "true"
				}
			default:
				Fail("bad tunnel option")
			}
			if testOpts.tunnel != "none" {
				// Avoid felix restart mid-test, wait for the node resource to be created before starting Felix.
				options.DelayFelixStart = true
				options.TriggerDelayedFelixStart = true
			}
			options.ExtraEnvVars["FELIX_BPFMapSizeConntrackScaling"] = "Disabled"
			options.ExtraEnvVars["FELIX_BPFLogLevel"] = fmt.Sprint(testOpts.bpfLogLevel)
			options.ExtraEnvVars["FELIX_BPFConntrackLogLevel"] = fmt.Sprint(testOpts.bpfLogLevel)
			options.ExtraEnvVars["FELIX_BPFProfiling"] = "Enabled"
			if testOpts.dsr {
				options.ExtraEnvVars["FELIX_BPFExternalServiceMode"] = "dsr"
			}
			// ACCEPT is what is set by our manifests and operator by default.
			options.ExtraEnvVars["FELIX_DefaultEndpointToHostAction"] = "ACCEPT"
			options.ExternalIPs = true
			options.ExtraEnvVars["FELIX_BPFExtToServiceConnmark"] = "0x80"
			options.ExtraEnvVars["FELIX_HEALTHENABLED"] = "true"
			options.ExtraEnvVars["FELIX_BPFDSROptoutCIDRs"] = "245.245.0.0/16,beaf::dead/64"
			if testOpts.tunnel == "wireguard" {
				options.ExtraEnvVars["FELIX_BPFREDIRECTTOPEERFROML3DEVICE"] = "true"
			}
			if testOpts.tunnel == "ipip" && testOpts.protocol != "udp" {
				// Some tests run with tcpdump in udp case. We make sure that
				// the redirection does not affect connectivity, but we exclude
				// those tests. It is too coarse, but the simplest.
				options.ExtraEnvVars["FELIX_BPFREDIRECTTOPEERFROML3DEVICE"] = "true"
			}
			if !testOpts.ipv6 {
				options.ExtraEnvVars["FELIX_HEALTHHOST"] = "0.0.0.0"
			} else {
				options.ExtraEnvVars["FELIX_IPV6SUPPORT"] = "true"
				options.ExtraEnvVars["FELIX_HEALTHHOST"] = "::"
			}

			if false && testOpts.protocol == "tcp" {
				filters := map[string]string{"all": "tcp"}
				tcpResetTimeout := api.BPFConntrackTimeout("5s")
				felixConfig := api.NewFelixConfiguration()
				felixConfig.SetName("default")
				felixConfig.Spec = api.FelixConfigurationSpec{
					BPFLogFilters: &filters,
					BPFConntrackTimeouts: &api.BPFConntrackTimeouts{
						TCPResetSeen: &tcpResetTimeout,
					},
				}
				if testOpts.connTimeEnabled {
					felixConfig.Spec.BPFCTLBLogFilter = "all"
				}
				options.InitialFelixConfiguration = felixConfig
			}

			if !testOpts.connTimeEnabled {
				options.ExtraEnvVars["FELIX_BPFConnectTimeLoadBalancing"] = string(api.BPFConnectTimeLBDisabled)
				options.ExtraEnvVars["FELIX_BPFHostNetworkedNATWithoutCTLB"] = string(api.BPFHostNetworkedNATEnabled)
				if testOpts.protocol == "udp" {
					options.ExtraEnvVars["FELIX_BPFConnectTimeLoadBalancing"] = string(api.BPFConnectTimeLBTCP)
				}
			} else {
				options.ExtraEnvVars["FELIX_BPFConnectTimeLoadBalancing"] = string(api.BPFConnectTimeLBEnabled)
				options.ExtraEnvVars["FELIX_BPFHostNetworkedNATWithoutCTLB"] = string(api.BPFHostNetworkedNATDisabled)
				if testOpts.protocol == "tcp" {
					options.ExtraEnvVars["FELIX_BPFConnectTimeLoadBalancing"] = string(api.BPFConnectTimeLBTCP)
				}
			}
		})

		JustAfterEach(func() {
			if CurrentGinkgoTestDescription().Failed {
				var (
					currBpfsvcs   []nat.MapMem
					currBpfeps    []nat.BackendMapMem
					currBpfsvcsV6 []nat.MapMemV6
					currBpfepsV6  []nat.BackendMapMemV6
				)

				if testOpts.ipv6 {
					currBpfsvcsV6, currBpfepsV6 = dumpNATmapsV6(tc.Felixes)
				} else {
					currBpfsvcs, currBpfeps = dumpNATmaps(tc.Felixes)
				}

				for i, felix := range tc.Felixes {
					felix.Exec("conntrack", "-L")
					felix.Exec("calico-bpf", "policy", "dump", "cali8d1e69e5f89", "all", "--asm")
					if testOpts.ipv6 {
						felix.Exec("conntrack", "-L", "-f", "ipv6")
						felix.Exec("ip6tables-save", "-c")
						felix.Exec("ip", "-6", "link")
						felix.Exec("ip", "-6", "addr")
						felix.Exec("ip", "-6", "rule")
						felix.Exec("ip", "-6", "route")
						felix.Exec("ip", "-6", "route", "show", "table", "1")
						felix.Exec("ip", "-6", "neigh")
						felix.Exec("calico-bpf", "-6", "ipsets", "dump")
						felix.Exec("calico-bpf", "-6", "routes", "dump")
						felix.Exec("calico-bpf", "-6", "nat", "dump")
						felix.Exec("calico-bpf", "-6", "nat", "aff")
						felix.Exec("calico-bpf", "-6", "conntrack", "dump", "--raw")
						felix.Exec("calico-bpf", "-6", "arp", "dump")
					} else {
						if NFTMode() {
							logNFTDiags(felix)
						} else {
							felix.Exec("iptables-save", "-c")
						}
						felix.Exec("ip", "link")
						felix.Exec("ip", "-d", "link", "show", "vxlan.calico")
						felix.Exec("ip", "addr")
						felix.Exec("ip", "rule")
						felix.Exec("ip", "route")
						felix.Exec("ip", "neigh")
						felix.Exec("bridge", "fdb", "show", "dev", "vxlan.calico")
						felix.Exec("arp")
						felix.Exec("calico-bpf", "ipsets", "dump")
						felix.Exec("calico-bpf", "routes", "dump")
						felix.Exec("calico-bpf", "nat", "dump")
						felix.Exec("calico-bpf", "nat", "aff")
						felix.Exec("calico-bpf", "conntrack", "dump", "--raw")
						felix.Exec("calico-bpf", "arp", "dump")
					}
					felix.Exec("calico-bpf", "counters", "dump")
					felix.Exec("calico-bpf", "ifstate", "dump")
					if testOpts.ipv6 {
						log.Infof("[%d]FrontendMapV6: %+v", i, currBpfsvcsV6[i])
						log.Infof("[%d]NATBackendV6: %+v", i, currBpfepsV6[i])
						log.Infof("[%d]SendRecvMapV6: %+v", i, dumpSendRecvMapV6(felix))
					} else {
						log.Infof("[%d]FrontendMap: %+v", i, currBpfsvcs[i])
						log.Infof("[%d]NATBackend: %+v", i, currBpfeps[i])
						log.Infof("[%d]SendRecvMap: %+v", i, dumpSendRecvMap(felix))
					}
				}
				externalClient.Exec("ip", "route", "show", "cached")
			}
		})

		AfterEach(func() {
			log.Info("AfterEach starting")
			for _, f := range tc.Felixes {
				if !felixPanicExpected {
					_ = f.ExecMayFail("calico-bpf", "connect-time", "clean")
				}
				f.Stop()
			}
			externalClient.Stop()
			log.Info("AfterEach done")
		})

		AfterEach(func() {
			infra.Stop()
		})

		createPolicy := func(policy *api.GlobalNetworkPolicy) *api.GlobalNetworkPolicy {
			log.WithField("policy", dumpResource(policy)).Info("Creating policy")
			policy, err := calicoClient.GlobalNetworkPolicies().Create(utils.Ctx, policy, utils.NoOptions)
			Expect(err).NotTo(HaveOccurred())
			return policy
		}

		updatePolicy := func(policy *api.GlobalNetworkPolicy) *api.GlobalNetworkPolicy {
			log.WithField("policy", dumpResource(policy)).Info("Updating policy")
			policy, err := calicoClient.GlobalNetworkPolicies().Update(utils.Ctx, policy, utils.NoOptions)
			Expect(err).NotTo(HaveOccurred())
			return policy
		}
		_ = updatePolicy

		Describe("with a single node and an allow-all policy", func() {
			var (
				hostW   *workload.Workload
				w       [2]*workload.Workload
				wepCopy [2]*libapi.WorkloadEndpoint
			)

			if !testOpts.connTimeEnabled {
				// These tests don't depend on NAT.
				return
			}

			if testOpts.tunnel != "none" {
				// Single node so tunnel doesn't matter.
				return
			}

			JustBeforeEach(func() {
				tc, calicoClient = infrastructure.StartNNodeTopology(1, options, infra)

				hostW = workload.Run(
					tc.Felixes[0],
					"host",
					"default",
					felixIP(0), // Same IP as felix means "run in the host's namespace"
					"8055",
					testOpts.protocol)

				// Start a couple of workloads so we can check workload-to-workload and workload-to-host.
				for i := 0; i < 2; i++ {
					wIP := fmt.Sprintf("10.65.0.%d", i+2)
					if testOpts.ipv6 {
						wIP = fmt.Sprintf("dead:beef::%d", i+2)
					}
					w[i] = workload.Run(tc.Felixes[0], fmt.Sprintf("w%d", i), "default", wIP, "8055", testOpts.protocol)
					w[i].WorkloadEndpoint.Labels = map[string]string{"name": w[i].Name}
					// WEP gets clobbered when we add it to the datastore, take a copy so we can re-create the WEP.
					wepCopy[i] = w[i].WorkloadEndpoint
					w[i].ConfigureInInfra(infra)
				}

				err := infra.AddDefaultDeny()
				Expect(err).NotTo(HaveOccurred())

				ensureBPFProgramsAttached(tc.Felixes[0])

				pol := api.NewGlobalNetworkPolicy()
				pol.Namespace = "fv"
				pol.Name = "policy-1"
				if true || testOpts.bpfLogLevel == "info" {
					pol.Spec.Ingress = []api.Rule{{Action: "Log"}, {Action: "Allow"}}
					pol.Spec.Egress = []api.Rule{{Action: "Log"}, {Action: "Allow"}}
				} else {
					pol.Spec.Ingress = []api.Rule{{Action: "Allow"}}
					pol.Spec.Egress = []api.Rule{{Action: "Allow"}}
				}
				pol.Spec.Selector = "all()"

				pol = createPolicy(pol)
				Eventually(func() bool {
					return bpfCheckIfPolicyProgrammed(tc.Felixes[0], w[0].InterfaceName, "ingress", "default.policy-1", "allow", true)
				}, "5s", "200ms").Should(BeTrue())
				Eventually(func() bool {
					return bpfCheckIfPolicyProgrammed(tc.Felixes[0], w[0].InterfaceName, "egress", "default.policy-1", "allow", true)
				}, "5s", "200ms").Should(BeTrue())
				Eventually(func() bool {
					return bpfCheckIfPolicyProgrammed(tc.Felixes[0], w[1].InterfaceName, "ingress", "default.policy-1", "allow", true)
				}, "5s", "200ms").Should(BeTrue())
				Eventually(func() bool {
					return bpfCheckIfPolicyProgrammed(tc.Felixes[0], w[1].InterfaceName, "egress", "default.policy-1", "allow", true)
				}, "5s", "200ms").Should(BeTrue())
			})

			if testOpts.bpfLogLevel == "debug" && testOpts.protocol == "tcp" {
				Describe("with custom IptablesMarkMask", func() {
					BeforeEach(func() {
						// Disable core dumps, we know we're about to cause a panic.
						options.FelixCoreDumpsEnabled = false
						felixPanicExpected = true
					})

					It("0xffff000 not covering BPF bits should panic", func() {
						felixPanicExpected = true
						panicC := tc.Felixes[0].WatchStdoutFor(regexp.MustCompile("PANIC.*IptablesMarkMask/NftablesMarkMask doesn't cover bits that are used"))

						fc, err := calicoClient.FelixConfigurations().Get(context.Background(), "default", options2.GetOptions{})
						felixConfigExists := err == nil
						if !felixConfigExists {
							fc = api.NewFelixConfiguration()
						}
						fc.Name = "default"
						mark := uint32(0x0ffff000)
						fc.Spec.IptablesMarkMask = &mark
						fc.Spec.NftablesMarkMask = &mark
						if felixConfigExists {
							_, err = calicoClient.FelixConfigurations().Update(context.Background(), fc, options2.SetOptions{})
						} else {
							fc, err = calicoClient.FelixConfigurations().Create(context.Background(), fc, options2.SetOptions{})
						}
						Expect(err).NotTo(HaveOccurred())

						Eventually(panicC, "5s", "100ms").Should(BeClosed())
					})

					It("0xfff00000 only covering BPF bits should panic", func() {
						panicC := tc.Felixes[0].WatchStdoutFor(regexp.MustCompile("PANIC.*Not enough mark bits available"))

						fc, err := calicoClient.FelixConfigurations().Get(context.Background(), "default", options2.GetOptions{})
						felixConfigExists := err == nil
						if !felixConfigExists {
							fc = api.NewFelixConfiguration()
						}
						fc.Name = "default"
						mark := uint32(0xfff00000)
						fc.Spec.IptablesMarkMask = &mark
						fc.Spec.NftablesMarkMask = &mark
						if felixConfigExists {
							_, err = calicoClient.FelixConfigurations().Update(context.Background(), fc, options2.SetOptions{})
						} else {
							fc, err = calicoClient.FelixConfigurations().Create(context.Background(), fc, options2.SetOptions{})
						}
						Expect(err).NotTo(HaveOccurred())

						Eventually(panicC, "5s", "100ms").Should(BeClosed())
					})
				})
			}

			if testOpts.bpfLogLevel == "debug" && testOpts.protocol == "udp" && !testOpts.ipv6 {
				It("udp should have connectivity after a service is recreated", func() {
					clusterIP := "10.101.0.111"

					tcpdump := w[0].AttachTCPDump()
					tcpdump.SetLogEnabled(true)
					tcpdump.AddMatcher("udp-be",
						regexp.MustCompile(fmt.Sprintf("%s\\.12345 > %s\\.8055: \\[udp sum ok\\] UDP", w[1].IP, w[0].IP)))
					tcpdump.Start("-vvv", "udp")
					defer tcpdump.Stop()

					// Just to create the wrong normal entry to the service
					_, err := w[1].RunCmd("pktgen", w[1].IP, clusterIP, "udp",
						"--port-src", "12345", "--port-dst", "80")
					Expect(err).NotTo(HaveOccurred())

					// Make sure we got normal conntrack to service
					ct := dumpCTMapsAny(4, tc.Felixes[0])
					k1 := conntrack.NewKey(17, net.ParseIP(w[1].IP), 12345, net.ParseIP(clusterIP), 80)
					k2 := conntrack.NewKey(17, net.ParseIP(clusterIP), 80, net.ParseIP(w[1].IP), 12345)

					if v, ok := ct[k1]; ok {
						Expect(v.Type() == conntrack.TypeNormal)
					} else if v, ok := ct[k2]; ok {
						Expect(v.Type() == conntrack.TypeNormal)
					} else {
						Fail("No TypeNormal ct entry")
					}

					// Make sure the packet did not reach the backend (yet)
					Consistently(func() int { return tcpdump.MatchCount("udp-be") }, "1s").
						Should(BeNumerically("==", 0))

					testSvc := k8sService("svc-no-backends", clusterIP, w[0], 80, 8055, 0, testOpts.protocol)
					testSvcNamespace := testSvc.ObjectMeta.Namespace
					k8sClient := infra.(*infrastructure.K8sDatastoreInfra).K8sClient
					_, err = k8sClient.CoreV1().Services(testSvcNamespace).Create(context.Background(),
						testSvc, metav1.CreateOptions{})
					Expect(err).NotTo(HaveOccurred())

					ip := testSvc.Spec.ClusterIP
					port := uint16(testSvc.Spec.Ports[0].Port)
					natK := nat.NewNATKey(net.ParseIP(ip), port, 17)

					Eventually(func() bool {
						natmaps, _ := dumpNATMapsAny(4, tc.Felixes[0])
						if _, ok := natmaps[natK]; !ok {
							return false
						}
						return true
					}, "5s").Should(BeTrue(), "service NAT key didn't show up")

					// Make sure that despite the wrong ct entry to start with,
					// packets eventually go through.
					Eventually(func() int {
						_, err := w[1].RunCmd("pktgen", w[1].IP, clusterIP, "udp",
							"--port-src", "12345", "--port-dst", "80")
						Expect(err).NotTo(HaveOccurred())
						return tcpdump.MatchCount("udp-be")
					}, (timeouts.ScanPeriod + 5*time.Second).String(), "1s").
						Should(BeNumerically(">=", 1)) // tcpdump may not get a packet and then get 2...

					// Check that the service is properly NATted
					ct = dumpCTMapsAny(4, tc.Felixes[0])

					if v, ok := ct[k1]; ok {
						Expect(v.Type() == conntrack.TypeNATForward)
					} else if v, ok := ct[k2]; ok {
						Expect(v.Type() == conntrack.TypeNATForward)
					} else {
						Fail("No TypeNATForward ct entry")
					}

					k1 = conntrack.NewKey(17, net.ParseIP(w[1].IP), 12345, net.ParseIP(w[0].IP), 8055)
					k2 = conntrack.NewKey(17, net.ParseIP(w[0].IP), 8055, net.ParseIP(w[1].IP), 12345)

					if v, ok := ct[k1]; ok {
						Expect(v.Type() == conntrack.TypeNATReverse)
					} else if v, ok := ct[k2]; ok {
						Expect(v.Type() == conntrack.TypeNATReverse)
					} else {
						Fail("No TypeNATReverse ct entry")
					}
				})
			}

			Describe("with DefaultEndpointToHostAction=DROP", func() {
				BeforeEach(func() {
					options.ExtraEnvVars["FELIX_DefaultEndpointToHostAction"] = "DROP"
				})
				It("should only allow traffic from workload to workload", func() {
					cc.ExpectSome(w[0], w[1])
					cc.ExpectSome(w[1], w[0])
					cc.ExpectNone(w[1], hostW)
					cc.ExpectSome(hostW, w[0])
					cc.CheckConnectivity(conntrackChecks(tc.Felixes)...)
				})
			})

			Describe("with DefaultEndpointToHostAction=RETURN", func() {
				BeforeEach(func() {
					options.ExtraEnvVars["FELIX_DefaultEndpointToHostAction"] = "RETURN"
					options.AutoHEPsEnabled = false
				})
				It("should allow traffic from workload to host", func() {
					cc.Expect(Some, w[1], hostW)
					cc.Expect(Some, hostW, w[0])
					cc.CheckConnectivity(conntrackChecks(tc.Felixes)...)
				})
			})

			Describe("with DefaultEndpointToHostAction=ACCEPT", func() {
				BeforeEach(func() {
					options.ExtraEnvVars["FELIX_DefaultEndpointToHostAction"] = "ACCEPT"
				})
				It("should allow traffic from workload to workload and to/from host", func() {
					cc.ExpectSome(w[0], w[1])
					cc.ExpectSome(w[1], w[0])
					cc.ExpectSome(w[1], hostW)
					cc.ExpectSome(hostW, w[0])
					cc.CheckConnectivity(conntrackChecks(tc.Felixes)...)
				})
			})

			if testOpts.protocol == "udp" && testOpts.connTimeEnabled {
				Describe("with BPFHostNetworkedNAT enabled", func() {
					BeforeEach(func() {
						options.ExtraEnvVars["FELIX_BPFHostNetworkedNATWithoutCTLB"] = string(api.BPFHostNetworkedNATEnabled)
						options.ExtraEnvVars["FELIX_BPFConnectTimeLoadBalancing"] = string(api.BPFConnectTimeLBTCP)
					})
					It("should not program non-udp services", func() {
						clusterIP := "10.101.0.201"
						if testOpts.ipv6 {
							clusterIP = "dead:beef::abcd:0:0:201"
						}
						udpsvc := &v1.Service{
							TypeMeta: typeMetaV1("Service"),
							ObjectMeta: metav1.ObjectMeta{
								Name:      "udp-service",
								Namespace: "default",
							},
							Spec: v1.ServiceSpec{
								ClusterIP: clusterIP,
								Type:      v1.ServiceTypeClusterIP,
								Ports: []v1.ServicePort{
									{
										Protocol: v1.ProtocolUDP,
										Port:     1234,
									},
								},
							},
						}

						k8sClient := infra.(*infrastructure.K8sDatastoreInfra).K8sClient

						_, err := k8sClient.CoreV1().Services("default").Create(context.Background(),
							udpsvc, metav1.CreateOptions{})
						Expect(err).NotTo(HaveOccurred())

						Eventually(func() bool {
							return checkServiceRoute(tc.Felixes[0], udpsvc.Spec.ClusterIP)
						}, 10*time.Second, 300*time.Millisecond).Should(BeTrue(), "Failed to sync with udp service")

						clusterIP2 := "10.101.0.202"
						if testOpts.ipv6 {
							clusterIP2 = "dead:beef::abcd:0:0:202"
						}
						tcpsvc := &v1.Service{
							TypeMeta: typeMetaV1("Service"),
							ObjectMeta: metav1.ObjectMeta{
								Name:      "tcp-service",
								Namespace: "default",
							},
							Spec: v1.ServiceSpec{
								ClusterIP: clusterIP2,
								Type:      v1.ServiceTypeClusterIP,
								Ports: []v1.ServicePort{
									{
										Protocol: v1.ProtocolTCP,
										Port:     4321,
									},
								},
							},
						}

						_, err = k8sClient.CoreV1().Services("default").Create(context.Background(),
							tcpsvc, metav1.CreateOptions{})
						Expect(err).NotTo(HaveOccurred())

						Consistently(func() bool {
							return checkServiceRoute(tc.Felixes[0], tcpsvc.Spec.ClusterIP)
						}, 1*time.Second, 300*time.Millisecond).Should(BeFalse(), "Unexpected TCP service")

						clusterIP3 := "10.101.0.203"
						if testOpts.ipv6 {
							clusterIP3 = "dead:beef::abcd:0:0:203"
						}
						tcpudpsvc := &v1.Service{
							TypeMeta: typeMetaV1("Service"),
							ObjectMeta: metav1.ObjectMeta{
								Name:      "tcp-udp-service",
								Namespace: "default",
							},
							Spec: v1.ServiceSpec{
								ClusterIP: clusterIP3,
								Type:      v1.ServiceTypeClusterIP,
								Ports: []v1.ServicePort{
									{
										Name:     "udp",
										Protocol: v1.ProtocolUDP,
										Port:     1234,
									},
									{
										Name:     "tcp",
										Protocol: v1.ProtocolTCP,
										Port:     4321,
									},
								},
							},
						}

						_, err = k8sClient.CoreV1().Services("default").Create(context.Background(),
							tcpudpsvc, metav1.CreateOptions{})
						Expect(err).NotTo(HaveOccurred())

						Eventually(func() bool {
							return checkServiceRoute(tc.Felixes[0], tcpudpsvc.Spec.ClusterIP)
						}, 10*time.Second, 300*time.Millisecond).Should(BeTrue(), "Failed to sync with tcpudp service")

						Expect(checkServiceRoute(tc.Felixes[0], tcpsvc.Spec.ClusterIP)).To(BeFalse())
					})
				})
			}

			if testOpts.protocol != "udp" { // No need to run these tests per-protocol.
<<<<<<< HEAD

				mapPath := conntrack.Map().Path()

				if testOpts.ipv6 {
					mapPath = conntrack.MapV6().Path()
				}

=======
>>>>>>> 38036707
				It("should recover if the BPF programs are removed", func() {
					flapInterface := func() {
						By("Flapping interface")
						tc.Felixes[0].Exec("ip", "link", "set", "down", w[0].InterfaceName)
						tc.Felixes[0].Exec("ip", "link", "set", "up", w[0].InterfaceName)
					}

					recreateWEP := func() {
						By("Recreating WEP.")
						w[0].RemoveFromInfra(infra)
						w[0].WorkloadEndpoint = wepCopy[0]
						w[0].ConfigureInInfra(infra)
					}

					for _, trigger := range []func(){flapInterface, recreateWEP} {
						// Wait for initial programming to complete.
						cc.Expect(Some, w[0], w[1])
						cc.CheckConnectivity()
						cc.ResetExpectations()

						By("handling ingress program removal")
						if BPFAttachType() == "tc" {
							tc.Felixes[0].Exec("tc", "filter", "del", "ingress", "dev", w[0].InterfaceName)
						} else {
							tc.Felixes[0].Exec("rm", "-rf", path.Join(bpfdefs.TcxPinDir, fmt.Sprintf("%s_ingress", w[0].InterfaceName)))
						}

						// Removing the ingress program should break connectivity due to the lack of "seen" mark.
						cc.Expect(None, w[0], w[1])
						cc.CheckConnectivity()
						cc.ResetExpectations()

						// Trigger felix to recover.
						trigger()
						cc.Expect(Some, w[0], w[1])
						cc.CheckConnectivity()

						// Check the program is put back.
						if BPFAttachType() == "tc" {
							Eventually(func() string {
								out, _ := tc.Felixes[0].ExecOutput("tc", "filter", "show", "ingress", "dev", w[0].InterfaceName)
								return out
							}, "5s", "200ms").Should(ContainSubstring("cali_tc_preambl"),
								fmt.Sprintf("from wep not loaded for %s", w[0].InterfaceName))
						} else {
							Eventually(func() string {
								out, _ := tc.Felixes[0].ExecOutput("stat", path.Join(bpfdefs.TcxPinDir, fmt.Sprintf("%s_ingress", w[0].InterfaceName)))
								return out
							}, "5s", "200ms").ShouldNot(ContainSubstring("No such file or directory"),
								fmt.Sprintf("from wep not loaded for %s", w[0].InterfaceName))
						}

						By("handling egress program removal")
						if BPFAttachType() == "tc" {
							tc.Felixes[0].Exec("tc", "filter", "del", "egress", "dev", w[0].InterfaceName)
						} else {
							tc.Felixes[0].Exec("rm", "-rf", path.Join(bpfdefs.TcxPinDir, fmt.Sprintf("%s_egress", w[0].InterfaceName)))
						}
						// Removing the egress program doesn't stop traffic.

						// Trigger felix to recover.
						trigger()

						// Check the program is put back.
						if BPFAttachType() == "tc" {
							Eventually(func() string {
								out, _ := tc.Felixes[0].ExecOutput("tc", "filter", "show", "egress", "dev", w[0].InterfaceName)
								return out
							}, "5s", "200ms").Should(ContainSubstring("cali_tc_preambl"),
								fmt.Sprintf("to wep not loaded for %s", w[0].InterfaceName))
						} else {
							Eventually(func() string {
								out, _ := tc.Felixes[0].ExecOutput("stat", path.Join(bpfdefs.TcxPinDir, fmt.Sprintf("%s_egress", w[0].InterfaceName)))
								return out
							}, "5s", "200ms").ShouldNot(ContainSubstring("No such file or directory"),
								fmt.Sprintf("from wep not loaded for %s", w[0].InterfaceName))
						}
						cc.CheckConnectivity()

						if BPFAttachType() == "tc" {
							By("Handling qdisc removal")
							tc.Felixes[0].Exec("tc", "qdisc", "delete", "dev", w[0].InterfaceName, "clsact")

							// Trigger felix to recover.
							trigger()

							// Check programs are put back.
							Eventually(func() string {
								out, _ := tc.Felixes[0].ExecOutput("tc", "filter", "show", "ingress", "dev", w[0].InterfaceName)
								return out
							}, "5s", "200ms").Should(ContainSubstring("cali_tc_preambl"),
								fmt.Sprintf("from wep not loaded for %s", w[0].InterfaceName))
							Eventually(func() string {
								out, _ := tc.Felixes[0].ExecOutput("tc", "filter", "show", "egress", "dev", w[0].InterfaceName)
								return out
							}, "5s", "200ms").Should(ContainSubstring("cali_tc_preambl"),
								fmt.Sprintf("to wep not loaded for %s", w[0].InterfaceName))
							cc.CheckConnectivity()
						}
						cc.ResetExpectations()

						// Add a policy to block traffic.
						By("Adding deny policy")
						denyPol := api.NewGlobalNetworkPolicy()
						denyPol.Name = "policy-2"
						var one float64 = 1
						denyPol.Spec.Order = &one
						denyPol.Spec.Ingress = []api.Rule{{Action: "Deny"}}
						denyPol.Spec.Egress = []api.Rule{{Action: "Deny"}}
						denyPol.Spec.Selector = "all()"
						denyPol = createPolicy(denyPol)

						cc.Expect(None, w[0], w[1])
						cc.Expect(None, w[1], w[0])
						cc.CheckConnectivity()
						cc.ResetExpectations()

						By("Removing deny policy")
						_, err := calicoClient.GlobalNetworkPolicies().Delete(context.Background(), "policy-2", options2.DeleteOptions{})
						Expect(err).NotTo(HaveOccurred())

						cc.Expect(Some, w[0], w[1])
						cc.Expect(Some, w[1], w[0])
						cc.CheckConnectivity()
						cc.ResetExpectations()
					}
				})

				It("should respond back to host is the original traffic came from the host", func() {
					if NFTMode() || testOpts.ipv6 {
						return
					}

					By("Setting up istio-like rules that SNAT host as link-local IP")

					tc.Felixes[0].Exec("iptables", "-t", "nat", "-A", "POSTROUTING", "-d", w[0].IP, "-j",
						"SNAT", "--to-source", "169.254.7.127")

					By("Testing connectivity from host to pod")

					cc.Expect(Some, hostW, w[0], ExpectWithSrcIPs("169.254.7.127"))
					cc.CheckConnectivity()
				})
			}

			if testOpts.nonProtoTests {
				// We can only test that felix _sets_ this because the flag is one-way and cannot be unset.
				It("should enable the kernel.unprivileged_bpf_disabled sysctl", func() {
					Eventually(func() string {
						out, err := tc.Felixes[0].ExecOutput("sysctl", "kernel.unprivileged_bpf_disabled")
						if err != nil {
							log.WithError(err).Error("Failed to run sysctl")
						}
						return out
					}).Should(ContainSubstring("kernel.unprivileged_bpf_disabled = 1"))
				})

				It("should remove terminating workload from the NAT backends", func() {
					By("Creating a fake service with fake endpoint")

					clusterIP := "10.101.0.254"
					svcIP1 := "192.168.12.1"
					svcIP2 := "192.168.12.2"
					svcIP3 := "192.168.12.3"
					addrType := discovery.AddressTypeIPv4
					family := 4
					if testOpts.ipv6 {
						clusterIP = "dead:beef::abcd:0:0:254"
						svcIP1 = "dead:beef::192:168:12:1"
						svcIP2 = "dead:beef::192:168:12:2"
						svcIP3 = "dead:beef::192:168:12:3"
						addrType = discovery.AddressTypeIPv6
						family = 6
					}

					fakeSvc := &v1.Service{
						TypeMeta:   typeMetaV1("Service"),
						ObjectMeta: objectMetaV1("fake-service"),
						Spec: v1.ServiceSpec{
							ClusterIP: clusterIP,
							Type:      "ClusterIP",
							Ports: []v1.ServicePort{
								{
									Protocol: v1.ProtocolTCP,
									Port:     int32(11666),
								},
							},
						},
					}

					k8sClient := infra.(*infrastructure.K8sDatastoreInfra).K8sClient
					_, err := k8sClient.CoreV1().Services("default").Create(context.Background(), fakeSvc, metav1.CreateOptions{})
					Expect(err).NotTo(HaveOccurred())

					portName := ""
					portProto := v1.ProtocolTCP
					portPort := int32(11166)
					falsePtr := new(bool)
					*falsePtr = false
					truePtr := new(bool)
					*truePtr = true

					fakeEps := &discovery.EndpointSlice{
						TypeMeta: metav1.TypeMeta{
							Kind:       "EndpointSlice",
							APIVersion: "discovery.k8s.io/v1",
						},
						ObjectMeta: metav1.ObjectMeta{
							Name:      "fake-service-eps",
							Namespace: "default",
							Labels: map[string]string{
								"kubernetes.io/service-name": "fake-service",
							},
						},
						AddressType: addrType,
						Endpoints: []discovery.Endpoint{
							{
								Addresses: []string{svcIP1},
								Conditions: discovery.EndpointConditions{
									Ready:       truePtr,
									Terminating: falsePtr,
								},
							},
							{
								Addresses: []string{svcIP2},
								Conditions: discovery.EndpointConditions{
									Ready:       truePtr,
									Terminating: falsePtr,
								},
							},
							{
								Addresses: []string{svcIP3},
								Conditions: discovery.EndpointConditions{
									Ready:       truePtr,
									Terminating: falsePtr,
								},
							},
						},
						Ports: []discovery.EndpointPort{{
							Name:     &portName,
							Protocol: &portProto,
							Port:     &portPort,
						}},
					}

					_, err = k8sClient.DiscoveryV1().EndpointSlices("default").
						Create(context.Background(), fakeEps, metav1.CreateOptions{})
					Expect(err).NotTo(HaveOccurred())

					var natK nat.FrontendKeyInterface
					if testOpts.ipv6 {
						natK = nat.NewNATKeyV6(net.ParseIP(clusterIP), 11666, 6)
					} else {
						natK = nat.NewNATKey(net.ParseIP(clusterIP), 11666, 6)
					}

					Eventually(func(g Gomega) {
						natmap, natbe := dumpNATMapsAny(family, tc.Felixes[0])
						g.Expect(natmap).To(HaveKey(natK))
						g.Expect(natmap[natK].Count()).To(Equal(uint32(3)))
						svc := natmap[natK]
						bckID := svc.ID()
						g.Expect(natbe).To(HaveKey(nat.NewNATBackendKey(bckID, 0)))
						g.Expect(natbe).To(HaveKey(nat.NewNATBackendKey(bckID, 1)))
						g.Expect(natbe).To(HaveKey(nat.NewNATBackendKey(bckID, 2)))
						g.Expect(natbe).NotTo(HaveKey(nat.NewNATBackendKey(bckID, 3)))
					}, "5s").Should(Succeed(), "service or backedns didn't show up")

					fakeEps.Endpoints[1].Conditions.Ready = falsePtr
					fakeEps.Endpoints[1].Conditions.Terminating = truePtr

					_, err = k8sClient.DiscoveryV1().EndpointSlices("default").
						Update(context.Background(), fakeEps, metav1.UpdateOptions{})
					Expect(err).NotTo(HaveOccurred())

					Eventually(func(g Gomega) {
						natmap, natbe := dumpNATMapsAny(family, tc.Felixes[0])
						g.Expect(natmap).To(HaveKey(natK))
						g.Expect(natmap[natK].Count()).To(Equal(uint32(2)))
						svc := natmap[natK]
						bckID := svc.ID()
						g.Expect(natbe).To(HaveKey(nat.NewNATBackendKey(bckID, 0)))
						g.Expect(natbe).To(HaveKey(nat.NewNATBackendKey(bckID, 1)))
						g.Expect(natbe).NotTo(HaveKey(nat.NewNATBackendKey(bckID, 2)))
					}, "5s").Should(Succeed(), "NAT did not get updated properly")
				})

				It("should cleanup after we disable eBPF", func() {
					By("Waiting for dp to get setup up")

					ensureBPFProgramsAttached(tc.Felixes[0], "bpfout.cali")

					By("Changing env and restarting felix")

					tc.Felixes[0].SetEnv(map[string]string{"FELIX_BPFENABLED": "false"})
					tc.Felixes[0].Restart()

					By("Checking that all programs got cleaned up")

					Eventually(func() string {
						out, _ := tc.Felixes[0].ExecOutput("bpftool", "-jp", "prog", "show")
						return out
					}, "15s", "1s").ShouldNot(
						Or(ContainSubstring("cali_"), ContainSubstring("calico_"), ContainSubstring("xdp_cali_")))

					// N.B. calico_failsafe map is created in iptables mode by
					// bpf.NewFailsafeMap() It has calico_ prefix. All other bpf
					// maps have only cali_ prefix.
					Eventually(func() string {
						out, _ := tc.Felixes[0].ExecOutput("bpftool", "-jp", "map", "show")
						return out
					}, "15s", "1s").ShouldNot(Or(ContainSubstring("cali_"), ContainSubstring("xdp_cali_")))

					out, _ := tc.Felixes[0].ExecCombinedOutput("ip", "link", "show", "dev", "bpfin.cali")
					Expect(out).To(Equal("Device \"bpfin.cali\" does not exist.\n"))
					out, _ = tc.Felixes[0].ExecCombinedOutput("ip", "link", "show", "dev", "bpfout.cali")
					Expect(out).To(Equal("Device \"bpfout.cali\" does not exist.\n"))
				})
			}
		})

		const numNodes = 3
		var (
			w     [numNodes][2]*workload.Workload
			hostW [numNodes]*workload.Workload
		)

		setupCluster := func() {
			tc, calicoClient = infrastructure.StartNNodeTopology(numNodes, options, infra)

			addWorkload := func(run bool, ii, wi, port int, labels map[string]string) *workload.Workload {
				if labels == nil {
					labels = make(map[string]string)
				}

				wIP := fmt.Sprintf("10.65.%d.%d", ii, wi+2)
				if testOpts.ipv6 {
					wIP = net.ParseIP(fmt.Sprintf("dead:beef::%d:%d", ii, wi+2)).String()
				}
				wName := fmt.Sprintf("w%d%d", ii, wi)

				w := workload.New(tc.Felixes[ii], wName, "default",
					wIP, strconv.Itoa(port), testOpts.protocol)

				labels["name"] = w.Name
				labels["workload"] = "regular"

				w.WorkloadEndpoint.Labels = labels
				if run {
					err := w.Start()
					Expect(err).NotTo(HaveOccurred())
					w.ConfigureInInfra(infra)
				}
				if options.UseIPPools {
					// Assign the workload's IP in IPAM, this will trigger calculation of routes.
					err := calicoClient.IPAM().AssignIP(context.Background(), ipam.AssignIPArgs{
						IP:       cnet.MustParseIP(wIP),
						HandleID: &w.Name,
						Attrs: map[string]string{
							ipam.AttributeNode: tc.Felixes[ii].Hostname,
						},
						Hostname: tc.Felixes[ii].Hostname,
					})
					Expect(err).NotTo(HaveOccurred())
				}

				return w
			}

			// Start a host networked workload on each host for connectivity checks.
			for ii := range tc.Felixes {
				// We tell each host-networked workload to open:
				// TODO: Copied from another test
				// - its normal (uninteresting) port, 8055
				// - port 2379, which is both an inbound and an outbound failsafe port
				// - port 22, which is an inbound failsafe port.
				// This allows us to test the interaction between do-not-track policy and failsafe
				// ports.
				hostW[ii] = workload.Run(
					tc.Felixes[ii],
					fmt.Sprintf("host%d", ii),
					"default",
					felixIP(ii), // Same IP as felix means "run in the host's namespace"
					"8055",
					testOpts.protocol)

				hostW[ii].WorkloadEndpoint.Labels = map[string]string{"name": hostW[ii].Name}
				hostW[ii].ConfigureInInfra(infra)

				// Two workloads on each host so we can check the same host and other host cases.
				w[ii][0] = addWorkload(true, ii, 0, 8055, map[string]string{"port": "8055"})
				w[ii][1] = addWorkload(true, ii, 1, 8056, nil)
			}

			// Create a workload on node 0 that does not run, but we can use it to set up paths
			deadWorkload = addWorkload(false, 0, 2, 8057, nil)

			// We will use this container to model an external client trying to connect into
			// workloads on a host.  Create a route in the container for the workload CIDR.
			// TODO: Copied from another test
			externalClient = infrastructure.RunExtClientWithOpts("ext-client",
				infrastructure.ExtClientOpts{
					IPv6Enabled: testOpts.ipv6,
				},
			)
			_ = externalClient

			err := infra.AddDefaultDeny()
			Expect(err).NotTo(HaveOccurred())
			if !options.TestManagesBPF {
				ensureAllNodesBPFProgramsAttached(tc.Felixes)
				for _, f := range tc.Felixes {
					felixReady := func() int {
						return healthStatus(containerIP(f.Container), "9099", "readiness")
					}
					Eventually(felixReady, "10s", "500ms").Should(BeGood())
				}
			}
		}

		Describe(fmt.Sprintf("with a %d node cluster", numNodes), func() {
			BeforeEach(func() {
				setupCluster()
			})

			clusterIP := "10.101.0.10"
			extIP := "10.1.2.3"
			excludeSvcIP := "10.101.0.222"
			loIP := "5.6.5.6"

			if testOpts.ipv6 {
				clusterIP = "dead:beef::abcd:0:0:10"
				extIP = "dead:beef::abcd:1:2:3"
				excludeSvcIP = "dead:beef::abcd:0:0:222"
				loIP = "dead:beef::abcd:0:5656:5656"
			}

			if testOpts.protocol == "udp" && testOpts.udpUnConnected {
				It("should have no connectivity to a pod before it is added to the datamodel", func() {
					// Above BeforeEach adds a default-deny but for this test we want policy to be open
					// so that it's only the lack of datastore configuration that blocks traffic.
					policy := api.NewNetworkPolicy()
					policy.Name = "allow-all"
					policy.Namespace = "default"
					one := float64(1)
					policy.Spec.Order = &one
					policy.Spec.Ingress = []api.Rule{{Action: api.Allow}}
					policy.Spec.Egress = []api.Rule{{Action: api.Allow}}
					policy.Spec.Selector = "all()"
					_, err := calicoClient.NetworkPolicies().Create(utils.Ctx, policy, utils.NoOptions)

					// The hardest path to secure with BPF is packets to the newly-added workload.  We can't block
					// the traffic with BPF until we have a BPF program in place so we rely on iptables catch-alls.

					// Set up a workload but do not add it to the datastore.
					wlIP := "10.65.1.5"
					if testOpts.ipv6 {
						wlIP = "dead:beef::1:5"
					}
					dpOnlyWorkload := workload.New(tc.Felixes[1], "w-dp", "default", wlIP, "8057", testOpts.protocol)
					err = dpOnlyWorkload.Start()
					Expect(err).NotTo(HaveOccurred())
					tc.Felixes[1].Exec("ip", "route", "add", dpOnlyWorkload.IP, "dev", dpOnlyWorkload.InterfaceName, "scope", "link")

					// Attach tcpdump to the workload so we can verify that we don't see any packets at all.  We need
					// to verify ingress and egress separately since a round-trip test would be blocked by either.
					tcpdump := dpOnlyWorkload.AttachTCPDump()
					tcpdump.SetLogEnabled(true)
					pattern := fmt.Sprintf(`IP .* %s\.8057: UDP`, dpOnlyWorkload.IP)
					if testOpts.ipv6 {
						pattern = fmt.Sprintf(`IP6 .* %s\.8057: UDP`, dpOnlyWorkload.IP)
					}
					tcpdump.AddMatcher("UDP-8057", regexp.MustCompile(pattern))
					tcpdump.Start()
					defer tcpdump.Stop()

					// Send packets in the background.
					var wg sync.WaitGroup
					wg.Add(1)
					ctx, cancelFn := context.WithTimeout(context.Background(), 10*time.Second)
					defer cancelFn()
					go func() {
						defer wg.Done()
						defer GinkgoRecover()
						for {
							if ctx.Err() != nil {
								return
							}
							_, err = w[1][0].RunCmd("pktgen", w[1][0].IP, dpOnlyWorkload.IP, "udp",
								"--port-src", "30444", "--port-dst", "8057")
							Expect(err).NotTo(HaveOccurred())
							time.Sleep(100 * (time.Millisecond))
						}
					}()
					defer wg.Wait()

					Consistently(tcpdump.MatchCountFn("UDP-8057"), "5s", "200ms").Should(
						BeNumerically("==", 0),
						"Traffic to the workload should be blocked before datastore is configured")

					dpOnlyWorkload.ConfigureInInfra(infra)

					Eventually(tcpdump.MatchCountFn("UDP-8057"), "5s", "200ms").Should(
						BeNumerically(">", 0),
						"Traffic to the workload should be allowed after datastore is configured")
				})
			}

			_ = !testOpts.ipv6 && It("should have correct routes", func() {
				tunnelAddr := ""
				tunnelAddrFelix1 := ""
				tunnelAddrFelix2 := ""
				expectedRoutes := expectedRouteDump
				if testOpts.dsr {
					expectedRoutes = expectedRouteDumpDSR
				}
				if testOpts.ipv6 {
					switch {
					case tc.Felixes[0].ExpectedVXLANV6TunnelAddr != "":
						tunnelAddr = tc.Felixes[0].ExpectedVXLANV6TunnelAddr
						tunnelAddrFelix1 = tc.Felixes[1].ExpectedVXLANV6TunnelAddr
						tunnelAddrFelix2 = tc.Felixes[2].ExpectedVXLANV6TunnelAddr
					case tc.Felixes[0].ExpectedWireguardV6TunnelAddr != "":
						tunnelAddr = tc.Felixes[0].ExpectedWireguardV6TunnelAddr
						tunnelAddrFelix1 = tc.Felixes[1].ExpectedWireguardV6TunnelAddr
						tunnelAddrFelix2 = tc.Felixes[2].ExpectedWireguardV6TunnelAddr
					}
					expectedRoutes = expectedRouteDumpV6
					if testOpts.dsr {
						expectedRoutes = expectedRouteDumpV6DSR
					}
				} else {
					switch {
					case tc.Felixes[0].ExpectedIPIPTunnelAddr != "":
						tunnelAddr = tc.Felixes[0].ExpectedIPIPTunnelAddr
						tunnelAddrFelix1 = tc.Felixes[1].ExpectedIPIPTunnelAddr
						tunnelAddrFelix2 = tc.Felixes[2].ExpectedIPIPTunnelAddr
					case tc.Felixes[0].ExpectedVXLANTunnelAddr != "":
						tunnelAddr = tc.Felixes[0].ExpectedVXLANTunnelAddr
						tunnelAddrFelix1 = tc.Felixes[1].ExpectedVXLANTunnelAddr
						tunnelAddrFelix2 = tc.Felixes[2].ExpectedVXLANTunnelAddr
					case tc.Felixes[0].ExpectedWireguardTunnelAddr != "":
						tunnelAddr = tc.Felixes[0].ExpectedWireguardTunnelAddr
						tunnelAddrFelix1 = tc.Felixes[1].ExpectedWireguardTunnelAddr
						tunnelAddrFelix2 = tc.Felixes[2].ExpectedWireguardTunnelAddr
					}
				}

				if tunnelAddr != "" {
					expectedRoutes = expectedRouteDumpWithTunnelAddr
					if testOpts.dsr {
						expectedRoutes = expectedRouteDumpWithTunnelAddrDSR
					}
				}

				dumpRoutes := func() string {
					out := ""
					var err error
					if testOpts.ipv6 {
						out, err = tc.Felixes[0].ExecOutput("calico-bpf", "routes", "-6", "dump")
					} else {
						out, err = tc.Felixes[0].ExecOutput("calico-bpf", "routes", "dump")
					}
					if err != nil {
						return fmt.Sprint(err)
					}

					lines := strings.Split(out, "\n")
					var filteredLines []string
					idxRE := regexp.MustCompile(`idx \d+`)
					for _, l := range lines {
						l = strings.TrimLeft(l, " ")
						if len(l) == 0 {
							continue
						}
						l = strings.ReplaceAll(l, felixIP(0), "FELIX_0")
						l = strings.ReplaceAll(l, felixIP(1), "FELIX_1")
						l = strings.ReplaceAll(l, felixIP(2), "FELIX_2")
						l = idxRE.ReplaceAllLiteralString(l, "idx -")
						if tunnelAddr != "" {
							if testOpts.ipv6 {
								l = strings.ReplaceAll(l, tunnelAddr+"/128", "FELIX_0_TNL/128")
							} else {
								l = strings.ReplaceAll(l, tunnelAddr+"/32", "FELIX_0_TNL/32")
							}
						}
						if tunnelAddrFelix1 != "" {
							if testOpts.ipv6 {
								l = strings.ReplaceAll(l, tunnelAddrFelix1+"/128", "FELIX_1_TNL/128")
							} else {
								l = strings.ReplaceAll(l, tunnelAddrFelix1+"/32", "FELIX_1_TNL/32")
							}
						}
						if tunnelAddrFelix2 != "" {
							if testOpts.ipv6 {
								l = strings.ReplaceAll(l, tunnelAddrFelix2+"/128", "FELIX_2_TNL/128")
							} else {
								l = strings.ReplaceAll(l, tunnelAddrFelix2+"/32", "FELIX_2_TNL/32")
							}
						}
						filteredLines = append(filteredLines, l)
					}
					sort.Strings(filteredLines)
					return strings.Join(filteredLines, "\n")
				}
				Eventually(dumpRoutes, "10s", "200ms").Should(Equal(expectedRoutes), dumpRoutes)
			})

			It("should only allow traffic from the local host by default", func() {
				// Same host, other workload.
				cc.ExpectNone(w[0][0], w[0][1])
				cc.ExpectNone(w[0][1], w[0][0])
				// Workloads on other host.
				cc.ExpectNone(w[0][0], w[1][0])
				cc.ExpectNone(w[1][0], w[0][0])
				// Hosts.
				cc.ExpectSome(tc.Felixes[0], w[0][0])
				cc.ExpectNone(tc.Felixes[1], w[0][0])
				cc.CheckConnectivity()
			})

			It("should allow host -> host", func() {
				// XXX as long as there is no HEP policy
				// using hostW as a sink
				cc.Expect(Some, tc.Felixes[0], hostW[0])
				cc.Expect(Some, tc.Felixes[0], hostW[1])
				cc.Expect(Some, tc.Felixes[1], hostW[0])
				cc.CheckConnectivity()
			})

			Context("with a policy allowing ingress to w[0][0] from all regular workloads", func() {
				var (
					pol       *api.GlobalNetworkPolicy
					k8sClient *kubernetes.Clientset
				)

				BeforeEach(func() {
					pol = api.NewGlobalNetworkPolicy()
					pol.Namespace = "fv"
					pol.Name = "policy-1"
					pol.Spec.Ingress = []api.Rule{
						{
							Action: "Allow",
							Source: api.EntityRule{
								Selector: "workload=='regular'",
							},
						},
					}
					pol.Spec.Egress = []api.Rule{
						{
							Action: "Allow",
							Source: api.EntityRule{
								Selector: "workload=='regular'",
							},
						},
					}
					pol.Spec.Selector = "workload=='regular'"

					pol = createPolicy(pol)

					k8sClient = infra.(*infrastructure.K8sDatastoreInfra).K8sClient
					_ = k8sClient
				})

				Context("with both applyOnForward=true/false", func() {
					BeforeEach(func() {
						// The next two policies are to make sure that applyOnForward of a
						// global policy is applied correctly to a host endpoint. The deny
						// policy is not applied to forwarded traffic!

						By("global policy denies traffic to host 1 on host 0", func() {
							nets := []string{felixIP(1) + "/" + ipMask()}
							switch testOpts.tunnel {
							case "ipip":
								nets = append(nets, tc.Felixes[1].ExpectedIPIPTunnelAddr+"/32")
							}

							pol := api.NewGlobalNetworkPolicy()
							pol.Namespace = "fv"
							pol.Name = "host-0-1"
							pol.Spec.Egress = []api.Rule{
								{
									Action: "Deny",
									Destination: api.EntityRule{
										Nets: nets,
									},
								},
							}
							pol.Spec.Selector = "node=='" + tc.Felixes[0].Name + "'"
							pol.Spec.ApplyOnForward = false

							pol = createPolicy(pol)
						})

						By("global policy allows forwarded traffic to host 1 on host 0", func() {
							nets := []string{felixIP(1) + "/" + ipMask()}
							switch testOpts.tunnel {
							case "ipip":
								nets = append(nets, tc.Felixes[1].ExpectedIPIPTunnelAddr+"/32")
							}

							pol := api.NewGlobalNetworkPolicy()
							pol.Namespace = "fv"
							pol.Name = "host-0-1-forward"
							pol.Spec.Egress = []api.Rule{
								{
									Action: "Allow",
									Destination: api.EntityRule{
										Nets: nets,
									},
								},
							}
							pol.Spec.Selector = "node=='" + tc.Felixes[0].Name + "'"
							pol.Spec.ApplyOnForward = true

							pol = createPolicy(pol)
						})

						bpfWaitForPolicy(tc.Felixes[0], "eth0", "egress", "default.host-0-1")
					})
					It("should handle NAT outgoing", func() {
						By("SNATting outgoing traffic with the flag set")
						cc.ExpectSNAT(w[0][0], felixIP(0), hostW[1])
						cc.Expect(Some, w[0][0], hostW[0]) // no snat
						cc.CheckConnectivity(conntrackChecks(tc.Felixes)...)

						if testOpts.tunnel == "none" {
							By("Leaving traffic alone with the flag clear")
							poolName := infrastructure.DefaultIPPoolName
							if testOpts.ipv6 {
								poolName = infrastructure.DefaultIPv6PoolName
							}
							pool, err := calicoClient.IPPools().Get(context.TODO(), poolName, options2.GetOptions{})
							Expect(err).NotTo(HaveOccurred())
							pool.Spec.NATOutgoing = false
							pool, err = calicoClient.IPPools().Update(context.TODO(), pool, options2.SetOptions{})
							Expect(err).NotTo(HaveOccurred())

							// Wait for the pool change to take effect
							Eventually(func() string {
								return bpfDumpRoutes(tc.Felixes[0])
							}, "5s", "1s").ShouldNot(ContainSubstring("workload in-pool nat-out"))

							cc.ResetExpectations()
							cc.ExpectSNAT(w[0][0], w[0][0].IP, hostW[1])
							cc.CheckConnectivity(conntrackChecks(tc.Felixes)...)

							By("SNATting again with the flag set")
							pool.Spec.NATOutgoing = true
							pool, err = calicoClient.IPPools().Update(context.TODO(), pool, options2.SetOptions{})
							Expect(err).NotTo(HaveOccurred())

							// Wait for the pool change to take effect
							Eventually(func() string {
								return bpfDumpRoutes(tc.Felixes[0])
							}, "5s", "1s").Should(ContainSubstring("workload in-pool nat-out"))

							cc.ResetExpectations()
							cc.ExpectSNAT(w[0][0], felixIP(0), hostW[1])
							cc.CheckConnectivity(conntrackChecks(tc.Felixes)...)
						}
					})
				})

				It("connectivity from all workloads via workload 0's main IP", func() {
					cc.ExpectSome(w[0][1], w[0][0])
					cc.ExpectSome(w[1][0], w[0][0])
					cc.ExpectSome(w[1][1], w[0][0])
					cc.CheckConnectivity(conntrackChecks(tc.Felixes)...)
				})

				_ = !testOpts.ipv6 && !testOpts.dsr &&
					It("should handle fragmented UDP", func() {
						if testOpts.tunnel == "vxlan" && !utils.UbuntuReleaseGreater("22.04") {
							Skip("Ubuntu too old to handle frag on vxlan dev properly")
						}

						dev := "eth0"
						switch testOpts.tunnel {
						case "vxlan":
							dev = "vxlan.calico"
						case "ipip":
							dev = "tunl0"
						case "wireguard":
							dev = "wireguard.cali"
						}
						tcpdump1 := tc.Felixes[1].AttachTCPDump(dev)
						tcpdump1.SetLogEnabled(true)
						tcpdump1.AddMatcher("udp-frags", regexp.MustCompile(
							fmt.Sprintf("%s.* > %s.*", w[1][0].IP, w[0][0].IP)))
						tcpdump1.Start("-vvv", "src", "host", w[1][0].IP, "and", "dst", "host", w[0][0].IP)
						defer tcpdump1.Stop()

						tcpdump0 := w[0][0].AttachTCPDump()
						tcpdump0.SetLogEnabled(true)
						tcpdump0.AddMatcher("udp-pod-frags", regexp.MustCompile(
							fmt.Sprintf("%s.* > %s.*", w[1][0].IP, w[0][0].IP)))
						tcpdump0.Start("-vvv", "src", "host", w[1][0].IP, "and", "dst", "host", w[0][0].IP)
						defer tcpdump1.Stop()

						// Give tcpdump some time to start up!
						time.Sleep(time.Second)

						// Send a packet with large payload without the DNF flag
						_, err := w[1][0].RunCmd("pktgen", w[1][0].IP, w[0][0].IP, "udp",
							"--port-src", "30444", "--port-dst", "30444", "--ip-dnf=n", "--payload-size=1600", "--udp-sock")
						Expect(err).NotTo(HaveOccurred())

						// We should see two fragments on the host interface
						Eventually(func() int { return tcpdump1.MatchCount("udp-frags") }).Should(Equal(2))
						// We should see a reassembled packet at the destination workload.
						// If ebpf program did not reassemble the packet, we would still
						// see two fragments!
						Eventually(func() int { return tcpdump0.MatchCount("udp-pod-frags") }).Should(Equal(2))
					})

				if (testOpts.protocol == "tcp" || (testOpts.protocol == "udp" && !testOpts.udpUnConnected)) &&
					testOpts.connTimeEnabled && !testOpts.dsr {

					It("should fail connect if there is no backed or a service", func() {
						var (
							natK   nat.FrontendKeyInterface
							family int
						)

						By("setting up a service without backends")

						clusterIP1 := "10.101.0.111"
						if testOpts.ipv6 {
							clusterIP1 = "dead:beef::abcd:0:0:111"
						}
						testSvc := k8sService("svc-no-backends", clusterIP1, w[0][0], 80, 1234, 0, testOpts.protocol)
						testSvcNamespace := testSvc.ObjectMeta.Namespace
						testSvc.Spec.Selector = map[string]string{"somelabel": "somevalue"}
						_, err := k8sClient.CoreV1().Services(testSvcNamespace).Create(context.Background(),
							testSvc, metav1.CreateOptions{})
						Expect(err).NotTo(HaveOccurred())

						ip := testSvc.Spec.ClusterIP
						port := uint16(testSvc.Spec.Ports[0].Port)
						if testOpts.ipv6 {
							natK = nat.NewNATKeyV6(net.ParseIP(ip), port, numericProto)
							family = 6
						} else {
							natK = nat.NewNATKey(net.ParseIP(ip), port, numericProto)
							family = 4
						}

						Eventually(func() bool {
							natmaps, _ := dumpNATMapsAny(family, tc.Felixes[0])
							if _, ok := natmaps[natK]; !ok {
								return false
							}
							return true
						}, "5s").Should(BeTrue(), "service NAT key didn't show up")

						By("starting tcpdump")
						tcpdump := w[0][0].AttachTCPDump()
						tcpdump.SetLogEnabled(true)

						var pattern string
						if testOpts.ipv6 {
							pattern = fmt.Sprintf(`IP6 %s.\d+ > %s\.80`, w[0][0].IP, testSvc.Spec.ClusterIP)
						} else {
							pattern = fmt.Sprintf(`IP %s.\d+ > %s\.80`, w[0][0].IP, testSvc.Spec.ClusterIP)
						}
						tcpdump.AddMatcher("no-backend", regexp.MustCompile(pattern))
						tcpdump.Start()
						defer tcpdump.Stop()

						By("testing connectivity")

						cc.Expect(None, w[0][0], TargetIP(testSvc.Spec.ClusterIP), ExpectWithPorts(80))
						cc.CheckConnectivity()

						// If connect never succeeded, no packets were sent and
						// therefore we must see none.
						Expect(tcpdump.MatchCount("no-backend")).To(Equal(0))
					})
				}

				// Test doesn't use services so ignore the runs with those turned on.
				if testOpts.protocol == "tcp" && !testOpts.connTimeEnabled && !testOpts.dsr {
					It("should not be able to spoof TCP", func() {
						if testOpts.ipv6 {
							// XXX the routing needs to be different and may not
							// apply to ipv6
							return
						}

						if !testOpts.ipv6 {
							By("Disabling dev RPF")
							setRPF(tc.Felixes, testOpts.tunnel, 0, 0)
						}
						// Make sure the workload is up and has configured its routes.
						By("Having basic connectivity")
						cc.Expect(Some, w[0][0], w[1][0])
						cc.CheckConnectivity()

						// Add a second interface to the workload, this will allow us to adjust the routes
						// inside the workload to move connections from one interface to the other.
						By("Having basic connectivity after setting up the spoof interface")
						w[0][0].AddSpoofInterface()
						// Check that the route manipulation succeeded.
						cc.CheckConnectivity()
						cc.ResetExpectations()

						// PHASE 1: basic single-shot connectivity checks to check that the test infra
						// is basically doing what we want.  I.e. if felix and the workload disagree on
						// interface then new connections get dropped.

						// Switch routes to use the spoofed interface, should fail.
						By("Workload using spoof0, felix expecting eth0, should fail")
						w[0][0].UseSpoofInterface(true)
						cc.Expect(None, w[0][0], w[1][0])
						cc.CheckConnectivity()
						cc.ResetExpectations()

						By("Workload using spoof0, felix expecting spoof0, should succeed")
						w[0][0].RemoveFromInfra(infra)
						w[0][0].ConfigureInInfraAsSpoofInterface(infra)
						cc.Expect(Some, w[0][0], w[1][0])
						cc.CheckConnectivity()
						cc.ResetExpectations()

						By("Both back to eth0, should succeed")
						w[0][0].RemoveSpoofWEPFromInfra(infra)
						w[0][0].ConfigureInInfra(infra)
						w[0][0].UseSpoofInterface(false)
						cc.Expect(Some, w[0][0], w[1][0])
						cc.CheckConnectivity()
						cc.ResetExpectations()

						// PHASE 2: keep a connection up and move it from one interface to the other using the pod's
						// routes.  To the host this looks like one workload is spoofing the other.
						By("Starting permanent connection")
						pc := w[0][0].StartPersistentConnection(w[1][0].IP, 8055, workload.PersistentConnectionOpts{
							MonitorConnectivity: true,
						})
						defer pc.Stop()

						expectPongs := func() {
							EventuallyWithOffset(1, pc.SinceLastPong, "5s").Should(
								BeNumerically("<", time.Second),
								"Expected to see pong responses on the connection but didn't receive any")
							log.Info("Pongs received within last 1s")
						}
						expectNoPongs := func() {
							EventuallyWithOffset(1, pc.SinceLastPong, "5s").Should(
								BeNumerically(">", time.Second),
								"Expected to see pong responses stop but continued to receive them")
							log.Info("No pongs received for >1s")
						}

						// Simulate a second WEP for the spoof interface.
						w[0][0].ConfigureOtherWEPInInfraAsSpoofInterface(infra)

						// Should get some pongs to start with...
						By("Should get pongs to start with")
						expectPongs()

						// Switch the route, should start dropping packets.
						w[0][0].UseSpoofInterface(true)
						By("Should no longer get pongs when using the spoof interface")
						expectNoPongs()

						// Switch the route back, should work.
						w[0][0].UseSpoofInterface(false)
						By("Should get pongs again after switching back")
						expectPongs()

						// Switch the route, should start dropping packets.
						w[0][0].UseSpoofInterface(true)
						By("Should no longer get pongs when using the spoof interface")
						expectNoPongs()

						// Move WEP to spoof interface
						w[0][0].RemoveFromInfra(infra)
						w[0][0].RemoveSpoofWEPFromInfra(infra)
						w[0][0].ConfigureInInfraAsSpoofInterface(infra)
						By("Should get pongs again after switching WEP to spoof iface")
						expectPongs()
					})
				}

				Describe("Test Load balancer service with external IP", func() {
					if testOpts.connTimeEnabled {
						// FIXME externalClient also does conntime balancing
						return
					}

					srcIPRange := []string{}
					externalIP := []string{extIP}
					testSvcName := "test-lb-service-extip"
					tgtPort := 8055
					var testSvc *v1.Service
					var ip []string
					var port uint16
					BeforeEach(func() {
						externalClient.Exec("ip", "route", "add", extIP, "via", felixIP(0))
						testSvc = k8sCreateLBServiceWithEndPoints(k8sClient, testSvcName, clusterIP, w[0][0], 80, tgtPort,
							testOpts.protocol, externalIP, srcIPRange)
						// when we point Load Balancer to a node in GCE it adds local routes to the external IP on the hosts.
						// Similarity add local routes for externalIP on testContainers.Felix[0], testContainers.Felix[1]
						tc.Felixes[1].Exec("ip", "route", "add", "local", extIP, "dev", "eth0")
						tc.Felixes[0].Exec("ip", "route", "add", "local", extIP, "dev", "eth0")
						ip = testSvc.Spec.ExternalIPs
						port = uint16(testSvc.Spec.Ports[0].Port)
						pol.Spec.Ingress = []api.Rule{
							{
								Action: "Allow",
								Source: api.EntityRule{
									Nets: []string{
										containerIP(externalClient) + "/" + ipMask(),
										w[0][1].IP + "/" + ipMask(),
										w[1][0].IP + "/" + ipMask(),
										w[1][1].IP + "/" + ipMask(),
									},
								},
							},
						}
						pol = updatePolicy(pol)
					})

					It("should have connectivity from workloads[1][0],[1][1], [0][1] and external client via external IP to workload 0", func() {
						cc.ExpectSome(w[1][0], TargetIP(ip[0]), port)
						cc.ExpectSome(w[1][1], TargetIP(ip[0]), port)
						cc.ExpectSome(w[0][1], TargetIP(ip[0]), port)
						cc.ExpectSome(externalClient, TargetIP(ip[0]), port)
						cc.CheckConnectivity()
					})

					It("should handle temporary overlap of external IPs", func() {
						By("Having connectivity to external IP initially")
						cc.ExpectSome(externalClient, TargetIP(ip[0]), port)
						cc.CheckConnectivity()

						By("Adding second service with same external IP")
						clusterIP2 := "10.101.0.11"

						if testOpts.ipv6 {
							clusterIP2 = "dead:beef::abcd:0:0:11"
						}
						testSvc = k8sCreateLBServiceWithEndPoints(k8sClient, testSvcName+"-2", clusterIP2, w[0][0], 80, tgtPort,
							testOpts.protocol, externalIP, srcIPRange)

						By("Deleting first service")
						err := k8sClient.CoreV1().Services(testSvc.ObjectMeta.Namespace).Delete(context.Background(), testSvcName, metav1.DeleteOptions{})
						Expect(err).NotTo(HaveOccurred())

						By("Sleeping")
						time.Sleep(20 * time.Second)
						By("And still having connectivity...")
						cc.ExpectSome(externalClient, TargetIP(ip[0]), port)
						cc.CheckConnectivity()
					})
				})

				Context("Test load balancer service with src ranges", func() {
					var testSvc *v1.Service
					tgtPort := 8055
					externalIP := []string{extIP}
					srcIPRange := []string{"10.65.1.3/24"}
					if testOpts.ipv6 {
						srcIPRange = []string{"dead:beef::1:3/120"}
					}
					testSvcName := "test-lb-service-extip"
					var ip []string
					var port uint16
					BeforeEach(func() {
						testSvc = k8sCreateLBServiceWithEndPoints(k8sClient, testSvcName, clusterIP, w[0][0], 80, tgtPort,
							testOpts.protocol, externalIP, srcIPRange)
						tc.Felixes[1].Exec("ip", "route", "add", "local", extIP, "dev", "eth0")
						tc.Felixes[0].Exec("ip", "route", "add", "local", extIP, "dev", "eth0")
						ip = testSvc.Spec.ExternalIPs
						port = uint16(testSvc.Spec.Ports[0].Port)
					})
					It("should have connectivity from workloads[1][0],[1][1] via external IP to workload 0", func() {
						cc.ExpectSome(w[1][0], TargetIP(ip[0]), port)
						cc.ExpectSome(w[1][1], TargetIP(ip[0]), port)
						cc.ExpectNone(w[0][1], TargetIP(ip[0]), port)
						cc.CheckConnectivity()
					})
				})

				Context("Test load balancer service with no backend", func() {
					if testOpts.connTimeEnabled || testOpts.udpUnConnected {
						// Skip UDP unconnected, connecttime load balancing cases as externalClient also does conntime balancing
						return
					}

					var testSvc *v1.Service
					tgtPort := 8055
					externalIP := []string{extIP}
					srcIPRange := []string{}
					testSvcName := "test-lb-service-extip"
					var port uint16
					var ip []string

					BeforeEach(func() {
						externalClient.Exec("ip", "route", "add", extIP, "via", felixIP(0))
						// create a service workload as nil, so that the service has no backend
						testSvc = k8sCreateLBServiceWithEndPoints(k8sClient, testSvcName, clusterIP, nil, 80, tgtPort,
							testOpts.protocol, externalIP, srcIPRange)
						tc.Felixes[1].Exec("ip", "route", "add", "local", extIP, "dev", "eth0")
						tc.Felixes[0].Exec("ip", "route", "add", "local", extIP, "dev", "eth0")
						ip = testSvc.Spec.ExternalIPs
						port = uint16(testSvc.Spec.Ports[0].Port)
						pol.Spec.Ingress = []api.Rule{
							{
								Action: "Allow",
								Source: api.EntityRule{
									Nets: []string{
										externalClient.IP + "/32",
									},
								},
							},
						}
						pol = updatePolicy(pol)
					})
					It("should not have connectivity from external client, and return connection refused", func() {
						icmpProto := "icmp"
						if testOpts.ipv6 {
							icmpProto = "icmp6"
						}

						tcpdump := externalClient.AttachTCPDump("any")
						tcpdump.SetLogEnabled(true)
						if testOpts.ipv6 {
							tcpdump.AddMatcher("unreach", regexp.MustCompile("destination unreachable"))
							tcpdump.AddMatcher("bad csum", regexp.MustCompile("bad icmp6 cksum"))
						} else {
							tcpdump.AddMatcher("unreach", regexp.MustCompile("port \\d+ unreachable"))
							tcpdump.AddMatcher("bad csum", regexp.MustCompile("wrong icmp cksum"))
						}

						tcpdump.Start("-vv", testOpts.protocol, "port", strconv.Itoa(int(port)), "or", icmpProto)
						defer tcpdump.Stop()

						cc.Expect(None, externalClient, TargetIP(ip[0]),
							ExpectWithPorts(port),
							ExpectNoneWithError("connection refused"),
						)
						cc.CheckConnectivity()

						Eventually(func() int { return tcpdump.MatchCount("unreach") }, "5s", "300ms").
							Should(BeNumerically(">", 0))
						// XXX
						// Expect(tcpdump.MatchCount("bad csum")).To(Equal(0))
					})
				})

				Describe("Test load balancer service with external Client,src ranges", func() {
					if testOpts.connTimeEnabled {
						// FIXME externalClient also does conntime balancing
						return
					}

					var testSvc *v1.Service
					tgtPort := 8055
					externalIP := []string{extIP}
					testSvcName := "test-lb-service-extip"
					var ip []string
					var port uint16
					var srcIPRange []string
					BeforeEach(func() {
						ipRoute := []string{"ip"}
						srcIPRange = []string{"10.65.1.3/24"}
						if testOpts.ipv6 {
							ipRoute = append(ipRoute, "-6")
							srcIPRange = []string{"dead:beef::1:3/120"}
						}

						cmd := append(ipRoute[:len(ipRoute):len(ipRoute)],
							"route", "add", extIP, "via", felixIP(0))
						externalClient.Exec(cmd...)
						pol.Spec.Ingress = []api.Rule{
							{
								Action: "Allow",
								Source: api.EntityRule{
									Nets: []string{
										containerIP(externalClient) + "/" + ipMask(),
									},
								},
							},
						}
						pol = updatePolicy(pol)
						cmd = append(ipRoute[:len(ipRoute):len(ipRoute)],
							"route", "add", "local", extIP, "dev", "eth0")
						tc.Felixes[1].Exec(cmd...)
						tc.Felixes[0].Exec(cmd...)
					})
					Context("Test LB-service with external Client's IP not in src range", func() {
						BeforeEach(func() {
							testSvc = k8sCreateLBServiceWithEndPoints(k8sClient, testSvcName, clusterIP, w[0][0], 80, tgtPort,
								testOpts.protocol, externalIP, srcIPRange)
							ip = testSvc.Spec.ExternalIPs
							port = uint16(testSvc.Spec.Ports[0].Port)
						})
						It("should not have connectivity from external Client via external IP to workload 0", func() {
							cc.ExpectNone(externalClient, TargetIP(ip[0]), port)
							cc.CheckConnectivity()
						})
					})
					Context("Test LB-service with external Client's IP in src range", func() {
						BeforeEach(func() {
							srcIPRange = []string{externalClient.IP + "/32"}
							testSvc = k8sCreateLBServiceWithEndPoints(k8sClient, testSvcName, clusterIP, w[0][0], 80, tgtPort,
								testOpts.protocol, externalIP, srcIPRange)
							ip = testSvc.Spec.ExternalIPs
							port = uint16(testSvc.Spec.Ports[0].Port)
						})
						It("should have connectivity from external Client via external IP to workload 0", func() {
							cc.ExpectSome(externalClient, TargetIP(ip[0]), port)
							cc.CheckConnectivity()
						})
					})
				})

				Context("Test Service type transitions", func() {
					if testOpts.protocol != "tcp" {
						// Skip tests for UDP, UDP-Unconnected
						return
					}

					var (
						testSvc          *v1.Service
						testSvcNamespace string
					)
					testSvcName := "test-service"
					tgtPort := 8055
					externalIP := []string{extIP}

					// Create a service of type clusterIP
					BeforeEach(func() {
						testSvc = k8sService(testSvcName, clusterIP, w[0][0], 80, tgtPort, 0, testOpts.protocol)
						testSvcNamespace = testSvc.ObjectMeta.Namespace
						_, err := k8sClient.CoreV1().Services(testSvcNamespace).Create(context.Background(), testSvc, metav1.CreateOptions{})
						Expect(err).NotTo(HaveOccurred())
						Eventually(k8sGetEpsForServiceFunc(k8sClient, testSvc), "10s").Should(HaveLen(1),
							"Service endpoints didn't get created? Is controller-manager happy?")
						tc.Felixes[1].Exec("ip", "route", "add", "local", extIP, "dev", "eth0")
						tc.Felixes[0].Exec("ip", "route", "add", "local", extIP, "dev", "eth0")
					})

					It("should have connectivity from all workloads via a service to workload 0", func() {
						ip := testSvc.Spec.ClusterIP
						port := uint16(testSvc.Spec.Ports[0].Port)

						w00Expects := []ExpectationOption{ExpectWithPorts(port)}
						hostW0SrcIP := ExpectWithSrcIPs(felixIP(0))
						if testOpts.ipv6 {
							hostW0SrcIP = ExpectWithSrcIPs(felixIP(0))
							switch testOpts.tunnel {
							case "vxlan":
								hostW0SrcIP = ExpectWithSrcIPs(tc.Felixes[0].ExpectedVXLANV6TunnelAddr)
							case "wireguard":
								hostW0SrcIP = ExpectWithSrcIPs(tc.Felixes[0].ExpectedWireguardV6TunnelAddr)
							}
						}
						switch testOpts.tunnel {
						case "ipip":
							hostW0SrcIP = ExpectWithSrcIPs(tc.Felixes[0].ExpectedIPIPTunnelAddr)
						}

						if !testOpts.connTimeEnabled {
							w00Expects = append(w00Expects, hostW0SrcIP)
						}

						cc.Expect(Some, w[0][0], TargetIP(ip), w00Expects...)
						cc.ExpectSome(w[0][1], TargetIP(ip), port)
						cc.ExpectSome(w[1][0], TargetIP(ip), port)
						cc.ExpectSome(w[1][1], TargetIP(ip), port)
						cc.CheckConnectivity(conntrackChecks(tc.Felixes)...)
					})

					/* Below Context handles the following transitions.
					   Cluster IP -> External IP
					   External IP -> LoadBalancer
					   External IP -> NodePort
					   External IP -> Cluster IP
					*/
					Context("change service from cluster IP to external IP", func() {
						var testSvcWithExtIP *v1.Service
						BeforeEach(func() {
							testSvcWithExtIP = k8sServiceWithExtIP(testSvcName, clusterIP, w[0][0], 80, tgtPort, 0, testOpts.protocol, externalIP)
							k8sUpdateService(k8sClient, testSvcNamespace, testSvcName, testSvc, testSvcWithExtIP)
						})

						It("should have connectivity from all workloads via external IP to workload 0", func() {
							ip := testSvcWithExtIP.Spec.ExternalIPs
							port := uint16(testSvcWithExtIP.Spec.Ports[0].Port)
							cc.ExpectSome(w[1][0], TargetIP(ip[0]), port)
							cc.ExpectSome(w[0][1], TargetIP(ip[0]), port)
							cc.ExpectSome(w[1][1], TargetIP(ip[0]), port)
							cc.CheckConnectivity(conntrackChecks(tc.Felixes)...)
						})
						Context("change service type from external IP to LoadBalancer", func() {
							srcIPRange := []string{}
							var testSvcLB *v1.Service
							BeforeEach(func() {
								testSvcLB = k8sLBService(testSvcName, clusterIP, w[0][0].Name, 80, tgtPort, testOpts.protocol,
									externalIP, srcIPRange)
								k8sUpdateService(k8sClient, testSvcNamespace, testSvcName, testSvc, testSvcLB)
							})
							It("should have connectivity from workload 0 to service via external IP", func() {
								ip := testSvcLB.Spec.ExternalIPs
								port := uint16(testSvcLB.Spec.Ports[0].Port)
								cc.ExpectSome(w[1][0], TargetIP(ip[0]), port)
								cc.ExpectSome(w[1][1], TargetIP(ip[0]), port)
								cc.ExpectSome(w[0][1], TargetIP(ip[0]), port)
								cc.CheckConnectivity(conntrackChecks(tc.Felixes)...)
							})
						})

						Context("change Service type from external IP to nodeport", func() {
							var testSvcNodePort *v1.Service
							npPort := uint16(30333)
							BeforeEach(func() {
								testSvcNodePort = k8sService(testSvcName, clusterIP, w[0][0], 80, tgtPort, int32(npPort), testOpts.protocol)
								k8sUpdateService(k8sClient, testSvcNamespace, testSvcName, testSvc, testSvcNodePort)
							})
							It("should have connectivity via the node port to workload 0", func() {
								node1IP := felixIP(1)
								cc.ExpectSome(w[0][1], TargetIP(node1IP), npPort)
								cc.ExpectSome(w[1][0], TargetIP(node1IP), npPort)
								cc.ExpectSome(w[1][1], TargetIP(node1IP), npPort)

								ip := testSvcWithExtIP.Spec.ExternalIPs
								port := uint16(testSvcWithExtIP.Spec.Ports[0].Port)
								cc.ExpectNone(w[1][0], TargetIP(ip[0]), port)
								cc.ExpectNone(w[0][1], TargetIP(ip[0]), port)
								cc.ExpectNone(w[1][1], TargetIP(ip[0]), port)
								cc.CheckConnectivity()
							})
						})
						Context("change service from external IP to cluster IP", func() {
							var testSvcWithoutExtIP *v1.Service
							BeforeEach(func() {
								testSvcWithoutExtIP = k8sService(testSvcName, clusterIP, w[0][0], 80, tgtPort, 0, testOpts.protocol)
								k8sUpdateService(k8sClient, testSvcNamespace, testSvcName, testSvc, testSvcWithoutExtIP)
							})
							It("should not have connectivity to workload 0 via external IP", func() {
								ip := testSvcWithExtIP.Spec.ExternalIPs
								port := uint16(testSvcWithExtIP.Spec.Ports[0].Port)
								cc.ExpectNone(w[1][0], TargetIP(ip[0]), port)
								cc.ExpectNone(w[1][1], TargetIP(ip[0]), port)
								cc.ExpectNone(w[0][1], TargetIP(ip[0]), port)

								clusterIP = testSvcWithoutExtIP.Spec.ClusterIP
								cc.ExpectSome(w[0][1], TargetIP(clusterIP), port)
								cc.ExpectSome(w[1][0], TargetIP(clusterIP), port)
								cc.ExpectSome(w[1][1], TargetIP(clusterIP), port)
								cc.CheckConnectivity()
							})
						})
					})

					/* Below Context handles the following transitions.
					   Cluster IP -> LoadBalancer
					   LoadBalancer -> External IP
					   LoadBalancer -> NodePort
					   LoadBalancer -> Cluster IP
					*/
					Context("change service type to LoadBalancer", func() {
						srcIPRange := []string{}
						var testSvcLB *v1.Service
						BeforeEach(func() {
							testSvcLB = k8sLBService(testSvcName, clusterIP, w[0][0].Name, 80, tgtPort, testOpts.protocol,
								externalIP, srcIPRange)
							k8sUpdateService(k8sClient, testSvcNamespace, testSvcName, testSvc, testSvcLB)
						})
						It("should have connectivity from workload 0 to service via external IP", func() {
							ip := testSvcLB.Spec.ExternalIPs
							port := uint16(testSvcLB.Spec.Ports[0].Port)
							cc.ExpectSome(w[1][0], TargetIP(ip[0]), port)
							cc.ExpectSome(w[1][1], TargetIP(ip[0]), port)
							cc.ExpectSome(w[0][1], TargetIP(ip[0]), port)
							cc.CheckConnectivity()
						})

						Context("change service from Loadbalancer to external IP", func() {
							var testSvcWithExtIP *v1.Service
							BeforeEach(func() {
								testSvcWithExtIP = k8sServiceWithExtIP(testSvcName, clusterIP, w[0][0], 80, tgtPort, 0, testOpts.protocol, externalIP)
								k8sUpdateService(k8sClient, testSvcNamespace, testSvcName, testSvc, testSvcWithExtIP)
							})

							It("should have connectivity from all workloads via external IP to workload 0", func() {
								ip := testSvcWithExtIP.Spec.ExternalIPs
								port := uint16(testSvcWithExtIP.Spec.Ports[0].Port)
								cc.ExpectSome(w[1][0], TargetIP(ip[0]), port)
								cc.ExpectSome(w[0][1], TargetIP(ip[0]), port)
								cc.ExpectSome(w[1][1], TargetIP(ip[0]), port)
								cc.CheckConnectivity()
							})
						})

						Context("change Service type from Loadbalancer to nodeport", func() {
							var testSvcNodePort *v1.Service
							npPort := uint16(30333)
							BeforeEach(func() {
								testSvcNodePort = k8sService(testSvcName, clusterIP, w[0][0], 80, tgtPort, int32(npPort), testOpts.protocol)
								k8sUpdateService(k8sClient, testSvcNamespace, testSvcName, testSvc, testSvcNodePort)
							})
							It("should have connectivity via the node port to workload 0 and not via external IP", func() {
								ip := testSvcLB.Spec.ExternalIPs
								port := uint16(testSvcLB.Spec.Ports[0].Port)
								cc.ExpectNone(w[1][0], TargetIP(ip[0]), port)
								cc.ExpectNone(w[1][1], TargetIP(ip[0]), port)
								cc.ExpectNone(w[0][1], TargetIP(ip[0]), port)
								node1IP := felixIP(1)
								cc.ExpectSome(w[0][1], TargetIP(node1IP), npPort)
								cc.ExpectSome(w[1][0], TargetIP(node1IP), npPort)
								cc.ExpectSome(w[1][1], TargetIP(node1IP), npPort)
								cc.CheckConnectivity()
							})
						})
						Context("Change service type from LoadBalancer to cluster IP", func() {
							var testSvcClusterIP *v1.Service
							BeforeEach(func() {
								testSvcClusterIP = k8sService(testSvcName, clusterIP, w[0][0], 80, tgtPort, 0, testOpts.protocol)
								k8sUpdateService(k8sClient, testSvcNamespace, testSvcName, testSvc, testSvcClusterIP)
							})
							It("should have connectivity to workload 0 via cluster IP and not external IP", func() {
								ip := testSvcLB.Spec.ExternalIPs
								port := uint16(testSvcLB.Spec.Ports[0].Port)
								cc.ExpectNone(w[1][0], TargetIP(ip[0]), port)
								cc.ExpectNone(w[1][1], TargetIP(ip[0]), port)
								cc.ExpectNone(w[0][1], TargetIP(ip[0]), port)

								clusterIP = testSvcClusterIP.Spec.ClusterIP

								cc.ExpectSome(w[0][1], TargetIP(clusterIP), port)
								cc.ExpectSome(w[1][0], TargetIP(clusterIP), port)
								cc.ExpectSome(w[1][1], TargetIP(clusterIP), port)
								cc.CheckConnectivity()
							})
						})
					})

					/* Below Context handles the following transitions.
					   Cluster IP -> NodePort
					   NodePort -> External IP
					   NodePort -> LoadBalancer
					   NodePort -> Cluster IP
					*/
					Context("change Service type to nodeport", func() {
						var testSvcNodePort *v1.Service
						npPort := uint16(30333)
						BeforeEach(func() {
							testSvcNodePort = k8sService(testSvcName, clusterIP, w[0][0], 80, tgtPort, int32(npPort), testOpts.protocol)
							k8sUpdateService(k8sClient, testSvcNamespace, testSvcName, testSvc, testSvcNodePort)
						})
						It("should have connectivity via the node port to workload 0", func() {
							node1IP := felixIP(1)
							node1IPExt := tc.Felixes[1].ExternalIP
							cc.ExpectSome(w[0][1], TargetIP(node1IP), npPort)
							cc.ExpectSome(w[1][0], TargetIP(node1IP), npPort)
							cc.ExpectSome(w[1][1], TargetIP(node1IP), npPort)
							cc.ExpectSome(w[0][1], TargetIP(node1IPExt), npPort)
							cc.ExpectSome(w[1][0], TargetIP(node1IPExt), npPort)
							cc.ExpectSome(w[1][1], TargetIP(node1IPExt), npPort)
							cc.CheckConnectivity()
						})

						Context("change service type from nodeport to external IP", func() {
							var testSvcWithExtIP *v1.Service
							BeforeEach(func() {
								testSvcWithExtIP = k8sServiceWithExtIP(testSvcName, clusterIP, w[0][0], 80, tgtPort, 0, testOpts.protocol, externalIP)
								k8sUpdateService(k8sClient, testSvcNamespace, testSvcName, testSvc, testSvcWithExtIP)
							})
							It("should have connectivity via external IP to workload 0 and not node port", func() {
								ip := testSvcWithExtIP.Spec.ExternalIPs
								port := uint16(testSvcWithExtIP.Spec.Ports[0].Port)
								cc.ExpectSome(w[1][0], TargetIP(ip[0]), port)
								cc.ExpectSome(w[0][1], TargetIP(ip[0]), port)
								cc.ExpectSome(w[1][1], TargetIP(ip[0]), port)

								node1IP := felixIP(1)
								cc.ExpectNone(w[0][1], TargetIP(node1IP), npPort)
								cc.ExpectNone(w[1][0], TargetIP(node1IP), npPort)
								cc.ExpectNone(w[1][1], TargetIP(node1IP), npPort)
								cc.CheckConnectivity()
							})
						})
						Context("change service type from nodeport to LoadBalancer", func() {
							srcIPRange := []string{}
							var testSvcLB *v1.Service
							BeforeEach(func() {
								testSvcLB = k8sLBService(testSvcName, clusterIP, w[0][0].Name, 80, tgtPort, testOpts.protocol,
									externalIP, srcIPRange)
								k8sUpdateService(k8sClient, testSvcNamespace, testSvcName, testSvc, testSvcLB)
							})
							It("should have connectivity from workload 0 to service via external IP and via nodeport", func() {
								node1IP := felixIP(1)

								// Note: the behaviour expected here changed around k8s v1.20.  Previously, the API
								// server would allocate a new node port when we applied the load balancer update.
								// Now, it merges the two so the service keeps its existing NodePort.
								cc.ExpectSome(w[0][1], TargetIP(node1IP), npPort)
								cc.ExpectSome(w[1][0], TargetIP(node1IP), npPort)
								cc.ExpectSome(w[1][1], TargetIP(node1IP), npPort)

								// Either way, we expect the load balancer to show up.
								ip := testSvcLB.Spec.ExternalIPs
								port := uint16(testSvcLB.Spec.Ports[0].Port)
								cc.ExpectSome(w[1][0], TargetIP(ip[0]), port)
								cc.ExpectSome(w[1][1], TargetIP(ip[0]), port)
								cc.ExpectSome(w[0][1], TargetIP(ip[0]), port)
								cc.CheckConnectivity()
							})
						})
						Context("Change service type from nodeport to cluster IP", func() {
							var testSvcClusterIP *v1.Service
							BeforeEach(func() {
								testSvcClusterIP = k8sService(testSvcName, clusterIP, w[0][0], 80, tgtPort, 0, testOpts.protocol)
								k8sUpdateService(k8sClient, testSvcNamespace, testSvcName, testSvc, testSvcClusterIP)
							})
							It("should have connectivity to workload 0 via cluster IP and not via nodeport", func() {
								node1IP := felixIP(1)
								cc.ExpectNone(w[0][1], TargetIP(node1IP), npPort)
								cc.ExpectNone(w[1][0], TargetIP(node1IP), npPort)
								cc.ExpectNone(w[1][1], TargetIP(node1IP), npPort)

								clusterIP = testSvcClusterIP.Spec.ClusterIP
								port := uint16(testSvcClusterIP.Spec.Ports[0].Port)
								cc.ExpectSome(w[0][1], TargetIP(clusterIP), port)
								cc.ExpectSome(w[1][0], TargetIP(clusterIP), port)
								cc.ExpectSome(w[1][1], TargetIP(clusterIP), port)
								cc.CheckConnectivity()
							})
						})
					})
				})

				Context("with test-service configured "+clusterIP+":80 -> w[0][0].IP:8055", func() {
					var (
						testSvc          *v1.Service
						testSvcNamespace string
					)

					testSvcName := "test-service"
					tgtPort := 8055

					BeforeEach(func() {
						testSvc = k8sService(testSvcName, clusterIP, w[0][0], 80, tgtPort, 0, testOpts.protocol)
						testSvcNamespace = testSvc.ObjectMeta.Namespace
						_, err := k8sClient.CoreV1().Services(testSvcNamespace).Create(context.Background(), testSvc, metav1.CreateOptions{})
						Expect(err).NotTo(HaveOccurred())
						Eventually(k8sGetEpsForServiceFunc(k8sClient, testSvc), "10s").Should(HaveLen(1),
							"Service endpoints didn't get created? Is controller-manager happy?")
					})

					It("should have connectivity from all workloads via a service to workload 0", func() {
						ip := testSvc.Spec.ClusterIP
						port := uint16(testSvc.Spec.Ports[0].Port)

						w00Expects := []ExpectationOption{ExpectWithPorts(port)}
						hostW0SrcIP := ExpectWithSrcIPs(felixIP(0))
						if testOpts.ipv6 {
							hostW0SrcIP = ExpectWithSrcIPs(felixIP(0))
							switch testOpts.tunnel {
							case "vxlan":
								hostW0SrcIP = ExpectWithSrcIPs(tc.Felixes[0].ExpectedVXLANV6TunnelAddr)
							case "wireguard":
								hostW0SrcIP = ExpectWithSrcIPs(tc.Felixes[0].ExpectedWireguardV6TunnelAddr)
							}
						}
						switch testOpts.tunnel {
						case "ipip":
							hostW0SrcIP = ExpectWithSrcIPs(tc.Felixes[0].ExpectedIPIPTunnelAddr)
						}

						if !testOpts.connTimeEnabled {
							w00Expects = append(w00Expects, hostW0SrcIP)
						}

						cc.Expect(Some, w[0][0], TargetIP(ip), w00Expects...)
						cc.Expect(Some, w[0][1], TargetIP(ip), ExpectWithPorts(port))
						cc.Expect(Some, w[1][0], TargetIP(ip), ExpectWithPorts(port))
						cc.Expect(Some, w[1][1], TargetIP(ip), ExpectWithPorts(port))
						cc.CheckConnectivity()
					})

					It("should only have connectivity from the local host via a service to workload 0", func() {
						// Local host is always allowed (for kubelet health checks).
						ip := testSvc.Spec.ClusterIP
						port := uint16(testSvc.Spec.Ports[0].Port)

						cc.ExpectSome(tc.Felixes[0], TargetIP(ip), port)
						cc.ExpectNone(tc.Felixes[1], TargetIP(ip), port)
						cc.CheckConnectivity()
					})

					Describe("after updating the policy to allow traffic from hosts", func() {
						BeforeEach(func() {
							pol.Spec.Ingress = []api.Rule{
								{
									Action: "Allow",
									Source: api.EntityRule{
										Selector: "ep-type == 'host'",
									},
								},
							}
							pol = updatePolicy(pol)
						})

						It("should have connectivity from the hosts via a service to workload 0", func() {
							ip := testSvc.Spec.ClusterIP
							port := uint16(testSvc.Spec.Ports[0].Port)

							cc.ExpectSome(tc.Felixes[0], TargetIP(ip), port)
							cc.ExpectSome(tc.Felixes[1], TargetIP(ip), port)
							cc.ExpectNone(w[0][1], TargetIP(ip), port)
							cc.ExpectNone(w[1][0], TargetIP(ip), port)
							cc.CheckConnectivity()
						})
					})

					It("should have connectivity from workload via a service IP to a host-process listening on that IP", func() {
						By("Setting up a dummy service " + excludeSvcIP)
						svc := k8sService("dummy-service", excludeSvcIP, w[0][0] /* unimportant */, 8066, 8077, 0, testOpts.protocol)
						svc.ObjectMeta.Annotations = map[string]string{
							proxy.ExcludeServiceAnnotation: "true",
						}
						_, err := k8sClient.CoreV1().Services(testSvc.ObjectMeta.Namespace).
							Create(context.Background(), svc, metav1.CreateOptions{})
						Expect(err).NotTo(HaveOccurred())

						natFtKey := fmt.Sprintf("%s port %d proto %d", excludeSvcIP, 8066, numericProto)
						Eventually(func() map[string][]string {
							return tc.Felixes[0].BPFNATDump(testOpts.ipv6)
						}, "5s", "300ms").Should(HaveKey(natFtKey))

						By("Adding the service IP to the host")
						// Sort of what node-local-dns does
						tc.Felixes[0].Exec("ip", "link", "add", "dummy1", "type", "dummy")
						tc.Felixes[0].Exec("ip", "link", "set", "dummy1", "up")
						tc.Felixes[0].Exec("ip", "addr", "add", excludeSvcIP+"/"+ipMask(), "dev", "dummy1")

						By("Starting host workload")
						hostW := workload.Run(tc.Felixes[0], "dummy", "default",
							excludeSvcIP, "8066", testOpts.protocol, workload.WithHostNetworked())
						defer hostW.Stop()

						cc.Expect(Some, w[0][0], TargetIP(excludeSvcIP), ExpectWithPorts(8066))
						cc.CheckConnectivity()
					})

					It("should create sane conntrack entries and clean them up", func() {
						By("Generating some traffic")
						ip := testSvc.Spec.ClusterIP
						port := uint16(testSvc.Spec.Ports[0].Port)

						cc.ExpectSome(w[0][1], TargetIP(ip), port)
						cc.ExpectSome(w[1][0], TargetIP(ip), port)
						cc.CheckConnectivity(conntrackChecks(tc.Felixes)...)

						By("Checking timestamps on conntrack entries are sane")
						// This test verifies that we correctly interpret conntrack entry timestamps by reading them back
						// and checking that they're (a) in the past and (b) sensibly recent.
						var (
							err    error
							ctDump string
						)

						if testOpts.ipv6 {
							ctDump, err = tc.Felixes[0].ExecOutput("calico-bpf", "conntrack", "-6", "dump", "--raw")
						} else {
							ctDump, err = tc.Felixes[0].ExecOutput("calico-bpf", "conntrack", "dump", "--raw")
						}
						Expect(err).NotTo(HaveOccurred())
						re := regexp.MustCompile(`LastSeen:\s*(\d+)`)
						matches := re.FindAllStringSubmatch(ctDump, -1)
						Expect(matches).ToNot(BeEmpty(), "didn't find any conntrack entries")
						for _, match := range matches {
							lastSeenNanos, err := strconv.ParseInt(match[1], 10, 64)
							Expect(err).NotTo(HaveOccurred())
							nowNanos := bpf.KTimeNanos()
							age := time.Duration(nowNanos - lastSeenNanos)
							Expect(age).To(BeNumerically(">", 0))
							Expect(age).To(BeNumerically("<", 60*time.Second))
						}

						By("Checking conntrack entries are cleaned up")
						// We have UTs that check that all kinds of entries eventually get cleaned up.  This
						// test is mainly to check that the cleanup code actually runs and is able to actually delete
						// entries.
						numWl0ConntrackEntries := func() int {
							if testOpts.ipv6 {
								ctDump, err = tc.Felixes[0].ExecOutput("calico-bpf", "conntrack", "-6", "dump", "--raw")
							} else {
								ctDump, err = tc.Felixes[0].ExecOutput("calico-bpf", "conntrack", "dump", "--raw")
							}
							Expect(err).NotTo(HaveOccurred())
							return strings.Count(ctDump, w[0][0].IP)
						}

						startingCTEntries := numWl0ConntrackEntries()
						Expect(startingCTEntries).To(BeNumerically(">", 0))

						// TODO reduce timeouts just for this test.
						Eventually(numWl0ConntrackEntries, "180s", "5s").Should(BeNumerically("<", startingCTEntries))
					})

					Context("with test-service port updated", func() {
						var (
							testSvcUpdated      *v1.Service
							natBackBeforeUpdate []map[nat.BackendKey]nat.BackendValueInterface
							natBeforeUpdate     []map[nat.FrontendKeyInterface]nat.FrontendValue
						)

						BeforeEach(func() {
							family := 4

							var oldK nat.FrontendKeyInterface

							ip := testSvc.Spec.ClusterIP
							portOld := uint16(testSvc.Spec.Ports[0].Port)

							if testOpts.ipv6 {
								family = 6
								ipv6 := net.ParseIP(ip)
								oldK = nat.NewNATKeyV6(ipv6, portOld, numericProto)
							} else {
								ipv4 := net.ParseIP(ip)
								oldK = nat.NewNATKey(ipv4, portOld, numericProto)
							}

							// Wait for the NAT maps to converge...
							log.Info("Waiting for NAT maps to converge...")
							startTime := time.Now()
							for {
								if time.Since(startTime) > 5*time.Second {
									Fail("NAT maps failed to converge")
								}
								natBeforeUpdate, natBackBeforeUpdate = dumpNATmapsAny(family, tc.Felixes)
								for i, m := range natBeforeUpdate {
									if natV, ok := m[oldK]; !ok {
										goto retry
									} else {
										bckCnt := natV.Count()
										if bckCnt != 1 {
											log.Debugf("Expected single backend, not %d; retrying...", bckCnt)
											goto retry
										}
										bckID := natV.ID()
										bckK := nat.NewNATBackendKey(bckID, 0)
										if _, ok := natBackBeforeUpdate[i][bckK]; !ok {
											log.Debugf("Backend not found %v; retrying...", bckK)
											goto retry
										}
									}
								}

								log.Infof("NAT maps converge took %v", time.Since(startTime))
								break
							retry:
								time.Sleep(100 * time.Millisecond)
								log.Info("NAT maps converge retry")
							}
							log.Info("NAT maps converged.")

							testSvcUpdated = k8sService(testSvcName, clusterIP, w[0][0], 88, 8055, 0, testOpts.protocol)

							svc, err := k8sClient.CoreV1().
								Services(testSvcNamespace).
								Get(context.Background(), testSvcName, metav1.GetOptions{})

							testSvcUpdated.ObjectMeta.ResourceVersion = svc.ObjectMeta.ResourceVersion

							_, err = k8sClient.CoreV1().Services(testSvcNamespace).Update(context.Background(), testSvcUpdated, metav1.UpdateOptions{})
							Expect(err).NotTo(HaveOccurred())
							Eventually(k8sGetEpsForServiceFunc(k8sClient, testSvc), "10s").Should(HaveLen(1),
								"Service endpoints didn't get created? Is controller-manager happy?")
						})

						It("should have connectivity from all workloads via the new port", func() {
							ip := testSvcUpdated.Spec.ClusterIP
							port := uint16(testSvcUpdated.Spec.Ports[0].Port)

							cc.ExpectSome(w[0][1], TargetIP(ip), port)
							cc.ExpectSome(w[1][0], TargetIP(ip), port)
							cc.ExpectSome(w[1][1], TargetIP(ip), port)
							cc.CheckConnectivity()
						})

						It("should not have connectivity from all workloads via the old port", func() {
							family := 4

							var oldK, natK nat.FrontendKeyInterface

							ip := testSvc.Spec.ClusterIP
							port := uint16(testSvc.Spec.Ports[0].Port)

							cc.ExpectNone(w[0][1], TargetIP(ip), port)
							cc.ExpectNone(w[1][0], TargetIP(ip), port)
							cc.ExpectNone(w[1][1], TargetIP(ip), port)
							cc.CheckConnectivity()

							portOld := uint16(testSvc.Spec.Ports[0].Port)
							portNew := uint16(testSvcUpdated.Spec.Ports[0].Port)

							if testOpts.ipv6 {
								family = 6
								ipv6 := net.ParseIP(ip)
								oldK = nat.NewNATKeyV6(ipv6, portOld, numericProto)
								natK = nat.NewNATKeyV6(ipv6, portNew, numericProto)
							} else {
								ipv4 := net.ParseIP(ip)
								oldK = nat.NewNATKey(ipv4, portOld, numericProto)
								natK = nat.NewNATKey(ipv4, portNew, numericProto)
							}

							natmaps, natbacks := dumpNATmapsAny(family, tc.Felixes)

							for i := range tc.Felixes {
								Expect(natmaps[i]).To(HaveKey(natK))
								Expect(natmaps[i]).NotTo(HaveKey(oldK))

								Expect(natBeforeUpdate[i]).To(HaveKey(oldK))
								oldV := natBeforeUpdate[i][oldK]

								natV := natmaps[i][natK]
								bckCnt := natV.Count()
								bckID := natV.ID()

								log.WithField("backCnt", bckCnt).Debug("Backend count.")
								for ord := uint32(0); ord < uint32(bckCnt); ord++ {
									bckK := nat.NewNATBackendKey(bckID, ord)
									oldBckK := nat.NewNATBackendKey(oldV.ID(), ord)
									Expect(natbacks[i]).To(HaveKey(bckK))
									Expect(natBackBeforeUpdate[i]).To(HaveKey(oldBckK))
									Expect(natBackBeforeUpdate[i][oldBckK]).To(Equal(natbacks[i][bckK]))
								}

							}
						})

						It("after removing service, should not have connectivity from workloads via a service to workload 0", func() {
							var natK nat.FrontendKeyInterface

							ip := testSvcUpdated.Spec.ClusterIP
							port := uint16(testSvcUpdated.Spec.Ports[0].Port)

							family := 4
							if testOpts.ipv6 {
								family = 6
								natK = nat.NewNATKeyV6(net.ParseIP(ip), port, numericProto)
							} else {
								natK = nat.NewNATKey(net.ParseIP(ip), port, numericProto)
							}

							var prevBpfsvcs []map[nat.FrontendKeyInterface]nat.FrontendValue

							Eventually(func() bool {
								prevBpfsvcs, _ = dumpNATmapsAny(family, tc.Felixes)
								for _, m := range prevBpfsvcs {
									if _, ok := m[natK]; !ok {
										return false
									}
								}
								return true
							}, "5s").Should(BeTrue(), "service NAT key didn't show up")

							err := k8sClient.CoreV1().
								Services(testSvcNamespace).
								Delete(context.Background(), testSvcName, metav1.DeleteOptions{})
							Expect(err).NotTo(HaveOccurred())
							Eventually(k8sGetEpsForServiceFunc(k8sClient, testSvc), "10s").Should(HaveLen(0))

							cc.ExpectNone(w[0][1], TargetIP(ip), port)
							cc.ExpectNone(w[1][0], TargetIP(ip), port)
							cc.ExpectNone(w[1][1], TargetIP(ip), port)
							cc.CheckConnectivity()

							for i, f := range tc.Felixes {
								natV := prevBpfsvcs[i][natK]
								bckCnt := natV.Count()
								bckID := natV.ID()

								Eventually(func() bool {
									svcs, eps := dumpNATMapsAny(family, f)

									if _, ok := svcs[natK]; ok {
										return false
									}

									for ord := uint32(0); ord < uint32(bckCnt); ord++ {
										bckK := nat.NewNATBackendKey(bckID, ord)
										if _, ok := eps[bckK]; ok {
											return false
										}
									}

									return true
								}, "5s").Should(BeTrue(), "service NAT key wasn't removed correctly")
							}
						})
					})
				})

				Context("with test-service configured "+clusterIP+":80 -> w[*][0].IP:8055", func() {
					testMultiBackends := func(setAffinity bool) {
						var (
							testSvc          *v1.Service
							testSvcNamespace string
						)

						testSvcName := "test-service"

						BeforeEach(func() {
							testSvc = k8sService(testSvcName, clusterIP, w[0][0], 80, 8055, 0, testOpts.protocol)
							testSvcNamespace = testSvc.ObjectMeta.Namespace
							// select all pods with port 8055
							testSvc.Spec.Selector = map[string]string{"port": "8055"}
							if setAffinity {
								testSvc.Spec.SessionAffinity = "ClientIP"
							}
							_, err := k8sClient.CoreV1().Services(testSvcNamespace).Create(context.Background(), testSvc, metav1.CreateOptions{})
							Expect(err).NotTo(HaveOccurred())
							Eventually(k8sGetEpsForServiceFunc(k8sClient, testSvc), "10s").Should(HaveLen(1),
								"Service endpoints didn't get created? Is controller-manager happy?")
						})

						// Since the affinity map is shared by cgroup programs on
						// all nodes, we must be careful to use only client(s) on a
						// single node for the experiments.
						It("should have connectivity from a workload to a service with multiple backends", func() {
							affKV := func() (nat.AffinityKeyInterface, nat.AffinityValueInterface) {
								if testOpts.ipv6 {
									aff := dumpAffMapV6(tc.Felixes[0])
									ExpectWithOffset(1, aff).To(HaveLen(1))

									// get the only key
									for k, v := range aff {
										return k, v
									}
								} else {
									aff := dumpAffMap(tc.Felixes[0])
									ExpectWithOffset(1, aff).To(HaveLen(1))

									// get the only key
									for k, v := range aff {
										return k, v
									}
								}

								Fail("no value in aff map")
								return nil, nil
							}

							ip := testSvc.Spec.ClusterIP
							port := uint16(testSvc.Spec.Ports[0].Port)

							if setAffinity {
								// Sync with NAT tables to prevent creating extra entry when
								// CTLB misses but regular DNAT hits, but connection fails and
								// then CTLB succeeds.
								var (
									family   int
									natFtKey nat.FrontendKeyInterface
								)

								if testOpts.ipv6 {
									natFtKey = nat.NewNATKeyV6Intf(net.ParseIP(ip), port, numericProto)
									family = 6
								} else {
									natFtKey = nat.NewNATKeyIntf(net.ParseIP(ip), port, numericProto)
									family = 4
								}

								Eventually(func() bool {
									m, be := dumpNATMapsAny(family, tc.Felixes[0])

									v, ok := m[natFtKey]
									if !ok || v.Count() == 0 {
										return false
									}

									beKey := nat.NewNATBackendKey(v.ID(), 0)

									_, ok = be[beKey]
									return ok
								}, 5*time.Second).Should(BeTrue())
							}

							cc.ExpectSome(w[0][1], TargetIP(ip), port)
							cc.CheckConnectivity()

							_, val1 := affKV()

							cc.CheckConnectivity()

							_, v2 := affKV()

							// This should happen consistently, but that may take quite some time.
							Expect(val1.Backend()).To(Equal(v2.Backend()))

							cc.ResetExpectations()

							// N.B. Client must be on felix-0 to be subject to ctlb!
							cc.ExpectSome(w[0][1], TargetIP(ip), port)
							cc.ExpectSome(w[0][1], TargetIP(ip), port)
							cc.ExpectSome(w[0][1], TargetIP(ip), port)
							cc.CheckConnectivity()

							mkey, mVal := affKV()
							Expect(val1.Backend()).To(Equal(mVal.Backend()))

							netIP := net.ParseIP(ip)
							if testOpts.ipv6 {
								Expect(mkey.FrontendAffinityKey().AsBytes()).
									To(Equal(nat.NewNATKeyV6(netIP, port, numericProto).AsBytes()[4:24]))
							} else {
								Expect(mkey.FrontendAffinityKey().AsBytes()).
									To(Equal(nat.NewNATKey(netIP, port, numericProto).AsBytes()[4:12]))
							}

							Eventually(func() nat.BackendValueInterface {
								// Remove the affinity entry to emulate timer
								// expiring / no prior affinity.
								var m maps.Map
								if testOpts.ipv6 {
									m = nat.AffinityMapV6()
								} else {
									m = nat.AffinityMap()
								}
								cmd, err := maps.MapDeleteKeyCmd(m, mkey.AsBytes())
								Expect(err).NotTo(HaveOccurred())
								err = tc.Felixes[0].ExecMayFail(cmd...)
								if err != nil {
									Expect(err.Error()).To(ContainSubstring("No such file or directory"))
								}

								if testOpts.ipv6 {
									aff := dumpAffMapV6(tc.Felixes[0])
									Expect(aff).To(HaveLen(0))

									cc.CheckConnectivity()

									aff = dumpAffMapV6(tc.Felixes[0])
									Expect(aff).To(HaveLen(1))
									Expect(aff).To(HaveKey(mkey.(nat.AffinityKeyV6)))

									return aff[mkey.(nat.AffinityKeyV6)].Backend()
								}

								if testOpts.ipv6 {
									aff := dumpAffMapV6(tc.Felixes[0])
									Expect(aff).To(HaveLen(0))
								} else {
									aff := dumpAffMap(tc.Felixes[0])
									Expect(aff).To(HaveLen(0))
								}

								cc.CheckConnectivity()

								if testOpts.ipv6 {
									aff := dumpAffMapV6(tc.Felixes[0])
									Expect(aff).To(HaveLen(1))
									Expect(aff).To(HaveKey(mkey.(nat.AffinityKeyV6)))
									return aff[mkey.(nat.AffinityKeyV6)].Backend()
								}

								aff := dumpAffMap(tc.Felixes[0])
								Expect(aff).To(HaveLen(1))
								Expect(aff).To(HaveKey(mkey.(nat.AffinityKey)))
								return aff[mkey.(nat.AffinityKey)].Backend()
							}, 60*time.Second, time.Second).ShouldNot(Equal(mVal.Backend()))
						})
					}

					Context("with affinity", func() {
						testMultiBackends(true)
					})

					if testOpts.protocol == "udp" && testOpts.udpUnConnected && testOpts.connTimeEnabled {
						// We enforce affinity for unconnected UDP
						Context("without affinity", func() {
							testMultiBackends(false)
						})
					}

					It("should have connectivity with affinity after a backend is gone", func() {
						var (
							testSvc          *v1.Service
							testSvcNamespace string
							family           int
							natFtKey         nat.FrontendKeyInterface
						)

						testSvcName := "test-service"

						By("Setting up the service", func() {
							testSvc = k8sService(testSvcName, clusterIP, w[0][0], 80, 8055, 0, testOpts.protocol)
							testSvcNamespace = testSvc.ObjectMeta.Namespace
							// select all pods with port 8055
							testSvc.Spec.Selector = map[string]string{"port": "8055"}
							testSvc.Spec.SessionAffinity = "ClientIP"
							_, err := k8sClient.CoreV1().Services(testSvcNamespace).Create(context.Background(), testSvc, metav1.CreateOptions{})
							Expect(err).NotTo(HaveOccurred())
							Eventually(k8sGetEpsForServiceFunc(k8sClient, testSvc), "10s").Should(HaveLen(1),
								"Service endpoints didn't get created? Is controller-manager happy?")
						})

						ip := testSvc.Spec.ClusterIP
						port := uint16(testSvc.Spec.Ports[0].Port)

						By("Syncing with NAT tables", func() {
							// Sync with NAT tables to prevent creating extra entry when
							// CTLB misses but regular DNAT hits, but connection fails and
							// then CTLB succeeds.
							if testOpts.ipv6 {
								natFtKey = nat.NewNATKeyV6(net.ParseIP(ip), port, numericProto)
								family = 6
							} else {
								natFtKey = nat.NewNATKey(net.ParseIP(ip), port, numericProto)
								family = 4
							}
							Eventually(func() bool {
								m, be := dumpNATMapsAny(family, tc.Felixes[0])
								v, ok := m[natFtKey]
								if !ok || v.Count() == 0 {
									return false
								}

								beKey := nat.NewNATBackendKey(v.ID(), 0)

								_, ok = be[beKey]
								return ok
							}, 5*time.Second).Should(BeTrue())
						})

						By("make connection to a service and set affinity")
						cc.ExpectSome(w[0][1], TargetIP(ip), port)
						cc.CheckConnectivity()

						By("checking that affinity was created")
						if testOpts.ipv6 {
							aff := dumpAffMapV6(tc.Felixes[0])
							Expect(aff).To(HaveLen(1))
						} else {
							aff := dumpAffMap(tc.Felixes[0])
							Expect(aff).To(HaveLen(1))
						}

						// Stop the original backends so that they are not
						// reachable with the set affinity.
						w[0][0].Stop()
						w[1][0].Stop()

						By("changing the service backend to completely different ones")
						testSvc8056 := k8sService(testSvcName, clusterIP, w[1][1], 80, 8056, 0, testOpts.protocol)
						testSvc8056.Spec.SessionAffinity = "ClientIP"
						k8sUpdateService(k8sClient, testSvcNamespace, testSvcName, testSvc, testSvc8056)

						By("checking the affinity is cleaned up")
						Eventually(func() int {
							if testOpts.ipv6 {
								aff := dumpAffMapV6(tc.Felixes[0])
								return len(aff)
							} else {
								aff := dumpAffMap(tc.Felixes[0])
								return len(aff)
							}
						}).Should(Equal(0))

						By("making another connection to a new backend")
						ip = testSvc.Spec.ClusterIP
						port = uint16(testSvc.Spec.Ports[0].Port)

						cc.ResetExpectations()
						ip = testSvc8056.Spec.ClusterIP
						port = uint16(testSvc8056.Spec.Ports[0].Port)

						cc.ExpectSome(w[0][1], TargetIP(ip), port)
						cc.CheckConnectivity()
					})

					ifUDPnoCTLB := func(desc string, body func()) {
						if testOpts.protocol != "udp" || testOpts.connTimeEnabled {
							return
						}
						It(desc, body)
					}

					ifUDPnoCTLB("should have connectivity after a backend is replaced by a new one", func() {
						var (
							testSvc          *v1.Service
							testSvcNamespace string
						)

						testSvcName := "test-service"

						By("Setting up the service", func() {
							testSvc = k8sService(testSvcName, clusterIP, w[0][0], 80, 8055, 0, testOpts.protocol)
							testSvcNamespace = testSvc.ObjectMeta.Namespace
							_, err := k8sClient.CoreV1().Services(testSvcNamespace).Create(context.Background(), testSvc, metav1.CreateOptions{})
							Expect(err).NotTo(HaveOccurred())
							Eventually(k8sGetEpsForServiceFunc(k8sClient, testSvc), "10s").Should(HaveLen(1),
								"Service endpoints didn't get created? Is controller-manager happy?")
						})

						ip := testSvc.Spec.ClusterIP
						port := uint16(testSvc.Spec.Ports[0].Port)

						By("Syncing with NAT tables", func() {
							// Sync with NAT tables to prevent creating extra entry when
							// CTLB misses but regular DNAT hits, but connection fails and
							// then CTLB succeeds.
							var (
								natFtKey nat.FrontendKeyInterface
								family   int
							)

							if testOpts.ipv6 {
								natFtKey = nat.NewNATKeyV6(net.ParseIP(ip), port, numericProto)
								family = 6
							} else {
								natFtKey = nat.NewNATKey(net.ParseIP(ip), port, numericProto)
								family = 4
							}
							Eventually(func() bool {
								m, be := dumpNATMapsAny(family, tc.Felixes[1])

								v, ok := m[natFtKey]
								if !ok || v.Count() == 0 {
									return false
								}

								beKey := nat.NewNATBackendKey(v.ID(), 0)

								_, ok = be[beKey]
								return ok
							}, 5*time.Second).Should(BeTrue())
						})

						By("Making sure that backend is ready")
						cc.Expect(Some, w[1][1], w[0][0], ExpectWithPorts(8055))
						cc.CheckConnectivity()

						By("Starting a persistent connection to the service")
						pc := w[1][1].StartPersistentConnection(ip, int(port),
							workload.PersistentConnectionOpts{
								MonitorConnectivity: true,
								Timeout:             60 * time.Second,
							},
						)
						defer pc.Stop()

						By("Testing connectivity")
						prevCount := pc.PongCount()
						Eventually(pc.PongCount, "5s").Should(BeNumerically(">", prevCount),
							"Expected to see pong responses on the connection but didn't receive any")

						By("changing the service backend to completely different ones")
						testSvc2 := k8sService(testSvcName, clusterIP, w[1][0], 80, 8055, 0, testOpts.protocol)
						k8sUpdateService(k8sClient, testSvcNamespace, testSvcName, testSvc, testSvc2)

						By("Stoping the original backend to make sure it is not reachable")
						w[0][0].Stop()
						By("removing the old workload from infra")
						w[0][0].RemoveFromInfra(infra)

						By("Testing connectivity continues")
						prevCount = pc.PongCount()
						Eventually(pc.PongCount, "15s").Should(BeNumerically(">", prevCount),
							"Expected to see pong responses on the connection but didn't receive any")
					})
				})

				npPort := uint16(30333)

				nodePortsTest := func(extLocal, intLocal bool) {
					var (
						testSvc          *v1.Service
						testSvcNamespace string
						feKey            nat.FrontendKeyInterface
						family           int
					)

					testSvcName := "test-service"
					testSvcExtIP0 := "10.123.0.0"
					testSvcExtIP1 := "10.123.0.1"
					if testOpts.ipv6 {
						testSvcExtIP0 = net.ParseIP("dead:beef::123:0:0:0").String()
						testSvcExtIP1 = net.ParseIP("dead:beef::123:0:0:1").String()
					}

					BeforeEach(func() {
						k8sClient := infra.(*infrastructure.K8sDatastoreInfra).K8sClient
						testSvc = k8sService(testSvcName, clusterIP,
							w[0][0], 80, 8055, int32(npPort), testOpts.protocol)
						testSvc.Spec.ExternalIPs = []string{testSvcExtIP0, testSvcExtIP1}
						if extLocal {
							testSvc.Spec.ExternalTrafficPolicy = v1.ServiceExternalTrafficPolicyTypeLocal
						}
						if intLocal {
							internalLocal := v1.ServiceInternalTrafficPolicyLocal
							testSvc.Spec.InternalTrafficPolicy = &internalLocal
						}
						testSvcNamespace = testSvc.ObjectMeta.Namespace
						_, err := k8sClient.CoreV1().Services(testSvcNamespace).Create(context.Background(), testSvc, metav1.CreateOptions{})
						Expect(err).NotTo(HaveOccurred())
						Eventually(k8sGetEpsForServiceFunc(k8sClient, testSvc), "10s").Should(HaveLen(1),
							"Service endpoints didn't get created? Is controller-manager happy?")
					})

					It("should have connectivity from all workloads via a service to workload 0", func() {
						clusterIP := testSvc.Spec.ClusterIP
						port := uint16(testSvc.Spec.Ports[0].Port)

						exp := Some
						if intLocal {
							exp = None
						}

						w00Expects := []ExpectationOption{ExpectWithPorts(port)}
						hostW0SrcIP := ExpectWithSrcIPs(felixIP(0))
						if testOpts.ipv6 {
							hostW0SrcIP = ExpectWithSrcIPs(felixIP(0))
							switch testOpts.tunnel {
							case "vxlan":
								hostW0SrcIP = ExpectWithSrcIPs(tc.Felixes[0].ExpectedVXLANV6TunnelAddr)
							case "wireguard":
								hostW0SrcIP = ExpectWithSrcIPs(tc.Felixes[0].ExpectedWireguardV6TunnelAddr)
							}
						}
						switch testOpts.tunnel {
						case "ipip":
							hostW0SrcIP = ExpectWithSrcIPs(tc.Felixes[0].ExpectedIPIPTunnelAddr)
						}

						if !testOpts.connTimeEnabled {
							w00Expects = append(w00Expects, hostW0SrcIP)
						}

						cc.Expect(Some, w[0][0], TargetIP(clusterIP), w00Expects...)
						cc.Expect(Some, w[0][1], TargetIP(clusterIP), ExpectWithPorts(port))
						cc.Expect(exp, w[1][0], TargetIP(clusterIP), ExpectWithPorts(port))
						cc.Expect(exp, w[1][1], TargetIP(clusterIP), ExpectWithPorts(port))
						cc.CheckConnectivity()
					})

					if intLocal {
						It("should not have connectivity from all workloads via a nodeport to non-local workload 0", func() {
							By("Checking connectivity")

							node0IP := felixIP(0)
							node1IP := felixIP(1)

							// Should work through the nodeport from a pod on the node where the backend is
							cc.ExpectSome(w[0][1], TargetIP(node0IP), npPort)

							// Should not work through the nodeport from a node where the backend is not.
							cc.ExpectNone(w[1][0], TargetIP(node0IP), npPort)
							cc.ExpectNone(w[1][1], TargetIP(node0IP), npPort)
							cc.ExpectNone(w[0][1], TargetIP(node1IP), npPort)
							cc.ExpectNone(w[1][0], TargetIP(node1IP), npPort)
							cc.ExpectNone(w[1][1], TargetIP(node1IP), npPort)

							cc.CheckConnectivity()

							// Enough to test for one protocol
							if testIfTCP {
								By("checking correct NAT entries for remote nodeports")

								ipOK := []string{
									"255.255.255.255", "10.101.0.1", "dead:beef::abcd:0:0:1", /* API server */
									testSvc.Spec.ClusterIP, testSvcExtIP0, testSvcExtIP1,
									felixIP(0), felixIP(1), felixIP(2),
								}

								if testOpts.tunnel == "ipip" {
									ipOK = append(ipOK, tc.Felixes[0].ExpectedIPIPTunnelAddr,
										tc.Felixes[1].ExpectedIPIPTunnelAddr, tc.Felixes[2].ExpectedIPIPTunnelAddr)
								}
								if testOpts.tunnel == "vxlan" {
									if testOpts.ipv6 {
										ipOK = append(ipOK, tc.Felixes[0].ExpectedVXLANV6TunnelAddr,
											tc.Felixes[1].ExpectedVXLANV6TunnelAddr, tc.Felixes[2].ExpectedVXLANV6TunnelAddr)
									} else {
										ipOK = append(ipOK, tc.Felixes[0].ExpectedVXLANTunnelAddr,
											tc.Felixes[1].ExpectedVXLANTunnelAddr, tc.Felixes[2].ExpectedVXLANTunnelAddr)
									}
								}
								if testOpts.tunnel == "wireguard" {
									if testOpts.ipv6 {
										ipOK = append(ipOK, tc.Felixes[0].ExpectedWireguardV6TunnelAddr,
											tc.Felixes[1].ExpectedWireguardV6TunnelAddr, tc.Felixes[2].ExpectedWireguardV6TunnelAddr)
									} else {
										ipOK = append(ipOK, tc.Felixes[0].ExpectedWireguardTunnelAddr,
											tc.Felixes[1].ExpectedWireguardTunnelAddr, tc.Felixes[2].ExpectedWireguardTunnelAddr)
									}
								}

								if testOpts.ipv6 {
									family = 6
									feKey = nat.NewNATKeyV6(net.ParseIP(felixIP(0)), npPort, 6)
								} else {
									family = 4
									feKey = nat.NewNATKey(net.ParseIP(felixIP(0)), npPort, 6)
								}

								for _, felix := range tc.Felixes {
									fe, _ := dumpNATMapsAny(family, felix)
									for key := range fe {
										Expect(key.Addr().String()).To(BeElementOf(ipOK))
									}
								}

								// RemoteNodeport on node 0
								fe, _ := dumpNATMapsAny(family, tc.Felixes[0])
								Expect(fe).To(HaveKey(feKey))
								be := fe[feKey]
								Expect(be.Count()).To(Equal(uint32(1)))
								Expect(be.LocalCount()).To(Equal(uint32(1)))

								// RemoteNodeport on node 1
								fe, _ = dumpNATMapsAny(family, tc.Felixes[1])
								Expect(fe).To(HaveKey(feKey))
								be = fe[feKey]
								Expect(be.Count()).To(Equal(uint32(1)))
								Expect(be.LocalCount()).To(Equal(uint32(0)))
							}
						})
					} else if !extLocal && !intLocal {
						It("should have connectivity from all workloads via a nodeport to workload 0", func() {
							node0IP := felixIP(0)
							node1IP := felixIP(1)

							cc.ExpectSome(w[0][1], TargetIP(node0IP), npPort)
							cc.ExpectSome(w[1][0], TargetIP(node0IP), npPort)
							cc.ExpectSome(w[1][1], TargetIP(node0IP), npPort)

							cc.ExpectSome(w[0][1], TargetIP(node1IP), npPort)
							cc.ExpectSome(w[1][0], TargetIP(node1IP), npPort)
							cc.ExpectSome(w[1][1], TargetIP(node1IP), npPort)

							cc.CheckConnectivity()
						})

						Describe("with policy enabling ingress to w[0][0] from host endpoints", func() {
							BeforeEach(func() {
								pol = api.NewGlobalNetworkPolicy()
								pol.Namespace = "fv"
								pol.Name = "policy-host-eps"
								pol.Spec.Ingress = []api.Rule{
									{
										Action: "Allow",
										Source: api.EntityRule{
											Selector: "ep-type=='host'",
										},
									},
									{
										Action: "Allow",
										Source: api.EntityRule{
											Nets: []string{testSvcExtIP0 + "/" + ipMask(), testSvcExtIP1 + "/" + ipMask()},
										},
									},
								}
								w00Selector := fmt.Sprintf("name=='%s'", w[0][0].Name)
								pol.Spec.Selector = w00Selector

								pol = createPolicy(pol)
							})

							It("should have connectivity from all host-networked workloads to workload 0 via nodeport", func() {
								node0IP := felixIP(0)
								node1IP := felixIP(1)

								hostW0SrcIP := ExpectWithSrcIPs(node0IP)
								hostW1SrcIP := ExpectWithSrcIPs(node1IP)

								if testOpts.ipv6 {
									switch testOpts.tunnel {
									case "wireguard":
										if testOpts.connTimeEnabled {
											hostW0SrcIP = ExpectWithSrcIPs(tc.Felixes[0].ExpectedWireguardV6TunnelAddr)
										}
										hostW1SrcIP = ExpectWithSrcIPs(tc.Felixes[1].ExpectedWireguardV6TunnelAddr)
									case "vxlan":
										if testOpts.connTimeEnabled {
											hostW0SrcIP = ExpectWithSrcIPs(tc.Felixes[0].ExpectedVXLANV6TunnelAddr)
										}
										hostW1SrcIP = ExpectWithSrcIPs(tc.Felixes[1].ExpectedVXLANV6TunnelAddr)
									}
								} else {
									switch testOpts.tunnel {
									case "ipip":
										if testOpts.connTimeEnabled {
											hostW0SrcIP = ExpectWithSrcIPs(tc.Felixes[0].ExpectedIPIPTunnelAddr)
										}
										hostW1SrcIP = ExpectWithSrcIPs(tc.Felixes[1].ExpectedIPIPTunnelAddr)
									case "wireguard":
										hostW1SrcIP = ExpectWithSrcIPs(tc.Felixes[1].ExpectedWireguardTunnelAddr)
									case "vxlan":
										hostW1SrcIP = ExpectWithSrcIPs(tc.Felixes[1].ExpectedVXLANTunnelAddr)
									}
								}

								ports := ExpectWithPorts(npPort)

								cc.Expect(Some, hostW[0], TargetIP(node0IP), ports, hostW0SrcIP)
								cc.Expect(Some, hostW[0], TargetIP(node1IP), ports, hostW0SrcIP)
								cc.Expect(Some, hostW[1], TargetIP(node0IP), ports, hostW1SrcIP)
								cc.Expect(Some, hostW[1], TargetIP(node1IP), ports, hostW1SrcIP)

								cc.CheckConnectivity()
							})

							It("should have connectivity from all host-networked workloads to workload 0 via ExternalIP", func() {
								if testOpts.connTimeEnabled {
									// not valid for CTLB as it is just and approx.
									return
								}
								// This test is primarily to make sure that the external
								// IPs do not interfere with the workaround and vise
								// versa.
								By("Setting ExternalIPs")
								tc.Felixes[0].Exec("ip", "addr", "add", testSvcExtIP0+"/"+ipMask(), "dev", "eth0")
								tc.Felixes[1].Exec("ip", "addr", "add", testSvcExtIP1+"/"+ipMask(), "dev", "eth0")

								ipRoute := []string{"ip"}
								if testOpts.ipv6 {
									ipRoute = append(ipRoute, "-6")
								}

								// The external IPs must be routable
								By("Setting routes for the ExternalIPs")
								cmd := append(ipRoute[:len(ipRoute):len(ipRoute)],
									"route", "add", testSvcExtIP1+"/"+ipMask(), "via", felixIP(1))
								tc.Felixes[0].Exec(cmd...)
								cmd = append(ipRoute[:len(ipRoute):len(ipRoute)],
									"route", "add", testSvcExtIP0+"/"+ipMask(), "via", felixIP(0))
								tc.Felixes[1].Exec(cmd...)
								cmd = append(ipRoute[:len(ipRoute):len(ipRoute)],
									"route", "add", testSvcExtIP1+"/"+ipMask(), "via", felixIP(1))
								externalClient.Exec(cmd...)
								cmd = append(ipRoute[:len(ipRoute):len(ipRoute)],
									"route", "add", testSvcExtIP0+"/"+ipMask(), "via", felixIP(0))
								externalClient.Exec(cmd...)

								By("Allow ingress from external client", func() {
									pol = api.NewGlobalNetworkPolicy()
									pol.Namespace = "fv"
									pol.Name = "policy-ext-client"
									pol.Spec.Ingress = []api.Rule{
										{
											Action: "Allow",
											Source: api.EntityRule{
												Nets: []string{containerIP(externalClient) + "/" + ipMask()},
											},
										},
									}
									w00Selector := fmt.Sprintf("name=='%s'", w[0][0].Name)
									pol.Spec.Selector = w00Selector

									pol = createPolicy(pol)
								})

								node0IP := felixIP(0)
								node1IP := felixIP(1)

								hostW0SrcIP := ExpectWithSrcIPs(node0IP)
								hostW1SrcIP := ExpectWithSrcIPs(node1IP)
								hostW11SrcIP := ExpectWithSrcIPs(testSvcExtIP1)

								if testOpts.ipv6 {
									switch testOpts.tunnel {
									case "none":
										hostW0SrcIP = ExpectWithSrcIPs(testSvcExtIP0)
										hostW1SrcIP = ExpectWithSrcIPs(testSvcExtIP1)
									case "wireguard":
										hostW0SrcIP = ExpectWithSrcIPs(testSvcExtIP0)
										hostW1SrcIP = ExpectWithSrcIPs(tc.Felixes[1].ExpectedWireguardV6TunnelAddr)
										hostW11SrcIP = ExpectWithSrcIPs(tc.Felixes[1].ExpectedWireguardV6TunnelAddr)
									case "vxlan":
										hostW0SrcIP = ExpectWithSrcIPs(testSvcExtIP0)
										hostW1SrcIP = ExpectWithSrcIPs(tc.Felixes[1].ExpectedVXLANV6TunnelAddr)
										hostW11SrcIP = ExpectWithSrcIPs(tc.Felixes[1].ExpectedVXLANV6TunnelAddr)
									}
								} else {
									switch testOpts.tunnel {
									case "ipip":
										hostW1SrcIP = ExpectWithSrcIPs(tc.Felixes[1].ExpectedIPIPTunnelAddr)
										hostW11SrcIP = ExpectWithSrcIPs(tc.Felixes[1].ExpectedIPIPTunnelAddr)
									case "wireguard":
										hostW1SrcIP = ExpectWithSrcIPs(tc.Felixes[1].ExpectedWireguardTunnelAddr)
										hostW11SrcIP = ExpectWithSrcIPs(tc.Felixes[1].ExpectedWireguardTunnelAddr)
									case "vxlan":
										hostW1SrcIP = ExpectWithSrcIPs(tc.Felixes[1].ExpectedVXLANTunnelAddr)
										hostW11SrcIP = ExpectWithSrcIPs(tc.Felixes[1].ExpectedVXLANTunnelAddr)
									}
								}

								ports := ExpectWithPorts(80)

								cc.Expect(Some, hostW[0], TargetIP(testSvcExtIP0), ports, ExpectWithSrcIPs(testSvcExtIP0))
								cc.Expect(Some, hostW[1], TargetIP(testSvcExtIP0), ports, hostW1SrcIP)
								cc.Expect(Some, hostW[0], TargetIP(testSvcExtIP1), ports, hostW0SrcIP)
								cc.Expect(Some, hostW[1], TargetIP(testSvcExtIP1), ports, hostW11SrcIP)

								cc.Expect(Some, externalClient, TargetIP(testSvcExtIP0), ports)
								cc.Expect(Some, externalClient, TargetIP(testSvcExtIP1), ports)

								cc.CheckConnectivity()
							})

							_ = testIfNotUDPUConnected && // two app with two sockets cannot conflict
								Context("with conflict from host-networked workloads via clusterIP and directly", func() {
									JustBeforeEach(func() {
										for i, felix := range tc.Felixes {
											f := felix
											idx := i
											Eventually(func() bool {
												return checkServiceRoute(f, testSvc.Spec.ClusterIP)
											}, 10*time.Second, 300*time.Millisecond).Should(BeTrue(),
												fmt.Sprintf("felix %d failed to sync with service", idx))

											if testOpts.ipv6 {
												felix.Exec("ip", "-6", "route")
											} else {
												felix.Exec("ip", "route")
											}
										}
									})
									if !testOpts.connTimeEnabled {
										It("should have connection when via clusterIP starts first", func() {
											node1IP := felixIP(1)

											hostW1SrcIP := ExpectWithSrcIPs(node1IP)

											switch testOpts.tunnel {
											case "ipip":
												hostW1SrcIP = ExpectWithSrcIPs(tc.Felixes[1].ExpectedIPIPTunnelAddr)
											case "wireguard":
												hostW1SrcIP = ExpectWithSrcIPs(tc.Felixes[1].ExpectedWireguardTunnelAddr)
												if testOpts.ipv6 {
													hostW1SrcIP = ExpectWithSrcIPs(tc.Felixes[1].ExpectedWireguardV6TunnelAddr)
												}
											case "vxlan":
												hostW1SrcIP = ExpectWithSrcIPs(tc.Felixes[1].ExpectedVXLANTunnelAddr)
												if testOpts.ipv6 {
													hostW1SrcIP = ExpectWithSrcIPs(tc.Felixes[1].ExpectedVXLANV6TunnelAddr)
												}
											}

											clusterIP := testSvc.Spec.ClusterIP
											port := uint16(testSvc.Spec.Ports[0].Port)

											By("syncing with service programming")
											ports := ExpectWithPorts(port)
											cc.Expect(Some, hostW[1], TargetIP(clusterIP), ports, hostW1SrcIP)
											cc.CheckConnectivity()
											cc.ResetExpectations()

											By("starting a persistent connection to cluster IP")
											pc := hostW[1].StartPersistentConnection(clusterIP, int(port),
												workload.PersistentConnectionOpts{
													SourcePort:          12345,
													MonitorConnectivity: true,
												},
											)
											defer pc.Stop()

											cc.Expect(Some, hostW[1], w[0][0], hostW1SrcIP, ExpectWithSrcPort(12345))
											cc.CheckConnectivity()

											prevCount := pc.PongCount()
											Eventually(pc.PongCount, "5s").Should(BeNumerically(">", prevCount),
												"Expected to see pong responses on the connection but didn't receive any")
										})

										It("should have connection when direct starts first", func() {
											node1IP := felixIP(1)

											hostW1SrcIP := ExpectWithSrcIPs(node1IP)

											switch testOpts.tunnel {
											case "ipip":
												hostW1SrcIP = ExpectWithSrcIPs(tc.Felixes[1].ExpectedIPIPTunnelAddr)
											case "wireguard":
												hostW1SrcIP = ExpectWithSrcIPs(tc.Felixes[1].ExpectedWireguardTunnelAddr)
												if testOpts.ipv6 {
													hostW1SrcIP = ExpectWithSrcIPs(tc.Felixes[1].ExpectedWireguardV6TunnelAddr)
												}
											case "vxlan":
												hostW1SrcIP = ExpectWithSrcIPs(tc.Felixes[1].ExpectedVXLANTunnelAddr)
												if testOpts.ipv6 {
													hostW1SrcIP = ExpectWithSrcIPs(tc.Felixes[1].ExpectedVXLANV6TunnelAddr)
												}
											}

											clusterIP := testSvc.Spec.ClusterIP
											port := uint16(testSvc.Spec.Ports[0].Port)

											By("syncing with service programming")
											ports := ExpectWithPorts(port)
											cc.Expect(Some, hostW[1], TargetIP(clusterIP), ports, hostW1SrcIP)
											cc.CheckConnectivity()
											cc.ResetExpectations()

											By("starting a persistent connection directly")
											pc := hostW[1].StartPersistentConnection(w[0][0].IP, 8055,
												workload.PersistentConnectionOpts{
													SourcePort:          12345,
													MonitorConnectivity: true,
												},
											)
											defer pc.Stop()

											cc.Expect(Some, hostW[1], TargetIP(clusterIP), ports,
												hostW1SrcIP, ExpectWithSrcPort(12345))
											cc.CheckConnectivity()

											prevCount := pc.PongCount()
											Eventually(pc.PongCount, "5s").Should(BeNumerically(">", prevCount),
												"Expected to see pong responses on the connection but didn't receive any")
										})
									}
								})

							It("should have connectivity from all host-networked workloads to workload 0 via clusterIP", func() {
								node0IP := felixIP(0)
								node1IP := felixIP(1)

								hostW0SrcIP := ExpectWithSrcIPs(node0IP)
								hostW1SrcIP := ExpectWithSrcIPs(node1IP)

								switch testOpts.tunnel {
								case "ipip":
									if testOpts.connTimeEnabled {
										hostW0SrcIP = ExpectWithSrcIPs(tc.Felixes[0].ExpectedIPIPTunnelAddr)
									}
									hostW1SrcIP = ExpectWithSrcIPs(tc.Felixes[1].ExpectedIPIPTunnelAddr)
								case "wireguard":
									if testOpts.ipv6 {
										hostW1SrcIP = ExpectWithSrcIPs(tc.Felixes[1].ExpectedWireguardV6TunnelAddr)
										hostW0SrcIP = ExpectWithSrcIPs(tc.Felixes[0].ExpectedWireguardV6TunnelAddr)
									} else {
										hostW1SrcIP = ExpectWithSrcIPs(tc.Felixes[1].ExpectedWireguardTunnelAddr)
									}
								case "vxlan":
									if testOpts.ipv6 {
										hostW1SrcIP = ExpectWithSrcIPs(tc.Felixes[1].ExpectedVXLANV6TunnelAddr)
										hostW0SrcIP = ExpectWithSrcIPs(tc.Felixes[0].ExpectedVXLANV6TunnelAddr)
									} else {
										hostW1SrcIP = ExpectWithSrcIPs(tc.Felixes[1].ExpectedVXLANTunnelAddr)
									}
								}

								clusterIP := testSvc.Spec.ClusterIP
								ports := ExpectWithPorts(uint16(testSvc.Spec.Ports[0].Port))

								tc.Felixes[0].Exec("sysctl", "-w", "net.ipv6.conf.eth0.disable_ipv6=0")
								tc.Felixes[1].Exec("sysctl", "-w", "net.ipv6.conf.eth0.disable_ipv6=0")

								// Also try host networked pods, both on a local and remote node.
								cc.Expect(Some, hostW[0], TargetIP(clusterIP), ports, hostW0SrcIP)
								cc.Expect(Some, hostW[1], TargetIP(clusterIP), ports, hostW1SrcIP)

								if testOpts.protocol == "tcp" && !testOpts.ipv6 {
									// Also excercise ipv4 as ipv6
									cc.Expect(Some, hostW[0], TargetIPv4AsIPv6(clusterIP), ports, hostW0SrcIP)
									cc.Expect(Some, hostW[1], TargetIPv4AsIPv6(clusterIP), ports, hostW1SrcIP)
								}

								cc.CheckConnectivity()
							})

							It("should have connectivity from all host-networked workloads to workload 0 "+
								"via clusterIP with non-routable address set on lo", func() {
								// It only makes sense for turned off CTLB as with CTLB routing
								// picks the right source IP.
								if testOpts.connTimeEnabled {
									return
								}
								By("Configuring ip on lo")
								tc.Felixes[0].Exec("ip", "addr", "add", loIP+"/"+ipMask(), "dev", "lo")
								tc.Felixes[1].Exec("ip", "addr", "add", loIP+"/"+ipMask(), "dev", "lo")

								By("testing connectivity")

								node0IP := felixIP(0)
								node1IP := felixIP(1)
								hostW0SrcIP := ExpectWithSrcIPs(node0IP)
								hostW1SrcIP := ExpectWithSrcIPs(node1IP)

								switch testOpts.tunnel {
								case "ipip":
									hostW1SrcIP = ExpectWithSrcIPs(tc.Felixes[1].ExpectedIPIPTunnelAddr)
								case "wireguard":
									if testOpts.ipv6 {
										hostW1SrcIP = ExpectWithSrcIPs(tc.Felixes[1].ExpectedWireguardV6TunnelAddr)
									} else {
										hostW1SrcIP = ExpectWithSrcIPs(tc.Felixes[1].ExpectedWireguardTunnelAddr)
									}
								case "vxlan":
									if testOpts.ipv6 {
										hostW1SrcIP = ExpectWithSrcIPs(tc.Felixes[1].ExpectedVXLANV6TunnelAddr)
									} else {
										hostW1SrcIP = ExpectWithSrcIPs(tc.Felixes[1].ExpectedVXLANTunnelAddr)
									}
								}
								clusterIP := testSvc.Spec.ClusterIP
								ports := ExpectWithPorts(uint16(testSvc.Spec.Ports[0].Port))

								cc.Expect(Some, hostW[0], TargetIP(clusterIP), ports, hostW0SrcIP)
								cc.Expect(Some, hostW[1], TargetIP(clusterIP), ports, hostW1SrcIP)

								cc.CheckConnectivity()
							})
						})
					}

					if intLocal {
						It("workload should have connectivity to self via local and not remote node", func() {
							w00Expects := []ExpectationOption{ExpectWithPorts(npPort)}
							hostW0SrcIP := ExpectWithSrcIPs("0.0.0.0")

							hostW0SrcIP = ExpectWithSrcIPs(felixIP(0))
							if testOpts.ipv6 {
								hostW0SrcIP = ExpectWithSrcIPs(felixIP(0))
								switch testOpts.tunnel {
								case "vxlan":
									hostW0SrcIP = ExpectWithSrcIPs(tc.Felixes[0].ExpectedVXLANV6TunnelAddr)
								case "wireguard":
									hostW0SrcIP = ExpectWithSrcIPs(tc.Felixes[0].ExpectedWireguardV6TunnelAddr)
								}
							}
							switch testOpts.tunnel {
							case "ipip":
								hostW0SrcIP = ExpectWithSrcIPs(tc.Felixes[0].ExpectedIPIPTunnelAddr)
							}

							if !testOpts.connTimeEnabled {
								w00Expects = append(w00Expects, hostW0SrcIP)
							}

							cc.Expect(None, w[0][0], TargetIP(felixIP(1)), w00Expects...)
							cc.Expect(Some, w[0][0], TargetIP(felixIP(0)), w00Expects...)
							cc.CheckConnectivity()
						})
					} else {
						It("should have connectivity from a workload via a nodeport on another node to workload 0", func() {
							ip := felixIP(1)

							cc.ExpectSome(w[2][1], TargetIP(ip), npPort)
							cc.CheckConnectivity()
						})

						It("workload should have connectivity to self via local/remote node", func() {
							w00Expects := []ExpectationOption{ExpectWithPorts(npPort)}
							hostW0SrcIP := ExpectWithSrcIPs(felixIP(0))
							if testOpts.ipv6 {
								switch testOpts.tunnel {
								case "wireguard":
									hostW0SrcIP = ExpectWithSrcIPs(tc.Felixes[0].ExpectedWireguardV6TunnelAddr)
								case "vxlan":
									hostW0SrcIP = ExpectWithSrcIPs(tc.Felixes[0].ExpectedVXLANV6TunnelAddr)
								}
							} else {
								switch testOpts.tunnel {
								case "ipip":
									hostW0SrcIP = ExpectWithSrcIPs(tc.Felixes[0].ExpectedIPIPTunnelAddr)
								}
							}

							if !testOpts.connTimeEnabled {
								w00Expects = append(w00Expects, hostW0SrcIP)
							}

							cc.Expect(Some, w[0][0], TargetIP(felixIP(1)), w00Expects...)
							cc.Expect(Some, w[0][0], TargetIP(felixIP(0)), w00Expects...)
							cc.CheckConnectivity()
						})
					}

					It("should not have connectivity from external to w[0] via local/remote node", func() {
						cc.ExpectNone(externalClient, TargetIP(felixIP(1)), npPort)
						cc.ExpectNone(externalClient, TargetIP(felixIP(0)), npPort)
						// Include a check that goes via the local nodeport to make sure the dataplane has converged.
						cc.ExpectSome(w[0][1], TargetIP(felixIP(0)), npPort)
						cc.CheckConnectivity()
					})

					Describe("after updating the policy to allow traffic from externalClient", func() {
						BeforeEach(func() {
							extClIP := externalClient.IP + "/32"
							if testOpts.ipv6 {
								extClIP = externalClient.IPv6 + "/128"
							}
							pol.Spec.Ingress = []api.Rule{
								{
									Action: "Allow",
									Source: api.EntityRule{
										Nets: []string{extClIP},
									},
								},
							}
							pol = updatePolicy(pol)
						})

						if extLocal && !testOpts.connTimeEnabled {
							It("should not have connectivity from external to w[0] via node1->node0 fwd", func() {
								cc.ExpectNone(externalClient, TargetIP(felixIP(1)), npPort)
								// Include a check that goes via the nodeport with a local backing pod to make sure the dataplane has converged.
								cc.ExpectSome(externalClient, TargetIP(felixIP(0)), npPort)
								cc.CheckConnectivity()
							})
						} else if !testOpts.connTimeEnabled && !intLocal /* irrelevant option for extClient */ {
							It("should have connectivity from external to w[0] via node1->node0 fwd", func() {
								By("checking the connectivity and thus populating the  neigh table", func() {
									cc.ExpectSome(externalClient, TargetIP(felixIP(1)), npPort)
									cc.CheckConnectivity()
								})

								// The test does not make sense in DSR mode as the neigh
								// table is not used on the return path.
								if !testOpts.dsr {
									var srcMAC, dstMAC string

									By("making sure that neigh table is populated", func() {
										var (
											out string
											err error
										)

										if testOpts.ipv6 {
											out, err = tc.Felixes[0].ExecOutput("calico-bpf", "-6", "arp", "dump")
										} else {
											out, err = tc.Felixes[0].ExecOutput("calico-bpf", "arp", "dump")
										}
										Expect(err).NotTo(HaveOccurred())

										arpRegexp := regexp.MustCompile(fmt.Sprintf(".*%s : (.*) -> (.*)", felixIP(1)))

										lines := strings.Split(out, "\n")
										for _, l := range lines {
											if strings.Contains(l, felixIP(1)) {
												MACs := arpRegexp.FindStringSubmatch(l)
												Expect(MACs).To(HaveLen(3))
												srcMAC = MACs[1]
												dstMAC = MACs[2]
											}
										}

										Expect(srcMAC).NotTo(Equal(""))
										Expect(dstMAC).NotTo(Equal(""))
									})

									// Since local-host networking ignores L2 addresses, we
									// need to make sure by other means that they are set
									// correctly.
									By("making sure that return VXLAN has the right MACs using tcpdump", func() {
										tcpdump := tc.Felixes[0].AttachTCPDump("eth0")
										tcpdump.SetLogEnabled(true)
										tcpdump.AddMatcher("MACs", regexp.MustCompile(fmt.Sprintf("%s > %s", srcMAC, dstMAC)))
										tcpdump.Start("-e", "udp", "and", "src", felixIP(0), "and", "port", "4789")
										defer tcpdump.Stop()

										cc.ExpectSome(externalClient, TargetIP(felixIP(1)), npPort)
										cc.CheckConnectivity()

										Eventually(func() int { return tcpdump.MatchCount("MACs") }).
											Should(BeNumerically(">", 0), "MACs do not match")
									})
								}
							})

							// Our unconnected test client cannot handle multiple streams. Two
							// clients cannot use the same local address. The connected case shows
							// that it works in principle.
							_ = testIfNotUDPUConnected && It("should not break connectivity with source port collision", func() {
								By("Synchronizing with policy and services")
								cc.Expect(Some, externalClient, TargetIP(felixIP(0)), ExpectWithPorts(npPort))
								cc.Expect(Some, externalClient, TargetIP(felixIP(1)), ExpectWithPorts(npPort))
								cc.CheckConnectivity()

								pc := &PersistentConnection{
									Runtime:             externalClient,
									RuntimeName:         externalClient.Name,
									IP:                  felixIP(0),
									Port:                int(npPort),
									SourcePort:          12345,
									Protocol:            testOpts.protocol,
									MonitorConnectivity: true,
								}

								err := pc.Start()
								Expect(err).NotTo(HaveOccurred())
								defer pc.Stop()

								Eventually(pc.PongCount, "5s").Should(
									BeNumerically(">", 0),
									"Expected to see pong responses on the connection but didn't receive any")
								log.Info("Pongs received within last 1s")

								cc.ResetExpectations()
								cc.Expect(Some, externalClient, TargetIP(felixIP(1)),
									ExpectWithPorts(npPort), ExpectWithSrcPort(12345))
								cc.CheckConnectivity()

								prevCount := pc.PongCount()

								Eventually(pc.PongCount, "5s").Should(BeNumerically(">", prevCount),
									"Expected to see pong responses on the connection but didn't receive any")
								log.Info("Pongs received within last 1s")
							})

							_ = testIfTCP && It("should survive conntrack cleanup sweep", func() {
								By("checking the connectivity and thus syncing with service creation", func() {
									cc.ExpectSome(externalClient, TargetIP(felixIP(1)), npPort)
									cc.CheckConnectivity()
								})

								By("monitoring a persistent connection", func() {
									pc := &PersistentConnection{
										Runtime:             externalClient,
										RuntimeName:         externalClient.Name,
										IP:                  felixIP(1),
										Port:                int(npPort),
										Protocol:            testOpts.protocol,
										MonitorConnectivity: true,
									}

									err := pc.Start()
									Expect(err).NotTo(HaveOccurred())
									defer pc.Stop()

									EventuallyWithOffset(1, pc.PongCount, "5s").Should(
										BeNumerically(">", 0),
										"Expected to see pong responses on the connection but didn't receive any")
									log.Info("Pongs received within last 1s")

									// We make sure that at least one iteration of the conntrack
									// cleanup executes and we periodically monitor the connection if
									// it is alive by checking that the number of PONGs keeps
									// increasing.
									start := time.Now()
									prevCount := pc.PongCount()
									for time.Since(start) < 2*timeouts.ScanPeriod {
										time.Sleep(time.Second)
										newCount := pc.PongCount()
										Expect(prevCount).Should(
											BeNumerically("<", newCount),
											"No new pongs since the last iteration. Connection broken?",
										)
										prevCount = newCount
									}
								})
							})

							_ = testIfTCP && !testOpts.ipv6 && testOpts.bpfLogLevel == "debug" && !testOpts.dsr &&
								testOpts.tunnel != "vxlan" &&
								It("tcp should survive spurious RST", func() {
									externalClient.Exec("ip", "route", "add", w[0][0].IP, "via", felixIP(0))
									pc := &PersistentConnection{
										Runtime:             externalClient,
										RuntimeName:         externalClient.Name,
										IP:                  w[0][0].IP,
										Port:                8055,
										SourcePort:          54321,
										Protocol:            testOpts.protocol,
										MonitorConnectivity: true,
										Sleep:               21 * time.Second,
									}
									tcpdump := tc.Felixes[0].AttachTCPDump("eth0")
									tcpdump.SetLogEnabled(true)
									tcpdump.Start("tcp", "port", "8055")
									defer tcpdump.Stop()

									err := pc.Start()
									Expect(err).NotTo(HaveOccurred())
									defer pc.Stop()

									EventuallyWithOffset(1, pc.PongCount, "5s").Should(
										BeNumerically(">", 0),
										"Expected to see pong responses on the connection but didn't receive any")
									log.Info("Pongs received within last 1s")

									// Now we send a spurious RST, which would bring the connection
									// down as the pace is a PING every 21s so once a periodic
									// cleanup ticks the entry is older than the TCPResetSeen timer
									// of 5s (40s by default).
									err = externalClient.ExecMayFail("pktgen",
										containerIP(externalClient), w[0][0].IP, "tcp",
										"--port-src", "54321", "--port-dst", "8055", "--tcp-rst", "--tcp-seq-no=123456")
									Expect(err).NotTo(HaveOccurred())

									time.Sleep(200 * time.Millisecond)

									// This is quite a bit artificial. We send a totally random ACK.
									// If the connection was idle for TCPResetSeen timeout, we clean
									// it up no matter what. This random ack kinda mimics that the
									// connection is not idle. (1) our conntrack does not maintain
									// the "in-window" for simplicity so it will say, OK some data
									// still going through, don't rush to clean it up. (2) it
									// triggers a proper ACK from the receiver side and its
									// ACKnowledgement from the sender side as a response, so some
									// real traffic, but no data. It allows us to control things
									// more precisely than say keepalive and minic active
									// connection.
									err = externalClient.ExecMayFail("pktgen", containerIP(externalClient), w[0][0].IP, "tcp",
										"--port-src", "54321", "--port-dst", "8055", "--tcp-ack-no=87238974", "--tcp-seq-no=98793")
									Expect(err).NotTo(HaveOccurred())

									// We make sure that at least two iteration of the conntrack
									// cleanup executes and we periodically monitor the connection if
									// it is alive by checking that the number of PONGs keeps
									// increasing. The ct entry may not be old enough in the first
									// iteration yet.
									time.Sleep(3 * timeouts.ScanPeriod)
									prevCount := pc.PongCount()

									// Try log enough to see a ping-pong
									Eventually(pc.PongCount, "22s", "1s").Should(
										BeNumerically(">", prevCount),
										"No new pongs since the last iteration. Connection broken?")
								})

							if !testOpts.dsr {
								// When DSR is enabled, we need to have away how to pass the
								// original traffic back.
								//
								// felixes[0].Exec("ip", "route", "add", "192.168.20.0/24", "via", felixes[1].IP)
								//
								// This does not work since the other node would treat it as
								// DNAT due to the existing CT entries and NodePort traffix
								// otherwise :-/

								It("should have connectivity from external to w[0] via node1IP2 -> nodeIP1 -> node0 fwd", func() {
									// 192.168.20.1              +----------|---------+
									//      |                    |          |         |
									//      v                    |          |         V
									//    eth20                 eth0        |       eth0
									//  10.0.0.20:30333 --> felixes[1].IP   |   felixes[0].IP
									//                                      |        |
									//                                      |        V
									//                                      |     caliXYZ
									//                                      |    w[0][0].IP:8055
									//                                      |
									//                node1                 |      node0

									var (
										eth20                     *workload.Workload
										eth20IP, mask, eth20Route string
										eth20ExtIP                string
									)

									defer func() {
										if eth20 != nil {
											eth20.Stop()
										}
									}()
									if testOpts.ipv6 {
										eth20IP = "fd00::2001"
										eth20Route = "fd00::2000/120"
										eth20ExtIP = "1000::0020"
										mask = "128"

									} else {
										eth20IP = "192.168.20.1"
										eth20Route = "192.168.20.0/24"
										eth20ExtIP = "10.0.0.20"
										mask = "32"
									}

									By("setting up node's fake external iface", func() {
										// We name the iface eth20 since such ifaces are
										// treated by felix as external to the node
										//
										// Using a test-workload creates the namespaces and the
										// interfaces to emulate the host NICs
										eth20 = &workload.Workload{
											Name:          "eth20",
											C:             tc.Felixes[1].Container,
											IP:            eth20IP,
											Ports:         "57005", // 0xdead
											Protocol:      testOpts.protocol,
											InterfaceName: "eth20",
											MTU:           1500, // Need to match host MTU or felix will restart.
										}
										err := eth20.Start()
										Expect(err).NotTo(HaveOccurred())

										// assign address to eth20 and add route to the .20 network
										if testOpts.ipv6 {
											tc.Felixes[1].Exec("ip", "-6", "route", "add", eth20Route, "dev", "eth20")
											tc.Felixes[1].Exec("ip", "-6", "addr", "add", eth20ExtIP+"/"+mask, "dev", "eth20")
											_, err = eth20.RunCmd("ip", "-6", "route", "add", eth20ExtIP+"/"+mask, "dev", "eth0")
											Expect(err).NotTo(HaveOccurred())
											// Add a route to felix[1] to be able to reach the nodeport
											_, err = eth20.RunCmd("ip", "-6", "route", "add", felixIP(1)+"/"+mask, "via", eth20ExtIP)
											Expect(err).NotTo(HaveOccurred())
										} else {
											tc.Felixes[1].Exec("ip", "route", "add", eth20Route, "dev", "eth20")
											tc.Felixes[1].Exec("ip", "addr", "add", eth20ExtIP+"/"+mask, "dev", "eth20")
											_, err = eth20.RunCmd("ip", "route", "add", eth20ExtIP+"/"+mask, "dev", "eth0")
											Expect(err).NotTo(HaveOccurred())
											// Add a route to felix[1] to be able to reach the nodeport
											_, err = eth20.RunCmd("ip", "route", "add", felixIP(1)+"/"+mask, "via", eth20ExtIP)
											Expect(err).NotTo(HaveOccurred())
											// This multi-NIC scenario works only if the kernel's RPF check
											// is not strict so we need to override it for the test and must
											// be set properly when product is deployed. We reply on
											// iptables to do require check for us.
											tc.Felixes[1].Exec("sysctl", "-w", "net.ipv4.conf.eth0.rp_filter=2")
											tc.Felixes[1].Exec("sysctl", "-w", "net.ipv4.conf.eth20.rp_filter=2")
										}
									})

									By("setting up routes to .20 net on dest node to trigger RPF check", func() {
										if testOpts.ipv6 {
											// set up a dummy interface just for the routing purpose
											tc.Felixes[0].Exec("ip", "-6", "link", "add", "dummy1", "type", "dummy")
											tc.Felixes[0].Exec("ip", "-6", "link", "set", "dummy1", "up")
											// set up route to the .20 net through the dummy iface. This
											// makes the .20 a universally reachable external world from the
											// internal/private eth0 network
											tc.Felixes[0].Exec("ip", "-6", "route", "add", eth20Route, "dev", "dummy1")
										} else {
											// set up a dummy interface just for the routing purpose
											tc.Felixes[0].Exec("ip", "link", "add", "dummy1", "type", "dummy")
											tc.Felixes[0].Exec("ip", "link", "set", "dummy1", "up")
											// set up route to the .20 net through the dummy iface. This
											// makes the .20 a universally reachable external world from the
											// internal/private eth0 network
											tc.Felixes[0].Exec("ip", "route", "add", eth20Route, "dev", "dummy1")
											// This multi-NIC scenario works only if the kernel's RPF check
											// is not strict so we need to override it for the test and must
											// be set properly when product is deployed. We reply on
											// iptables to do require check for us.
											tc.Felixes[0].Exec("sysctl", "-w", "net.ipv4.conf.eth0.rp_filter=2")
											tc.Felixes[0].Exec("sysctl", "-w", "net.ipv4.conf.dummy1.rp_filter=2")
										}
									})

									By("Allowing traffic from the eth20 network", func() {
										pol.Spec.Ingress = []api.Rule{
											{
												Action: "Allow",
												Source: api.EntityRule{
													Nets: []string{
														eth20.IP + "/" + ipMask(),
													},
												},
											},
										}
										pol = updatePolicy(pol)
									})

									By("Checking that there is connectivity from eth20 network", func() {
										cc.ExpectSome(eth20, TargetIP(felixIP(1)), npPort)
										cc.CheckConnectivity()
									})
								})
							}

							if testOpts.protocol == "tcp" {

								const (
									hostIfaceMTU = 1500
									podIfaceMTU  = 1450
									sendLen      = hostIfaceMTU
									recvLen      = podIfaceMTU
								)

								Context("with TCP, tx/rx close to MTU size on NP via node1->node0 ", func() {
									It("should not adjust MTU on client side if GRO off on nodes", func() {
										// force non-GSO packets on node ingress
										err := tc.Felixes[1].ExecMayFail("ethtool", "-K", "eth0", "gro", "off")
										Expect(err).NotTo(HaveOccurred())

										cc.Expect(Some, externalClient, TargetIP(felixIP(1)),
											ExpectWithPorts(npPort),
											ExpectWithSendLen(sendLen),
											ExpectWithRecvLen(recvLen),
											ExpectWithClientAdjustedMTU(hostIfaceMTU, hostIfaceMTU),
										)
										cc.CheckConnectivity()
									})
								})
							}
						}

						if !testOpts.connTimeEnabled {
							It("should have connectivity from external to w[0] via node0", func() {
								log.WithFields(log.Fields{
									"externalClientIP": containerIP(externalClient),
									"nodePortIP":       felixIP(1),
								}).Infof("external->nodeport connection")

								cc.ExpectSome(externalClient, TargetIP(felixIP(0)), npPort)
								cc.CheckConnectivity()
							})
						}
					})
				}

				Context("with test-service being a nodeport @ "+strconv.Itoa(int(npPort)), func() {
					nodePortsTest(false, false)

					if !testOpts.connTimeEnabled && testOpts.tunnel == "none" &&
						testOpts.protocol == "tcp" && !testOpts.dsr {
						Context("with small MTU between remote client and cluster", func() {
							var remoteWL *workload.Workload
							hostNP := uint16(30555)

							BeforeEach(func() {
								remoteWL = &workload.Workload{
									C:             externalClient,
									Name:          "remoteWL",
									InterfaceName: "ethwl",
									Protocol:      testOpts.protocol,
									MTU:           1500,
								}

								remoteWLIP := "192.168.15.15"
								remoteWL.IP = remoteWLIP
								if testOpts.ipv6 {
									remoteWLIP = "dead:beef:1515::1515"
									remoteWL.IP6 = remoteWLIP
								}

								err := remoteWL.Start()
								Expect(err).NotTo(HaveOccurred())

								clusterIP := "10.101.0.211"
								if testOpts.ipv6 {
									clusterIP = "dead:beef::abcd:0:0:211"
								}

								svcHostNP := k8sService("test-host-np", clusterIP, hostW[0], 81, 8055, int32(hostNP), testOpts.protocol)
								testSvcNamespace := svcHostNP.ObjectMeta.Namespace
								_, err = k8sClient.CoreV1().Services(testSvcNamespace).Create(context.Background(), svcHostNP, metav1.CreateOptions{})
								Expect(err).NotTo(HaveOccurred())
								Eventually(k8sGetEpsForServiceFunc(k8sClient, svcHostNP), "10s").Should(HaveLen(1),
									"Service endpoints didn't get created? Is controller-manager happy?")

								if testOpts.ipv6 {
									externalClient.Exec("ip", "-6", "route", "add", remoteWLIP, "dev",
										remoteWL.InterfaceName, "scope", "link")
									externalClient.Exec("ip", "-6", "route", "add", w[0][0].IP, "via", tc.Felixes[0].IPv6, "dev", "eth0")
									externalClient.Exec("ip", "addr", "add", "169.254.169.254", "dev", remoteWL.InterfaceName)
									// Need to change the MTU on the host side of the veth. If
									// we change it on the eth0 of the docker iface, no ICMP
									// is generated.
									externalClient.Exec("ip", "link", "set", "ethwl", "mtu", "1300")
									for _, f := range tc.Felixes {
										f.Exec("ip", "-6", "route", "add", remoteWLIP,
											"via", externalClient.IPv6, "dev", "eth0")
									}
								} else {
									externalClient.Exec("ip", "route", "add", remoteWLIP, "dev",
										remoteWL.InterfaceName, "scope", "link")
									externalClient.Exec("ip", "route", "add", w[0][0].IP, "via", tc.Felixes[0].IP, "dev", "eth0")
									externalClient.Exec("ip", "addr", "add", "169.254.169.254", "dev", remoteWL.InterfaceName)
									// Need to change the MTU on the host side of the veth. If
									// we change it on the eth0 of the docker iface, not ICMP
									// is generated.
									externalClient.Exec("ip", "link", "set", "ethwl", "mtu", "1300")
									for _, f := range tc.Felixes {
										f.Exec("ip", "route", "add", remoteWLIP,
											"via", externalClient.IP, "dev", "eth0")
									}
								}

								pol.Spec.Ingress = []api.Rule{
									{
										Action: "Allow",
										Source: api.EntityRule{
											Nets: []string{remoteWLIP + "/" + ipMask()},
										},
									},
								}
								pol = updatePolicy(pol)
							})

							It("should have connectivity to service backend", func() {
								tcpdump := w[0][0].AttachTCPDump()
								tcpdump.SetLogEnabled(true)
								tcpdump.AddMatcher("mtu-1300", regexp.MustCompile("mtu 1300"))
								tcpdump.Start("-vvv", "icmp", "or", "icmp6")
								defer tcpdump.Stop()

								ipRouteFlushCache := []string{"ip", "route", "flush", "cache"}
								if testOpts.ipv6 {
									ipRouteFlushCache = []string{"ip", "-6", "route", "flush", "cache"}
								}

								By("Trying directly to pod")
								w[0][0].Exec(ipRouteFlushCache...)
								cc.Expect(Some, remoteWL, w[0][0], ExpectWithPorts(8055), ExpectWithRecvLen(1350))
								cc.CheckConnectivity()
								Eventually(tcpdump.MatchCountFn("mtu-1300"), "5s", "330ms").Should(BeNumerically("==", 1))

								By("Trying directly to node with pod")
								cc.ResetExpectations()
								tcpdump.ResetCount("mtu-1300")
								w[0][0].Exec(ipRouteFlushCache...)
								cc.Expect(Some, remoteWL, TargetIP(felixIP(0)), ExpectWithPorts(npPort), ExpectWithRecvLen(1350))
								cc.CheckConnectivity()
								Eventually(tcpdump.MatchCountFn("mtu-1300"), "5s", "330ms").Should(BeNumerically("==", 1))

								By("Trying to node without pod")
								cc.ResetExpectations()
								tcpdump.ResetCount("mtu-1300")
								w[0][0].Exec(ipRouteFlushCache...)
								cc.Expect(Some, remoteWL, TargetIP(felixIP(1)), ExpectWithPorts(npPort), ExpectWithRecvLen(1350))
								cc.CheckConnectivity()
								Eventually(tcpdump.MatchCountFn("mtu-1300"), "5s", "330ms").Should(BeNumerically("==", 1))
							})

							It("should have connectivity to service host-networked backend", func() {
								tcpdump := tc.Felixes[0].AttachTCPDump("eth0")
								tcpdump.SetLogEnabled(true)
								tcpdump.AddMatcher("mtu-1300", regexp.MustCompile("mtu 1300"))
								// we also need to watch for the ICMP forwarded to the host with the backend via VXLAN
								tcpdump.Start("-vvv", "icmp", "or", "icmp6", "or", "udp", "port", "4789")
								defer tcpdump.Stop()

								ipRouteFlushCache := []string{"ip", "route", "flush", "cache"}
								if testOpts.ipv6 {
									ipRouteFlushCache = []string{"ip", "-6", "route", "flush", "cache"}
								}

								By("Trying directly to host")
								tc.Felixes[0].Exec(ipRouteFlushCache...)
								cc.Expect(Some, remoteWL, hostW[0], ExpectWithPorts(8055), ExpectWithRecvLen(1350))
								cc.CheckConnectivity()
								Eventually(tcpdump.MatchCountFn("mtu-1300"), "5s", "330ms").Should(BeNumerically("==", 1))

								By("Trying directly to node with pod")
								cc.ResetExpectations()
								tcpdump.ResetCount("mtu-1300")
								tc.Felixes[0].Exec(ipRouteFlushCache...)
								cc.Expect(Some, remoteWL, TargetIP(felixIP(0)), ExpectWithPorts(hostNP), ExpectWithRecvLen(1350))
								cc.CheckConnectivity()
								Eventually(tcpdump.MatchCountFn("mtu-1300"), "5s", "330ms").Should(BeNumerically("==", 1))

								By("Trying to node without pod")
								cc.ResetExpectations()
								tcpdump.ResetCount("mtu-1300")
								tc.Felixes[0].Exec(ipRouteFlushCache...)
								cc.Expect(Some, remoteWL, TargetIP(felixIP(1)), ExpectWithPorts(hostNP), ExpectWithRecvLen(1350))
								cc.CheckConnectivity()
								// tpcudmp for some reason does not print content of the vxlan
								// packet when it is over ipv6
								if !testOpts.ipv6 {
									Eventually(tcpdump.MatchCountFn("mtu-1300"), "5s", "330ms").Should(BeNumerically("==", 1))
								}
							})
						})
					}
				})

				// FIXME connect time shares the same NAT table and it is a lottery which one it gets
				if !testOpts.connTimeEnabled {
					Context("with test-service being a nodeport @ "+strconv.Itoa(int(npPort))+
						" ExternalTrafficPolicy=local", func() {
						nodePortsTest(true, false)
					})
					Context("with test-service being a nodeport @ "+strconv.Itoa(int(npPort))+
						" InternalTrafficPolicy=local", func() {
						nodePortsTest(false, true)
					})
				}

				Context("with icmp blocked from workloads, external client", func() {
					var (
						testSvc          *v1.Service
						testSvcNamespace string
					)

					testSvcName := "test-service"
					nets := []string{"0.0.0.0/0"}
					if testOpts.ipv6 {
						nets = []string{"::/0"}
					}

					BeforeEach(func() {
						icmpProto := numorstring.ProtocolFromString("icmp")
						if testOpts.ipv6 {
							icmpProto = numorstring.ProtocolFromString("icmpv6")
						}
						pol.Spec.Ingress = []api.Rule{
							{
								Action: "Allow",
								Source: api.EntityRule{
									Nets: nets,
								},
							},
						}
						pol.Spec.Egress = []api.Rule{
							{
								Action: "Allow",
								Source: api.EntityRule{
									Nets: nets,
								},
							},
							{
								Action:   "Deny",
								Protocol: &icmpProto,
							},
						}
						pol = updatePolicy(pol)
					})

					var tgtPort int
					var tgtWorkload *workload.Workload

					JustBeforeEach(func() {
						k8sClient := infra.(*infrastructure.K8sDatastoreInfra).K8sClient
						testSvc = k8sService(testSvcName, clusterIP,
							tgtWorkload, 80, tgtPort, int32(npPort), testOpts.protocol)
						testSvcNamespace = testSvc.ObjectMeta.Namespace
						_, err := k8sClient.CoreV1().Services(testSvcNamespace).Create(context.Background(), testSvc, metav1.CreateOptions{})
						Expect(err).NotTo(HaveOccurred())
						Eventually(k8sGetEpsForServiceFunc(k8sClient, testSvc), "10s").Should(HaveLen(1),
							"Service endpoints didn't get created? Is controller-manager happy?")

						// Sync with all felixes because some fwd tests with "none"
						// connectivity need this to be set on all sides as they will not
						// retry when there is no connectivity.
						Eventually(func() bool {
							for _, flx := range tc.Felixes {
								var (
									family   int
									natFtKey nat.FrontendKeyInterface
								)

								if testOpts.ipv6 {
									natFtKey = nat.NewNATKeyV6Intf(net.ParseIP(containerIP(flx.Container)), npPort, numericProto)
									family = 6
								} else {
									natFtKey = nat.NewNATKeyIntf(net.ParseIP(containerIP(flx.Container)), npPort, numericProto)
									family = 4
								}

								m, be := dumpNATMapsAny(family, flx)
								v, ok := m[natFtKey]
								if !ok || v.Count() == 0 {
									return false
								}

								beKey := nat.NewNATBackendKey(v.ID(), 0)

								if _, ok := be[beKey]; !ok {
									return false
								}
							}
							return true
						}, 5*time.Second).Should(BeTrue())

						// Sync with policy
						cc.ExpectSome(w[1][0], w[0][0])
						cc.CheckConnectivity()
					})

					icmpProto := "icmp"
					if testOpts.ipv6 {
						icmpProto = "icmp6"
					}

					Describe("with dead workload", func() {
						if testOpts.connTimeEnabled {
							// FIXME externalClient also does conntime balancing
							return
						}

						BeforeEach(func() {
							deadWorkload.ConfigureInInfra(infra)
							tgtPort = 8057
							tgtWorkload = deadWorkload
						})

						It("should get host unreachable from nodeport via node1->node0 fwd", func() {
							err := tc.Felixes[0].ExecMayFail("ip", "route", "add", "unreachable", deadWorkload.IP)
							Expect(err).NotTo(HaveOccurred())

							tcpdump := externalClient.AttachTCPDump("any")
							tcpdump.SetLogEnabled(true)
							var matcher string
							if testOpts.ipv6 {
								matcher = fmt.Sprintf("IP6 %s > %s: ICMP6, destination unreachable, unreachable route %s",
									felixIP(1), containerIP(externalClient), felixIP(1))
							} else {
								matcher = fmt.Sprintf("IP %s > %s: ICMP host %s unreachable",
									felixIP(1), containerIP(externalClient), felixIP(1))
							}
							tcpdump.AddMatcher("ICMP", regexp.MustCompile(matcher))
							tcpdump.Start(testOpts.protocol, "port", strconv.Itoa(int(npPort)), "or", icmpProto)
							defer tcpdump.Stop()

							cc.ExpectNone(externalClient, TargetIP(felixIP(1)), npPort)
							cc.CheckConnectivity()

							Eventually(func() int { return tcpdump.MatchCount("ICMP") }).
								Should(BeNumerically(">", 0), matcher)
						})
					})

					Describe("with wrong target port", func() {
						// TCP would send RST instead of ICMP, it is enough to test one way of
						// triggering the ICMP message
						if testOpts.protocol != "udp" {
							return
						}

						BeforeEach(func() {
							tgtPort = 0xdead
							tgtWorkload = w[0][0]
						})

						if !testOpts.connTimeEnabled {
							It("should get port unreachable via node1->node0 fwd", func() {
								tcpdump := externalClient.AttachTCPDump("any")
								tcpdump.SetLogEnabled(true)

								var matcher string

								if testOpts.ipv6 {
									matcher = fmt.Sprintf("IP6 %s > %s: ICMP6, destination unreachable, unreachable port, %s udp port %d",
										felixIP(1), containerIP(externalClient), felixIP(1), npPort)
								} else {
									matcher = fmt.Sprintf("IP %s > %s: ICMP %s udp port %d unreachable",
										felixIP(1), containerIP(externalClient), felixIP(1), npPort)
								}
								tcpdump.AddMatcher("ICMP", regexp.MustCompile(matcher))
								tcpdump.Start(testOpts.protocol, "port", strconv.Itoa(int(npPort)), "or", icmpProto)
								defer tcpdump.Stop()

								cc.ExpectNone(externalClient, TargetIP(felixIP(1)), npPort)
								cc.CheckConnectivity()
								Eventually(func() int { return tcpdump.MatchCount("ICMP") }).
									Should(BeNumerically(">", 0), matcher)
							})
						}

						It("should get port unreachable workload to workload", func() {
							tcpdump := w[1][1].AttachTCPDump()
							tcpdump.SetLogEnabled(true)

							var matcher string

							if testOpts.ipv6 {
								matcher = fmt.Sprintf("IP6 %s > %s: ICMP6, destination unreachable, unreachable port, %s udp port %d",
									tgtWorkload.IP, w[1][1].IP, tgtWorkload.IP, tgtPort)
							} else {
								matcher = fmt.Sprintf("IP %s > %s: ICMP %s udp port %d unreachable",
									tgtWorkload.IP, w[1][1].IP, tgtWorkload.IP, tgtPort)
							}
							tcpdump.AddMatcher("ICMP", regexp.MustCompile(matcher))
							tcpdump.Start(testOpts.protocol, "port", strconv.Itoa(tgtPort), "or", icmpProto)
							defer tcpdump.Stop()

							cc.ExpectNone(w[1][1], TargetIP(tgtWorkload.IP), uint16(tgtPort))
							cc.CheckConnectivity()
							Eventually(func() int { return tcpdump.MatchCount("ICMP") }).
								Should(BeNumerically(">", 0), matcher)
						})

						It("should get port unreachable workload to workload through NP", func() {
							tcpdump := w[1][1].AttachTCPDump()
							tcpdump.SetLogEnabled(true)

							var matcher string

							if testOpts.connTimeEnabled {
								if testOpts.ipv6 {
									matcher = fmt.Sprintf("IP6 %s > %s: ICMP6, destination unreachable, unreachable port, %s udp port %d",
										tgtWorkload.IP, w[1][1].IP, w[0][0].IP, tgtPort)
								} else {
									matcher = fmt.Sprintf("IP %s > %s: ICMP %s udp port %d unreachable",
										tgtWorkload.IP, w[1][1].IP, w[0][0].IP, tgtPort)
								}
								tcpdump.AddMatcher("ICMP", regexp.MustCompile(matcher))
								tcpdump.Start(testOpts.protocol, "port", strconv.Itoa(tgtPort), "or", icmpProto)
							} else {
								if testOpts.ipv6 {
									matcher = fmt.Sprintf("IP6 %s > %s: ICMP6, destination unreachable, unreachable port, %s udp port %d",
										tgtWorkload.IP, w[1][1].IP, felixIP(1), npPort)
								} else {
									matcher = fmt.Sprintf("IP %s > %s: ICMP %s udp port %d unreachable",
										tgtWorkload.IP, w[1][1].IP, felixIP(1), npPort)
								}
								tcpdump.AddMatcher("ICMP", regexp.MustCompile(matcher))
								tcpdump.Start(testOpts.protocol, "port", strconv.Itoa(int(npPort)), "or", icmpProto)
							}
							defer tcpdump.Stop()

							cc.ExpectNone(w[1][1], TargetIP(felixIP(1)), npPort)
							cc.CheckConnectivity()
							Eventually(func() int { return tcpdump.MatchCount("ICMP") }, 10*time.Second, 200*time.Millisecond).
								Should(BeNumerically(">", 0), matcher)
						})
					})
				})

			})

			It("should have connectivity when DNAT redirects to-host traffic to a local pod.", func() {
				protocol := "tcp"
				if testOpts.protocol == "udp" {
					protocol = "udp"
				}

				hostIP0 := TargetIP(felixIP(0))
				hostPort := uint16(8080)
				var (
					target    string
					tool      string
					nftFamily string
				)

				if testOpts.ipv6 {
					target = fmt.Sprintf("[%s]:8055", w[0][0].IP)
					tool = "ip6tables"
					nftFamily = "ip6"
				} else {
					target = fmt.Sprintf("%s:8055", w[0][0].IP)
					tool = "iptables"
					nftFamily = "ip"
				}

				policy := api.NewNetworkPolicy()
				policy.Name = "allow-all"
				policy.Namespace = "default"
				one := float64(1)
				policy.Spec.Order = &one
				policy.Spec.Ingress = []api.Rule{{Action: api.Allow}}
				policy.Spec.Egress = []api.Rule{{Action: api.Allow}}
				policy.Spec.Selector = "all()"
				_, err := calicoClient.NetworkPolicies().Create(utils.Ctx, policy, utils.NoOptions)
				Expect(err).NotTo(HaveOccurred())

				expectNormalConnectivity := func() {
					cc.ResetExpectations()
					cc.ExpectNone(tc.Felixes[1], hostIP0, hostPort)
					cc.ExpectNone(externalClient, hostIP0, hostPort)
					cc.ExpectNone(w[1][0], hostIP0, hostPort)
					cc.CheckConnectivity()
					cc.ResetExpectations()
				}

				By("checking initial connectivity", func() {
					expectNormalConnectivity()
				})

				By("installing 3rd party DNAT rules", func() {
					// Install a DNAT in first felix
					if NFTMode() {
						tc.Felixes[0].Exec("nft", "create", "table", nftFamily, "destnat")
						tc.Felixes[0].Exec("nft", "add", "chain", nftFamily, "destnat", "prerouting", "{ type nat hook prerouting priority dstnat; }")
						tc.Felixes[0].Exec("nft", "add", "rule", nftFamily, "destnat", "prerouting", protocol, "dport", fmt.Sprintf("%d", hostPort), "dnat", target)
					} else {
						tc.Felixes[0].Exec(
							tool, "-w", "10", "-W", "100000", "-t", "nat", "-A", "PREROUTING", "-p", protocol, "-m", protocol,
							"--dport", fmt.Sprintf("%d", hostPort), "-j", "DNAT", "--to-destination", target)

						cc.ResetExpectations()
						cc.ExpectSome(tc.Felixes[1], hostIP0, hostPort)
						cc.ExpectSome(externalClient, hostIP0, hostPort)
						cc.ExpectSome(w[1][0], hostIP0, hostPort)
						cc.CheckConnectivity()
						cc.ResetExpectations()
					}
				})

				By("removing 3rd party rules and check connectivity is back to normal again", func() {
					if NFTMode() {
						tc.Felixes[0].Exec("nft", "delete", "table", nftFamily, "destnat")
					} else {
						tc.Felixes[0].Exec(
							tool, "-w", "10", "-W", "100000", "-t", "nat", "-D", "PREROUTING", "-p", protocol, "-m", protocol,
							"--dport", fmt.Sprintf("%d", hostPort), "-j", "DNAT", "--to-destination", target)
					}

					expectNormalConnectivity()
				})
			})

			It("should have connectivity from host-networked pods via service to host-networked backend", func() {
				By("Setting up the service")
				testSvc := k8sService("host-svc", clusterIP, hostW[0], 80, 8055, 0, testOpts.protocol)
				testSvcNamespace := testSvc.ObjectMeta.Namespace
				k8sClient := infra.(*infrastructure.K8sDatastoreInfra).K8sClient
				_, err := k8sClient.CoreV1().Services(testSvcNamespace).Create(context.Background(), testSvc, metav1.CreateOptions{})
				Expect(err).NotTo(HaveOccurred())
				Eventually(k8sGetEpsForServiceFunc(k8sClient, testSvc), "10s").Should(HaveLen(1),
					"Service endpoints didn't get created? Is controller-manager happy?")

				By("Testing connectivity")
				port := uint16(testSvc.Spec.Ports[0].Port)

				hostW0SrcIP := ExpectWithSrcIPs(felixIP(0))
				hostW1SrcIP := ExpectWithSrcIPs(felixIP(1))

				cc.Expect(Some, hostW[0], TargetIP(clusterIP), ExpectWithPorts(port), hostW0SrcIP)
				cc.Expect(Some, hostW[1], TargetIP(clusterIP), ExpectWithPorts(port), hostW1SrcIP)
				cc.CheckConnectivity()
			})
		})

		_ = testOpts.tunnel != "vxlan" && Describe("with BPF disabled to begin with", func() {
			var pc *PersistentConnection

			BeforeEach(func() {
				options.TestManagesBPF = true
				setupCluster()

				// Default to Allow...
				pol := api.NewGlobalNetworkPolicy()
				pol.Namespace = "fv"
				pol.Name = "policy-1"
				pol.Spec.Ingress = []api.Rule{{Action: "Allow"}}
				pol.Spec.Egress = []api.Rule{{Action: "Allow"}}
				pol.Spec.Selector = "all()"
				pol = createPolicy(pol)

				pc = nil
			})

			AfterEach(func() {
				if pc != nil {
					pc.Stop()
				}
			})

			enableBPF := func() {
				By("Enabling BPF")
				// Some tests start with a felix config pre-created, try to update it...
				fc, err := calicoClient.FelixConfigurations().Get(context.Background(), "default", options2.GetOptions{})
				bpfEnabled := true
				if err == nil {
					fc.Spec.BPFEnabled = &bpfEnabled
					_, err := calicoClient.FelixConfigurations().Update(context.Background(), fc, options2.SetOptions{})
					Expect(err).NotTo(HaveOccurred())
				} else {
					// Fall back on creating it...
					fc = api.NewFelixConfiguration()
					fc.Name = "default"
					fc.Spec.BPFEnabled = &bpfEnabled
					fc, err = calicoClient.FelixConfigurations().Create(context.Background(), fc, options2.SetOptions{})
					Expect(err).NotTo(HaveOccurred())
				}

				// Wait for BPF to be active.
				ensureAllNodesBPFProgramsAttached(tc.Felixes)
			}

			expectPongs := func() {
				count := pc.PongCount()
				EventuallyWithOffset(1, pc.PongCount, "60s").Should(
					BeNumerically(">", count),
					"Expected to see pong responses on the connection but didn't receive any")
				log.Info("Pongs received")
			}

			if testOpts.protocol == "tcp" && (testOpts.dsr || testOpts.ipv6) {
				verifyConnectivityWhileEnablingBPF := func(from, to *workload.Workload) {
					By("Starting persistent connection")
					pc = from.StartPersistentConnection(to.IP, 8055, workload.PersistentConnectionOpts{
						MonitorConnectivity: true,
						Timeout:             60 * time.Second,
					})

					By("having initial connectivity", expectPongs)
					By("enabling BPF mode", enableBPF) // Waits for BPF programs to be installed
					By("still having connectivity on the existing connection", expectPongs)
				}

				It("should keep a connection up between hosts when BPF is enabled", func() {
					verifyConnectivityWhileEnablingBPF(hostW[0], hostW[1])
				})

				It("should keep a connection up between workloads on different hosts when BPF is enabled", func() {
					verifyConnectivityWhileEnablingBPF(w[0][0], w[1][0])
				})

				It("should keep a connection up between hosts and remote workloads when BPF is enabled", func() {
					verifyConnectivityWhileEnablingBPF(hostW[0], w[1][0])
				})

				It("should keep a connection up between hosts and local workloads when BPF is enabled", func() {
					verifyConnectivityWhileEnablingBPF(hostW[0], w[0][0])
				})
			}
		})

		Describe("3rd party CNI", func() {
			// We do not use tunnel in such environments, no need to test.
			if testOpts.tunnel != "none" {
				return
			}

			BeforeEach(func() {
				// To mimic 3rd party CNI, we do not install IPPools and set the source to
				// learn routes to WorkloadIPs as IPAM/CNI is not going to provide either.
				options.UseIPPools = false
				options.ExtraEnvVars["FELIX_ROUTESOURCE"] = "WorkloadIPs"
				setupCluster()
			})

			Describe("CNI installs NAT outgoing iptable rules", func() {
				var extWorkload *workload.Workload
				BeforeEach(func() {
					if NFTMode() {
						Skip("NFT does not support third-party rules")
					}

					c := infrastructure.RunExtClient("ext-workload")
					extWorkload = &workload.Workload{
						C:        c,
						Name:     "ext-workload",
						Ports:    "4321",
						Protocol: testOpts.protocol,
						IP:       containerIP(c),
					}

					err := extWorkload.Start()
					Expect(err).NotTo(HaveOccurred())

					tool := "iptables"
					if testOpts.ipv6 {
						tool = "ip6tables"
					}

					for _, felix := range tc.Felixes {
						felix.Exec(tool, "-t", "nat", "-A", "POSTROUTING", "-d", extWorkload.IP, "-j", "MASQUERADE")
					}
				})

				It("should have connectivity to external workload", func() {
					By("allowing any traffic", func() {
						pol := api.NewGlobalNetworkPolicy()
						pol.Namespace = "fv"
						pol.Name = "policy-1"
						pol.Spec.Ingress = []api.Rule{{Action: "Allow"}}
						pol.Spec.Egress = []api.Rule{{Action: "Allow"}}
						pol.Spec.Selector = "all()"

						pol = createPolicy(pol)

						cc.ExpectSome(w[1][0], w[0][0])
						cc.ExpectSome(w[1][1], w[0][0])
						cc.CheckConnectivity(conntrackChecks(tc.Felixes)...)
						cc.ResetExpectations()
					})

					By("checking connectivity to the external workload", func() {
						cc.Expect(Some, w[0][0], extWorkload, ExpectWithPorts(4321), ExpectWithSrcIPs(felixIP(0)))
						cc.Expect(Some, w[1][0], extWorkload, ExpectWithPorts(4321), ExpectWithSrcIPs(felixIP(1)))
						cc.CheckConnectivity(conntrackChecks(tc.Felixes)...)
					})
				})

				AfterEach(func() {
					extWorkload.Stop()
				})
			})
		})

		Context("With host interface not managed by calico", func() {
			BeforeEach(func() {
				setupCluster()
				poolName := infrastructure.DefaultIPPoolName
				if testOpts.ipv6 {
					poolName = infrastructure.DefaultIPv6PoolName
				}
				pool, err := calicoClient.IPPools().Get(context.TODO(), poolName, options2.GetOptions{})
				Expect(err).NotTo(HaveOccurred())
				pool.Spec.NATOutgoing = false
				pool, err = calicoClient.IPPools().Update(context.TODO(), pool, options2.SetOptions{})
				Expect(err).NotTo(HaveOccurred())

				pol := api.NewGlobalNetworkPolicy()
				pol.Name = "allow-all"
				pol.Spec.Ingress = []api.Rule{{Action: api.Allow}}
				pol.Spec.Egress = []api.Rule{{Action: api.Allow}}
				pol.Spec.Selector = "all()"

				pol = createPolicy(pol)

			})

			if testOpts.protocol == "udp" || testOpts.tunnel == "ipip" || testOpts.ipv6 {
				return
			}
			It("should allow traffic from workload to this host device", func() {

				var (
					test30            *workload.Workload
					test30IP          string
					test30ExtIP       string
					test30Route, mask string
				)
				if testOpts.ipv6 {
					test30IP = "fd00::3001"
					test30ExtIP = "1000::0030"
					test30Route = "fd00::3000/120"
					mask = "128"
				} else {
					test30IP = "192.168.30.1"
					test30ExtIP = "10.0.0.30"
					test30Route = "192.168.30.0/24"
					mask = "32"
				}

				test30 = &workload.Workload{
					Name:          "test30",
					C:             tc.Felixes[1].Container,
					IP:            test30IP,
					Ports:         "57005", // 0xdead
					Protocol:      testOpts.protocol,
					InterfaceName: "test30",
					MTU:           1500, // Need to match host MTU or felix will restart.
				}
				err := test30.Start()
				Expect(err).NotTo(HaveOccurred())
				// assign address to test30 and add route to the .30 network
				if testOpts.ipv6 {
					tc.Felixes[1].Exec("ip", "-6", "route", "add", test30Route, "dev", "test30")
					tc.Felixes[1].Exec("ip", "-6", "addr", "add", test30ExtIP+"/"+mask, "dev", "test30")
					_, err = test30.RunCmd("ip", "-6", "route", "add", test30ExtIP+"/"+mask, "dev", "eth0")
					Expect(err).NotTo(HaveOccurred())
					// Add a route to the test workload to the fake external
					// client emulated by the test-workload
					_, err = test30.RunCmd("ip", "-6", "route", "add", w[1][1].IP+"/"+mask, "via", test30ExtIP)
					Expect(err).NotTo(HaveOccurred())

				} else {
					tc.Felixes[1].Exec("ip", "route", "add", test30Route, "dev", "test30")
					tc.Felixes[1].Exec("ip", "addr", "add", test30ExtIP+"/"+mask, "dev", "test30")
					_, err = test30.RunCmd("ip", "route", "add", test30ExtIP+"/"+mask, "dev", "eth0")
					Expect(err).NotTo(HaveOccurred())
					// Add a route to the test workload to the fake external
					// client emulated by the test-workload
					_, err = test30.RunCmd("ip", "route", "add", w[1][1].IP+"/"+mask, "via", test30ExtIP)
					Expect(err).NotTo(HaveOccurred())

				}

				cc.ResetExpectations()
				cc.ExpectSome(w[1][1], TargetIP(test30.IP), 0xdead)
				cc.CheckConnectivity()
			})
		})

		Context("With BPFEnforceRPF=Strict", func() {
			BeforeEach(func() {
				options.ExtraEnvVars["FELIX_BPFEnforceRPF"] = "Strict"
				setupCluster()
			})

			// Test doesn't use services so ignore the runs with those turned on.
			if testOpts.protocol == "udp" && !testOpts.connTimeEnabled && !testOpts.dsr {
				It("should not be able to spoof UDP", func() {
					if !testOpts.ipv6 {
						By("Disabling dev RPF")
						setRPF(tc.Felixes, testOpts.tunnel, 0, 0)
						tc.Felixes[1].Exec("sysctl", "-w", "net.ipv4.conf."+w[1][0].InterfaceName+".rp_filter=0")
						tc.Felixes[1].Exec("sysctl", "-w", "net.ipv4.conf."+w[1][1].InterfaceName+".rp_filter=0")
					}

					By("allowing any traffic", func() {
						pol := api.NewGlobalNetworkPolicy()
						pol.Name = "allow-all"
						pol.Spec.Ingress = []api.Rule{{Action: api.Allow}}
						pol.Spec.Egress = []api.Rule{{Action: api.Allow}}
						pol.Spec.Selector = "all()"

						pol = createPolicy(pol)

						cc.ExpectSome(w[1][0], w[0][0])
						cc.ExpectSome(w[1][1], w[0][0])
						cc.CheckConnectivity()
					})

					By("testing that packet sent by another workload is dropped", func() {
						tcpdump := w[0][0].AttachTCPDump()
						tcpdump.SetLogEnabled(true)
						ipVer := "IP"
						if testOpts.ipv6 {
							ipVer = "IP6"
						}

						matcher := fmt.Sprintf("%s %s\\.30444 > %s\\.30444: UDP", ipVer, w[1][0].IP, w[0][0].IP)
						tcpdump.AddMatcher("UDP-30444", regexp.MustCompile(matcher))
						tcpdump.Start(testOpts.protocol, "port", "30444", "or", "port", "30445")
						defer tcpdump.Stop()

						// send a packet from the correct workload to create a conntrack entry
						_, err := w[1][0].RunCmd("pktgen", w[1][0].IP, w[0][0].IP, "udp",
							"--port-src", "30444", "--port-dst", "30444")
						Expect(err).NotTo(HaveOccurred())

						// We must eventually see the packet at the target
						Eventually(func() int { return tcpdump.MatchCount("UDP-30444") }).
							Should(BeNumerically("==", 1), matcher)

						// Send a spoofed packet from a different pod. Since we hit the
						// conntrack we would not do the WEP only RPF check.
						_, err = w[1][1].RunCmd("pktgen", w[1][0].IP, w[0][0].IP, "udp",
							"--port-src", "30444", "--port-dst", "30444")
						Expect(err).NotTo(HaveOccurred())

						// Since the packet will get dropped, we would not see it at the dest.
						// So we send another good packet from the spoofing workload, that we
						// will see at the dest.
						matcher2 := fmt.Sprintf("%s %s\\.30445 > %s\\.30445: UDP", ipVer, w[1][1].IP, w[0][0].IP)
						tcpdump.AddMatcher("UDP-30445", regexp.MustCompile(matcher2))

						_, err = w[1][1].RunCmd("pktgen", w[1][1].IP, w[0][0].IP, "udp",
							"--port-src", "30445", "--port-dst", "30445")
						Expect(err).NotTo(HaveOccurred())

						// Wait for the good packet from the bad workload
						Eventually(func() int { return tcpdump.MatchCount("UDP-30445") }).
							Should(BeNumerically("==", 1), matcher2)

						// Check that we have not seen the spoofed packet. If there was not
						// packet reordering, which in our setup is guaranteed not to happen,
						// we know that the spoofed packet was dropped.
						Expect(tcpdump.MatchCount("UDP-30444")).To(BeNumerically("==", 1), matcher)
					})

					var (
						eth20, eth30                           *workload.Workload
						eth20IP, eth30IP, ipVer                string
						eth20ExtIP, eth30ExtIP, fakeWorkloadIP string
						eth20Route, eth30Route, mask           string
						family                                 int
					)

					defer func() {
						if eth20 != nil {
							eth20.Stop()
						}
						if eth30 != nil {
							eth30.Stop()
						}
					}()

					// Now, set up a topology that mimics two host NICs by creating one workload per fake NIC.
					// We then move a route between the two NICs to pretend that there's a workload behind
					// one or other of them.
					//
					//      eth20 = workload used as a NIC
					//         - eth20 ------ movable fake workload 10.65.15.15
					//       192.168.20.1
					//       /
					//    10.0.0.20
					// Felix
					//    10.0.0.30
					//       \
					//       192.168.30.1
					//         - eth30 ------ movable fake workload 10.65.15.15
					//      eth30 = workload used as a NIC
					//

					By("setting up node's fake external ifaces", func() {
						// We name the ifaces ethXY since such ifaces are
						// treated by felix as external to the node
						//
						// Using a test-workload creates the namespaces and the
						// interfaces to emulate the host NICs

						if testOpts.ipv6 {
							eth20IP = "fd00::2001"
							eth30IP = "fd00::3001"
							eth20ExtIP = "1000::0020"
							eth30ExtIP = "1000::0030"
							eth20Route = "fd00::2000/120"
							eth30Route = "fd00::3000/120"
							mask = "128"
							ipVer = "IP6"
							fakeWorkloadIP = "dead:beef::15:15"
							family = 6
						} else {
							eth20IP = "192.168.20.1"
							eth30IP = "192.168.30.1"
							eth20ExtIP = "10.0.0.20"
							eth30ExtIP = "10.0.0.30"
							eth20Route = "192.168.20.0/24"
							eth30Route = "192.168.30.0/24"
							mask = "32"
							ipVer = "IP"
							fakeWorkloadIP = "10.65.15.15"
							family = 4
						}

						eth20 = &workload.Workload{
							Name:          "eth20",
							C:             tc.Felixes[1].Container,
							IP:            eth20IP,
							Ports:         "57005", // 0xdead
							Protocol:      testOpts.protocol,
							InterfaceName: "eth20",
							MTU:           1500, // Need to match host MTU or felix will restart.
						}
						err := eth20.Start()
						Expect(err).NotTo(HaveOccurred())

						// assign address to eth20 and add route to the .20 network
						if testOpts.ipv6 {
							tc.Felixes[1].Exec("ip", "-6", "route", "add", eth20Route, "dev", "eth20")
							tc.Felixes[1].Exec("ip", "-6", "addr", "add", eth20ExtIP+"/"+mask, "dev", "eth20")
							_, err = eth20.RunCmd("ip", "-6", "route", "add", eth20ExtIP+"/"+mask, "dev", "eth0")
							Expect(err).NotTo(HaveOccurred())
							// Add a route to the test workload to the fake external
							// client emulated by the test-workload
							_, err = eth20.RunCmd("ip", "-6", "route", "add", w[1][1].IP+"/"+mask, "via", eth20ExtIP)
							Expect(err).NotTo(HaveOccurred())
						} else {
							tc.Felixes[1].Exec("ip", "route", "add", eth20Route, "dev", "eth20")
							tc.Felixes[1].Exec("ip", "addr", "add", eth20ExtIP+"/"+mask, "dev", "eth20")
							_, err = eth20.RunCmd("ip", "route", "add", eth20ExtIP+"/"+mask, "dev", "eth0")
							Expect(err).NotTo(HaveOccurred())
							// Add a route to the test workload to the fake external
							// client emulated by the test-workload
							_, err = eth20.RunCmd("ip", "route", "add", w[1][1].IP+"/"+mask, "via", eth20ExtIP)
							Expect(err).NotTo(HaveOccurred())
						}

						eth30 = &workload.Workload{
							Name:          "eth30",
							C:             tc.Felixes[1].Container,
							IP:            eth30IP,
							Ports:         "57005", // 0xdead
							Protocol:      testOpts.protocol,
							InterfaceName: "eth30",
							MTU:           1500, // Need to match host MTU or felix will restart.
						}
						err = eth30.Start()
						Expect(err).NotTo(HaveOccurred())

						// assign address to eth30 and add route to the .30 network
						if testOpts.ipv6 {
							tc.Felixes[1].Exec("ip", "-6", "route", "add", eth30Route, "dev", "eth30")
							tc.Felixes[1].Exec("ip", "-6", "addr", "add", eth30ExtIP+"/"+mask, "dev", "eth30")
							_, err = eth30.RunCmd("ip", "-6", "route", "add", eth30ExtIP+"/"+mask, "dev", "eth0")
							Expect(err).NotTo(HaveOccurred())
							// Add a route to the test workload to the fake external
							// client emulated by the test-workload
							_, err = eth30.RunCmd("ip", "-6", "route", "add", w[1][1].IP+"/"+mask, "via", eth30ExtIP)
							Expect(err).NotTo(HaveOccurred())
						} else {
							tc.Felixes[1].Exec("ip", "route", "add", eth30Route, "dev", "eth30")
							tc.Felixes[1].Exec("ip", "addr", "add", eth30ExtIP+"/"+mask, "dev", "eth30")
							_, err = eth30.RunCmd("ip", "route", "add", eth30ExtIP+"/"+mask, "dev", "eth0")
							Expect(err).NotTo(HaveOccurred())
							// Add a route to the test workload to the fake external
							// client emulated by the test-workload
							_, err = eth30.RunCmd("ip", "route", "add", w[1][1].IP+"/"+mask, "via", eth30ExtIP)
							Expect(err).NotTo(HaveOccurred())
						}

						// Make sure Felix adds a BPF program before we run the test, otherwise the conntrack
						// may be crated in the reverse direction.  Since we're pretending to be a host interface
						// Felix doesn't block traffic by default.
						Eventually(tc.Felixes[1].NumTCBPFProgsFn("eth20"), "30s", "200ms").Should(Equal(2))
						Eventually(tc.Felixes[1].NumTCBPFProgsFn("eth30"), "30s", "200ms").Should(Equal(2))

						// Make sure that networking with the .20 and .30 networks works
						cc.ResetExpectations()
						cc.ExpectSome(w[1][1], TargetIP(eth20.IP), 0xdead)
						cc.ExpectSome(w[1][1], TargetIP(eth30.IP), 0xdead)
						cc.CheckConnectivity()
					})

					By("testing that external traffic updates the RPF check if routing changes", func() {
						// set the route to the fake workload to .20 network
						if testOpts.ipv6 {
							tc.Felixes[1].Exec("ip", "-6", "route", "add", fakeWorkloadIP+"/"+mask, "dev", "eth20")
						} else {
							tc.Felixes[1].Exec("ip", "route", "add", fakeWorkloadIP+"/"+mask, "dev", "eth20")
						}

						tcpdump := w[1][1].AttachTCPDump()
						tcpdump.SetLogEnabled(true)
						matcher := fmt.Sprintf("%s %s\\.30446 > %s\\.30446: UDP", ipVer, fakeWorkloadIP, w[1][1].IP)
						tcpdump.AddMatcher("UDP-30446", regexp.MustCompile(matcher))
						tcpdump.Start()
						defer tcpdump.Stop()

						_, err := eth20.RunCmd("pktgen", fakeWorkloadIP, w[1][1].IP, "udp",
							"--port-src", "30446", "--port-dst", "30446")
						Expect(err).NotTo(HaveOccurred())

						// Expect to receive the packet from the .20 as the routing is correct
						Eventually(func() int { return tcpdump.MatchCount("UDP-30446") }).
							Should(BeNumerically("==", 1), matcher)

						ctBefore := dumpCTMapsAny(family, tc.Felixes[1])

						var k conntrack.KeyInterface
						if testOpts.ipv6 {
							k = conntrack.NewKeyV6(17, net.ParseIP(w[1][1].IP).To16(), 30446,
								net.ParseIP(fakeWorkloadIP).To16(), 30446)
						} else {
							k = conntrack.NewKey(17, net.ParseIP(w[1][1].IP).To4(), 30446,
								net.ParseIP(fakeWorkloadIP).To4(), 30446)
						}
						Expect(ctBefore).To(HaveKey(k))

						// XXX Since the same code is used to do the drop of spoofed
						// packet between pods, we do not repeat it here as it is not 100%
						// bulletproof.
						//
						// We should perhaps compare the iptables counter and see if the
						// packet was dropped by the RPF check.

						// Change the routing to be from the .30
						if testOpts.ipv6 {
							tc.Felixes[1].Exec("ip", "-6", "route", "del", fakeWorkloadIP+"/"+mask, "dev", "eth20")
							tc.Felixes[1].Exec("ip", "-6", "route", "add", fakeWorkloadIP+"/"+mask, "dev", "eth30")
						} else {
							tc.Felixes[1].Exec("ip", "route", "del", fakeWorkloadIP+"/"+mask, "dev", "eth20")
							tc.Felixes[1].Exec("ip", "route", "add", fakeWorkloadIP+"/"+mask, "dev", "eth30")
						}

						_, err = eth30.RunCmd("pktgen", fakeWorkloadIP, w[1][1].IP, "udp",
							"--port-src", "30446", "--port-dst", "30446")
						Expect(err).NotTo(HaveOccurred())

						// Expect the packet from the .30 to make it through as RPF will
						// allow it and we will update the expected interface
						Eventually(func() int { return tcpdump.MatchCount("UDP-30446") }).
							Should(BeNumerically("==", 2), matcher)

						ctAfter := dumpCTMapsAny(family, tc.Felixes[1])
						Expect(ctAfter).To(HaveKey(k))

						// Ifindex must have changed
						// B2A because of IPA > IPB - deterministic
						Expect(ctBefore[k].Data().B2A.Ifindex).NotTo(BeNumerically("==", 0),
							"Expected 'before' conntrack B2A ifindex to be set")
						Expect(ctAfter[k].Data().B2A.Ifindex).NotTo(BeNumerically("==", 0),
							"Expected 'after' conntrack B2A ifindex to be set")
						Expect(ctBefore[k].Data().B2A.Ifindex).
							NotTo(BeNumerically("==", ctAfter[k].Data().B2A.Ifindex))
					})
				})
			}
		})
	})
}

func typeMetaV1(kind string) metav1.TypeMeta {
	return metav1.TypeMeta{
		Kind:       kind,
		APIVersion: "v1",
	}
}

func objectMetaV1(name string) metav1.ObjectMeta {
	return metav1.ObjectMeta{
		Name:      name,
		Namespace: "default",
	}
}

func dumpNATmaps(felixes []*infrastructure.Felix) ([]nat.MapMem, []nat.BackendMapMem) {
	bpfsvcs := make([]nat.MapMem, len(felixes))
	bpfeps := make([]nat.BackendMapMem, len(felixes))

	// Felixes are independent, we can dump the maps  concurrently
	var wg sync.WaitGroup

	for i := range felixes {
		wg.Add(1)
		go func(i int) {
			defer wg.Done()
			defer GinkgoRecover()
			bpfsvcs[i], bpfeps[i] = dumpNATMaps(felixes[i])
		}(i)
	}

	wg.Wait()

	return bpfsvcs, bpfeps
}

func dumpNATmapsAny(family int, felixes []*infrastructure.Felix) (
	[]map[nat.FrontendKeyInterface]nat.FrontendValue, []map[nat.BackendKey]nat.BackendValueInterface,
) {
	bpfsvcs := make([]map[nat.FrontendKeyInterface]nat.FrontendValue, len(felixes))
	bpfeps := make([]map[nat.BackendKey]nat.BackendValueInterface, len(felixes))

	// Felixes are independent, we can dump the maps  concurrently
	var wg sync.WaitGroup

	for i := range felixes {
		wg.Add(1)
		go func(i int) {
			defer wg.Done()
			defer GinkgoRecover()
			bpfsvcs[i], bpfeps[i] = dumpNATMapsAny(family, felixes[i])
		}(i)
	}

	wg.Wait()

	return bpfsvcs, bpfeps
}

func dumpNATmapsV6(felixes []*infrastructure.Felix) ([]nat.MapMemV6, []nat.BackendMapMemV6) {
	bpfsvcs := make([]nat.MapMemV6, len(felixes))
	bpfeps := make([]nat.BackendMapMemV6, len(felixes))

	// Felixes are independent, we can dump the maps  concurrently
	var wg sync.WaitGroup

	for i := range felixes {
		wg.Add(1)
		go func(i int) {
			defer wg.Done()
			defer GinkgoRecover()
			bpfsvcs[i], bpfeps[i] = dumpNATMapsV6(felixes[i])
		}(i)
	}

	wg.Wait()

	return bpfsvcs, bpfeps
}

func dumpNATMaps(felix *infrastructure.Felix) (nat.MapMem, nat.BackendMapMem) {
	return dumpNATMap(felix), dumpEPMap(felix)
}

func dumpNATMapsV6(felix *infrastructure.Felix) (nat.MapMemV6, nat.BackendMapMemV6) {
	return dumpNATMapV6(felix), dumpEPMapV6(felix)
}

func dumpNATMapsAny(family int, felix *infrastructure.Felix) (
	map[nat.FrontendKeyInterface]nat.FrontendValue,
	map[nat.BackendKey]nat.BackendValueInterface,
) {
	f := make(map[nat.FrontendKeyInterface]nat.FrontendValue)
	b := make(map[nat.BackendKey]nat.BackendValueInterface)

	if family == 6 {
		f6, b6 := dumpNATMapsV6(felix)
		for k, v := range f6 {
			f[k] = v
		}
		for k, v := range b6 {
			b[k] = v
		}
	} else {
		f4, b4 := dumpNATMaps(felix)
		for k, v := range f4 {
			f[k] = v
		}
		for k, v := range b4 {
			b[k] = v
		}
	}

	return f, b
}

func dumpCTMapsAny(family int, felix *infrastructure.Felix) map[conntrack.KeyInterface]conntrack.ValueInterface {
	m := make(map[conntrack.KeyInterface]conntrack.ValueInterface)

	if family == 4 {
		ctMap := dumpCTMap(felix)
		for k, v := range ctMap {
			m[k] = v
		}
	} else {
		ctMap := dumpCTMapV6(felix)
		for k, v := range ctMap {
			m[k] = v
		}
	}
	return m
}

func dumpBPFMap(felix *infrastructure.Felix, m maps.Map, iter func(k, v []byte)) {
	// Wait for the map to exist before trying to access it.  Otherwise, we
	// might fail a test that was retrying this dump anyway.
	Eventually(func() bool {
		return felix.FileExists(m.Path())
	}, "10s", "300ms").Should(BeTrue(), fmt.Sprintf("dumpBPFMap: map %s didn't show up inside container", m.Path()))
	cmd, err := maps.DumpMapCmd(m)
	Expect(err).NotTo(HaveOccurred(), "Failed to get BPF map dump command: "+m.Path())
	log.WithField("cmd", cmd).Debug("dumpBPFMap")
	out, err := felix.ExecOutput(cmd...)
	Expect(err).NotTo(HaveOccurred(), "Failed to get dump BPF map: "+m.Path())
	if strings.Contains(m.(*maps.PinnedMap).Type, "percpu") {
		err = bpf.IterPerCpuMapCmdOutput([]byte(out), iter)
	} else {
		err = bpf.IterMapCmdOutput([]byte(out), iter)
	}
	Expect(err).NotTo(HaveOccurred(), "Failed to parse BPF map dump: "+m.Path())
}

func dumpNATMap(felix *infrastructure.Felix) nat.MapMem {
	bm := nat.FrontendMap()
	m := make(nat.MapMem)
	dumpBPFMap(felix, bm, nat.MapMemIter(m))
	return m
}

func dumpEPMap(felix *infrastructure.Felix) nat.BackendMapMem {
	bm := nat.BackendMap()
	m := make(nat.BackendMapMem)
	dumpBPFMap(felix, bm, nat.BackendMapMemIter(m))
	return m
}

func dumpNATMapV6(felix *infrastructure.Felix) nat.MapMemV6 {
	bm := nat.FrontendMapV6()
	m := make(nat.MapMemV6)
	dumpBPFMap(felix, bm, nat.MapMemV6Iter(m))
	return m
}

func dumpEPMapV6(felix *infrastructure.Felix) nat.BackendMapMemV6 {
	bm := nat.BackendMapV6()
	m := make(nat.BackendMapMemV6)
	dumpBPFMap(felix, bm, nat.BackendMapMemV6Iter(m))
	return m
}

func dumpAffMap(felix *infrastructure.Felix) nat.AffinityMapMem {
	bm := nat.AffinityMap()
	m := make(nat.AffinityMapMem)
	dumpBPFMap(felix, bm, nat.AffinityMapMemIter(m))
	return m
}

func dumpAffMapV6(felix *infrastructure.Felix) nat.AffinityMapMemV6 {
	bm := nat.AffinityMapV6()
	m := make(nat.AffinityMapMemV6)
	dumpBPFMap(felix, bm, nat.AffinityMapMemV6Iter(m))
	return m
}

func dumpCTMap(felix *infrastructure.Felix) conntrack.MapMem {
	bm := conntrack.Map()
	m := make(conntrack.MapMem)
	dumpBPFMap(felix, bm, conntrack.MapMemIter(m))
	return m
}

func dumpCTMapV6(felix *infrastructure.Felix) conntrack.MapMemV6 {
	bm := conntrack.MapV6()
	m := make(conntrack.MapMemV6)
	dumpBPFMap(felix, bm, conntrack.MapMemIterV6(m))
	return m
}

func dumpSendRecvMap(felix *infrastructure.Felix) nat.SendRecvMsgMapMem {
	bm := nat.SendRecvMsgMap()
	m := make(nat.SendRecvMsgMapMem)
	dumpBPFMap(felix, bm, nat.SendRecvMsgMapMemIter(m))
	return m
}

func dumpSendRecvMapV6(felix *infrastructure.Felix) nat.SendRecvMsgMapMemV6 {
	bm := nat.SendRecvMsgMapV6()
	m := make(nat.SendRecvMsgMapMemV6)
	dumpBPFMap(felix, bm, nat.SendRecvMsgMapMemV6Iter(m))
	return m
}

func dumpIfStateMap(felix *infrastructure.Felix) ifstate.MapMem {
	im := ifstate.Map()
	m := make(ifstate.MapMem)
	dumpBPFMap(felix, im, ifstate.MapMemIter(m))
	return m
}

func dumpIPSetsMap(felix *infrastructure.Felix) ipsets.MapMem {
	im := ipsets.Map()
	m := make(ipsets.MapMem)
	dumpBPFMap(felix, im, ipsets.MapMemIter(m))
	return m
}

func dumpIPSets6Map(felix *infrastructure.Felix) ipsets.MapMemV6 {
	im := ipsets.MapV6()
	m := make(ipsets.MapMemV6)
	dumpBPFMap(felix, im, ipsets.MapMemV6Iter(m))
	return m
}

func ensureAllNodesBPFProgramsAttached(felixes []*infrastructure.Felix, ifacesExtra ...string) {
	for _, felix := range felixes {
		ensureBPFProgramsAttachedOffset(2, felix, ifacesExtra...)
	}
}

func ensureBPFProgramsAttached(felix *infrastructure.Felix, ifacesExtra ...string) {
	ensureBPFProgramsAttachedOffset(2, felix, ifacesExtra...)
}

func ensureBPFProgramsAttachedOffset(offset int, felix *infrastructure.Felix, ifacesExtra ...string) {
	expectedIfaces := []string{"eth0"}
	if felix.ExpectedIPIPTunnelAddr != "" {
		expectedIfaces = append(expectedIfaces, "tunl0")
	}
	if felix.ExpectedVXLANTunnelAddr != "" {
		expectedIfaces = append(expectedIfaces, "vxlan.calico")
	}
	if felix.ExpectedWireguardTunnelAddr != "" {
		expectedIfaces = append(expectedIfaces, "wireguard.cali")
	}
	if felix.ExpectedWireguardV6TunnelAddr != "" {
		expectedIfaces = append(expectedIfaces, "wg-v6.cali")
	}

	for _, w := range felix.Workloads {
		if w.Runs() {
			if iface := w.GetInterfaceName(); iface != "" {
				expectedIfaces = append(expectedIfaces, iface)
			}
			if iface := w.GetSpoofInterfaceName(); iface != "" {
				expectedIfaces = append(expectedIfaces, iface)
			}
		}
	}

	expectedIfaces = append(expectedIfaces, ifacesExtra...)
	ensureBPFProgramsAttachedOffsetWithIPVersion(offset+1, felix,
		true, felix.TopologyOptions.EnableIPv6,
		expectedIfaces...)
}

func ensureBPFProgramsAttachedOffsetWithIPVersion(offset int, felix *infrastructure.Felix, v4, v6 bool, ifaces ...string) {
	var expFlgs uint32

	if v4 {
		expFlgs |= ifstate.FlgIPv4Ready
	}
	if v6 {
		expFlgs |= ifstate.FlgIPv6Ready
	}

	EventuallyWithOffset(offset, func() []string {
		prog := []string{}
		m := dumpIfStateMap(felix)
		for _, v := range m {
			flags := v.Flags()
			if (flags & (ifstate.FlgIPv6Ready | ifstate.FlgIPv4Ready)) == expFlgs {
				prog = append(prog, v.IfName())
			}
		}
		return prog
	}, "1m", "1s").Should(ContainElements(ifaces))
}

func k8sService(name, clusterIP string, w *workload.Workload, port,
	tgtPort int, nodePort int32, protocol string,
) *v1.Service {
	k8sProto := v1.ProtocolTCP
	if protocol == "udp" {
		k8sProto = v1.ProtocolUDP
	}

	svcType := v1.ServiceTypeClusterIP
	if nodePort != 0 {
		svcType = v1.ServiceTypeNodePort
	}

	return &v1.Service{
		TypeMeta:   typeMetaV1("Service"),
		ObjectMeta: objectMetaV1(name),
		Spec: v1.ServiceSpec{
			ClusterIP: clusterIP,
			Type:      svcType,
			Selector: map[string]string{
				"name": w.Name,
			},
			Ports: []v1.ServicePort{
				{
					Protocol:   k8sProto,
					Port:       int32(port),
					NodePort:   nodePort,
					Name:       fmt.Sprintf("port-%d", tgtPort),
					TargetPort: intstr.FromInt(tgtPort),
				},
			},
		},
	}
}

func k8sLBService(name, clusterIP string, wname string, port,
	tgtPort int, protocol string, externalIPs, srcRange []string,
) *v1.Service {
	k8sProto := v1.ProtocolTCP
	if protocol == "udp" {
		k8sProto = v1.ProtocolUDP
	}

	svcType := v1.ServiceTypeLoadBalancer
	return &v1.Service{
		TypeMeta:   typeMetaV1("Service"),
		ObjectMeta: objectMetaV1(name),
		Spec: v1.ServiceSpec{
			ClusterIP:                clusterIP,
			Type:                     svcType,
			LoadBalancerSourceRanges: srcRange,
			ExternalIPs:              externalIPs,
			Selector: map[string]string{
				"name": wname,
			},
			Ports: []v1.ServicePort{
				{
					Protocol:   k8sProto,
					Port:       int32(port),
					Name:       fmt.Sprintf("port-%d", tgtPort),
					TargetPort: intstr.FromInt(tgtPort),
				},
			},
		},
	}
}

func k8sServiceWithExtIP(name, clusterIP string, w *workload.Workload, port,
	tgtPort int, nodePort int32, protocol string, externalIPs []string,
) *v1.Service {
	k8sProto := v1.ProtocolTCP
	if protocol == "udp" {
		k8sProto = v1.ProtocolUDP
	}

	svcType := v1.ServiceTypeClusterIP
	if nodePort != 0 {
		svcType = v1.ServiceTypeNodePort
	}
	return &v1.Service{
		TypeMeta:   typeMetaV1("Service"),
		ObjectMeta: objectMetaV1(name),
		Spec: v1.ServiceSpec{
			ClusterIP:   clusterIP,
			Type:        svcType,
			ExternalIPs: externalIPs,
			Selector: map[string]string{
				"name": w.Name,
			},
			Ports: []v1.ServicePort{
				{
					Protocol:   k8sProto,
					Port:       int32(port),
					NodePort:   nodePort,
					Name:       fmt.Sprintf("port-%d", tgtPort),
					TargetPort: intstr.FromInt(tgtPort),
				},
			},
		},
	}
}

func k8sGetEpsForService(k8s kubernetes.Interface, svc *v1.Service) []v1.EndpointSubset {
	ep, _ := k8s.CoreV1().
		Endpoints(svc.ObjectMeta.Namespace).
		Get(context.Background(), svc.ObjectMeta.Name, metav1.GetOptions{})
	log.WithField("endpoints",
		spew.Sprint(ep)).Infof("Got endpoints for %s", svc.ObjectMeta.Name)
	return ep.Subsets
}

func k8sGetEpsForServiceFunc(k8s kubernetes.Interface, svc *v1.Service) func() []v1.EndpointSubset {
	return func() []v1.EndpointSubset {
		return k8sGetEpsForService(k8s, svc)
	}
}

func k8sUpdateService(k8sClient kubernetes.Interface, nameSpace, svcName string, oldsvc, newsvc *v1.Service) {
	svc, err := k8sClient.CoreV1().
		Services(nameSpace).
		Get(context.Background(), svcName, metav1.GetOptions{})
	log.WithField("origSvc", svc).Info("Read original service before updating it")
	newsvc.ObjectMeta.ResourceVersion = svc.ObjectMeta.ResourceVersion
	_, err = k8sClient.CoreV1().Services(nameSpace).Update(context.Background(), newsvc, metav1.UpdateOptions{})
	Expect(err).NotTo(HaveOccurred())
	Eventually(k8sGetEpsForServiceFunc(k8sClient, oldsvc), "10s").Should(HaveLen(1),
		"Service endpoints didn't get created? Is controller-manager happy?")

	updatedSvc, err := k8sClient.CoreV1().Services(nameSpace).Get(context.Background(), svcName, metav1.GetOptions{})
	Expect(err).NotTo(HaveOccurred())
	log.WithField("updatedSvc", updatedSvc).Info("Read back updated Service")
}

func k8sCreateLBServiceWithEndPoints(k8sClient kubernetes.Interface, name, clusterIP string, w *workload.Workload, port,
	tgtPort int, protocol string, externalIPs, srcRange []string,
) *v1.Service {
	var (
		testSvc          *v1.Service
		testSvcNamespace string
		epslen           int
	)
	if w != nil {
		testSvc = k8sLBService(name, clusterIP, w.Name, port, tgtPort, protocol, externalIPs, srcRange)
		epslen = 1
	} else {
		testSvc = k8sLBService(name, clusterIP, "nobackend", port, tgtPort, protocol, externalIPs, srcRange)
		epslen = 0
	}
	testSvcNamespace = testSvc.ObjectMeta.Namespace
	_, err := k8sClient.CoreV1().Services(testSvcNamespace).Create(context.Background(), testSvc, metav1.CreateOptions{})
	Expect(err).NotTo(HaveOccurred())
	Eventually(k8sGetEpsForServiceFunc(k8sClient, testSvc), "10s").Should(HaveLen(epslen),
		"Service endpoints didn't get created? Is controller-manager happy?")
	return testSvc
}

func checkNodeConntrack(felixes []*infrastructure.Felix) error {
	for i, felix := range felixes {
		conntrackOut, err := felix.ExecOutput("conntrack", "-L")
		ExpectWithOffset(1, err).NotTo(HaveOccurred(), "conntrack -L failed")
		lines := strings.Split(conntrackOut, "\n")
	lineLoop:
		for _, line := range lines {
			line = strings.Trim(line, " ")
			if strings.Contains(line, "src=") {
				// Whether traffic is generated in host namespace, or involves NAT, each
				// conntrack entry should be related to node's address
				if strings.Contains(line, felix.GetIP()) {
					continue lineLoop
				}
				if strings.Contains(line, felix.IPv6) {
					continue lineLoop
				}
				if felix.ExpectedIPIPTunnelAddr != "" && strings.Contains(line, felix.ExpectedIPIPTunnelAddr) {
					continue lineLoop
				}
				if felix.ExpectedVXLANTunnelAddr != "" && strings.Contains(line, felix.ExpectedVXLANTunnelAddr) {
					continue lineLoop
				}
				if felix.ExpectedWireguardTunnelAddr != "" && strings.Contains(line, felix.ExpectedWireguardTunnelAddr) {
					continue lineLoop
				}
				if felix.ExpectedVXLANV6TunnelAddr != "" && strings.Contains(line, felix.ExpectedVXLANV6TunnelAddr) {
					continue lineLoop
				}
				if felix.ExpectedWireguardV6TunnelAddr != "" && strings.Contains(line, felix.ExpectedWireguardV6TunnelAddr) {
					continue lineLoop
				}
				// Ignore DHCP
				if strings.Contains(line, "sport=67 dport=68") {
					continue lineLoop
				}
				// Ignore any flows that come from the host itself.  For example, some programs send
				// broadcast probe packets on all interfaces they can see. (Spotify, for example.)
				myAddrs, err := net.InterfaceAddrs()
				Expect(err).NotTo(HaveOccurred())
				for _, a := range myAddrs {
					if strings.Contains(line, a.String()) {
						continue lineLoop
					}
				}
				return fmt.Errorf("unexpected conntrack not from host (felix[%d]): %s", i, line)
			}
		}
	}

	return nil
}

func conntrackCheck(felixes []*infrastructure.Felix) func() error {
	return func() error {
		return checkNodeConntrack(felixes)
	}
}

func conntrackFlushWorkloadEntries(felixes []*infrastructure.Felix) func() {
	return func() {
		for _, felix := range felixes {
			for _, w := range felix.Workloads {
				wIP := w.GetIP()
				if wIP == felix.GetIP() || wIP == felix.GetIPv6() {
					continue // Skip host-networked workloads.
				}
				for _, dirn := range []string{"--orig-src", "--orig-dst", "--reply-dst", "--reply-src"} {
					err := felix.ExecMayFail("conntrack", "-D", dirn, w.GetIP())
					if err != nil && strings.Contains(err.Error(), "0 flow entries have been deleted") {
						// Expected "error" when there are no matching flows.
						continue
					}
					ExpectWithOffset(1, err).NotTo(HaveOccurred(), "conntrack -D failed")
				}
			}
		}
	}
}

func conntrackChecks(felixes []*infrastructure.Felix) []interface{} {
	if felixes[0].ExpectedIPIPTunnelAddr != "" ||
		felixes[0].ExpectedWireguardTunnelAddr != "" ||
		felixes[0].ExpectedWireguardV6TunnelAddr != "" {
		return nil
	}

	return []interface{}{
		CheckWithInit(conntrackFlushWorkloadEntries(felixes)),
		CheckWithFinalTest(conntrackCheck(felixes)),
		CheckWithBeforeRetry(conntrackFlushWorkloadEntries(felixes)),
	}
}

func setRPF(felixes []*infrastructure.Felix, tunnel string, all, main int) {
	allStr := strconv.Itoa(all)
	mainStr := strconv.Itoa(main)

	var wg sync.WaitGroup

	for _, felix := range felixes {
		wg.Add(1)
		go func(felix *infrastructure.Felix) {
			defer wg.Done()
			Eventually(func() error {
				// N.B. we only support environment with not so strict RPF - can be
				// strict per iface, but not for all.
				if err := felix.ExecMayFail("sysctl", "-w", "net.ipv4.conf.all.rp_filter="+allStr); err != nil {
					return err
				}
				switch tunnel {
				case "none":
					if err := felix.ExecMayFail("sysctl", "-w", "net.ipv4.conf.eth0.rp_filter="+mainStr); err != nil {
						return err
					}
				case "ipip":
					if err := felix.ExecMayFail("sysctl", "-w", "net.ipv4.conf.tunl0.rp_filter="+mainStr); err != nil {
						return err
					}
				case "wireguard":
					if err := felix.ExecMayFail("sysctl", "-w", "net.ipv4.conf.wireguard/cali.rp_filter="+mainStr); err != nil {
						return err
					}
				case "vxlan":
					if err := felix.ExecMayFail("sysctl", "-w", "net.ipv4.conf.vxlan/calico.rp_filter="+mainStr); err != nil {
						return err
					}
				}

				return nil
			}, "5s", "200ms").Should(Succeed())
		}(felix)
	}

	wg.Wait()
}

func checkServiceRoute(felix *infrastructure.Felix, ip string) bool {
	var (
		out string
		err error
	)

	if strings.Contains(ip, ":") && felix.TopologyOptions.EnableIPv6 {
		out, err = felix.ExecOutput("ip", "-6", "route")
	} else {
		out, err = felix.ExecOutput("ip", "route")
	}
	Expect(err).NotTo(HaveOccurred())

	lines := strings.Split(out, "\n")
	rtRE := regexp.MustCompile(ip + " .* dev bpfin.cali")

	for _, l := range lines {
		if rtRE.MatchString(l) {
			return true
		}
	}

	return false
}

func checkIfPolicyOrRuleProgrammed(felix *infrastructure.Felix, iface, hook, polName, action string, isWorkload, isPolicy bool, ipFamily proto.IPVersion) bool {
	startStr := ""
	endStr := ""
	if isPolicy {
		startStr = fmt.Sprintf("Start of policy %s", polName)
		endStr = fmt.Sprintf("End of policy %s", polName)
	}
	actionStr := fmt.Sprintf("Start of rule action:\"%s\"", action)
	var policyDbg bpf.PolicyDebugInfo
	out, err := felix.ExecOutput("cat", bpf.PolicyDebugJSONFileName(iface, hook, ipFamily))
	if err != nil {
		return false
	}
	dec := json.NewDecoder(strings.NewReader(string(out)))
	err = dec.Decode(&policyDbg)
	if err != nil {
		return false
	}

	hookStr := "tc ingress"
	if isWorkload {
		if hook == "ingress" {
			hookStr = "tc egress"
		}
	} else {
		if hook == "egress" {
			hookStr = "tc egress"
		}
	}
	if policyDbg.IfaceName != iface || policyDbg.Hook != hookStr || policyDbg.Error != "" {
		return false
	}

	startOfPolicy := false
	endOfPolicy := false
	actionMatch := false

	for _, insn := range policyDbg.PolicyInfo {
		for _, comment := range insn.Comments {
			if strings.Contains(comment, startStr) {
				startOfPolicy = true
			}
			if strings.Contains(comment, actionStr) && startOfPolicy && !endOfPolicy {
				actionMatch = true
			}
			if startOfPolicy && actionMatch && strings.Contains(comment, endStr) {
				endOfPolicy = true
			}
		}
	}

	return (startOfPolicy && endOfPolicy && actionMatch)
}

func bpfCheckIfRuleProgrammed(felix *infrastructure.Felix, iface, hook, polName, action string, isWorkload bool) bool {
	return checkIfPolicyOrRuleProgrammed(felix, iface, hook, polName, action, isWorkload, false, proto.IPVersion_IPV4)
}

func bpfCheckIfPolicyProgrammed(felix *infrastructure.Felix, iface, hook, polName, action string, isWorkload bool) bool {
	return checkIfPolicyOrRuleProgrammed(felix, iface, hook, polName, action, isWorkload, true, proto.IPVersion_IPV4)
}

func bpfCheckIfPolicyProgrammedV6(felix *infrastructure.Felix, iface, hook, polName, action string, isWorkload bool) bool {
	return checkIfPolicyOrRuleProgrammed(felix, iface, hook, polName, action, isWorkload, true, proto.IPVersion_IPV6)
}

func bpfDumpPolicy(felix *infrastructure.Felix, iface, hook string) string {
	var (
		out string
		err error
	)

	if felix.TopologyOptions.EnableIPv6 {
		out, err = felix.ExecOutput("calico-bpf", "-6", "policy", "dump", iface, hook, "--asm")
	} else {
		out, err = felix.ExecOutput("calico-bpf", "policy", "dump", iface, hook, "--asm")
	}
	Expect(err).NotTo(HaveOccurred())
	return out
}

func bpfWaitForPolicy(felix *infrastructure.Felix, iface, hook, policy string) string {
	search := fmt.Sprintf("Start of policy %s", policy)
	out := ""
	EventuallyWithOffset(1, func() string {
		out = bpfDumpPolicy(felix, iface, hook)
		return out
	}, "5s", "200ms").Should(ContainSubstring(search))

	return out
}

func bpfDumpRoutes(felix *infrastructure.Felix) string {
	var (
		out string
		err error
	)

	if felix.TopologyOptions.EnableIPv6 {
		out, err = felix.ExecOutput("calico-bpf", "-6", "routes", "dump")
		ExpectWithOffset(1, err).NotTo(HaveOccurred())
	} else {
		out, err = felix.ExecOutput("calico-bpf", "routes", "dump")
		ExpectWithOffset(1, err).NotTo(HaveOccurred())
	}
	return out
}

func bpfDumpRoutesV4(felix *infrastructure.Felix) string {
	out, err := felix.ExecOutput("calico-bpf", "routes", "dump")
	Expect(err).NotTo(HaveOccurred())
	return out
}

func bpfDumpRoutesV6(felix *infrastructure.Felix) string {
	out, err := felix.ExecOutput("calico-bpf", "-6", "routes", "dump")
	Expect(err).NotTo(HaveOccurred())
	return out
}<|MERGE_RESOLUTION|>--- conflicted
+++ resolved
@@ -931,16 +931,6 @@
 			}
 
 			if testOpts.protocol != "udp" { // No need to run these tests per-protocol.
-<<<<<<< HEAD
-
-				mapPath := conntrack.Map().Path()
-
-				if testOpts.ipv6 {
-					mapPath = conntrack.MapV6().Path()
-				}
-
-=======
->>>>>>> 38036707
 				It("should recover if the BPF programs are removed", func() {
 					flapInterface := func() {
 						By("Flapping interface")
