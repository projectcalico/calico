--- conflicted
+++ resolved
@@ -70,11 +70,7 @@
 
 // These tests include tests of Kubernetes policies as well as other policy types. To ensure we have the correct
 // behavior, run using the Kubernetes infrastructure only.
-<<<<<<< HEAD
-var _ = infrastructure.DatastoreDescribe("_BPF-SAFE_ pepper flow log with staged policy tests", []apiconfig.DatastoreType{apiconfig.Kubernetes}, func(getInfra infrastructure.InfraFactory) {
-=======
 var _ = infrastructure.DatastoreDescribe("_BPF-SAFE_ goldmane flow log with staged policy tests", []apiconfig.DatastoreType{apiconfig.Kubernetes}, func(getInfra infrastructure.InfraFactory) {
->>>>>>> 690a4772
 	const (
 		wepPort = 8055
 		svcPort = 8066
