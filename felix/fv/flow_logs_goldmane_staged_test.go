--- conflicted
+++ resolved
@@ -374,11 +374,7 @@
 		cc.CheckConnectivity()
 		cc.CheckConnectivity()
 
-<<<<<<< HEAD
-		waitForFlowlogFlush(bpfEnabled)
-=======
 		flowlogs.WaitForConntrackScan(bpfEnabled)
->>>>>>> 1032068b
 
 		// Delete conntrack state so that we don't keep seeing 0-metric copies of the logs.  This will allow the flows
 		// to expire quickly.
@@ -1019,11 +1015,7 @@
 		cc.CheckConnectivity()
 		cc.CheckConnectivity()
 
-<<<<<<< HEAD
-		waitForFlowlogFlush(bpfEnabled)
-=======
 		flowlogs.WaitForConntrackScan(bpfEnabled)
->>>>>>> 1032068b
 
 		// Configured staged allow.
 		configureStagedAllow()
@@ -1033,11 +1025,7 @@
 		cc.CheckConnectivity()
 		cc.CheckConnectivity()
 
-<<<<<<< HEAD
-		waitForFlowlogFlush(bpfEnabled)
-=======
 		flowlogs.WaitForConntrackScan(bpfEnabled)
->>>>>>> 1032068b
 
 		// Delete conntrack state so that we don't keep seeing 0-metric copies of the logs.  This will allow the flows
 		// to expire quickly.
@@ -1147,11 +1135,7 @@
 		cc.CheckConnectivity()
 		cc.CheckConnectivity()
 
-<<<<<<< HEAD
-		waitForFlowlogFlush(bpfEnabled)
-=======
 		flowlogs.WaitForConntrackScan(bpfEnabled)
->>>>>>> 1032068b
 
 		// TODO (dimitrin): This is expected to fail once
 		// https://tigera.atlassian.net/browse/EV-5659 has been merged. At which point the staged
@@ -1165,11 +1149,7 @@
 		cc.CheckConnectivity()
 		cc.CheckConnectivity()
 
-<<<<<<< HEAD
-		waitForFlowlogFlush(bpfEnabled)
-=======
 		flowlogs.WaitForConntrackScan(bpfEnabled)
->>>>>>> 1032068b
 
 		// Delete conntrack state so that we don't keep seeing 0-metric copies of the logs.  This will allow the flows
 		// to expire quickly.
@@ -1343,11 +1323,7 @@
 		cc.CheckConnectivity()
 		cc.CheckConnectivity()
 
-<<<<<<< HEAD
-		waitForFlowlogFlush(bpfEnabled)
-=======
 		flowlogs.WaitForConntrackScan(bpfEnabled)
->>>>>>> 1032068b
 
 		// Configure staged drop.
 		configureStagedDrop()
@@ -1357,11 +1333,7 @@
 		cc.CheckConnectivity()
 		cc.CheckConnectivity()
 
-<<<<<<< HEAD
-		waitForFlowlogFlush(bpfEnabled)
-=======
 		flowlogs.WaitForConntrackScan(bpfEnabled)
->>>>>>> 1032068b
 
 		// Delete conntrack state so that we don't keep seeing 0-metric copies of the logs.  This will allow the flows
 		// to expire quickly.
@@ -1803,11 +1775,7 @@
 		// Do 1 rounds of connectivity checking.
 		cc.CheckConnectivity()
 
-<<<<<<< HEAD
-		waitForFlowlogFlush(bpfEnabled)
-=======
 		flowlogs.WaitForConntrackScan(bpfEnabled)
->>>>>>> 1032068b
 
 		// Configured staged allow.
 		configureStagedAllow()
@@ -1815,11 +1783,7 @@
 		// Do 1 rounds of connectivity checking within the flush log interval.
 		cc.CheckConnectivity()
 
-<<<<<<< HEAD
-		waitForFlowlogFlush(bpfEnabled)
-=======
 		flowlogs.WaitForConntrackScan(bpfEnabled)
->>>>>>> 1032068b
 
 		// Delete conntrack state so that we don't keep seeing 0-metric copies of the logs.  This will allow the flows
 		// to expire quickly.
@@ -1991,11 +1955,7 @@
 		// Do 1 rounds of connectivity checking.
 		cc.CheckConnectivity()
 
-<<<<<<< HEAD
-		waitForFlowlogFlush(bpfEnabled)
-=======
 		flowlogs.WaitForConntrackScan(bpfEnabled)
->>>>>>> 1032068b
 
 		// Configured staged pass.
 		configureStagedPass()
@@ -2003,11 +1963,7 @@
 		// Do 1 rounds of connectivity checking within the flush log interval.
 		cc.CheckConnectivity()
 
-<<<<<<< HEAD
-		waitForFlowlogFlush(bpfEnabled)
-=======
 		flowlogs.WaitForConntrackScan(bpfEnabled)
->>>>>>> 1032068b
 
 		// Delete conntrack state so that we don't keep seeing 0-metric copies of the logs.  This will allow the flows
 		// to expire quickly.
