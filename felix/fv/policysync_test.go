// Copyright (c) 2019-2024 Tigera, Inc. All rights reserved.
//
// Licensed under the Apache License, Version 2.0 (the "License");
// you may not use this file except in compliance with the License.
// You may obtain a copy of the License at
//
//     http://www.apache.org/licenses/LICENSE-2.0
//
// Unless required by applicable law or agreed to in writing, software
// distributed under the License is distributed on an "AS IS" BASIS,
// WITHOUT WARRANTIES OR CONDITIONS OF ANY KIND, either express or implied.
// See the License for the specific language governing permissions and
// limitations under the License.

package fv_test

import (
	"context"
	"encoding/json"
	"fmt"
	"net"
	"os"
	"path/filepath"
	"reflect"
	"strconv"
	"time"

	. "github.com/onsi/ginkgo"
	. "github.com/onsi/gomega"
	api "github.com/projectcalico/api/pkg/apis/projectcalico/v3"
	log "github.com/sirupsen/logrus"
	"google.golang.org/grpc"
	"google.golang.org/grpc/credentials/insecure"
	"google.golang.org/grpc/resolver"
	googleproto "google.golang.org/protobuf/proto"

	"github.com/projectcalico/calico/felix/dataplane/mock"
	"github.com/projectcalico/calico/felix/fv/infrastructure"
	"github.com/projectcalico/calico/felix/fv/utils"
	"github.com/projectcalico/calico/felix/fv/workload"
	"github.com/projectcalico/calico/felix/proto"
	"github.com/projectcalico/calico/felix/types"
	"github.com/projectcalico/calico/libcalico-go/lib/apiconfig"
	"github.com/projectcalico/calico/libcalico-go/lib/backend/k8s/conversion"
	client "github.com/projectcalico/calico/libcalico-go/lib/clientv3"
	"github.com/projectcalico/calico/libcalico-go/lib/options"
	"github.com/projectcalico/calico/libcalico-go/lib/selector"
	"github.com/projectcalico/calico/libcalico-go/lib/set"
	"github.com/projectcalico/calico/pod2daemon/binder"
)

func init() {
	resolver.SetDefaultScheme("passthrough")
}

<<<<<<< HEAD
var _ = Context("_POL-SYNC_ _BPF-SAFE_ policy sync API tests", func() {
=======
var _ = infrastructure.DatastoreDescribe("_POL-SYNC_ _BPF-SAFE_ policy sync API tests", []apiconfig.DatastoreType{apiconfig.EtcdV3}, func(getInfra infrastructure.InfraFactory) {

>>>>>>> 4cfb835f
	var (
		tc                infrastructure.TopologyContainers
		calicoClient      client.Interface
		infra             infrastructure.DatastoreInfra
		w                 [3]*workload.Workload
		tempDir           string
		hostMgmtCredsPath string
	)

	BeforeEach(func() {
		// Create a temporary directory to map into the container as /var/run/calico/policysync, which
		// is where we tell Felix to put the policy sync mounts and credentials.
		var err error
		tempDir, err = os.MkdirTemp("", "felixfv")
		Expect(err).NotTo(HaveOccurred())

		// Configure felix to enable the policy sync API.
		options := infrastructure.DefaultTopologyOptions()
		options.ExtraEnvVars["FELIX_PolicySyncPathPrefix"] = "/var/run/calico/policysync"
		// To enable debug logs, uncomment these lines; watch out for timeouts caused by the
		// resulting slow down!
		// options.ExtraEnvVars["FELIX_DebugDisableLogDropping"] = "true"
		// options.FelixLogSeverity = "debug"
		options.ExtraVolumes[tempDir] = "/var/run/calico/policysync"
		infra = getInfra()
		tc, calicoClient = infrastructure.StartSingleNodeTopology(options, infra)
		infrastructure.CreateDefaultProfile(calicoClient, "default", map[string]string{"default": ""}, "default == ''")

		// Create three workloads, using that profile.
		for ii := range w {
			iiStr := strconv.Itoa(ii)
			w[ii] = workload.Run(tc.Felixes[0], "w"+iiStr, "default", "10.65.0.1"+iiStr, "8055", "tcp")
			w[ii].WorkloadEndpoint.Spec.Endpoint = "eth0"
			w[ii].WorkloadEndpoint.Spec.Orchestrator = "k8s"
			w[ii].WorkloadEndpoint.Spec.Pod = "fv-pod-" + iiStr
			w[ii].Configure(calicoClient)
		}

		hostMgmtCredsPath = filepath.Join(tempDir, binder.CredentialsSubdir)
	})

	AfterEach(func() {
		if tempDir != "" {
			err := os.RemoveAll(tempDir)
			Expect(err).NotTo(HaveOccurred(), "Failed to clean up temp dir")
		}
	})

	Context("with the binder", func() {
		var hostWlSocketPath, containerWlSocketPath [3]string

		dirNameForWorkload := func(wl *workload.Workload) string {
			return filepath.Join(binder.MountSubdir, wl.WorkloadEndpoint.Spec.Pod)
		}

		createWorkloadDirectory := func(wl *workload.Workload) (string, string) {
			dirName := dirNameForWorkload(wl)
			hostWlDir := filepath.Join(tempDir, dirName)
			Expect(os.MkdirAll(hostWlDir, 0o777)).To(Succeed())
			return hostWlDir, filepath.Join("/var/run/calico/policysync", dirName)
		}

		writeCredentialsToFile := func(credentials *binder.Credentials) error {
			var attrs []byte
			attrs, err := json.Marshal(credentials)
			if err != nil {
				return err
			}

			credentialFileName := credentials.Uid + binder.CredentialsExtension

			credsFileTmp := filepath.Join(tempDir, credentialFileName)
			err = os.WriteFile(credsFileTmp, attrs, 0o777)
			if err != nil {
				return err
			}

			// Lazy create the credential's directory
			err = os.MkdirAll(hostMgmtCredsPath, 0o777)
			if err != nil {
				return err
			}

			// Move it to the right location now.
			credsFile := filepath.Join(hostMgmtCredsPath, credentialFileName)
			return os.Rename(credsFileTmp, credsFile)
		}

		// Simulate the creation of credentials file for the workload.
		// This is the responsibility of the flex volume driver.
		sendCreate := func(wl *workload.Workload) (*binder.Credentials, error) {
			credentials := &binder.Credentials{
				Uid:       wl.WorkloadEndpoint.Spec.Pod,
				Namespace: "fv",
				Workload:  wl.WorkloadEndpoint.Spec.Pod,
			}

			err := writeCredentialsToFile(credentials)
			if err != nil {
				return nil, err
			}

			log.Info("Workload credentials written")
			return credentials, err
		}

		Context("after creating a client for each workload", func() {
			BeforeEach(func() {
				for i, wl := range w {
					// Create the workload directory, this would normally be the responsibility of the
					// flex volume driver.
					hostWlDir, containerWlDir := createWorkloadDirectory(wl)
					hostWlSocketPath[i] = filepath.Join(hostWlDir, binder.SocketFilename)
					containerWlSocketPath[i] = filepath.Join(containerWlDir, binder.SocketFilename)

					// Tell Felix about the new directory.
					_, err := sendCreate(wl)
					Expect(err).NotTo(HaveOccurred())
				}
			})

			It("felix should create the workload socket", func() {
				for _, p := range hostWlSocketPath {
					Eventually(p, "3s").Should(BeAnExistingFile())
				}
			})

			Context("with open workload connections", func() {
				// Then connect to it.
				var (
					wlConn   [3]*grpc.ClientConn
					wlClient [3]proto.PolicySyncClient
					cancel   context.CancelFunc
					ctx      context.Context
					err      error
				)

				createWorkloadConn := func(i int) (*grpc.ClientConn, proto.PolicySyncClient) {
					var opts []grpc.DialOption
					opts = append(opts, grpc.WithTransportCredentials(insecure.NewCredentials()))
					opts = append(opts, grpc.WithContextDialer(unixDialer))
					var conn *grpc.ClientConn
					conn, err = grpc.NewClient(hostWlSocketPath[i], opts...)
					Expect(err).NotTo(HaveOccurred())
					wlClient := proto.NewPolicySyncClient(conn)
					return conn, wlClient
				}

				BeforeEach(func() {
					ctx, cancel = context.WithTimeout(context.Background(), 30*time.Second)

					for i := range w {
						// Use the fact that anything we exec inside the Felix container runs as root to fix the
						// permissions on the socket so the test process can connect.
						Eventually(hostWlSocketPath[i], "3s").Should(BeAnExistingFile())
						tc.Felixes[0].Exec("chmod", "a+rw", containerWlSocketPath[i])
						wlConn[i], wlClient[i] = createWorkloadConn(i)
					}
				})

				AfterEach(func() {
					if cancel != nil {
						cancel()
					}
				})

				Context("with mock clients syncing", func() {
					var mockWlClient [3]*mockWorkloadClient

					BeforeEach(func() {
						for i := range w {
							client := newMockWorkloadClient(fmt.Sprintf("workload-%d", i))
							client.StartSyncing(ctx, wlClient[i])
							mockWlClient[i] = client
						}
					})

					AfterEach(func() {
						log.Info("AfterEach: cancelling main context")
						cancel()
						for _, c := range mockWlClient {
							Eventually(c.Done).Should(BeClosed())
						}
					})

					It("workload 0's client should receive correct updates", func() {
						Eventually(mockWlClient[0].InSync).Should(BeTrue())
						Eventually(mockWlClient[0].ActiveProfiles).Should(Equal(set.From(types.ProfileID{Name: "default"})))
						// Should only hear about our own workload.
						Eventually(mockWlClient[0].EndpointToPolicyOrder).Should(Equal(
							map[string][]mock.TierInfo{"k8s/fv/fv-pod-0/eth0": {}}))
					})

					It("workload 1's client should receive correct updates", func() {
						Eventually(mockWlClient[1].InSync).Should(BeTrue())
						Eventually(mockWlClient[1].ActiveProfiles).Should(Equal(set.From(types.ProfileID{Name: "default"})))
						// Should only hear about our own workload.
						Eventually(mockWlClient[1].EndpointToPolicyOrder).Should(Equal(
							map[string][]mock.TierInfo{"k8s/fv/fv-pod-1/eth0": {}}))
					})

					Context("after closing one client's gRPC connection", func() {
						BeforeEach(func() {
							// Sanity check that the connection is up before we close it.
							Eventually(mockWlClient[2].InSync, "10s").Should(BeTrue())

							// Close it and wait for the client to shut down.
							_ = wlConn[2].Close()
							Eventually(mockWlClient[2].Done, "10s").Should(BeClosed())
						})

						doChurn := func(wlIndexes ...int) {
							for i := 0; i < 100; i++ {
								wlIdx := wlIndexes[i%len(wlIndexes)]
								By(fmt.Sprintf("Churn %d; targeting workload %d", i, wlIdx))

								policy := api.NewGlobalNetworkPolicy()
								policy.SetName("policy-0")
								policy.Spec.Selector = w[wlIdx].NameSelector()

								policy, err = calicoClient.GlobalNetworkPolicies().Create(ctx, policy, utils.NoOptions)
								Expect(err).NotTo(HaveOccurred())

								waitTime := "1s" // gomega default
								if os.Getenv("FELIX_FV_ENABLE_BPF") == "true" {
									// FIXME avoid blocking policysync while BPF dataplane does its thing.
									// When BPF dataplane reprograms policy it can block >1s.
									waitTime = "5s"
								}

								if wlIdx != 2 {
									policyID := types.PolicyID{Name: "default.policy-0", Tier: "default"}
									Eventually(mockWlClient[wlIdx].ActivePolicies, waitTime).Should(Equal(set.From(policyID)))
								}

								_, err = calicoClient.GlobalNetworkPolicies().Delete(ctx, "policy-0", options.DeleteOptions{})
								Expect(err).NotTo(HaveOccurred())

								if wlIdx != 2 {
									Eventually(mockWlClient[wlIdx].ActivePolicies, waitTime).Should(Equal(set.New[types.PolicyID]()))
								}
							}
						}

						It("churn affecting all endpoints should result in expected updates", func() {
							// Send in some churn to ensure that we exhaust any buffers that might let
							// one or two updates through.
							doChurn(0, 1, 2)
						})

						It("churn affecting only active endpoints should result in expected updates", func() {
							// Send in some churn to ensure that we exhaust any buffers that might let
							// one or two updates through.
							doChurn(0, 1)
						})
					})

					Context("after adding a policy that applies to workload 0 only", func() {
						var (
							policy   *api.GlobalNetworkPolicy
							policyID types.PolicyID
						)

						BeforeEach(func() {
							policy = api.NewGlobalNetworkPolicy()
							policy.SetName("policy-0")
							policy.Spec.Selector = w[0].NameSelector()
							policy.Spec.Ingress = []api.Rule{
								{
									Action: "Allow",
									Source: api.EntityRule{
										Selector: "all()",
										ServiceAccounts: &api.ServiceAccountMatch{
											Selector: "foo == 'bar'",
										},
									},
									HTTP: &api.HTTPMatch{
										Methods: []string{"GET"},
										Paths:   []api.HTTPPath{{Exact: "/path"}},
									},
								},
							}
							policy.Spec.Egress = []api.Rule{
								{
									Action: "Allow",
								},
							}
							policy, err = calicoClient.GlobalNetworkPolicies().Create(ctx, policy, utils.NoOptions)
							Expect(err).NotTo(HaveOccurred())

							policyID = types.PolicyID{Name: "default.policy-0", Tier: "default"}
						})

						It("should be sent to workload 0 only", func() {
							Eventually(mockWlClient[0].ActivePolicies).Should(Equal(set.From(
								policyID,
							)))
							Eventually(mockWlClient[0].EndpointToPolicyOrder).Should(Equal(
								map[string][]mock.TierInfo{"k8s/fv/fv-pod-0/eth0": {{
									Name:            "default",
									EgressPolicies:  []string{"default.policy-0"},
									IngressPolicies: []string{"default.policy-0"},
								}}}))

							Consistently(mockWlClient[1].ActivePolicies).Should(Equal(set.New[types.PolicyID]()))
							Consistently(mockWlClient[2].ActivePolicies).Should(Equal(set.New[types.PolicyID]()))
						})

						It("should be correctly mapped to proto policy", func() {
							Eventually(mockWlClient[0].ActivePolicies).Should(Equal(set.From(
								policyID,
							)))
							protoPol := mockWlClient[0].ActivePolicy(policyID)
							// The rule IDs are fairly random hashes, check they're there but
							// ignore them for the comparison.
							for _, r := range protoPol.InboundRules {
								Expect(r.RuleId).NotTo(Equal(""))
								r.RuleId = ""
							}
							for _, r := range protoPol.OutboundRules {
								Expect(r.RuleId).NotTo(Equal(""))
								r.RuleId = ""
							}
							Expect(googleproto.Equal(protoPol,
								&proto.Policy{
									Namespace: "", // Global policy has no namespace
									InboundRules: []*proto.Rule{
										{
											Action:              "allow",
											OriginalSrcSelector: "all()",
											SrcIpSetIds: []string{
												utils.IPSetIDForSelector(`(pcsa.foo == "bar" && all())`),
											},
											SrcServiceAccountMatch: &proto.ServiceAccountMatch{
												Selector: "foo == 'bar'",
											},
											HttpMatch: &proto.HTTPMatch{
												Methods: []string{"GET"},
												Paths:   []*proto.HTTPMatch_PathMatch{{PathMatch: &proto.HTTPMatch_PathMatch_Exact{Exact: "/path"}}},
											},
										},
									},
									OutboundRules: []*proto.Rule{
										{
											Action: "allow",
										},
									},
									OriginalSelector: selector.Normalise(policy.Spec.Selector),
								})).To(BeTrue())
						})

						It("should handle a deletion", func() {
							// Make sure the initial update makes it through or we might get a
							// false positive.
							Eventually(mockWlClient[0].ActivePolicies).Should(Equal(set.From(policyID)))

							_, err := calicoClient.GlobalNetworkPolicies().Delete(ctx, "policy-0", options.DeleteOptions{})
							Expect(err).NotTo(HaveOccurred())

							Eventually(mockWlClient[0].ActivePolicies).Should(Equal(set.New[types.PolicyID]()))
						})

						It("should handle a change of selector", func() {
							// Make sure the initial update makes it through or we might get a
							// false positive.
							Eventually(mockWlClient[0].ActivePolicies).Should(Equal(set.From(
								policyID,
							)))

							By("Sending through an endpoint update and policy remove")
							policy.Spec.Selector = w[1].NameSelector()
							var err error
							policy, err = calicoClient.GlobalNetworkPolicies().Update(ctx, policy, options.SetOptions{})
							Expect(err).NotTo(HaveOccurred())

							Eventually(mockWlClient[0].EndpointToPolicyOrder).Should(Equal(
								map[string][]mock.TierInfo{"k8s/fv/fv-pod-0/eth0": {}}))
							Eventually(mockWlClient[0].ActivePolicies).Should(Equal(set.New[types.PolicyID]()))

							By("Updating workload 1 to make the policy active")
							Eventually(mockWlClient[1].ActivePolicies).Should(Equal(set.From(policyID)))
							Eventually(mockWlClient[1].EndpointToPolicyOrder).Should(Equal(
								map[string][]mock.TierInfo{"k8s/fv/fv-pod-1/eth0": {{
									Name:            "default",
									EgressPolicies:  []string{"default.policy-0"},
									IngressPolicies: []string{"default.policy-0"},
								}}}))

							Consistently(mockWlClient[2].ActivePolicies).Should(Equal(set.New[types.PolicyID]()))
						})

						It("should handle a change of profiles", func() {
							// Make sure the initial update makes it through or we might get a
							// false positive.
							defProfID := types.ProfileID{Name: "default"}
							Eventually(mockWlClient[0].ActiveProfiles).Should(Equal(set.From(
								defProfID,
							)))
							Eventually(mockWlClient[0].EndpointToProfiles).Should(Equal(map[string][]string{
								"k8s/fv/fv-pod-0/eth0": {"default"},
							}))

							// Send in an endpoint update that adds one profile and deletes another.
							var err error
							w[0].WorkloadEndpoint.Spec.Profiles = []string{"notdefault"}
							w[0].WorkloadEndpoint, err = calicoClient.WorkloadEndpoints().Update(ctx, w[0].WorkloadEndpoint, options.SetOptions{})
							Expect(err).NotTo(HaveOccurred())

							By("Sending through an endpoint update and policy remove/update")
							notDefProfID := types.ProfileID{Name: "notdefault"}
							Eventually(mockWlClient[0].EndpointToProfiles).Should(Equal(map[string][]string{
								"k8s/fv/fv-pod-0/eth0": {"notdefault"},
							}))
							Eventually(mockWlClient[0].ActiveProfiles).Should(Equal(set.From(notDefProfID)))

							Eventually(mockWlClient[2].ActiveProfiles).Should(Equal(set.From(defProfID)))
							Consistently(mockWlClient[2].ActiveProfiles).Should(Equal(set.From(defProfID)))
						})
					})

					Context("after adding a service account as profile", func() {
						var saID types.ServiceAccountID

						BeforeEach(func() {
							log.Info("Adding Service Account Profile")
							profile := api.NewProfile()
							profile.SetName(conversion.ServiceAccountProfileNamePrefix + "sa-namespace.sa-name")
							saID.Name = "sa-name"
							saID.Namespace = "sa-namespace"
							profile.Spec.LabelsToApply = map[string]string{
								conversion.ServiceAccountLabelPrefix + "key.1": "value.1",
								conversion.ServiceAccountLabelPrefix + "key_2": "value-2",
							}
							profile, err = calicoClient.Profiles().Create(ctx, profile, utils.NoOptions)
							Expect(err).NotTo(HaveOccurred())
							log.Info("Done adding profile")
						})

						It("should sync service account to each workload", func() {
							for _, c := range mockWlClient {
								Eventually(func() bool {
									v := c.ServiceAccounts()
									equal := googleproto.Equal(v[saID], &proto.ServiceAccountUpdate{
										Id:     types.ServiceAccountIDToProto(saID),
										Labels: map[string]string{"key.1": "value.1", "key_2": "value-2"},
									})
									return equal
								}).Should(BeTrue())
							}
						})
					})

					Context("after adding a namespace as profile", func() {
						var nsID types.NamespaceID

						BeforeEach(func() {
							log.Info("Adding Namespace Profile")
							profile := api.NewProfile()
							profile.SetName(conversion.NamespaceProfileNamePrefix + "ns1")
							nsID.Name = "ns1"
							profile.Spec.LabelsToApply = map[string]string{
								conversion.NamespaceLabelPrefix + "key.1": "value.1",
								conversion.NamespaceLabelPrefix + "key_2": "value-2",
							}
							profile, err = calicoClient.Profiles().Create(ctx, profile, utils.NoOptions)
							Expect(err).NotTo(HaveOccurred())
							log.Info("Done adding profile")
						})

						It("should sync namespace to each workload", func() {
							for _, c := range mockWlClient {
								Eventually(func() bool {
									v := c.Namespaces()
									equal := googleproto.Equal(v[nsID], &proto.NamespaceUpdate{
										Id:     types.NamespaceIDToProto(nsID),
										Labels: map[string]string{"key.1": "value.1", "key_2": "value-2"},
									})
									return equal
								}).Should(BeTrue())
							}
						})
					})
				})

				createExtraSyncClient := func(ctx context.Context) proto.PolicySync_SyncClient {
					syncClient, err := wlClient[0].Sync(ctx, &proto.SyncRequest{})
					Expect(err).NotTo(HaveOccurred())
					// Get something from the first connection to make sure it's up.
					_, err = syncClient.Recv()
					Expect(err).NotTo(HaveOccurred())
					return syncClient
				}

				expectFullSync := func(client *mockWorkloadClient) {
					// The new client should take over, getting a full sync.
					Eventually(client.InSync).Should(BeTrue())
					Eventually(client.ActiveProfiles).Should(Equal(set.From(types.ProfileID{Name: "default"})))
					Eventually(client.EndpointToPolicyOrder).Should(Equal(map[string][]mock.TierInfo{"k8s/fv/fv-pod-0/eth0": {}}))
				}

				expectSyncClientErr := func(syncClient proto.PolicySync_SyncClient) {
					Eventually(func() error {
						_, err := syncClient.Recv()
						return err
					}).Should(HaveOccurred())
				}

				It("a Sync stream should get closed if a second call to Sync() call is made", func() {
					// Create first connection manually.
					syncClient := createExtraSyncClient(ctx)

					// Then create a new mock client.
					client := newMockWorkloadClient("workload-0 second client")
					client.StartSyncing(ctx, wlClient[0])

					// The new client should take over, getting a full sync.
					expectFullSync(client)

					// The old connection should get killed.
					expectSyncClientErr(syncClient)

					cancel()
					Eventually(client.Done).Should(BeClosed())
				})

				It("a Sync stream should get closed if a new Sync call is made on a new gRPC socket", func() {
					// Create first connection manually.
					syncClient := createExtraSyncClient(ctx)

					// Then create a new mock client with a new connection.
					newWlConn, newWlClient := createWorkloadConn(0)
					defer func() {
						_ = newWlConn.Close()
					}()
					client := newMockWorkloadClient("workload-0 second client")
					client.StartSyncing(ctx, newWlClient)

					// The new client should take over, getting a full sync.
					expectFullSync(client)

					// The old connection should get killed.
					expectSyncClientErr(syncClient)

					cancel()
					Eventually(client.Done).Should(BeClosed())
				})

				It("after closing the socket, a new Sync call should get a full snapshot", func() {
					client := newMockWorkloadClient("workload-0")
					client.StartSyncing(ctx, wlClient[0])

					// Workload should be sent over the API.
					Eventually(client.EndpointToPolicyOrder).Should(Equal(map[string][]mock.TierInfo{"k8s/fv/fv-pod-0/eth0": {}}))
					_ = wlConn[0].Close()
					Eventually(client.Done).Should(BeClosed())

					// Then create a new mock client with a new connection.
					newWlConn, newWlClient := createWorkloadConn(0)
					defer func() {
						_ = newWlConn.Close()
					}()
					client = newMockWorkloadClient("workload-0 second client")
					client.StartSyncing(ctx, newWlClient)

					// The new client should take over, getting a full sync.
					expectFullSync(client)

					cancel()
					Eventually(client.Done).Should(BeClosed())
				})

				It("after closing the Sync, a new Sync call should get a full snapshot", func() {
					// Create and close first connection manually.
					clientCtx, clientCancel := context.WithCancel(ctx)
					syncClient := createExtraSyncClient(clientCtx)
					_, err := syncClient.Recv()
					Expect(err).NotTo(HaveOccurred())
					clientCancel()

					Eventually(func() error {
						_, err = syncClient.Recv()
						return err
					}).Should(HaveOccurred())

					// Then create a new mock client with a new connection.
					newWlConn, newWlClient := createWorkloadConn(0)
					defer func() {
						_ = newWlConn.Close()
					}()
					client := newMockWorkloadClient("workload-0 second client")
					client.StartSyncing(ctx, newWlClient)

					// The new client should take over, getting a full sync.
					expectFullSync(client)

					cancel()
					Eventually(client.Done).Should(BeClosed())
				})

				It("a sync client should get closed if the workload is removed", func() {
					client := newMockWorkloadClient("workload-0")
					client.StartSyncing(ctx, wlClient[0])

					// Workload should be sent over the API.
					Eventually(client.EndpointToPolicyOrder).Should(Equal(map[string][]mock.TierInfo{"k8s/fv/fv-pod-0/eth0": {}}))

					// Deleting the workload from the datastore should send a delete on the sync
					// socket and then close the connection.
					w[0].RemoveFromDatastore(calicoClient)
					Eventually(client.EndpointToPolicyOrder).Should(Equal(map[string][]mock.TierInfo{}))

					Eventually(client.Done).Should(BeClosed())
				})
			})
		})
	})
})

func unixDialer(ctx context.Context, target string) (net.Conn, error) {
	if deadline, ok := ctx.Deadline(); ok {
		return net.DialTimeout("unix", target, time.Until(deadline))
	}
	return net.DialTimeout("unix", target, 0)
}

type mockWorkloadClient struct {
	*mock.MockDataplane
	name string
	Done chan struct{}
}

func newMockWorkloadClient(name string) *mockWorkloadClient {
	return &mockWorkloadClient{
		name:          name,
		MockDataplane: mock.NewMockDataplane(),
		Done:          make(chan struct{}),
	}
}

func (c *mockWorkloadClient) StartSyncing(ctx context.Context, policySyncClient proto.PolicySyncClient) {
	syncClient, err := policySyncClient.Sync(ctx, &proto.SyncRequest{})
	Expect(err).NotTo(HaveOccurred())
	go c.loopReadingFromAPI(ctx, syncClient)
}

func (c *mockWorkloadClient) loopReadingFromAPI(ctx context.Context, syncClient proto.PolicySync_SyncClient) {
	defer GinkgoRecover()
	defer close(c.Done)

	for ctx.Err() == nil {
		msg, err := syncClient.Recv()
		if err != nil {
			log.WithError(err).WithField("workload", c.name).Warn("Recv failed.")
			return
		}
		log.WithFields(log.Fields{"msg": msg, "name": c.name}).Info("Received workload message")

		// msg.Payload is an interface holding a pointer to one of the ToDataplane_<MsgType> structs, which in turn
		// hold the actual payload as their only field.  Since the protobuf compiler doesn't seem to generate a
		// clean way to access the payload struct, unpack it with reflection.
		ptrToPayloadWrapper := reflect.ValueOf(msg.Payload) // pointer to a ToDataplane_<MsgType>
		payloadWrapper := ptrToPayloadWrapper.Elem()        // a ToDataplane_<MsgType> struct
		payload := payloadWrapper.Field(0).Interface()      // pointer to an InSync/WorkloadEndpointUpdate/etc
		c.OnEvent(payload)
	}
}<|MERGE_RESOLUTION|>--- conflicted
+++ resolved
@@ -53,12 +53,7 @@
 	resolver.SetDefaultScheme("passthrough")
 }
 
-<<<<<<< HEAD
-var _ = Context("_POL-SYNC_ _BPF-SAFE_ policy sync API tests", func() {
-=======
 var _ = infrastructure.DatastoreDescribe("_POL-SYNC_ _BPF-SAFE_ policy sync API tests", []apiconfig.DatastoreType{apiconfig.EtcdV3}, func(getInfra infrastructure.InfraFactory) {
-
->>>>>>> 4cfb835f
 	var (
 		tc                infrastructure.TopologyContainers
 		calicoClient      client.Interface
