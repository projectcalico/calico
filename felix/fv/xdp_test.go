--- conflicted
+++ resolved
@@ -406,33 +406,19 @@
 				expectBlocked(cc)
 
 				// The only rule that refers to a cali40-prefixed ipset should have 0 packets/bytes
-<<<<<<< HEAD
-				if !BPFMode() && !NFTMode() {
-					Eventually(func() string {
-						out, _ := tc.Felixes[srvr].ExecOutput("iptables", "-t", "raw", "-v", "-n", "-L",
-							"cali-pi-default/default.xdpf")
-						return out
-					}).Should(MatchRegexp(`(?m)^\s+0\s+0.*cali40s:`))
-				} else if NFTMode() {
-					Eventually(func() string {
-						out, _ := tc.Felixes[srvr].ExecOutput("nft", "list", "chain", "ip", "calico", "raw-cali-pi-default/default.xdpf")
-						return out
-					}).Should(MatchRegexp(`packets 0 bytes 0`))
-=======
 				if !BPFMode() {
 					if !NFTMode() {
 						Eventually(func() string {
 							out, _ := tc.Felixes[srvr].ExecOutput("iptables", "-t", "raw", "-v", "-n", "-L",
-								"cali-pi-default.xdp-filter")
+								"cali-pi-default/default.xdpf")
 							return out
 						}).Should(MatchRegexp(`(?m)^\s+0\s+0.*cali40s:`))
 					} else {
 						Eventually(func() string {
-							out, _ := tc.Felixes[srvr].ExecOutput("nft", "list", "chain", "ip", "calico", "raw-cali-pi-default.xdp-filter")
+							out, _ := tc.Felixes[srvr].ExecOutput("nft", "list", "chain", "ip", "calico", "raw-cali-pi-default/default.xdpf")
 							return out
 						}).Should(MatchRegexp(`packets 0 bytes 0`))
 					}
->>>>>>> b06c2c92
 				}
 			})
 
