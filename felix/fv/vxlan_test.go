// Copyright (c) 2020-2024 Tigera, Inc. All rights reserved.
//
// Licensed under the Apache License, Version 2.0 (the "License");
// you may not use this file except in compliance with the License.
// You may obtain a copy of the License at
//
//     http://www.apache.org/licenses/LICENSE-2.0
//
// Unless required by applicable law or agreed to in writing, software
// distributed under the License is distributed on an "AS IS" BASIS,
// WITHOUT WARRANTIES OR CONDITIONS OF ANY KIND, either express or implied.
// See the License for the specific language governing permissions and
// limitations under the License.

//go:build fvtests

package fv_test

import (
	"context"
	"fmt"
	"strings"
	"time"

	. "github.com/onsi/ginkgo"
	. "github.com/onsi/gomega"
	api "github.com/projectcalico/api/pkg/apis/projectcalico/v3"
	"github.com/projectcalico/api/pkg/lib/numorstring"

	"github.com/projectcalico/calico/felix/fv/connectivity"
	"github.com/projectcalico/calico/felix/fv/infrastructure"
	"github.com/projectcalico/calico/felix/fv/utils"
	"github.com/projectcalico/calico/felix/fv/workload"
	"github.com/projectcalico/calico/libcalico-go/lib/apiconfig"
	client "github.com/projectcalico/calico/libcalico-go/lib/clientv3"
	"github.com/projectcalico/calico/libcalico-go/lib/ipam"
	"github.com/projectcalico/calico/libcalico-go/lib/net"
	"github.com/projectcalico/calico/libcalico-go/lib/options"
)

var _ = infrastructure.DatastoreDescribe("_BPF-SAFE_ VXLAN topology before adding host IPs to IP sets", []apiconfig.DatastoreType{apiconfig.EtcdV3, apiconfig.Kubernetes}, func(getInfra infrastructure.InfraFactory) {
	type testConf struct {
		VXLANMode   api.VXLANMode
		RouteSource string
		BrokenXSum  bool
		EnableIPv6  bool
	}
	for _, testConfig := range []testConf{
		{api.VXLANModeCrossSubnet, "CalicoIPAM", true, true},
		{api.VXLANModeCrossSubnet, "CalicoIPAM", false, true},
		{api.VXLANModeCrossSubnet, "WorkloadIPs", false, true},
		{api.VXLANModeCrossSubnet, "CalicoIPAM", true, false},
		{api.VXLANModeCrossSubnet, "WorkloadIPs", false, false},

		{api.VXLANModeAlways, "CalicoIPAM", true, true},
		{api.VXLANModeAlways, "WorkloadIPs", false, true},
		{api.VXLANModeAlways, "CalicoIPAM", true, false},
		{api.VXLANModeAlways, "WorkloadIPs", false, false},
	} {
		vxlanMode := testConfig.VXLANMode
		routeSource := testConfig.RouteSource
		brokenXSum := testConfig.BrokenXSum
		enableIPv6 := testConfig.EnableIPv6

		Describe(fmt.Sprintf("VXLAN mode set to %s, routeSource %s, brokenXSum: %v, enableIPv6: %v", vxlanMode, routeSource, brokenXSum, enableIPv6), func() {
			var (
				infra           infrastructure.DatastoreInfra
				tc              infrastructure.TopologyContainers
				felixes         []*infrastructure.Felix
				client          client.Interface
				w               [3]*workload.Workload
				w6              [3]*workload.Workload
				hostW           [3]*workload.Workload
				hostW6          [3]*workload.Workload
				cc              *connectivity.Checker
				topologyOptions infrastructure.TopologyOptions
			)

			BeforeEach(func() {
				infra = getInfra()

				if (NFTMode() || BPFMode()) && getDataStoreType(infra) == "etcdv3" {
					Skip("Skipping NFT / BPF tests for etcdv3 backend.")
				}

<<<<<<< HEAD
				topologyOptions = createVXLANBaseTopologyOptions(vxlanMode, enableIPv6, routeSource, brokenXSum)
=======
				topologyOptions = createBaseTopologyOptions(vxlanMode, enableIPv6, routeSource, brokenXSum)
				topologyOptions.FelixLogSeverity = "Debug"
>>>>>>> 064df20b
				tc, client = infrastructure.StartNNodeTopology(3, topologyOptions, infra)

				w, w6, hostW, hostW6 = setupWorkloads(infra, tc, topologyOptions, client, enableIPv6)
				felixes = tc.Felixes

				cc = &connectivity.Checker{}
			})

			AfterEach(func() {
				if CurrentGinkgoTestDescription().Failed {
					for _, felix := range felixes {
						if NFTMode() {
							logNFTDiags(felix)
						} else {
							felix.Exec("iptables-save", "-c")
							felix.Exec("ipset", "list")
						}
						felix.Exec("ipset", "list")
						felix.Exec("ip", "r")
						felix.Exec("ip", "a")
						if enableIPv6 {
							felix.Exec("ip", "-6", "route")
						}
					}
				}

				for _, wl := range w {
					wl.Stop()
				}
				for _, wl := range hostW {
					wl.Stop()
				}
				tc.Stop()

				if CurrentGinkgoTestDescription().Failed {
					infra.DumpErrorData()
				}
				infra.Stop()
			})
			if brokenXSum {
				It("should disable checksum offload", func() {
					Eventually(func() string {
						out, err := felixes[0].ExecOutput("ethtool", "-k", "vxlan.calico")
						if err != nil {
							return fmt.Sprintf("ERROR: %v", err)
						}
						return out
					}, "10s", "100ms").Should(ContainSubstring("tx-checksumming: off"))
				})
			} else {
				It("should not disable checksum offload", func() {
					Eventually(func() string {
						out, err := felixes[0].ExecOutput("ethtool", "-k", "vxlan.calico")
						if err != nil {
							return fmt.Sprintf("ERROR: %v", err)
						}
						return out
					}, "10s", "100ms").Should(ContainSubstring("tx-checksumming: on"))
				})
			}
			It("should fully randomize MASQUERADE rules", func() {
				if NFTMode() {
					for _, felix := range felixes {
						Eventually(func() string {
							out, _ := felix.ExecOutput("nft", "list", "table", "calico")
							return out
						}, "10s", "100ms").Should(ContainSubstring("fully-random"))
					}
				} else {
					for _, felix := range felixes {
						Eventually(func() string {
							out, _ := felix.ExecOutput("iptables-save", "-c")
							return out
						}, "10s", "100ms").Should(ContainSubstring("--random-fully"))
					}
				}
			})
			It("should have workload to workload connectivity", func() {
				cc.ExpectSome(w[0], w[1])
				cc.ExpectSome(w[1], w[0])

				if enableIPv6 {
					cc.ExpectSome(w6[0], w6[1])
					cc.ExpectSome(w6[1], w6[0])
				}

				cc.CheckConnectivity()
			})

			It("should have some blackhole routes installed", func() {
				if routeSource == "WorkloadIPs" {
					Skip("not applicable for workload ips")
					return
				}

				nodes := []string{
					"blackhole 10.65.0.0/26 proto 80",
					"blackhole 10.65.1.0/26 proto 80",
					"blackhole 10.65.2.0/26 proto 80",
				}

				for n, result := range nodes {
					Eventually(func() string {
						o, _ := felixes[n].ExecOutput("ip", "r", "s", "type", "blackhole")
						return o
					}, "10s", "100ms").Should(ContainSubstring(result))
					wName := fmt.Sprintf("w%d", n)

					err := client.IPAM().ReleaseByHandle(context.TODO(), wName)
					Expect(err).NotTo(HaveOccurred())

					if enableIPv6 {
						w6Name := fmt.Sprintf("w6-%d", n)
						err := client.IPAM().ReleaseByHandle(context.TODO(), w6Name)
						Expect(err).NotTo(HaveOccurred())
					}

					err = client.IPAM().ReleaseHostAffinities(context.TODO(), felixes[n].Hostname, true)
					Expect(err).NotTo(HaveOccurred())

					Eventually(func() string {
						o, _ := felixes[n].ExecOutput("ip", "r", "s", "type", "blackhole")
						return o
					}, "10s", "100ms").Should(BeEmpty())
				}
			})

			if vxlanMode == api.VXLANModeCrossSubnet && !enableIPv6 && routeSource == "CalicoIPAM" {
				It("should move same-subnet routes when the node IP moves to a new interface", func() {
					// Routes should look like this:
					//
					//   default via 172.17.0.1 dev eth0
					//   blackhole 10.65.0.0/26 proto 80
					//   10.65.0.2 dev cali29f56ea1abf scope link
					//   10.65.1.0/26 via 172.17.0.6 dev eth0 proto 80 onlink
					//   10.65.2.0/26 via 172.17.0.5 dev eth0 proto 80 onlink
					//   172.17.0.0/16 dev eth0 proto kernel scope link src 172.17.0.7
					felix := tc.Felixes[0]
					Eventually(felix.ExecOutputFn("ip", "route", "show"), "10s").Should(ContainSubstring(
						fmt.Sprintf("10.65.1.0/26 via %s dev eth0 proto 80 onlink", tc.Felixes[1].IP)))

					// Find the default and subnet routes, we'll need to
					// recreate those after moving the IP.
					defaultRoute, err := felix.ExecOutput("ip", "route", "show", "default")
					Expect(err).NotTo(HaveOccurred())
					lines := strings.Split(strings.Trim(defaultRoute, "\n "), "\n")
					Expect(lines).To(HaveLen(1))
					defaultRouteArgs := strings.Split(strings.Replace(lines[0], "eth0", "bond0", -1), " ")

					// Assuming the subnet route will be "proto kernel" and that will be the only such route.
					subnetRoute, err := felix.ExecOutput("ip", "route", "show", "proto", "kernel")
					Expect(err).NotTo(HaveOccurred())
					lines = strings.Split(strings.Trim(subnetRoute, "\n "), "\n")
					Expect(lines).To(HaveLen(1), "expected only one proto kernel route, has docker's routing set-up changed?")
					subnetArgs := strings.Split(strings.Replace(lines[0], "eth0", "bond0", -1), " ")

					// Add the bond, replacing eth0.
					felix.Exec("ip", "addr", "del", felix.IP, "dev", "eth0")
					felix.Exec("ip", "link", "add", "dev", "bond0", "type", "bond")
					felix.Exec("ip", "link", "set", "dev", "eth0", "down")
					felix.Exec("ip", "link", "set", "dev", "eth0", "master", "bond0")
					felix.Exec("ip", "link", "set", "dev", "eth0", "up")
					felix.Exec("ip", "link", "set", "dev", "bond0", "up")

					// Move IP to bond0.  We don't actually set up more than one
					// bonded interface in this test, we just want to know that
					// felix spots the IP move.
					ipWithSubnet := felix.IP + "/" + felix.GetIPPrefix()
					felix.Exec("ip", "addr", "add", ipWithSubnet, "dev", "bond0")

					// Re-add the default routes, via bond0 (one gets removed when
					// eth0 goes down, the other gets stuck on eth0).
					felix.Exec(append([]string{"ip", "r", "add"}, defaultRouteArgs...)...)
					felix.Exec(append([]string{"ip", "r", "replace"}, subnetArgs...)...)

					expCrossSubRoute := fmt.Sprintf("10.65.1.0/26 via %s dev bond0 proto 80 onlink", tc.Felixes[1].IP)
					Eventually(felix.ExecOutputFn("ip", "route", "show"), "10s").Should(
						ContainSubstring(expCrossSubRoute),
						"Cross-subnet route should move from eth0 to bond0.",
					)
				})
			}

			It("should have host to workload connectivity", func() {
				if vxlanMode == api.VXLANModeAlways && routeSource == "WorkloadIPs" {
					Skip("Skipping due to known issue with tunnel IPs not being programmed in WEP mode")
				}
				cc.ExpectSome(felixes[0], w[1])
				cc.ExpectSome(felixes[0], w[0])

				if enableIPv6 {
					cc.ExpectSome(felixes[0], w6[1])
					cc.ExpectSome(felixes[0], w6[0])
				}

				cc.CheckConnectivity()
			})

			It("should have host to host connectivity", func() {
				cc.ExpectSome(felixes[0], hostW[1])
				cc.ExpectSome(felixes[1], hostW[0])

				if enableIPv6 {
					cc.ExpectSome(felixes[0], hostW6[1])
					cc.ExpectSome(felixes[1], hostW6[0])
				}

				cc.CheckConnectivity()
			})

			Context("with host protection policy in place", func() {
				BeforeEach(func() {
					if enableIPv6 {
						Skip("Skipping due to known issue with ICMPv6 NDP being dropped with host endpoints")
					}

					// Make sure our new host endpoints don't cut felix off from the datastore.
					err := infra.AddAllowToDatastore("host-endpoint=='true'")
					Expect(err).NotTo(HaveOccurred())

					ctx, cancel := context.WithTimeout(context.Background(), 20*time.Second)
					defer cancel()

					for _, f := range felixes {
						hep := api.NewHostEndpoint()
						hep.Name = "eth0-" + f.Name
						hep.Labels = map[string]string{
							"host-endpoint": "true",
						}
						hep.Spec.Node = f.Hostname
						hep.Spec.ExpectedIPs = []string{f.IP}
						_, err := client.HostEndpoints().Create(ctx, hep, options.SetOptions{})
						Expect(err).NotTo(HaveOccurred())
					}
				})

				It("should have workload connectivity but not host connectivity", func() {
					// Host endpoints (with no policies) block host-host traffic due to default drop.
					cc.ExpectNone(felixes[0], hostW[1])
					cc.ExpectNone(felixes[1], hostW[0])
					if enableIPv6 {
						cc.ExpectNone(felixes[0], hostW6[1])
						cc.ExpectNone(felixes[1], hostW6[0])
					}

					// But the rules to allow VXLAN between our hosts let the workload traffic through.
					cc.ExpectSome(w[0], w[1])
					cc.ExpectSome(w[1], w[0])
					if enableIPv6 {
						cc.ExpectSome(w6[0], w6[1])
						cc.ExpectSome(w6[1], w6[0])
					}
					cc.CheckConnectivity()
				})
			})

			Context("with all-interfaces host protection policy in place", func() {
				BeforeEach(func() {
					if enableIPv6 {
						Skip("Skipping due to known issue with ICMPv6 NDP being dropped with host endpoints")
					}

					// Make sure our new host endpoints don't cut felix off from the datastore.
					err := infra.AddAllowToDatastore("host-endpoint=='true'")
					Expect(err).NotTo(HaveOccurred())

					ctx, cancel := context.WithTimeout(context.Background(), 20*time.Second)
					defer cancel()

					for _, f := range felixes {
						hep := api.NewHostEndpoint()
						hep.Name = "all-interfaces-" + f.Name
						hep.Labels = map[string]string{
							"host-endpoint": "true",
							"hostname":      f.Hostname,
						}
						hep.Spec.Node = f.Hostname
						hep.Spec.ExpectedIPs = []string{f.IP}
						hep.Spec.InterfaceName = "*"
						_, err := client.HostEndpoints().Create(ctx, hep, options.SetOptions{})
						Expect(err).NotTo(HaveOccurred())
					}
				})

				It("should have workload connectivity but not host connectivity", func() {
					// Host endpoints (with no policies) block host-host traffic due to default drop.
					cc.ExpectNone(felixes[0], hostW[1])
					cc.ExpectNone(felixes[1], hostW[0])
					if enableIPv6 {
						cc.ExpectNone(felixes[0], hostW6[1])
						cc.ExpectNone(felixes[1], hostW6[0])
					}

					// Host => workload is not allowed
					cc.ExpectNone(felixes[0], w[1])
					cc.ExpectNone(felixes[1], w[0])
					if enableIPv6 {
						cc.ExpectNone(felixes[0], w6[1])
						cc.ExpectNone(felixes[1], w6[0])
					}

					// But host => own-workload is allowed
					cc.ExpectSome(felixes[0], w[0])
					cc.ExpectSome(felixes[1], w[1])
					if enableIPv6 {
						cc.ExpectSome(felixes[0], w6[0])
						cc.ExpectSome(felixes[1], w6[1])
					}

					// But the rules to allow VXLAN between our hosts let the workload traffic through.
					cc.ExpectSome(w[0], w[1])
					cc.ExpectSome(w[1], w[0])
					if enableIPv6 {
						cc.ExpectSome(w6[0], w6[1])
						cc.ExpectSome(w6[1], w6[0])
					}

					cc.CheckConnectivity()
				})

				It("should allow felixes[0] to reach felixes[1] if ingress and egress policies are in place", func() {
					// Create a policy selecting felix[0] that allows egress.
					policy := api.NewGlobalNetworkPolicy()
					policy.Name = "f0-egress"
					policy.Spec.Egress = []api.Rule{{Action: api.Allow}}
					policy.Spec.Selector = fmt.Sprintf("hostname == '%s'", felixes[0].Hostname)
					_, err := client.GlobalNetworkPolicies().Create(utils.Ctx, policy, utils.NoOptions)
					Expect(err).NotTo(HaveOccurred())

					// But there is no policy allowing ingress into felix[1].
					cc.ExpectNone(felixes[0], hostW[1])
					if enableIPv6 {
						cc.ExpectNone(felixes[0], hostW6[1])
					}

					// felixes[1] can't reach felixes[0].
					cc.ExpectNone(felixes[1], hostW[0])
					if enableIPv6 {
						cc.ExpectNone(felixes[1], hostW6[0])
					}

					// Workload connectivity is unchanged.
					cc.ExpectSome(w[0], w[1])
					cc.ExpectSome(w[1], w[0])
					if enableIPv6 {
						cc.ExpectSome(w6[0], w6[1])
						cc.ExpectSome(w6[1], w6[0])
					}
					cc.CheckConnectivity()

					cc.ResetExpectations()

					// Now add a policy selecting felix[1] that allows ingress.
					policy = api.NewGlobalNetworkPolicy()
					policy.Name = "f1-ingress"
					policy.Spec.Ingress = []api.Rule{{Action: api.Allow}}
					policy.Spec.Selector = fmt.Sprintf("hostname == '%s'", felixes[1].Hostname)
					_, err = client.GlobalNetworkPolicies().Create(utils.Ctx, policy, utils.NoOptions)
					Expect(err).NotTo(HaveOccurred())

					// Now felixes[0] can reach felixes[1].
					cc.ExpectSome(felixes[0], hostW[1])
					if enableIPv6 {
						cc.ExpectSome(felixes[0], hostW6[1])
					}

					// felixes[1] still can't reach felixes[0].
					cc.ExpectNone(felixes[1], hostW[0])
					if enableIPv6 {
						cc.ExpectNone(felixes[1], hostW6[0])
					}

					// Workload connectivity is unchanged.
					cc.ExpectSome(w[0], w[1])
					cc.ExpectSome(w[1], w[0])
					if enableIPv6 {
						cc.ExpectSome(w6[0], w6[1])
						cc.ExpectSome(w6[1], w6[0])
					}

					cc.CheckConnectivity()
				})

				Context("with policy allowing port 8055", func() {
					BeforeEach(func() {
						tcp := numorstring.ProtocolFromString("tcp")
						udp := numorstring.ProtocolFromString("udp")
						p8055 := numorstring.SinglePort(8055)
						policy := api.NewGlobalNetworkPolicy()
						policy.Name = "allow-8055"
						policy.Spec.Ingress = []api.Rule{
							{
								Protocol: &udp,
								Destination: api.EntityRule{
									Ports: []numorstring.Port{p8055},
								},
								Action: api.Allow,
							},
							{
								Protocol: &tcp,
								Destination: api.EntityRule{
									Ports: []numorstring.Port{p8055},
								},
								Action: api.Allow,
							},
						}
						policy.Spec.Egress = []api.Rule{
							{
								Protocol: &udp,
								Destination: api.EntityRule{
									Ports: []numorstring.Port{p8055},
								},
								Action: api.Allow,
							},
							{
								Protocol: &tcp,
								Destination: api.EntityRule{
									Ports: []numorstring.Port{p8055},
								},
								Action: api.Allow,
							},
						}
						policy.Spec.Selector = fmt.Sprintf("has(host-endpoint)")
						_, err := client.GlobalNetworkPolicies().Create(utils.Ctx, policy, utils.NoOptions)
						Expect(err).NotTo(HaveOccurred())
					})

					// Please take care if adding other connectivity checks into this case, to
					// avoid those other checks setting up conntrack state that allows the
					// existing case to pass for a different reason.
					It("allows host0 to remote Calico-networked workload via service IP", func() {
						if vxlanMode == api.VXLANModeAlways && routeSource == "WorkloadIPs" {
							Skip("Skipping due to known issue with tunnel IPs not being programmed in WEP mode")
						}
						// Allocate a service IP.
						serviceIP := "10.101.0.11"
						serviceV6IP := "deca:fbad:0000:0000:0000:0000:0000:0001"
						port := 8055
						tgtPort := 8055

						createK8sServiceWithoutKubeProxy(createK8sServiceWithoutKubeProxyArgs{
							infra:     infra,
							felix:     felixes[0],
							w:         w[1],
							svcName:   "test-svc",
							serviceIP: serviceIP,
							targetIP:  w[1].IP,
							port:      port,
							tgtPort:   tgtPort,
							chain:     "OUTPUT",
							ipv6:      false,
						})
						if enableIPv6 {
							createK8sServiceWithoutKubeProxy(createK8sServiceWithoutKubeProxyArgs{
								infra:     infra,
								felix:     felixes[0],
								w:         w6[1],
								svcName:   "test-v6-svc",
								serviceIP: serviceV6IP,
								targetIP:  w6[1].IP,
								port:      port,
								tgtPort:   tgtPort,
								chain:     "OUTPUT",
								ipv6:      true,
							})
						}

						// Expect to connect to the service IP.
						cc.ExpectSome(felixes[0], connectivity.TargetIP(serviceIP), uint16(port))
						if enableIPv6 {
							cc.ExpectSome(felixes[0], connectivity.TargetIP(serviceV6IP), uint16(port))
						}
						cc.CheckConnectivity()
					})
				})
			})

			Context("after removing BGP address from third node", func() {
				// Simulate having a host send VXLAN traffic from an unknown source, should get blocked.
				BeforeEach(func() {
					for _, f := range felixes {
						if BPFMode() {
							Eventually(func() int {
								return strings.Count(f.BPFRoutes(), "host")
							}).Should(Equal(len(felixes)*2),
								"Expected one host and one host tunneled route per node")
						} else if NFTMode() {
							Eventually(f.NFTSetSizeFn("cali40all-vxlan-net"), "10s", "200ms").Should(Equal(len(felixes) - 1))
						} else {
							Eventually(f.IPSetSizeFn("cali40all-vxlan-net"), "10s", "200ms").Should(Equal(len(felixes) - 1))
						}
					}

					// Pause felix[2], so it can't touch the dataplane; we want to
					// test that felix[0] blocks the traffic.
					pid := felixes[2].GetFelixPID()
					felixes[2].Exec("kill", "-STOP", fmt.Sprint(pid))

					ctx, cancel := context.WithTimeout(context.Background(), 20*time.Second)
					defer cancel()
					infra.RemoveNodeAddresses(felixes[2])
					node, err := client.Nodes().Get(ctx, felixes[2].Hostname, options.GetOptions{})
					Expect(err).NotTo(HaveOccurred())

					node.Spec.BGP = nil
					_, err = client.Nodes().Update(ctx, node, options.SetOptions{})
				})

				It("should have no connectivity from third felix and expected number of IPs in allow list", func() {
					if BPFMode() {
						Eventually(func() int {
							return strings.Count(felixes[0].BPFRoutes(), "host")
						}).Should(Equal((len(felixes)-1)*2),
							"Expected one host and one host tunneled route per node, not: "+felixes[0].BPFRoutes())
					} else if NFTMode() {
						Eventually(felixes[0].NFTSetSizeFn("cali40all-vxlan-net"), "5s", "200ms").Should(Equal(len(felixes) - 2))
					} else {
						Eventually(felixes[0].IPSetSizeFn("cali40all-vxlan-net"), "5s", "200ms").Should(Equal(len(felixes) - 2))
					}

					cc.ExpectSome(w[0], w[1])
					cc.ExpectSome(w[1], w[0])
					cc.ExpectNone(w[0], w[2])
					cc.ExpectNone(w[1], w[2])
					cc.ExpectNone(w[2], w[0])
					cc.ExpectNone(w[2], w[1])

					if enableIPv6 {
						cc.ExpectSome(w6[0], w6[1])
						cc.ExpectSome(w6[1], w6[0])
						cc.ExpectNone(w6[0], w6[2])
						cc.ExpectNone(w6[2], w6[0])
						cc.ExpectNone(w6[1], w6[2])
						cc.ExpectNone(w6[2], w6[1])
					}
					cc.CheckConnectivity()
				})
			})

			// Explicitly verify that the VXLAN allow-list IP set is doing its job (since Felix makes multiple dataplane
			// changes when the BGP IP disappears, and we want to make sure that it's the rule that's causing the
			// connectivity to drop).
			Context("after removing BGP address from third node, all felixes paused", func() {
				// Simulate having a host send VXLAN traffic from an unknown source, should get blocked.
				BeforeEach(func() {
					if BPFMode() {
						Skip("Skipping due to manual removal of host from ipset not breaking connectivity in BPF mode")
						return
					}

					// Check we initially have the expected number of entries.
					for _, f := range felixes {
						// Wait for Felix to set up the allow list.
						if NFTMode() {
							Eventually(f.NFTSetSizeFn("cali40all-vxlan-net"), "5s", "200ms").Should(Equal(len(felixes) - 1))
						} else {
							Eventually(f.IPSetSizeFn("cali40all-vxlan-net"), "5s", "200ms").Should(Equal(len(felixes) - 1))
						}
					}

					// Wait until dataplane has settled.
					cc.ExpectSome(w[0], w[1])
					cc.ExpectSome(w[0], w[2])
					cc.ExpectSome(w[1], w[2])
					cc.CheckConnectivity()
					cc.ResetExpectations()

					// Then pause all the felixes.
					for _, f := range felixes {
						pid := f.GetFelixPID()
						f.Exec("kill", "-STOP", fmt.Sprint(pid))
					}
				})

				// BPF mode doesn't use the IP set.
				if vxlanMode == api.VXLANModeAlways && !BPFMode() {
					It("after manually removing third node from allow list should have expected connectivity", func() {
						if NFTMode() {
							felixes[0].Exec("nft", "delete", "element", "ip", "calico", "cali40all-vxlan-net", fmt.Sprintf("{ %s }", felixes[2].IP))
							if enableIPv6 {
								felixes[0].Exec("nft", "delete", "element", "ip6", "calico", "cali60all-vxlan-net", fmt.Sprintf("{ %s }", felixes[2].IPv6))
							}
						} else {
							felixes[0].Exec("ipset", "del", "cali40all-vxlan-net", felixes[2].IP)
							if enableIPv6 {
								felixes[0].Exec("ipset", "del", "cali60all-vxlan-net", felixes[2].IPv6)
							}
						}

						cc.ExpectSome(w[0], w[1])
						cc.ExpectSome(w[1], w[0])
						cc.ExpectSome(w[1], w[2])
						cc.ExpectNone(w[2], w[0])

						if enableIPv6 {
							cc.ExpectSome(w6[0], w6[1])
							cc.ExpectSome(w6[1], w6[0])
							cc.ExpectSome(w6[1], w6[2])
							cc.ExpectNone(w6[2], w6[0])
						}

						cc.CheckConnectivity()
					})
				}
			})

			It("should configure the vxlan device correctly", func() {
				// The VXLAN device should appear with default MTU, etc. FV environment uses MTU 1500,
				// which means that we should expect 1450 after subtracting VXLAN overhead for IPv4 or 1430 for IPv6.
				mtuStr := "mtu 1450"
				mtuStrV6 := "mtu 1430"
				for _, felix := range felixes {
					Eventually(func() string {
						out, _ := felix.ExecOutput("ip", "-d", "link", "show", "vxlan.calico")
						return out
					}, "60s", "500ms").Should(ContainSubstring(mtuStr))
					Eventually(func() string {
						out, _ := felix.ExecOutput("ip", "-d", "link", "show", "vxlan.calico")
						return out
					}, "10s", "100ms").Should(ContainSubstring("vxlan id 4096"))
					Eventually(func() string {
						out, _ := felix.ExecOutput("ip", "-d", "link", "show", "vxlan.calico")
						return out
					}, "10s", "100ms").Should(ContainSubstring("dstport 4789"))
					if enableIPv6 {
						Eventually(func() string {
							out, _ := felix.ExecOutput("ip", "-d", "link", "show", "vxlan-v6.calico")
							return out
						}, "60s", "500ms").Should(ContainSubstring(mtuStrV6))
						Eventually(func() string {
							out, _ := felix.ExecOutput("ip", "-d", "link", "show", "vxlan-v6.calico")
							return out
						}, "10s", "100ms").Should(ContainSubstring("vxlan id 4096"))
						Eventually(func() string {
							out, _ := felix.ExecOutput("ip", "-d", "link", "show", "vxlan-v6.calico")
							return out
						}, "10s", "100ms").Should(ContainSubstring("dstport 4789"))
					}
				}

				// Change the host device's MTU, and expect the VXLAN device to be updated.
				for _, felix := range felixes {
					Eventually(func() error {
						_, err := felix.ExecOutput("ip", "link", "set", "eth0", "mtu", "1400")
						return err
					}, "10s", "100ms").Should(BeNil())
				}

				// MTU should be auto-detected, and updated to the host MTU minus 50 bytes overhead for IPv4 or 70 bytes for IPv6.
				mtuStr = "mtu 1350"
				mtuStrV6 = "mtu 1330"
				mtuValue := "1350"
				if enableIPv6 {
					mtuValue = "1330"
				}
				for _, felix := range felixes {
					// Felix checks host MTU every 30s
					Eventually(func() string {
						out, _ := felix.ExecOutput("ip", "-d", "link", "show", "vxlan.calico")
						return out
					}, "60s", "500ms").Should(ContainSubstring(mtuStr))

					if enableIPv6 {
						// Felix checks host MTU every 30s
						Eventually(func() string {
							out, _ := felix.ExecOutput("ip", "-d", "link", "show", "vxlan-v6.calico")
							return out
						}, "60s", "500ms").Should(ContainSubstring(mtuStrV6))
					}

					// And expect the MTU file on disk to be updated.
					Eventually(func() string {
						out, _ := felix.ExecOutput("cat", "/var/lib/calico/mtu")
						return out
					}, "30s", "100ms").Should(ContainSubstring(mtuValue))
				}

				// Explicitly configure the MTU.
				felixConfig := api.NewFelixConfiguration() // Create a default FelixConfiguration
				felixConfig.Name = "default"
				mtu := 1300
				vni := 4097
				port := 4790
				felixConfig.Spec.VXLANMTU = &mtu
				felixConfig.Spec.VXLANMTUV6 = &mtu
				felixConfig.Spec.VXLANPort = &port
				felixConfig.Spec.VXLANVNI = &vni
				_, err := client.FelixConfigurations().Create(context.Background(), felixConfig, options.SetOptions{})
				Expect(err).NotTo(HaveOccurred())

				// Expect the settings to be changed on the device.
				for _, felix := range felixes {
					// Felix checks host MTU every 30s
					Eventually(func() string {
						out, _ := felix.ExecOutput("ip", "-d", "link", "show", "vxlan.calico")
						return out
					}, "60s", "500ms").Should(ContainSubstring("mtu 1300"))
					Eventually(func() string {
						out, _ := felix.ExecOutput("ip", "-d", "link", "show", "vxlan.calico")
						return out
					}, "10s", "100ms").Should(ContainSubstring("vxlan id 4097"))
					Eventually(func() string {
						out, _ := felix.ExecOutput("ip", "-d", "link", "show", "vxlan.calico")
						return out
					}, "10s", "100ms").Should(ContainSubstring("dstport 4790"))

					if enableIPv6 {
						// Felix checks host MTU every 30s
						Eventually(func() string {
							out, _ := felix.ExecOutput("ip", "-d", "link", "show", "vxlan-v6.calico")
							return out
						}, "60s", "500ms").Should(ContainSubstring("mtu 1300"))
						Eventually(func() string {
							out, _ := felix.ExecOutput("ip", "-d", "link", "show", "vxlan-v6.calico")
							return out
						}, "10s", "100ms").Should(ContainSubstring("vxlan id 4097"))
						Eventually(func() string {
							out, _ := felix.ExecOutput("ip", "-d", "link", "show", "vxlan-v6.calico")
							return out
						}, "10s", "100ms").Should(ContainSubstring("dstport 4790"))

					}
				}
			})

			It("should delete the vxlan device when vxlan is disabled", func() {
				// Wait for the VXLAN device to be created.
				mtuStr := "mtu 1450"
				mtuStrV6 := "mtu 1430"
				for _, felix := range felixes {
					Eventually(func() string {
						out, _ := felix.ExecOutput("ip", "-d", "link", "show", "vxlan.calico")
						return out
					}, "60s", "500ms").Should(ContainSubstring(mtuStr))
					if enableIPv6 {
						Eventually(func() string {
							out, _ := felix.ExecOutput("ip", "-d", "link", "show", "vxlan-v6.calico")
							return out
						}, "60s", "500ms").Should(ContainSubstring(mtuStrV6))
					}
				}

				// Disable VXLAN in Felix.
				felixConfig := api.NewFelixConfiguration()
				felixConfig.Name = "default"
				enabled := false
				felixConfig.Spec.VXLANEnabled = &enabled
				_, err := client.FelixConfigurations().Create(context.Background(), felixConfig, options.SetOptions{})
				Expect(err).NotTo(HaveOccurred())

				// Expect the ipv4 VXLAN device to be deleted.
				for _, felix := range felixes {
					Eventually(func() string {
						out, _ := felix.ExecOutput("ip", "-d", "link", "show", "vxlan.calico")
						return out
					}, "60s", "500ms").ShouldNot(ContainSubstring(mtuStr))
					// IPv6 ignores the VXLAN enabled flag and must be disabled at the pool level. As such the ipv6
					// interfaces should still exist at this point
					if enableIPv6 {
						Eventually(func() string {
							out, _ := felix.ExecOutput("ip", "-d", "link", "show", "vxlan-v6.calico")
							return out
						}, "60s", "500ms").Should(ContainSubstring(mtuStrV6))
					}
				}

				if enableIPv6 {
					ip6pool, err := client.IPPools().Get(context.Background(), infrastructure.DefaultIPv6PoolName, options.GetOptions{})
					Expect(err).NotTo(HaveOccurred())
					ip6pool.Spec.VXLANMode = "Never"
					_, err = client.IPPools().Update(context.Background(), ip6pool, options.SetOptions{})
					Expect(err).NotTo(HaveOccurred())

					// Expect the ipv6 VXLAN device to be deleted.
					for _, felix := range felixes {
						Eventually(func() string {
							out, _ := felix.ExecOutput("ip", "-d", "link", "show", "vxlan-v6.calico")
							return out
						}, "60s", "500ms").ShouldNot(ContainSubstring(mtuStrV6))
					}
				}
			})
		})
	}
})

func createVXLANBaseTopologyOptions(vxlanMode api.VXLANMode, enableIPv6 bool, routeSource string, brokenXSum bool) infrastructure.TopologyOptions {
	topologyOptions := infrastructure.DefaultTopologyOptions()
	topologyOptions.VXLANMode = vxlanMode
	topologyOptions.IPIPEnabled = false
	topologyOptions.EnableIPv6 = enableIPv6
	topologyOptions.ExtraEnvVars["FELIX_ROUTESOURCE"] = routeSource
	// We force the broken checksum handling on or off so that we're not dependent on kernel version
	// for these tests.  Since we're testing in containers anyway, checksum offload can't really be
	// tested but we can verify the state with ethtool.
	topologyOptions.ExtraEnvVars["FELIX_FeatureDetectOverride"] = fmt.Sprintf("ChecksumOffloadBroken=%t", brokenXSum)
	topologyOptions.FelixDebugFilenameRegex = "vxlan|route_table|l3_route_resolver|int_dataplane"
	return topologyOptions
}

func setupWorkloads(infra infrastructure.DatastoreInfra, tc infrastructure.TopologyContainers, to infrastructure.TopologyOptions, client client.Interface, enableIPv6 bool) (w, w6, hostW, hostW6 [3]*workload.Workload) {
	// Install a default profile that allows all ingress and egress, in the absence of any Policy.
	infra.AddDefaultAllow()

	// Wait until the vxlan device appears.
	Eventually(func() error {
		for i, f := range tc.Felixes {
			out, err := f.ExecOutput("ip", "link")
			if err != nil {
				return err
			}
			if strings.Contains(out, "vxlan.calico") {
				continue
			}
			return fmt.Errorf("felix %d has no vxlan device", i)
		}
		return nil
	}, "10s", "100ms").ShouldNot(HaveOccurred())

	if enableIPv6 {
		Eventually(func() error {
			for i, f := range tc.Felixes {
				out, err := f.ExecOutput("ip", "link")
				if err != nil {
					return err
				}
				if strings.Contains(out, "vxlan-v6.calico") {
					continue
				}
				return fmt.Errorf("felix %d has no IPv6 vxlan device", i)
			}
			return nil
		}, "10s", "100ms").ShouldNot(HaveOccurred())
	}

	// Create workloads, using that profile.  One on each "host".
	_, IPv4CIDR, err := net.ParseCIDR(to.IPPoolCIDR)
	Expect(err).To(BeNil())
	_, IPv6CIDR, err := net.ParseCIDR(to.IPv6PoolCIDR)
	Expect(err).To(BeNil())
	for ii := range w {
		wIP := fmt.Sprintf("%d.%d.%d.2", IPv4CIDR.IP[0], IPv4CIDR.IP[1], ii)
		wName := fmt.Sprintf("w%d", ii)
		err := client.IPAM().AssignIP(context.Background(), ipam.AssignIPArgs{
			IP:       net.MustParseIP(wIP),
			HandleID: &wName,
			Attrs: map[string]string{
				ipam.AttributeNode: tc.Felixes[ii].Hostname,
			},
			Hostname: tc.Felixes[ii].Hostname,
		})
		Expect(err).NotTo(HaveOccurred())

		w[ii] = workload.Run(tc.Felixes[ii], wName, "default", wIP, "8055", "tcp")
		w[ii].ConfigureInInfra(infra)

		if enableIPv6 {
			w6IP := fmt.Sprintf("%x%x:%x%x:%x%x:%x%x:%x%x:%x%x:%d:3", IPv6CIDR.IP[0], IPv6CIDR.IP[1], IPv6CIDR.IP[2], IPv6CIDR.IP[3], IPv6CIDR.IP[4], IPv6CIDR.IP[5], IPv6CIDR.IP[6], IPv6CIDR.IP[7], IPv6CIDR.IP[8], IPv6CIDR.IP[9], IPv6CIDR.IP[10], IPv6CIDR.IP[11], ii)
			w6Name := fmt.Sprintf("w6-%d", ii)
			err := client.IPAM().AssignIP(context.Background(), ipam.AssignIPArgs{
				IP:       net.MustParseIP(w6IP),
				HandleID: &w6Name,
				Attrs: map[string]string{
					ipam.AttributeNode: tc.Felixes[ii].Hostname,
				},
				Hostname: tc.Felixes[ii].Hostname,
			})
			Expect(err).NotTo(HaveOccurred())

			w6[ii] = workload.Run(tc.Felixes[ii], w6Name, "default", w6IP, "8055", "tcp")
			w6[ii].ConfigureInInfra(infra)
		}

		hostW[ii] = workload.Run(tc.Felixes[ii], fmt.Sprintf("host%d", ii), "", tc.Felixes[ii].IP, "8055", "tcp")
		if enableIPv6 {
			hostW6[ii] = workload.Run(tc.Felixes[ii], fmt.Sprintf("host%d-v6", ii), "", tc.Felixes[ii].IPv6, "8055", "tcp")
		}
	}

	if BPFMode() {
		ensureAllNodesBPFProgramsAttached(tc.Felixes)
	}

	return
}<|MERGE_RESOLUTION|>--- conflicted
+++ resolved
@@ -83,12 +83,9 @@
 					Skip("Skipping NFT / BPF tests for etcdv3 backend.")
 				}
 
-<<<<<<< HEAD
+
 				topologyOptions = createVXLANBaseTopologyOptions(vxlanMode, enableIPv6, routeSource, brokenXSum)
-=======
-				topologyOptions = createBaseTopologyOptions(vxlanMode, enableIPv6, routeSource, brokenXSum)
 				topologyOptions.FelixLogSeverity = "Debug"
->>>>>>> 064df20b
 				tc, client = infrastructure.StartNNodeTopology(3, topologyOptions, infra)
 
 				w, w6, hostW, hostW6 = setupWorkloads(infra, tc, topologyOptions, client, enableIPv6)
