--- conflicted
+++ resolved
@@ -1001,71 +1001,8 @@
 				assignTunnelAddresses(infra, tc, client)
 			})
 
-<<<<<<< HEAD
-			It("should have host to workload connectivity", func() {
-				if vxlanMode == api.VXLANModeAlways && routeSource == "WorkloadIPs" {
-					Skip("Skipping due to known issue with tunnel IPs not being programmed in WEP mode")
-				}
-
-				for i := 0; i < 3; i++ {
-					f := felixes[i]
-					cc.ExpectSome(f, w[0])
-					cc.ExpectSome(f, w[1])
-					cc.ExpectSome(f, w[2])
-
-					if enableIPv6 {
-						cc.ExpectSome(f, w6[0])
-						cc.ExpectSome(f, w6[1])
-						cc.ExpectSome(f, w6[2])
-					}
-				}
-				cc.CheckConnectivity()
-			})
-
-			It("should have workload to workload connectivity", func() {
-=======
-			AfterEach(func() {
-				if CurrentGinkgoTestDescription().Failed {
-					for _, felix := range felixes {
-						if NFTMode() {
-							logNFTDiags(felix)
-						} else {
-							felix.Exec("iptables-save", "-c")
-							felix.Exec("ipset", "list")
-						}
-						felix.Exec("ipset", "list")
-						felix.Exec("ip", "r")
-						felix.Exec("ip", "a")
-						if enableIPv6 {
-							felix.Exec("ip", "-6", "route")
-						}
-						felix.Exec("calico-bpf", "routes", "dump")
-					}
-				}
-
-				for _, wl := range w {
-					wl.Stop()
-				}
-				for _, wl := range w6 {
-					wl.Stop()
-				}
-				for _, wl := range hostW {
-					wl.Stop()
-				}
-				for _, wl := range hostW6 {
-					wl.Stop()
-				}
-				tc.Stop()
-
-				if CurrentGinkgoTestDescription().Failed {
-					infra.DumpErrorData()
-				}
-				infra.Stop()
-			})
-
 			It("should have correct connectivity", func() {
 				// Workload to workload connectivity.
->>>>>>> 08bf80d6
 				cc.ExpectSome(w[0], w[1])
 				cc.ExpectSome(w[1], w[0])
 				if enableIPv6 {
