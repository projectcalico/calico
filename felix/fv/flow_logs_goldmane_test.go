--- conflicted
+++ resolved
@@ -935,12 +935,7 @@
 
 			Eventually(checkNat, "10s", "1s").Should(BeTrue(), "Expected NAT to be programmed")
 
-<<<<<<< HEAD
-			bpfWaitForPolicy(tc.Felixes[0], ep1_1.InterfaceName,
-				"egress", "GlobalNetworkPolicy ep1-1-allow-test-service")
-=======
 			bpfWaitForGlobalNetworkPolicy(tc.Felixes[0], ep1_1.InterfaceName, "egress", "ep1-1-allow-test-service")
->>>>>>> d61bee31
 		}
 
 		if !bpfEnabled {
