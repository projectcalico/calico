// Copyright (c) 2017-2019,2021 Tigera, Inc. All rights reserved.

// Licensed under the Apache License, Version 2.0 (the "License");
// you may not use this file except in compliance with the License.
// You may obtain a copy of the License at
//
//     http://www.apache.org/licenses/LICENSE-2.0
//
// Unless required by applicable law or agreed to in writing, software
// distributed under the License is distributed on an "AS IS" BASIS,
// WITHOUT WARRANTIES OR CONDITIONS OF ANY KIND, either express or implied.
// See the License for the specific language governing permissions and
// limitations under the License.

package fv_test

// The tests in this file test Felix's and Typha's health endpoints, http://.../liveness and
// http://.../readiness.
//
// Felix should report itself as live, so long as its calc_graph and int_dataplane loops have not
// died or hung; and as ready, so long as it has completed its initial dataplane programming, is
// connected to its datastore, and is not doing a resync (either the initial resync, or a subsequent
// one).
//
// Typha should report itself as live, so long as its Felix-serving loop has not died or hung; and
// as ready, so long as it is connected to its datastore, and is not doing a resync (either the
// initial resync, or a subsequent one).
//
// (These reports are useful because k8s can detect and handle a pod that is consistently non-live,
// by killing and restarting it; and can adjust for a pod that is non-ready, by (a) not routing
// Service traffic to it (when that pod is otherwise one of the possible backends for a Service),
// and (b) not moving on to the next pod, in a rolling upgrade process, until the just-upgraded pod
// says that it is ready.)

import (
	"context"
	"fmt"
	"io"
	"math/rand"
	"net/http"

	. "github.com/onsi/ginkgo"
	. "github.com/onsi/gomega"
	"github.com/onsi/gomega/types"
	v3 "github.com/projectcalico/api/pkg/apis/projectcalico/v3"
	log "github.com/sirupsen/logrus"

	"github.com/projectcalico/calico/felix/fv/containers"
	"github.com/projectcalico/calico/felix/fv/infrastructure"
	"github.com/projectcalico/calico/felix/fv/utils"
	"github.com/projectcalico/calico/felix/fv/workload"
	"github.com/projectcalico/calico/libcalico-go/lib/health"
	"github.com/projectcalico/calico/libcalico-go/lib/net"
	"github.com/projectcalico/calico/libcalico-go/lib/options"
)

var _ = Describe("_HEALTH_ _BPF-SAFE_ health tests", func() {
	var k8sInfra *infrastructure.K8sDatastoreInfra
	var felix *infrastructure.Felix

	felixReady := func() int {
		return healthStatus(felix.IP, "9099", "readiness")
	}

	felixLiveness := func() int {
		return healthStatus(felix.IP, "9099", "liveness")
	}

	BeforeEach(func() {
		var err error
		k8sInfra, err = infrastructure.GetK8sDatastoreInfra(infrastructure.K8SInfraLocalCluster)
		Expect(err).NotTo(HaveOccurred())

		// Avoid cross-talk between tests.
		felix = nil
	})

	AfterEach(func() {
		k8sInfra.Stop()
	})

	// describeCommonFelixTests creates specs for Felix tests that are common between the
	// two scenarios below (with and without Typha).
	describeCommonFelixTests := func() {
		BeforeEach(func() {
			waitForMainLoop(felix)
		})

		Describe("with normal Felix startup", func() {
			It("should become ready and stay ready", func() {
				Eventually(felixReady, "5s", "100ms").Should(BeGood())
				Consistently(felixReady, "10s", "1s").Should(BeGood())
			})

			It("should become live and stay live", func() {
				Eventually(felixLiveness, "5s", "100ms").Should(BeGood())
				Consistently(felixLiveness, "10s", "1s").Should(BeGood())
			})
		})

		createLocalPod := func() {
			testPodName := fmt.Sprintf("test-pod-%x", rand.Uint32())
			podIP := "10.0.0.1"
			pod := workload.New(felix, testPodName, "default",
				podIP, "12345", "tcp")
<<<<<<< HEAD
			Expect(pod.Start(k8sInfra)).NotTo(HaveOccurred())

=======
			Expect(pod.Start()).To(Succeed())
>>>>>>> ae5d0649
			pod.ConfigureInInfra(k8sInfra)
		}

		Describe("after removing iptables-restore/nft", func() {
			BeforeEach(func() {
				// Wait until felix gets into steady state.
				Eventually(felixReady, "5s", "100ms").Should(BeGood())

				bin := "/usr/sbin/iptables-legacy-restore"
				if NFTMode() {
					bin = "/usr/sbin/nft"
				}

				// Then remove iptables-restore.
				err := felix.ExecMayFail("rm", bin)
				Expect(err).NotTo(HaveOccurred())

				// Make an update that will force felix to run iptables-restore.
				createLocalPod()
			})

			It("should become unready, then die", func() {
				Eventually(felixReady, "120s", "10s").ShouldNot(BeGood())
				Eventually(felix.Stopped, "5s").Should(BeTrue())
			})
		})

		Describe("after replacing iptables/nftables with a slow version", func() {
			BeforeEach(func() {
				// Wait until felix gets into steady state.
				Eventually(felixReady, "5s", "100ms").Should(BeGood())

				toReplace := "/usr/sbin/iptables-legacy-restore"
				slowBinary := "slow-iptables-restore"
				if NFTMode() {
					toReplace = "/usr/sbin/nft"
					slowBinary = "slow-nft"
				}

				// Then replace iptables-restore with the bad version:

				// We need to delete the file first since it's a symlink and "docker cp"
				// follows the link and overwrites the wrong file if we don't.
				err := felix.ExecMayFail("rm", toReplace)
				Expect(err).NotTo(HaveOccurred())

				// Copy in the nobbled iptables command.
				err = felix.CopyFileIntoContainer(slowBinary, toReplace)
				Expect(err).NotTo(HaveOccurred())

				// Make it executable.
				err = felix.ExecMayFail("chmod", "+x", toReplace)
				Expect(err).NotTo(HaveOccurred())

				// Make an update that will force felix to run iptables-restore.
				createLocalPod()
			})

			It("should detect dataplane pause and become non-ready", func() {
				Eventually(felixReady, "120s", "10s").ShouldNot(BeGood())
			})
		})
	}

	var typhaContainer *containers.Container
	var typhaReady, typhaLiveness func() int

	startTypha := func(getDockerArgs func() []string) {
		typhaContainer = containers.Run("typha",
			containers.RunOpts{AutoRemove: true},
			append(getDockerArgs(),
				"--privileged",
				"-e", "TYPHA_HEALTHENABLED=true",
				"-e", "TYPHA_HEALTHHOST=0.0.0.0",
				"-e", "TYPHA_LOGSEVERITYSCREEN=info",
				"-e", "TYPHA_DATASTORETYPE=kubernetes",
				"-e", "TYPHA_PROMETHEUSMETRICSENABLED=true",
				"-e", "TYPHA_USAGEREPORTINGENABLED=false",
				"-e", "TYPHA_DEBUGMEMORYPROFILEPATH=\"heap-<timestamp>\"",
				utils.Config.TyphaImage,
				"calico-typha")...)
		Expect(typhaContainer).NotTo(BeNil())
		typhaReady = healthStatusFn(typhaContainer.IP, "9098", "readiness")
		typhaLiveness = healthStatusFn(typhaContainer.IP, "9098", "liveness")
	}

	type felixParams struct {
		dataplaneTimeout, calcGraphTimeout, calcGraphHangTime, dataplaneHangTime, healthHost string
	}
	startFelix := func(typhaAddr string, getDockerArgs func() []string, params felixParams) {
		envVars := map[string]string{
			"FELIX_HEALTHENABLED":                   "true",
			"FELIX_HEALTHHOST":                      params.healthHost,
			"FELIX_DEBUGMEMORYPROFILEPATH":          "heap-<timestamp>",
			"FELIX_DataplaneWatchdogTimeout":        params.dataplaneTimeout,
			"FELIX_DebugSimulateCalcGraphHangAfter": params.calcGraphHangTime,
			"FELIX_DebugSimulateDataplaneHangAfter": params.dataplaneHangTime,
			"FELIX_TYPHAADDR":                       typhaAddr,
		}
		if params.calcGraphTimeout != "" {
			envVars["FELIX_HealthTimeoutOverrides"] = "CalculationGraph=" + params.calcGraphTimeout
		}
		felix = infrastructure.RunFelix(
			k8sInfra, 0, infrastructure.TopologyOptions{
				EnableIPv6:      false,
				ExtraEnvVars:    envVars,
				DelayFelixStart: true,
			},
		)
		if BPFMode() {
			// In BPF mode, felix needs the Node to be configured.
			ipPoolCIDR := net.MustParseCIDR("10.70.0.0/24")
			k8sInfra.AddNode(felix, &ipPoolCIDR.IPNet, nil, 0, true)
		}
		felix.TriggerDelayedStart()
	}

	Describe("healthHost not 'all interfaces'", func() {
		checkHealthInternally := func() error {
			_, err := felix.ExecOutput("wget", "-S", "-T", "2", "http://127.0.0.1:9099/readiness", "-O", "-")
			return err
		}

		It("should run healthchecks on localhost by default", func() {
			startFelix("", k8sInfra.GetDockerArgs, felixParams{dataplaneTimeout: "20s"})
			Eventually(checkHealthInternally, "10s", "100ms").ShouldNot(HaveOccurred())
		})

		It("should run support running healthchecks on '127.0.0.1'", func() {
			startFelix("", k8sInfra.GetDockerArgs, felixParams{dataplaneTimeout: "20", healthHost: "127.0.0.1"})
			Eventually(checkHealthInternally, "10s", "100ms").ShouldNot(HaveOccurred())
		})

		It("should support running healthchecks on 'localhost'", func() {
			startFelix("", k8sInfra.GetDockerArgs, felixParams{dataplaneTimeout: "20", healthHost: "localhost"})
			Eventually(checkHealthInternally, "10s", "100ms").ShouldNot(HaveOccurred())
		})
	})

	Describe("with Felix running (no Typha)", func() {
		BeforeEach(func() {
			startFelix("", k8sInfra.GetDockerArgs, felixParams{dataplaneTimeout: "20", healthHost: "0.0.0.0"})
		})

		describeCommonFelixTests()
	})

	Describe("with Felix (no Typha) and Felix calc graph set to hang (10s calc graph timeout)", func() {
		BeforeEach(func() {
			startFelix("", k8sInfra.GetDockerArgs, felixParams{calcGraphTimeout: "10s", calcGraphHangTime: "5", healthHost: "0.0.0.0"})
			waitForMainLoop(felix)
		})

		It("should report live initially, then become non-live", func() {
			Eventually(felixLiveness, "10s", "100ms").Should(BeGood())
			Eventually(felixLiveness, "30s", "100ms").Should(BeBad())
			Consistently(felixLiveness, "10s", "100ms").Should(BeBad())
		})
	})

	Describe("with Felix (no Typha) and Felix dataplane set to hang (default 90s timeout)", func() {
		BeforeEach(func() {
			startFelix("", k8sInfra.GetDockerArgs, felixParams{dataplaneHangTime: "5", healthHost: "0.0.0.0"})
			waitForMainLoop(felix)
		})

		It("should report live initially, then become non-live", func() {
			Eventually(felixLiveness, "10s", "100ms").Should(BeGood())
			Consistently(felixLiveness, "60s", "1s").Should(BeGood())
			Eventually(felixLiveness, "60s", "1s").Should(BeBad())
			Consistently(felixLiveness, "10s", "1s").Should(BeBad())
		})
	})

	Describe("with Felix (no Typha) and Felix dataplane set to hang (20s timeout)", func() {
		BeforeEach(func() {
			startFelix("", k8sInfra.GetDockerArgs, felixParams{dataplaneTimeout: "20", dataplaneHangTime: "5", healthHost: "0.0.0.0"})
			waitForMainLoop(felix)
		})

		It("should report live initially, then become non-live", func() {
			Eventually(felixLiveness, "10s", "100ms").Should(BeGood())
			Eventually(felixLiveness, "30s", "100ms").Should(BeBad())
			Consistently(felixLiveness, "10s", "100ms").Should(BeBad())
		})
	})

	Describe("with Felix and Typha running", func() {
		BeforeEach(func() {
			startTypha(k8sInfra.GetDockerArgs)
			startFelix(typhaContainer.IP+":5473", k8sInfra.GetDockerArgs, felixParams{dataplaneTimeout: "20", healthHost: "0.0.0.0"})
		})

		AfterEach(func() {
			typhaContainer.Stop()
		})

		describeCommonFelixTests()

		It("typha should report ready", func() {
			Eventually(typhaReady, "5s", "100ms").Should(BeGood())
			Consistently(typhaReady, "10s", "1s").Should(BeGood())
		})

		It("typha should report live", func() {
			Eventually(typhaLiveness, "5s", "100ms").Should(BeGood())
			Consistently(typhaLiveness, "10s", "1s").Should(BeGood())
		})
	})

	Describe("with Felix unable to connect to Typha at first (20s timeout)", func() {
		BeforeEach(func() {
			// We have to start Typha first so we can pass its IP to Felix.
			startTypha(k8sInfra.GetDockerArgs)
			// Start felix with the wrong Typha port so it won't be able to connect initially.  Then, we'll add a
			// NAT rule to steer the traffic to the right port below.
			startFelix(typhaContainer.IP+":5474" /*wrong port!*/, k8sInfra.GetDockerArgs, felixParams{dataplaneTimeout: "20", healthHost: "0.0.0.0"})
		})

		AfterEach(func() {
			typhaContainer.Stop()
		})

		It("should report not ready until it connects to Typha, then report ready", func() {
			Eventually(felixReady, "5s", "100ms").Should(BeBad())
			Consistently(felixReady, "5s", "100ms").Should(BeBad())

			// Add a NAT rule to steer traffic from the port that Felix is using to the correct Typha port.
			felix.Exec("iptables", "-t", "nat", "-A", "OUTPUT", "-p", "tcp",
				"--destination", typhaContainer.IP, "--dport", "5474", "-j", "DNAT", "--to-destination", ":5473")

			Eventually(felixReady, "5s", "100ms").Should(BeGood())
		})
	})

	Describe("with typha connected to bad API endpoint", func() {
		BeforeEach(func() {
			startTypha(k8sInfra.GetBadEndpointDockerArgs)
		})

		It("typha should not report ready", func() {
			Consistently(typhaReady, "10s", "1s").ShouldNot(BeGood())
		})

		It("typha should not report live", func() {
			Consistently(typhaLiveness, "10s", "1s").ShouldNot(BeGood())
		})
	})

	Describe("with datastore not ready (20s timeout)", func() {
		var info *v3.ClusterInformation

		BeforeEach(func() {
			var err error
			info, err = k8sInfra.GetCalicoClient().ClusterInformation().Get(
				context.Background(),
				"default",
				options.GetOptions{},
			)
			Expect(err).NotTo(HaveOccurred())
			log.Infof("info = %#v", info)
			notReady := false
			info.Spec.DatastoreReady = &notReady
			info, err = k8sInfra.GetCalicoClient().ClusterInformation().Update(
				context.Background(),
				info,
				options.SetOptions{},
			)
			Expect(err).NotTo(HaveOccurred())
			startFelix("", k8sInfra.GetDockerArgs, felixParams{dataplaneTimeout: "20", healthHost: "0.0.0.0"})
		})

		AfterEach(func() {
			if info != nil {
				ready := true
				info.Spec.DatastoreReady = &ready
				var err error
				info, err = k8sInfra.GetCalicoClient().ClusterInformation().Update(
					context.Background(),
					info,
					options.SetOptions{},
				)
				Expect(err).NotTo(HaveOccurred())
			}
		})

		It("felix should report ready", func() {
			Eventually(felixReady, "5s", "100ms").Should(BeGood())
			Consistently(felixReady, "10s", "1s").Should(BeGood())
		})

		It("felix should report live", func() {
			Eventually(felixLiveness, "5s", "100ms").Should(BeGood())
			Consistently(felixLiveness, "10s", "1s").Should(BeGood())
		})
	})

	Describe("with Felix connected to bad typha port", func() {
		BeforeEach(func() {
			startTypha(k8sInfra.GetDockerArgs)
			startFelix(typhaContainer.IP+":5474", k8sInfra.GetDockerArgs, felixParams{dataplaneTimeout: "20", healthHost: "0.0.0.0"})
		})
		AfterEach(func() {
			typhaContainer.Stop()
		})
		It("should become unready, then die", func() {
			Eventually(felixReady, "5s", "1s").ShouldNot(BeGood())
			Consistently(felix.Stopped, "20s").Should(BeFalse()) // Should stay up for 20+s
			Eventually(felix.Stopped, "15s").Should(BeTrue())    // Should die at roughly 30s.
		})
	})
})

const statusErr = -1

func healthStatusFn(ip, port, endpoint string) func() int {
	return func() int {
		return healthStatus(ip, port, endpoint)
	}
}

func healthStatus(ip, port, endpoint string) int {
	resp, err := http.Get("http://" + ip + ":" + port + "/" + endpoint)
	if err != nil {
		log.WithError(err).WithField("resp", resp).Warn("HTTP GET failed")
		return statusErr
	}
	defer resp.Body.Close()
	body, _ := io.ReadAll(resp.Body)
	log.WithField("resp", resp).Infof("Health response %v:\n%v\n", resp.StatusCode, string(body))
	return resp.StatusCode
}

func waitForMainLoop(felix *infrastructure.Felix) {
	EventuallyWithOffset(1, func() string {
		resp, err := http.Get("http://" + felix.IP + ":9099/readiness")
		if err != nil {
			log.WithError(err).WithField("resp", resp).Warn("HTTP GET failed")
			return "<error>"
		}
		defer resp.Body.Close()
		body, _ := io.ReadAll(resp.Body)
		return string(body)
	}, "10s").Should(ContainSubstring("InternalDataplaneMainLoop"))
	By("Felix main loop started, InternalDataplaneMainLoop shown in health.")
}

func BeBad() types.GomegaMatcher {
	return BeNumerically("==", health.StatusBad)
}

func BeGood() types.GomegaMatcher {
	return BeNumerically("==", health.StatusGood)
}<|MERGE_RESOLUTION|>--- conflicted
+++ resolved
@@ -103,12 +103,7 @@
 			podIP := "10.0.0.1"
 			pod := workload.New(felix, testPodName, "default",
 				podIP, "12345", "tcp")
-<<<<<<< HEAD
-			Expect(pod.Start(k8sInfra)).NotTo(HaveOccurred())
-
-=======
-			Expect(pod.Start()).To(Succeed())
->>>>>>> ae5d0649
+			Expect(pod.Start(k8sInfra)).To(Succeed())
 			pod.ConfigureInInfra(k8sInfra)
 		}
 
