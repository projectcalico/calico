--- conflicted
+++ resolved
@@ -219,25 +219,6 @@
 			}
 		})
 
-<<<<<<< HEAD
-		AfterEach(func() {
-			if CurrentGinkgoTestDescription().Failed {
-				infra.DumpErrorData()
-			}
-
-			for i := 0; i < 2; i++ {
-				for j := 0; j < 2; j++ {
-					w[i][j].Stop()
-				}
-			}
-			_, err := calicoClient.GlobalNetworkPolicies().Delete(context.Background(), "default.policy-1", options2.DeleteOptions{})
-			Expect(err).NotTo(HaveOccurred())
-			tc.Stop()
-			infra.Stop()
-		})
-
-=======
->>>>>>> 4cfb835f
 		if !ipv6Dataplane {
 			JustBeforeEach(func() {
 				tc.TriggerDelayedStart()
