--- conflicted
+++ resolved
@@ -87,6 +87,10 @@
 		ep2_2.ConfigureInInfra(infra)
 
 		cc = &connectivity.Checker{}
+
+		if BPFMode() {
+			ensureAllNodesBPFProgramsAttached(tc.Felixes)
+		}
 
 		// We will use this container to model an external client trying to connect into
 		// workloads on a host.  Create a route in the container for the workload CIDR.
@@ -198,17 +202,10 @@
 		extClient.Exec("ip6tables", "-A", "INPUT", "-p", "ipv6-icmp", "-j", "ACCEPT")
 		extClient.Exec("ip6tables", "-A", "INPUT", "-m", "dscp", "!", "--dscp", "0x28", "-j", "DROP")
 
-<<<<<<< HEAD
-		if BPFMode() {
-			ensureAllNodesBPFProgramsAttached(tc.Felixes)
-		} else {
+		if !BPFMode() {
 			verifyQoSPolicies(tc.Felixes[0], nil, nil)
 			verifyQoSPolicies(tc.Felixes[1], nil, nil)
 		}
-=======
-		verifyQoSPolicies(tc.Felixes[0], nil, nil)
-		verifyQoSPolicies(tc.Felixes[1], nil, nil)
->>>>>>> 4f9a88a3
 
 		cc.ResetExpectations()
 		cc.ExpectNone(extClient, hostw)
@@ -254,17 +251,10 @@
 		}
 		ep2_2.UpdateInInfra(infra)
 
-<<<<<<< HEAD
-		if BPFMode() {
-			ensureAllNodesBPFProgramsAttached(tc.Felixes)
-		} else {
+		if !BPFMode() {
 			verifyQoSPolicies(tc.Felixes[0], []string{"0x14", "0x14"}, nil)
 			verifyQoSPolicies(tc.Felixes[1], []string{"0x28"}, []string{"0x28"})
 		}
-=======
-		verifyQoSPolicies(tc.Felixes[0], []string{"0x14", "0x14"}, nil)
-		verifyQoSPolicies(tc.Felixes[1], []string{"0x28"}, []string{"0x28"})
->>>>>>> 4f9a88a3
 
 		cc.ResetExpectations()
 		cc.ExpectSome(extClient, hostw)
@@ -274,10 +264,6 @@
 		cc.Expect(connectivity.None, extClient, ep1_2, ccOpts)
 		cc.Expect(connectivity.Some, extClient, ep2_2, ccOpts)
 		cc.CheckConnectivity()
-<<<<<<< HEAD
-		//cc.CheckConnectivityWithTimeout(time.Minute * 60)
-=======
->>>>>>> 4f9a88a3
 
 		By("updating DSCP values on some workloads")
 		ep2_1.WorkloadEndpoint.Spec.QoSControls = &api.QoSControls{
@@ -290,17 +276,10 @@
 		}
 		ep1_2.UpdateInInfra(infra)
 
-<<<<<<< HEAD
-		if BPFMode() {
-			ensureAllNodesBPFProgramsAttached(tc.Felixes)
-		} else {
+		if !BPFMode() {
 			verifyQoSPolicies(tc.Felixes[0], []string{"0x0", "0x14", "0x14"}, nil)
 			verifyQoSPolicies(tc.Felixes[1], []string{"0x28", "0x28"}, []string{"0x28", "0x28"}) // 0x28 used by two workloads
 		}
-=======
-		verifyQoSPolicies(tc.Felixes[0], []string{"0x0", "0x14", "0x14"}, nil)
-		verifyQoSPolicies(tc.Felixes[1], []string{"0x28", "0x28"}, []string{"0x28", "0x28"}) // 0x28 used by two workloads
->>>>>>> 4f9a88a3
 
 		cc.ResetExpectations()
 		cc.ExpectSome(extClient, hostw)
@@ -322,17 +301,10 @@
 		}
 		ep1_2.UpdateInInfra(infra)
 
-<<<<<<< HEAD
-		if BPFMode() {
-			ensureAllNodesBPFProgramsAttached(tc.Felixes)
-		} else {
+		if !BPFMode() {
 			verifyQoSPolicies(tc.Felixes[0], []string{"0x0", "0x14", "0x20"}, nil)
 			verifyQoSPolicies(tc.Felixes[1], []string{"0x14", "0x28"}, []string{"0x14", "0x28"})
 		}
-=======
-		verifyQoSPolicies(tc.Felixes[0], []string{"0x0", "0x14", "0x20"}, nil)
-		verifyQoSPolicies(tc.Felixes[1], []string{"0x14", "0x28"}, []string{"0x14", "0x28"})
->>>>>>> 4f9a88a3
 
 		cc.ResetExpectations()
 		cc.ExpectSome(extClient, hostw)
@@ -354,17 +326,10 @@
 		}
 		ep1_2.UpdateInInfra(infra)
 
-<<<<<<< HEAD
-		if BPFMode() {
-			ensureAllNodesBPFProgramsAttached(tc.Felixes)
-		} else {
+		if !BPFMode() {
 			verifyQoSPolicies(tc.Felixes[0], []string{"0x0", "0x14", "0x14"}, nil)
 			verifyQoSPolicies(tc.Felixes[1], []string{"0x28", "0x28"}, []string{"0x28", "0x28"}) // 0x28 used by two workloads
 		}
-=======
-		verifyQoSPolicies(tc.Felixes[0], []string{"0x0", "0x14", "0x14"}, nil)
-		verifyQoSPolicies(tc.Felixes[1], []string{"0x28", "0x28"}, []string{"0x28", "0x28"}) // 0x28 used by two workloads
->>>>>>> 4f9a88a3
 
 		cc.ResetExpectations()
 		cc.ExpectSome(extClient, hostw)
@@ -379,17 +344,10 @@
 		_, err = client.HostEndpoints().Delete(utils.Ctx, hep.Name, options.DeleteOptions{})
 		Expect(err).NotTo(HaveOccurred())
 
-<<<<<<< HEAD
-		if BPFMode() {
-			ensureAllNodesBPFProgramsAttached(tc.Felixes)
-		} else {
+		if !BPFMode() {
 			verifyQoSPolicies(tc.Felixes[0], []string{"0x0", "0x14"}, nil)
 			verifyQoSPolicies(tc.Felixes[1], []string{"0x28", "0x28"}, []string{"0x28", "0x28"}) // 0x28 used by two workloads
 		}
-=======
-		verifyQoSPolicies(tc.Felixes[0], []string{"0x0", "0x14"}, nil)
-		verifyQoSPolicies(tc.Felixes[1], []string{"0x28", "0x28"}, []string{"0x28", "0x28"}) // 0x28 used by two workloads
->>>>>>> 4f9a88a3
 
 		cc.ResetExpectations()
 		cc.ExpectNone(extClient, hostw)
@@ -407,17 +365,10 @@
 		ep1_2.WorkloadEndpoint.Spec.QoSControls = &api.QoSControls{}
 		ep1_2.UpdateInInfra(infra)
 
-<<<<<<< HEAD
-		if BPFMode() {
-			ensureAllNodesBPFProgramsAttached(tc.Felixes)
-		} else {
+		if !BPFMode() {
 			verifyQoSPolicies(tc.Felixes[0], []string{"0x14"}, nil)
 			verifyQoSPolicies(tc.Felixes[1], []string{"0x28"}, []string{"0x28"})
 		}
-=======
-		verifyQoSPolicies(tc.Felixes[0], []string{"0x14"}, nil)
-		verifyQoSPolicies(tc.Felixes[1], []string{"0x28"}, []string{"0x28"})
->>>>>>> 4f9a88a3
 
 		cc.ResetExpectations()
 		cc.ExpectNone(extClient, hostw)
@@ -435,17 +386,10 @@
 		ep2_2.Stop()
 		ep2_2.RemoveFromInfra(infra)
 
-<<<<<<< HEAD
-		if BPFMode() {
-			ensureAllNodesBPFProgramsAttached(tc.Felixes)
-		} else {
+		if !BPFMode() {
 			verifyQoSPolicies(tc.Felixes[0], nil, nil)
 			verifyQoSPolicies(tc.Felixes[1], nil, nil)
 		}
-=======
-		verifyQoSPolicies(tc.Felixes[0], nil, nil)
-		verifyQoSPolicies(tc.Felixes[1], nil, nil)
->>>>>>> 4f9a88a3
 
 		cc.ResetExpectations()
 		cc.ExpectNone(extClient, hostw)
