--- conflicted
+++ resolved
@@ -131,17 +131,13 @@
 		ep2_1.Stop()
 		ep1_2.Stop()
 		ep2_2.Stop()
-		extClient.Stop()
 		tc.Stop()
 		if CurrentGinkgoTestDescription().Failed {
 			infra.DumpErrorData()
 		}
 		infra.Stop()
-<<<<<<< HEAD
-=======
 		extWorkload.Stop()
 		extClient.Stop()
->>>>>>> 33ce02f6
 	})
 
 	It("should have expected restriction on the rule jumping to DSCP chain static rules", func() {
@@ -280,13 +276,8 @@
 
 		cc.ResetExpectations()
 		cc.ExpectSome(hostw, extWorkload)
-<<<<<<< HEAD
-		cc.ExpectSome(extClient, ep1_1)
-		cc.ExpectNone(extClient, ep2_1)
-=======
 		cc.ExpectSome(ep1_1, extWorkload)
 		cc.ExpectNone(ep2_1, extWorkload)
->>>>>>> 33ce02f6
 
 		cc.Expect(connectivity.None, ep1_2, extWorkload, ccOpts)
 		cc.Expect(connectivity.Some, ep2_2, extWorkload, ccOpts)
