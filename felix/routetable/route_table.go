// Copyright (c) 2016-2023 Tigera, Inc. All rights reserved.
//
// Licensed under the Apache License, Version 2.0 (the "License");
// you may not use this file except in compliance with the License.
// You may obtain a copy of the License at
//
//     http://www.apache.org/licenses/LICENSE-2.0
//
// Unless required by applicable law or agreed to in writing, software
// distributed under the License is distributed on an "AS IS" BASIS,
// WITHOUT WARRANTIES OR CONDITIONS OF ANY KIND, either express or implied.
// See the License for the specific language governing permissions and
// limitations under the License.

package routetable

import (
	"errors"
	"fmt"
	"net"
	"reflect"
	"strings"
	"time"

	"github.com/prometheus/client_golang/prometheus"
	log "github.com/sirupsen/logrus"
	"github.com/vishvananda/netlink"
	"golang.org/x/sys/unix"

	"github.com/projectcalico/calico/felix/conntrack"
	"github.com/projectcalico/calico/felix/deltatracker"
	"github.com/projectcalico/calico/felix/environment"
	"github.com/projectcalico/calico/felix/ifacemonitor"
	"github.com/projectcalico/calico/felix/ip"
	"github.com/projectcalico/calico/felix/logutils"
	"github.com/projectcalico/calico/felix/netlinkshim"
	"github.com/projectcalico/calico/felix/netlinkshim/handlemgr"
	"github.com/projectcalico/calico/felix/timeshim"
	cprometheus "github.com/projectcalico/calico/libcalico-go/lib/prometheus"
	"github.com/projectcalico/calico/libcalico-go/lib/set"
)

var (
	GetFailed       = errors.New("netlink get operation failed")
	ConnectFailed   = errors.New("connect to netlink failed")
	ListFailed      = errors.New("netlink list operation failed")
	UpdateFailed    = errors.New("netlink update operation failed")
	IfaceNotPresent = errors.New("interface not present")
	IfaceDown       = errors.New("interface down")
	IfaceGrace      = errors.New("interface in cleanup grace period")

	ipV6LinkLocalCIDR = ip.MustParseCIDROrIP("fe80::/64")

	listAllRoutesTime = cprometheus.NewSummary(prometheus.SummaryOpts{
		Name: "felix_route_table_list_all_routes_seconds",
		Help: "Time taken to list all the routes during a resync.",
	})
)

func init() {
	prometheus.MustRegister(listAllRoutesTime)
}

const (
	// Use this for targets with no outbound interface.
	InterfaceNone = "*NoOIF*"
)

type TargetType string

const (
	TargetTypeLocal            TargetType = "local"
	TargetTypeVXLAN            TargetType = "vxlan"
	TargetTypeNoEncap          TargetType = "noencap"
	TargetTypeOnLink           TargetType = "onlink"
	TargetTypeGlobalUnicast    TargetType = "global-unicast"
	TargetTypeLinkLocalUnicast TargetType = "local-unicast"

	// The following target types should be used with InterfaceNone.
	TargetTypeBlackhole   TargetType = "blackhole"
	TargetTypeProhibit    TargetType = "prohibit"
	TargetTypeThrow       TargetType = "throw"
	TargetTypeUnreachable TargetType = "unreachable"
)

// RouteTable manages the calico routes for a specific table. It reconciles the
// routes that we desire to have for calico managed devices with what is the
// current status in the dataplane. That is, it removes any routes that we do
// not desire and adds those that we do. It skips over devices that we do not
// manage not to interfere with other users of the route tables.
type RouteTable struct {
	logCxt        *log.Entry
	ipVersion     uint8
	netlinkFamily int
	// The routing table index.  This is defaulted to RT_TABLE_MAIN if not specified.
	tableIndex int

<<<<<<< HEAD
	deviceRouteSourceAddress ip.Addr
	defaultRouteProtocol     netlink.RouteProtocol
	removeExternalRoutes     bool
	ownershipPolicy          OwnershipPolicy
=======
	// Interface update tracking.
	reSync                bool
	ifaceNameToUpdateType map[string]updateType
	ifacePrefixRegexp     *regexp.Regexp
	includeNoInterface    bool

	ifaceNameToTargets             map[string]map[ip.CIDR]Target
	ifaceNameToL2Targets           map[string][]L2Target
	ifaceNameToFirstSeen           map[string]time.Time
	pendingIfaceNameToDeltaTargets map[string]map[ip.CIDR]*Target
	pendingIfaceNameToL2Targets    map[string][]L2Target

	pendingConntrackCleanups map[ip.Addr]chan struct{}

	deviceRouteSourceAddress net.IP
>>>>>>> 6ef8c45c

	// Interface update tracking.
	fullResyncNeeded  bool
	forceNetlinkClose bool
	ifacesToRescan    set.Set[string]
	makeARPEntries    bool

	// ifaceToRoutes and cidrToIfaces are our inputs, updated
	// eagerly when something in the manager layer tells us to change the
	// routes.
	ifaceToRoutes map[RouteClass]map[string]map[ip.CIDR]Target
	cidrToIfaces  map[RouteClass]map[ip.CIDR]set.Set[string]

	// kernelRoutes tracks the relationship between the route that we want
	// to program for a given CIDR (i.e. the route selected after conflict
	// resolution if there are multiple routes) and the route that's actually
	// in the kernel.
	kernelRoutes *deltatracker.DeltaTracker[kernelRouteKey, kernelRoute]
	pendingARPs  map[string]map[ip.Addr]net.HardwareAddr

	ifaceNameToIndex      map[string]int
	ifaceIndexToName      map[int]string
	ifaceIndexToState     map[int]ifacemonitor.State
	ifaceIndexToGraceInfo map[int]graceInfo

	conntrackCleanupEnabled bool
	// conntrackTracker is a RealConntrackTracker or a DummyConntrackTracker
	// Depending on whether conntrack cleanup is enabled or not.
	conntrackTracker ConntrackTracker

	nl *handlemgr.HandleManager

	opReporter       logutils.OpRecorder
	livenessCallback func()

	// The route deletion grace period.
	routeCleanupGracePeriod time.Duration
<<<<<<< HEAD
	lastGracePeriodCleanup  time.Time
	featureDetector         environment.FeatureDetectorIface

	conntrack        conntrackIface
	time             timeshim.Interface
	newNetlinkHandle func() (netlinkshim.Interface, error)
}

type graceInfo struct {
	FirstSeen    time.Time
	GraceExpired bool
=======
	featureDetector         environment.FeatureDetectorIface
>>>>>>> 6ef8c45c
}

type RouteTableOpt func(table *RouteTable)

func WithLivenessCB(cb func()) RouteTableOpt {
	return func(table *RouteTable) {
		table.livenessCallback = cb
	}
}

func WithRouteCleanupGracePeriod(routeCleanupGracePeriod time.Duration) RouteTableOpt {
	return func(table *RouteTable) {
		table.routeCleanupGracePeriod = routeCleanupGracePeriod
	}
}

<<<<<<< HEAD
func WithStaticARPEntries(b bool) RouteTableOpt {
	return func(table *RouteTable) {
		if table.ipVersion != 4 {
			log.Panic("Bug: ARP entries only supported for IPv4.")
		}
		table.makeARPEntries = b
	}
=======
func New(
	interfaceRegexes []string,
	ipVersion uint8,
	netlinkTimeout time.Duration,
	deviceRouteSourceAddress net.IP,
	deviceRouteProtocol netlink.RouteProtocol,
	removeExternalRoutes bool,
	tableIndex int,
	opReporter logutils.OpRecorder,
	featureDetector environment.FeatureDetectorIface,
	opts ...RouteTableOpt,
) *RouteTable {
	return NewWithShims(
		interfaceRegexes,
		ipVersion,
		netlinkshim.NewRealNetlink,
		netlinkTimeout,
		addStaticARPEntry,
		conntrack.New(),
		timeshim.RealTime(),
		deviceRouteSourceAddress,
		deviceRouteProtocol,
		removeExternalRoutes,
		tableIndex,
		opReporter,
		featureDetector,
		opts...,
	)
>>>>>>> 6ef8c45c
}

func WithConntrackCleanup(enabled bool) RouteTableOpt {
	return func(table *RouteTable) {
		table.conntrackCleanupEnabled = enabled
	}
}

func WithTimeShim(shim timeshim.Interface) RouteTableOpt {
	return func(table *RouteTable) {
		table.time = shim
	}
}

func WithConntrackShim(shim conntrackIface) RouteTableOpt {
	return func(table *RouteTable) {
		table.conntrack = shim
	}
}

func WithNetlinkHandleShim(newNetlinkHandle func() (netlinkshim.Interface, error)) RouteTableOpt {
	return func(table *RouteTable) {
		table.newNetlinkHandle = newNetlinkHandle
	}
}

// OwnershipPolicy is used to determine whether a given interface or route
// belongs to Calico.  Routes that are loaded from the kernel are checked
// against this policy to determine if they should be tracked.  The RouteTable
// cleans up tracked routes that don't match the current datastore state.
//
// The policy is also used to determine whether an interface should be tracked
// or not.  If an interface is not tracked then the RouteTable will not be
// able to program routes for it, and it will not respond to interface state
// updates.  This is mainly a performance optimisation for our non-main
// routing tables which tend to be used to manage routes for a single device.
type OwnershipPolicy interface {
	RouteIsOurs(ifaceName string, route *netlink.Route) bool

	IfaceIsOurs(ifaceName string) bool
	IfaceShouldHaveARPEntries(ifaceName string) bool
	IfaceShouldHaveGracePeriod(ifaceName string) bool
}

func New(
	ownershipPolicy OwnershipPolicy,
	ipVersion uint8,
<<<<<<< HEAD
=======
	newNetlinkHandle func() (netlinkshim.Interface, error),
>>>>>>> 6ef8c45c
	netlinkTimeout time.Duration,
	deviceRouteSourceAddress net.IP,
	defaultRouteProtocol netlink.RouteProtocol,
	removeExternalRoutes bool,
	tableIndex int,
	opReporter logutils.OpRecorder,
	featureDetector environment.FeatureDetectorIface,
	opts ...RouteTableOpt,
) *RouteTable {
	if tableIndex == 0 {
		// If we set route.Table to 0, what we actually get is a route in RT_TABLE_MAIN.  However,
		// RouteListFiltered is much more efficient if we give it the "real" table number.
		log.Debug("RouteTable created with unspecified table; defaulting to unix.RT_TABLE_MAIN.")
		tableIndex = unix.RT_TABLE_MAIN
	}

	var logCxt *log.Entry
	description := fmt.Sprintf("IPv%d,%d", ipVersion, tableIndex)
	logCxt = log.WithFields(log.Fields{
		"table": description,
	})

	family := netlink.FAMILY_V4
	if ipVersion == 6 {
		family = netlink.FAMILY_V6
	} else if ipVersion != 4 {
		logCxt.WithField("ipVersion", ipVersion).Panic("Unknown IP version")
	}

	rt := &RouteTable{
<<<<<<< HEAD
		logCxt:        logCxt,
		ipVersion:     ipVersion,
		netlinkFamily: family,
		tableIndex:    tableIndex,

		deviceRouteSourceAddress: ip.FromNetIP(deviceRouteSourceAddress),
		defaultRouteProtocol:     defaultRouteProtocol,
		removeExternalRoutes:     removeExternalRoutes,

		fullResyncNeeded: true,
		ifacesToRescan:   set.New[string](),
		ownershipPolicy:  ownershipPolicy,

		ifaceToRoutes: map[RouteClass]map[string]map[ip.CIDR]Target{},
		cidrToIfaces:  map[RouteClass]map[ip.CIDR]set.Set[string]{},

		kernelRoutes: deltatracker.New[kernelRouteKey, kernelRoute](),
		pendingARPs:  map[string]map[ip.Addr]net.HardwareAddr{},

		ifaceIndexToGraceInfo: map[int]graceInfo{},
		ifaceNameToIndex:      map[string]int{},
		ifaceIndexToName:      map[int]string{},
		ifaceIndexToState:     map[int]ifacemonitor.State{},

		conntrackCleanupEnabled: true,

		opReporter:       opReporter,
		livenessCallback: func() {},
		featureDetector:  featureDetector,

		// Shims; may get overridden by options below.
		conntrack:        conntrack.New(),
		time:             timeshim.RealTime(),
		newNetlinkHandle: netlinkshim.NewRealNetlink,
=======
		logCxt:                         logCxt,
		ipVersion:                      ipVersion,
		netlinkFamily:                  family,
		ifacePrefixRegexp:              ifacePrefixRegexp,
		includeNoInterface:             includeNoOIF,
		ifaceNameToTargets:             map[string]map[ip.CIDR]Target{},
		ifaceNameToL2Targets:           map[string][]L2Target{},
		ifaceNameToFirstSeen:           map[string]time.Time{},
		pendingIfaceNameToDeltaTargets: map[string]map[ip.CIDR]*Target{},
		pendingIfaceNameToL2Targets:    map[string][]L2Target{},
		reSync:                         true,
		ifaceNameToUpdateType:          map[string]updateType{},
		pendingConntrackCleanups:       map[ip.Addr]chan struct{}{},
		addStaticARPEntry:              addStaticARPEntry,
		conntrack:                      conntrack,
		time:                           timeShim,
		deviceRouteSourceAddress:       deviceRouteSourceAddress,
		deviceRouteProtocol:            deviceRouteProtocol,
		removeExternalRoutes:           removeExternalRoutes,
		tableIndex:                     tableIndex,
		opReporter:                     opReporter,
		livenessCallback:               func() {},
		nl: handlemgr.NewHandleManager(
			featureDetector,
			handlemgr.WithNewHandleOverride(newNetlinkHandle),
			handlemgr.WithSocketTimeout(netlinkTimeout),
		),
		featureDetector: featureDetector,
>>>>>>> 6ef8c45c
	}

	for _, o := range opts {
		o(rt)
	}

	rt.nl = handlemgr.NewHandleManager(
		rt.featureDetector,
		handlemgr.WithNewHandleOverride(rt.newNetlinkHandle),
		handlemgr.WithSocketTimeout(netlinkTimeout),
	)

	if rt.conntrackCleanupEnabled {
		rt.conntrackTracker = NewRealConntrackTracker(ipVersion, rt.conntrack)
	} else {
		rt.conntrackTracker = NewDummyConntrackTracker()
	}

	return rt
}

func (r *RouteTable) OnIfaceStateChanged(ifaceName string, ifIndex int, state ifacemonitor.State) {
	logCxt := r.logCxt.WithField("ifaceName", ifaceName)
	if !r.ownershipPolicy.IfaceIsOurs(ifaceName) {
		logCxt.Trace("Ignoring interface state change, not an interface managed by this routetable.")
		return
	}

	// There are a couple of interesting corner cases:
	//
	// * Interface gets renamed: same ifindex, new name.  The interface
	//   monitor deals with that by sending us a deletion for the old
	//   name, then a creation for the new name.
	// * Interface gets recreated: same name, new ifindex.  Again we
	//   should see a deletion and then an add.

	logCxt.WithFields(log.Fields{
		"ifIndex": ifIndex,
		"state":   state,
		"name":    ifaceName,
	}).Debug("Interface state update.")
	recheckRoutesOwnership := false
	if state == ifacemonitor.StateNotPresent {
		// Interface deleted, clean up.
		oldIndex := r.ifaceNameToIndex[ifaceName]
		delete(r.ifaceIndexToName, oldIndex)
		delete(r.ifaceIndexToState, oldIndex)
		delete(r.ifaceNameToIndex, ifaceName)
		r.ifacesToRescan.Discard(ifaceName)

		// This interface may have had some active routes that were shadowing
		// routes from another interface.  Make sure we rescan.
		recheckRoutesOwnership = true
	} else {
		// Interface exists, record its details.
		r.onIfaceSeen(ifIndex)
		r.ifaceIndexToState[ifIndex] = state
		oldIfIndex, ok := r.ifaceNameToIndex[ifaceName]
		if ok && oldIfIndex != ifIndex {
			// Interface renumbered.  For example, deleted and then recreated
			// with same name.  Clean up old number.
			delete(r.ifaceIndexToName, oldIfIndex)

			// The interface index is part of the route conflict tie-breaker,
			// so we need to check if the winner has changed.
			recheckRoutesOwnership = true
		} else if !ok {
			// New interface.
			recheckRoutesOwnership = true
		}
		r.ifaceNameToIndex[ifaceName] = ifIndex
		r.ifaceIndexToName[ifIndex] = ifaceName
	}

	if state == ifacemonitor.StateUp {
		// Interface transitioned to "up".  Force a rescan of its routes
		// because routes often get removed when the interface goes down
		// and its default route disappears.
		logCxt.Debug("Interface up, marking for route sync")
		r.ifacesToRescan.Add(ifaceName)
		recheckRoutesOwnership = true
	}

	if recheckRoutesOwnership {
		r.recheckRouteOwnershipsByIface(ifaceName)
	}
}

func (r *RouteTable) onIfaceSeen(ifIndex int) {
	if ifIndex <= 1 {
		// Ignore "no interface" routes.
		return
	}
	if _, ok := r.ifaceIndexToGraceInfo[ifIndex]; ok {
		return
	}
	r.ifaceIndexToGraceInfo[ifIndex] = graceInfo{
		FirstSeen: r.time.Now(),
	}
}

// SetRoutes replaces the full set of targets for the specified interface.
func (r *RouteTable) SetRoutes(routeClass RouteClass, ifaceName string, targets []Target) {
	if !r.ownershipPolicy.IfaceIsOurs(ifaceName) {
		r.logCxt.WithField("ifaceName", ifaceName).Error(
			"Cannot set route for interface not managed by this routetable.")
		return
	}
	r.logCxt.WithFields(log.Fields{
		"routeClass": routeClass,
		"ifaceName":  ifaceName,
		"targets":    targets,
	}).Debug("SetRoutes called.")

	if r.ifaceToRoutes[routeClass] == nil {
		r.ifaceToRoutes[routeClass] = map[string]map[ip.CIDR]Target{}
	}

	// Figure out what has changed.
	oldTargetsToCleanUp := r.ifaceToRoutes[routeClass][ifaceName]
	newTargets := map[ip.CIDR]Target{}
	for _, t := range targets {
		delete(oldTargetsToCleanUp, t.CIDR)
		newTargets[t.CIDR] = t
		r.addOwningIface(routeClass, ifaceName, t.CIDR)
	}

	// Record the new desired state.
	if len(newTargets) == 0 {
		delete(r.ifaceToRoutes[routeClass], ifaceName)
		delete(r.pendingARPs, ifaceName)
	} else {
		r.ifaceToRoutes[routeClass][ifaceName] = newTargets
		if r.makeARPEntries {
			r.pendingARPs[ifaceName] = map[ip.Addr]net.HardwareAddr{}
		}
	}

	// Clean up the old CIDRs.
	for cidr := range oldTargetsToCleanUp {
		r.removeOwningIface(routeClass, ifaceName, cidr)
		r.recalculateDesiredKernelRoute(cidr)
	}

	for cidr, target := range newTargets {
		r.recalculateDesiredKernelRoute(cidr)
		if r.makeARPEntries && target.DestMAC != nil {
			r.pendingARPs[ifaceName][cidr.Addr()] = target.DestMAC
		} else {
			delete(r.pendingARPs[ifaceName], cidr.Addr())
		}
	}
}

// RouteUpdate updates the route keyed off the target CIDR. These deltas will
// be applied to any routes set using SetRoute.
func (r *RouteTable) RouteUpdate(routeClass RouteClass, ifaceName string, target Target) {
	if !r.ownershipPolicy.IfaceIsOurs(ifaceName) {
		r.logCxt.WithField("ifaceName", ifaceName).Error(
			"Cannot set route for interface not managed by this routetable.")
		return
	}

	if r.ifaceToRoutes[routeClass] == nil {
		r.ifaceToRoutes[routeClass] = map[string]map[ip.CIDR]Target{}
	}

	routesByCIDR := r.ifaceToRoutes[routeClass][ifaceName]
	if routesByCIDR == nil {
		routesByCIDR = map[ip.CIDR]Target{}
		r.ifaceToRoutes[routeClass][ifaceName] = routesByCIDR
	}
	routesByCIDR[target.CIDR] = target
	r.addOwningIface(routeClass, ifaceName, target.CIDR)
}

// RouteRemove removes the route with the specified CIDR. These deltas will
// be applied to any routes set using SetRoute.
func (r *RouteTable) RouteRemove(routeClass RouteClass, ifaceName string, cidr ip.CIDR) {
	if !r.ownershipPolicy.IfaceIsOurs(ifaceName) {
		r.logCxt.WithField("ifaceName", ifaceName).Error(
			"Cannot set route for interface not managed by this routetable.")
		return
	}

	delete(r.ifaceToRoutes[routeClass][ifaceName], cidr)
	if len(r.ifaceToRoutes[routeClass][ifaceName]) == 0 {
		delete(r.ifaceToRoutes[routeClass], ifaceName)
	}
	r.removeOwningIface(routeClass, ifaceName, cidr)
}

func (r *RouteTable) addOwningIface(class RouteClass, ifaceName string, cidr ip.CIDR) {
	if r.cidrToIfaces[class] == nil {
		r.cidrToIfaces[class] = map[ip.CIDR]set.Set[string]{}
	}
	ifaceNames := r.cidrToIfaces[class][cidr]
	if ifaceNames == nil {
		ifaceNames = set.New[string]()
		r.cidrToIfaces[class][cidr] = ifaceNames
	}
	ifaceNames.Add(ifaceName)
	r.recalculateDesiredKernelRoute(cidr)
}

func (r *RouteTable) removeOwningIface(class RouteClass, ifaceName string, cidr ip.CIDR) {
	ifaceNames, ok := r.cidrToIfaces[class][cidr]
	if !ok {
		return
	}
	ifaceNames.Discard(ifaceName)
	if ifaceNames.Len() == 0 {
		delete(r.cidrToIfaces[class], cidr)
	}
	r.recalculateDesiredKernelRoute(cidr)
}

<<<<<<< HEAD
// recheckRouteOwnershipsByIface reruns conflict resolution for all
// the interface's routes.
func (r *RouteTable) recheckRouteOwnershipsByIface(name string) {
	seen := set.New[ip.CIDR]()
	for _, ifaceToRoutes := range r.ifaceToRoutes {
		for cidr := range ifaceToRoutes[name] {
			if seen.Contains(cidr) {
				continue
=======
func (r *RouteTable) Apply() error {
	if r.reSync {
		r.opReporter.RecordOperation(fmt.Sprint("resync-routes-v", r.ipVersion))

		listStartTime := time.Now()

		if r.ifacePrefixRegexp != nil {
			// If there is an interface regex then we need to query links to find matching links for this route table
			// instance and mark the interface for update.
			log.Debug("Check interfaces matching regex")
			nl, err := r.nl.Handle()
			if err != nil {
				r.logCxt.WithError(err).Error("Failed to connect to netlink, retrying...")
				return ConnectFailed
			}
			links, err := nl.LinkList()
			if err != nil {
				r.logCxt.WithError(err).Error("Failed to list interfaces, retrying...")
				r.nl.MarkHandleForReopen() // Defensive: force a netlink reconnection next time.
				return ListFailed
			}
			// Track the seen interfaces, and for each seen interface flag for full resync. No point in doing a full resync
			// for interfaces that are still in our cache and have been deleted, so leave them unchanged - if there are any
			// route deletions then the delta processing for those interfaces will ensure conntrack entries are deleted.
			seen := set.New[string]()
			for _, link := range links {
				r.livenessCallback()
				attrs := link.Attrs()
				if attrs == nil {
					continue
				}
				ifaceName := attrs.Name
				if r.ifacePrefixRegexp.MatchString(ifaceName) {
					r.logCxt.WithField("ifaceName", ifaceName).Debug(
						"Resync: found calico-owned interface")
					r.markIfaceForUpdate(ifaceName, true)
					r.onIfaceSeen(ifaceName)
					seen.Add(ifaceName)
				}
			}
			// Clean up first-seen timestamps for old interfaces.
			// Resyncs happen periodically, so the amount of memory leaked to old
			// first seen timestamps is small.
			for name, firstSeen := range r.ifaceNameToFirstSeen {
				if seen.Contains(name) {
					// Interface still present.
					continue
				}
				if r.time.Since(firstSeen) < r.routeCleanupGracePeriod {
					// Interface first seen recently.
					continue
				}
				log.WithField("ifaceName", name).Debug(
					"Cleaning up timestamp for removed interface.")
				delete(r.ifaceNameToFirstSeen, name)
>>>>>>> 6ef8c45c
			}
			r.recalculateDesiredKernelRoute(cidr)
			seen.Add(cidr)
		}
	}
}

<<<<<<< HEAD
func (r *RouteTable) ifaceIndexForName(ifaceName string) (int, bool) {
	if ifaceName == InterfaceNone {
		if r.ipVersion == 6 {
			// IPv6 "special" routes use ifindex 1 (vs 0 for IPv4).
			return 1, true
		} else {
			// IPv4 uses 0.
			return 0, true
=======
		// If we are managing no-OIF routes then add that to our dirty set.
		if r.includeNoInterface {
			log.Debug("Flag no OIF for full re-sync")
			r.markIfaceForUpdate(InterfaceNone, true)
		}

		r.reSync = false
		listIfaceTime.Observe(r.time.Since(listStartTime).Seconds())
	}

	graceIfaces := 0
	for retry := 0; retry < maxApplyRetries; retry++ {
	ifaceLoop:
		for ifaceName, ia := range r.ifaceNameToUpdateType {
			logCxt := r.logCxt.WithField("ifaceName", ifaceName)
			r.livenessCallback()
			firstTry := retry == 0
			lastTry := retry == maxApplyRetries-1
			fullResync := ia == updateTypeFullResync || lastTry
			err := r.syncRoutesForLink(ifaceName, fullResync, firstTry)

			// Handle errors from syncing either L2 or L3 routes.
			switch err {
			case nil:
				logCxt.Debug("Synchronised routes on interface")
				delete(r.ifaceNameToUpdateType, ifaceName)
				continue ifaceLoop
			case IfaceNotPresent:
				logCxt.Info("Interface missing, will retry if it appears.")
				delete(r.ifaceNameToUpdateType, ifaceName)
				continue ifaceLoop
			case IfaceDown:
				logCxt.Info("Interface down, will retry if it goes up.")
				delete(r.ifaceNameToUpdateType, ifaceName)
				continue ifaceLoop
			case IfaceGrace:
				if lastTry {
					logCxt.Info("Interface in cleanup grace period, will retry after.")
				}
				graceIfaces++
				continue ifaceLoop
			}

			if lastTry {
				// The interface might be flapping or being deleted. Flag that it will require a full re-sync
				logCxt.Warn("Failed to sync routes to interface even after retries. " +
					"Leaving it dirty, requiring a full sync.")
				r.markIfaceForUpdate(ifaceName, true)
			}
>>>>>>> 6ef8c45c
		}
	}

	idx, ok := r.ifaceNameToIndex[ifaceName]
	return idx, ok
}

func (r *RouteTable) ifaceNameForIndex(ifindex int) (string, bool) {
	if ifindex <= 1 {
		return InterfaceNone, true
	}
	name, ok := r.ifaceIndexToName[ifindex]
	return name, ok
}

func (r *RouteTable) recalculateDesiredKernelRoute(cidr ip.CIDR) {
	kernKey := r.routeKeyForCIDR(cidr)
	oldDesiredRoute, _ := r.kernelRoutes.Desired().Get(kernKey)

	cleanUpKernelRoutes := func() {
		r.kernelRoutes.Desired().Delete(kernKey)
		r.conntrackTracker.RemoveAllowedOwner(kernKey)
	}

	var bestTarget Target
	bestRouteClass := RouteClassMax
	bestIface := ""
	bestIfaceIdx := -1
	var candidates []string

	for routeClass, cidrToIface := range r.cidrToIfaces {
		ifaces := cidrToIface[cidr]
		if ifaces == nil {
			continue
		}

		// In case of conflicts (more than one route with the same CIDR), pick
		// one deterministically so that we don't churn the dataplane.

		ifaces.Iter(func(ifaceName string) error {
			candidates = append(candidates, ifaceName)
			ifIndex, ok := r.ifaceIndexForName(ifaceName)
			if !ok {
				r.logCxt.Debug("Skipping route for missing interface.")
				return nil
			}

			// We've got some routes for this interface, force-expire its
			// grace period.
			if graceInf, ok := r.ifaceIndexToGraceInfo[ifIndex]; ok {
				graceInf.GraceExpired = true
				r.ifaceIndexToGraceInfo[ifIndex] = graceInf
			}

			if ifaceName != InterfaceNone && r.ifaceIndexToState[ifIndex] != ifacemonitor.StateUp {
				r.logCxt.Debug("Skipping route for down interface.")
				return nil
			}

			// Main tie-breaker is the RouteClass, which is prioritised
			// by the function of the routes.  For example, local workload routes
			// take precedence over VXLAN tunnel routes.
			if routeClass < bestRouteClass || (routeClass == bestRouteClass && ifIndex > bestIfaceIdx) {
				bestIface = ifaceName
				bestIfaceIdx = ifIndex
				bestRouteClass = routeClass
				bestTarget = r.ifaceToRoutes[routeClass][ifaceName][cidr]
			}
			return nil
		})
	}

	if bestIfaceIdx == -1 {
		if len(candidates) == 0 {
			r.logCxt.WithFields(log.Fields{
				"cidr": cidr,
			}).Debug("CIDR no longer has any associated routes.")
		} else {
			r.logCxt.WithFields(log.Fields{
				"cidr":       cidr,
				"candidates": candidates,
			}).Debug("No valid route for this CIDR (all candidate routes missing iface index).")
		}
		cleanUpKernelRoutes()
		return
	}

	src := r.deviceRouteSourceAddress
	if bestTarget.Src != nil {
		src = bestTarget.Src
	}
	proto := r.defaultRouteProtocol
	if bestTarget.Protocol != 0 {
		proto = bestTarget.Protocol
	}
	kernRoute := kernelRoute{
		Type:     bestTarget.RouteType(),
		Scope:    bestTarget.RouteScope(),
		GW:       bestTarget.GW,
		Src:      src,
		Ifindex:  bestIfaceIdx,
		OnLink:   bestTarget.Flags()&unix.RTNH_F_ONLINK != 0,
		Protocol: proto,
	}
	if log.IsLevelEnabled(log.DebugLevel) && !reflect.DeepEqual(oldDesiredRoute, kernRoute) {
		r.logCxt.WithFields(log.Fields{
			"dst":      kernKey,
			"oldRoute": oldDesiredRoute,
			"newRoute": kernRoute,
			"iface":    bestIface,
		}).Debug("Preferred kernel route for this dest has changed.")
	} else if log.IsLevelEnabled(log.DebugLevel) {
		r.logCxt.WithFields(log.Fields{
			"dst":   kernKey,
			"route": kernRoute,
			"iface": bestIface,
		}).Debug("Preferred kernel route for this dest still the same.")
	}

	r.kernelRoutes.Desired().Set(kernKey, kernRoute)
	r.conntrackTracker.SetAllowedOwner(kernKey, bestIfaceIdx)
}

<<<<<<< HEAD
func (r *RouteTable) QueueResync() {
	r.logCxt.Debug("Queueing a resync of routing table.")
	r.fullResyncNeeded = true
}

func (r *RouteTable) Apply() (err error) {
	err = r.attemptApply()
	if err != nil {
		// Do one inline retry with a fresh netlink connection.
		r.logCxt.WithError(err).Warn("First attempt at updating routing table failed.  Retrying...")
		err = r.attemptApply()
		if err != nil {
			r.logCxt.WithError(err).Error("Second attempt at updating routing table failed. Will retry later.")
=======
		// In case this IP is being re-used, wait for any previous conntrack entry
		// to be cleaned up.  (No-op if there are no pending deletes.)
		r.waitForPendingConntrackDeletion(target.CIDR.Addr())

		if firstTry || !r.shouldDeleteConflictingRoutes() {
			// Even if we're in "delete conflicting" mode, we use RouteAdd on
			// the first pass.  This makes sure that we scan over all interfaces
			// at least once before we start overwriting conflicting routes.
			// This makes sure that we handle a common case where a route
			// is being removed from one interface and added to another more
			// cleanly.
			err = nl.RouteAdd(&route)
		} else {
			err = nl.RouteReplace(&route)
		}
		if err != nil {
			if firstTry {
				logCxt.WithError(err).WithField("route", route).Debug("Failed to add route on first attempt, retrying...")
			} else {
				logCxt.WithError(err).WithField("route", route).Warn("Failed to add route")
			}
			updatesFailed = true
>>>>>>> 6ef8c45c
		} else {
			r.logCxt.WithError(err).Info("Retry was successful.")
		}
	}
	return err
}

<<<<<<< HEAD
func (r *RouteTable) attemptApply() (err error) {
	defer func() {
		if err != nil || r.forceNetlinkClose {
			r.nl.CloseHandle()
			r.forceNetlinkClose = false
		}
	}()
	if err = r.maybeResyncWithDataplane(); err != nil {
		return err
=======
	if updatesFailed {
		r.nl.MarkHandleForReopen() // Defensive: force a netlink reconnection next time.

		// Recheck whether the interface exists so we don't produce spammy logs during
		// interface removal.
		return r.filterErrorByIfaceState(ifaceName, UpdateFailed, UpdateFailed, firstTry)
>>>>>>> 6ef8c45c
	}
	if err = r.applyUpdates(); err != nil {
		return err
	}
	r.maybeCleanUpGracePeriods()
	r.conntrackTracker.DoPeriodicCleanup()
	return nil
}

func (r *RouteTable) maybeCleanUpGracePeriods() {
	if time.Since(r.lastGracePeriodCleanup) < r.routeCleanupGracePeriod {
		return
	}
	for k, v := range r.ifaceIndexToGraceInfo {
		if time.Since(v.FirstSeen) < r.routeCleanupGracePeriod {
			continue
		}
		if _, ok := r.ifaceIndexToName[k]; ok {
			continue // Iface still exists, don't want to reset its grace period.
		}
		delete(r.ifaceIndexToGraceInfo, k)
	}
}

func (r *RouteTable) maybeResyncWithDataplane() error {
	nl, err := r.nl.Handle()
	if err != nil {
		r.logCxt.WithError(err).Error("Failed to connect to netlink.")
		return ConnectFailed
	}

	if r.fullResyncNeeded {
		return r.doFullResync(nl)
	}

	// Do any partial per-interface resyncs.
	return r.resyncIndividualInterfaces(nl)
}

func (r *RouteTable) doFullResync(nl netlinkshim.Interface) error {
	r.logCxt.Debug("Doing full resync.")
	r.opReporter.RecordOperation(fmt.Sprint("resync-routes-v", r.ipVersion))
	resyncStartTime := time.Now()

	// It's possible that we get out of sync with the interface monitor; for example, if the
	// RouteTable is created after start-of-day.  Do our own refresh of the list of links.
	if err := r.refreshAllIfaceStates(nl); err != nil {
		log.WithError(err).Error("Failed to list interfaces")
		return fmt.Errorf("failed to list interfaces during resync: %w", err)
	}

	// Load all the routes in the routing table.  If we're managing
	// routes in a shared table (such as the main table) this may include
	// routes that we're not managing.
	routeFilter := &netlink.Route{
		Table: r.tableIndex,
	}
	routeFilterFlags := netlink.RT_FILTER_TABLE
	allRoutes, err := nl.RouteListFiltered(r.netlinkFamily, routeFilter, routeFilterFlags)
	if errors.Is(err, unix.ENOENT) {
		// In strict mode, get this if the routing table doesn't exist; it'll be auto-created
		// when we add the first route so just treat it as empty.
		log.WithError(err).Debug("Routing table doesn't exist (yet). Treating as empty.")
		allRoutes = nil
		err = nil
	}
	if err != nil {
		return fmt.Errorf("failed to list all routes for resync: %w", err)
	}

	err = r.kernelRoutes.Dataplane().ReplaceAllIter(func(f func(k kernelRouteKey, v kernelRoute)) error {
		for _, route := range allRoutes {
			r.onIfaceSeen(route.LinkIndex)
			kernKey, kernRoute, ok := r.netlinkRouteToKernelRoute(route)
			if !ok {
				// Not a route that we're managing.
				continue
			}
			r.conntrackTracker.AddDataplaneOwner(kernKey, kernRoute.Ifindex)
			f(kernKey, kernRoute)
		}
		return nil
	})
	if err != nil {
		// Should be impossible unless we return an error from the iterator.
		return fmt.Errorf("failed to update delta tracker: %w", err)
	}

	// We're now in sync.
	r.ifacesToRescan.Clear()
	r.fullResyncNeeded = false
	listAllRoutesTime.Observe(r.time.Since(resyncStartTime).Seconds())
	return nil
}

func (r *RouteTable) resyncIndividualInterfaces(nl netlinkshim.Interface) error {
	r.ifacesToRescan.Iter(func(ifaceName string) error {
		// Defensive: we can be out of sync with the interface monitor if this
		// RouteTable was created after start-of-day.  Refresh the link.
		err := r.refreshIfaceStateBestEffort(nl, ifaceName)
		if err != nil {
			r.forceNetlinkClose = true
			return nil
		}

		ifIndex, ok := r.ifaceIndexForName(ifaceName)
		if !ok {
			r.logCxt.Debug("Ignoring rescan of unknown interface.")
			return set.RemoveItem
		}

		routeFilter := &netlink.Route{
			Table:     r.tableIndex,
			LinkIndex: ifIndex,
		}
		routeFilterFlags := netlink.RT_FILTER_OIF | netlink.RT_FILTER_TABLE
		netlinkRoutes, err := nl.RouteListFiltered(r.netlinkFamily, routeFilter, routeFilterFlags)
		if errors.Is(err, unix.ENOENT) {
			// In strict mode, get this if the routing table doesn't exist; it'll be auto-created
			// when we add the first route so just treat it as empty.
			log.WithError(err).Debug("Routing table doesn't exist (yet). Treating as empty.")
			err = nil
			netlinkRoutes = nil
		}
		if err != nil {
			// Filter the error so that we don't spam errors if the interface is being torn
			// down.
			filteredErr := r.filterErrorByIfaceState(ifaceName, err, ListFailed, false)
			if errors.Is(filteredErr, ListFailed) {
				r.logCxt.WithError(err).WithFields(log.Fields{
					"iface":       ifaceName,
					"routeFilter": routeFilter,
					"flags":       routeFilterFlags,
				}).Error("Error listing routes")
				r.forceNetlinkClose = true
				return set.RemoveItem
			} else {
				r.logCxt.WithError(filteredErr).WithField("iface", ifaceName).Debug(
					"Failed to list routes; interface down/gone.")
				return set.RemoveItem
			}
		}

		// Loaded the routes, now update our tracker.  First index the data
		// we loaded.
		kernRoutes := map[kernelRouteKey]kernelRoute{}
		for _, nlRoute := range netlinkRoutes {
			kernKey, kernRoute, ok := r.netlinkRouteToKernelRoute(nlRoute)
			if !ok {
				// Not a route that we're managing, so we don't want it to
				// be a candidate for us to delete.
				continue
			}
			r.conntrackTracker.AddDataplaneOwner(kernKey, kernRoute.Ifindex)
			kernRoutes[kernKey] = kernRoute
		}
		// Then look for routes that the tracker says are there but are actually
		// missing.
		for _, ifaceToRoutes := range r.ifaceToRoutes {
			for cidr := range ifaceToRoutes[ifaceName] {
				kernKey := r.routeKeyForCIDR(cidr)
				if _, ok := kernRoutes[kernKey]; ok {
					// Route still there; handled below.
					continue
				}
				desKernRoute, ok := r.kernelRoutes.Desired().Get(kernKey)
				if !ok || desKernRoute.Ifindex != ifIndex {
					// This interface doesn't "own" this route .
					continue
				}
				r.kernelRoutes.Dataplane().Delete(kernKey)
			}
		}
		// Update tracker with the routes that we did see.
		for kk, kr := range kernRoutes {
			r.kernelRoutes.Dataplane().Set(kk, kr)
		}

		return set.RemoveItem
	})
	return nil
}

func (r *RouteTable) refreshAllIfaceStates(nl netlinkshim.Interface) error {
	debug := log.IsLevelEnabled(log.DebugLevel)

	links, err := nl.LinkList()
	if err != nil {
		return err
	}
	seenNames := set.New[string]()

	// First pass, simulate deletions of any interfaces that have been
	// renamed or renumbered.
	for _, link := range links {
		oldIdx, ok := r.ifaceNameToIndex[link.Attrs().Name]
		if ok && oldIdx != link.Attrs().Index {
			// Interface renumbered.  For example, deleted and then recreated.
			// Simulate a deletion of the old interface.
			log.WithFields(log.Fields{
				"ifaceName": link.Attrs().Name,
				"oldIdx":    oldIdx,
				"newIdx":    link.Attrs().Index,
			}).Debug("Spotted interface had changed index during resync.")
			r.OnIfaceStateChanged(link.Attrs().Name, oldIdx, ifacemonitor.StateNotPresent)
		}
		oldName, ok := r.ifaceIndexToName[link.Attrs().Index]
		if ok && oldName != link.Attrs().Name {
			// Interface renamed.  Simulate a deletion of the old interface.
			log.WithFields(log.Fields{
				"ifaceName": link.Attrs().Name,
				"oldName":   oldName,
				"newName":   link.Attrs().Name,
			}).Debug("Spotted interface had changed name during resync.")
			r.OnIfaceStateChanged(oldName, link.Attrs().Index, ifacemonitor.StateNotPresent)
		}
	}

	// Second pass, update the state of any changed interfaces.
	for _, link := range links {
		seenNames.Add(link.Attrs().Name)
		newState := ifacemonitor.StateDown
		if ifacemonitor.LinkIsOperUp(link) {
			newState = ifacemonitor.StateUp
		}
		oldState := r.ifaceIndexToState[link.Attrs().Index]
		log.WithFields(log.Fields{
			"ifaceName": link.Attrs().Name,
			"newState":  newState,
			"oldState":  oldState,
			"idx":       link.Attrs().Index,
		}).Debug("Checking interface state.")
		if newState != oldState {
			// Only call OnIfaceStateChanged if the state has actually changed
			// so that we avoid triggering it to re-do conflict resolution
			// (which will generate log spam if the interface hasn't changed).
			if debug {
				r.logCxt.WithFields(log.Fields{
					"ifaceName": link.Attrs().Name,
					"oldState":  oldState,
					"newState":  newState,
				}).Debug("Spotted interface had changed state during resync.")
			}
			r.OnIfaceStateChanged(link.Attrs().Name, link.Attrs().Index, newState)
		}
	}

	// Third pass, remove any interfaces that have disappeared.
	for name := range r.ifaceNameToIndex {
		if seenNames.Contains(name) {
			continue
		}
		if debug {
			r.logCxt.WithField("ifaceName", name).Debug("Spotted interface not present during full resync.  Cleaning up.")
		}
		r.OnIfaceStateChanged(name, 0, ifacemonitor.StateNotPresent)
	}
	return nil
}

func (r *RouteTable) refreshIfaceStateBestEffort(nl netlinkshim.Interface, ifaceName string) error {
	r.logCxt.WithField("name", ifaceName).Debug("Refreshing state of interface.")
	link, err := nl.LinkByName(ifaceName)
	var lnf netlink.LinkNotFoundError
	if errors.As(err, &lnf) {
		r.OnIfaceStateChanged(ifaceName, 0, ifacemonitor.StateNotPresent)
		return nil
	} else if err != nil {
		log.WithError(err).Warn("Failed to get link.")
		return fmt.Errorf("failed to look up interface: %w", err)
	}
	state := ifacemonitor.StateDown
	if ifacemonitor.LinkIsOperUp(link) {
		state = ifacemonitor.StateUp
	}
	r.OnIfaceStateChanged(link.Attrs().Name, link.Attrs().Index, state)
	return nil
}

func (r *RouteTable) routeKeyForCIDR(cidr ip.CIDR) kernelRouteKey {
	return kernelRouteKey{CIDR: cidr}
}

// netlinkRouteToKernelRoute converts (only) routes that we own back
// to our kernelRoute/Key structs (returning ok=true).  Other routes
// are ignored and returned with ok = false.
func (r *RouteTable) netlinkRouteToKernelRoute(route netlink.Route) (kernKey kernelRouteKey, kernRoute kernelRoute, ok bool) {
	// We're on the hot path, so it's worth avoiding the overheads of
	// WithField(s) if debug is disabled.
	debug := log.IsLevelEnabled(log.DebugLevel)
	logCxt := r.logCxt
	if debug {
		logCxt = logCxt.WithField("route", route)
	}
	ifaceName := ""
	if routeIsSpecialNoIfRoute(route) {
		ifaceName = InterfaceNone
	} else if routeIsIPv6Bootstrap(route) {
		logCxt.Debug("Ignoring IPv6 bootstrap route, kernel manages these.")
		return
	} else {
		ifaceName = r.ifaceIndexToName[route.LinkIndex]
		if ifaceName == "" {
			// We don't know about this interface.  Either we're racing
			// with link creation, in which case we'll hear about the
			// interface soon and work out what to do, or we're seeing
			// a route for a just-deleted interface, in which case
			// we don't care.
			logCxt.Debug("Ignoring route for unknown iface")
			return
		}
	}

	if !r.ownershipPolicy.RouteIsOurs(ifaceName, &route) {
		logCxt.Debug("Ignoring route (it doesn't belong to us).")
		return
	}

	kernKey = kernelRouteKey{
		CIDR:     ip.CIDRFromIPNet(route.Dst),
		Priority: route.Priority,
		TOS:      route.Tos,
	}
	kernRoute = kernelRoute{
		Type:     route.Type,
		Scope:    route.Scope,
		GW:       ip.FromNetIP(route.Gw),
		Src:      ip.FromNetIP(route.Src),
		Ifindex:  route.LinkIndex,
		OnLink:   route.Flags&unix.RTNH_F_ONLINK != 0,
		Protocol: route.Protocol,
	}
<<<<<<< HEAD
	if debug {
		logCxt.WithFields(log.Fields{
			"kernRoute": kernRoute,
			"kernKey":   kernKey,
		}).Debug("Loaded route from kernel.")
=======
	r.livenessCallback()
	if err != nil {
		// Filter the error so that we don't spam errors if the interface is being torn
		// down.
		filteredErr := r.filterErrorByIfaceState(ifaceName, err, ListFailed, false)
		if filteredErr == ListFailed {
			logCxt.WithError(err).WithFields(log.Fields{
				"routeFilter": routeFilter,
				"flags":       routeFilterFlags,
			}).Error("Error listing routes")
			r.nl.MarkHandleForReopen() // Defensive: force a netlink reconnection next time.
		} else {
			logCxt.WithError(err).Info("Failed to list routes; interface down/gone.")
		}
		return nil, filteredErr
>>>>>>> 6ef8c45c
	}
	ok = true
	return
}

<<<<<<< HEAD
func routeIsIPv6Bootstrap(route netlink.Route) bool {
	if route.Dst == nil {
		return false
	}
	if route.Family != netlink.FAMILY_V6 {
		return false
	}
	return ip.CIDRFromIPNet(route.Dst) == ipV6LinkLocalCIDR
}

func routeIsSpecialNoIfRoute(route netlink.Route) bool {
	if route.LinkIndex > 1 {
		// Special routes either have 0 for the link index or 1 ('lo'),
		// depending on IP version.
		return false
	}
	switch route.Type {
	case unix.RTN_LOCAL, unix.RTN_THROW, unix.RTN_BLACKHOLE, unix.RTN_PROHIBIT, unix.RTN_UNREACHABLE:
		return true
	}
	return false
}

func (r *RouteTable) applyUpdates() error {
	nl, err := r.nl.Handle()
	if err != nil {
		r.logCxt.Debug("Failed to connect to netlink")
		return ConnectFailed
	}

	// First clean up any old routes.
	deletionErrs := map[kernelRouteKey]error{}
	r.kernelRoutes.PendingDeletions().Iter(func(kernKey kernelRouteKey) deltatracker.IterAction {
		kernRoute, _ := r.kernelRoutes.PendingDeletions().Get(kernKey)
		if r.ifaceInGracePeriod(kernRoute.Ifindex) {
			// Don't remove unexpected routes from interfaces created recently.
			r.logCxt.WithFields(log.Fields{
				"route": kernRoute,
				"dest":  kernKey,
			}).Debug("Found unexpected route; ignoring due to grace period.")
			r.ifaceInGracePeriod(kernRoute.Ifindex)
			return deltatracker.IterActionNoOp
		}

		err := r.deleteRoute(nl, kernKey)
		if err != nil {
			deletionErrs[kernKey] = err
			return deltatracker.IterActionNoOp
		}
		// Route is gone, clean up the dataplane side of the tracker.
		r.logCxt.WithField("route", kernKey).Debug("Deleted route.")
		return deltatracker.IterActionUpdateDataplane
	})

	// Start background conntrack deletions for routes that have been removed.
	// We only wait for these to finish one-by-one if we need to move the route
	// to a new interface.
	r.conntrackTracker.StartDeletionsForDeletedRoutes()
	// For routes that are moving to a new interface, delete the old route
	// synchronously and kick off conntrack deletions for the old interface.
	// This makes sure that we don't have a window where a new connection
	// can start using the old interface.
	r.conntrackTracker.IterMovedRoutesAndStartDeletions(func(kernKey kernelRouteKey, newOwners []int) {
		err := r.deleteRoute(nl, kernKey)
		if err != nil {
			deletionErrs[kernKey] = err
		} else {
			r.kernelRoutes.Dataplane().Delete(kernKey)
		}
	})

	updateErrs := map[kernelRouteKey]error{}
	r.kernelRoutes.PendingUpdates().Iter(func(kernKey kernelRouteKey, kRoute kernelRoute) deltatracker.IterAction {
		dst := kernKey.CIDR.ToIPNet()
		flags := 0
		if kRoute.OnLink {
			flags = unix.RTNH_F_ONLINK
		}

		r.conntrackTracker.WaitForPendingDeletion(kernKey.CIDR.Addr())
		r.conntrackTracker.SetSingleDataplaneOwner(kernKey, kRoute.Ifindex)

		nlRoute := &netlink.Route{
			Family: r.netlinkFamily,

			Table:    r.tableIndex,
			Dst:      &dst,
			Tos:      kernKey.TOS,
			Priority: int(kernKey.Priority),

			Type:      kRoute.Type,
			Scope:     kRoute.Scope,
			Gw:        kRoute.GWAsNetIP(),
			Src:       kRoute.SrcAsNetIP(),
			LinkIndex: kRoute.Ifindex,
			Protocol:  kRoute.Protocol,
			Flags:     flags,
		}
		r.logCxt.WithFields(log.Fields{
			"nlRoute":  nlRoute,
			"ourKey":   kernKey,
			"ourRoute": kRoute,
		}).Debug("Replacing route")
		err := nl.RouteReplace(nlRoute)
		if err != nil {
			updateErrs[kernKey] = err
			return deltatracker.IterActionNoOp
		}

		// Route is gone, clean up the dataplane side of the tracker.
		return deltatracker.IterActionUpdateDataplane
	})

	arpErrs := map[string]error{}
	for ifaceName, addrToMAC := range r.pendingARPs {
		// Add static ARP entries (for workload endpoints).  This may have been
		// needed at one point but it no longer seems to be required.  Leaving
		// it here for two reasons: (1) there may be an obscure scenario where
		// it is needed. (2) we have tests that monitor netlink, and they break
		// if it is removed because they see the ARP traffic.
		ifaceIdx, ok := r.ifaceIndexForName(ifaceName)
		if !ok {
			// Asked to add ARP entries but the interface isn't known (yet).
			// Leave them pending.  We'll clean up the pending set if the
			// datastore stops asking us to add ARP entries for this interface.
			continue
		}
		for addr, mac := range addrToMAC {
			err := r.addStaticARPEntry(nl, addr, mac, ifaceIdx)
			if err != nil {
				log.WithError(err).Debug("Failed to add neighbor entry.")
				arpErrs[fmt.Sprintf("%s/%s", ifaceName, addr)] = err
			} else {
				delete(addrToMAC, addr)
			}
		}
		if len(addrToMAC) == 0 {
			delete(r.pendingARPs, ifaceName)
		}
	}

	// TODO filter out errors from interfaces that have gone away.
	err = nil
	if len(deletionErrs) > 0 {
		r.logCxt.WithField("errors", deletionErrs).Warn(
			"Encountered some errors when trying to delete old routes.")
		err = UpdateFailed
	}
	if len(updateErrs) > 0 {
		r.logCxt.WithField("errors", updateErrs).Warn(
			"Encountered some errors when trying to update routes.  Will retry.")
		err = UpdateFailed
	}
	if len(arpErrs) > 0 {
		r.logCxt.WithField("errors", arpErrs).Warn(
			"Encountered some errors when trying to add static ARP entries.  Will retry.")
		err = UpdateFailed
	}

	return err
=======
// startConntrackDeletion starts the deletion of conntrack entries for the given CIDR in the background.  Pending
// deletions are tracked in the pendingConntrackCleanups map so we can block waiting for them later.
//
// It's important to do the conntrack deletions in the background because scanning the conntrack
// table is very slow if there are a lot of entries.  Previously, we did the deletion synchronously
// but that led to lengthy Apply() calls on the critical path.
func (r *RouteTable) startConntrackDeletion(ipAddr ip.Addr) {
	log.WithField("ip", ipAddr).Debug("Starting goroutine to delete conntrack entries")
	done := make(chan struct{})
	r.pendingConntrackCleanups[ipAddr] = done
	go func() {
		defer close(done)
		r.conntrack.RemoveConntrackFlows(r.ipVersion, ipAddr.AsNetIP())
		log.WithField("ip", ipAddr).Debug("Deleted conntrack entries")
	}()
>>>>>>> 6ef8c45c
}

func (r *RouteTable) ifaceInGracePeriod(ifindex int) bool {
	graceInf, ok := r.ifaceIndexToGraceInfo[ifindex]
	if !ok {
		return false
	}
	if graceInf.GraceExpired {
		return false
	}
	name, ok := r.ifaceNameForIndex(ifindex)
	if !ok {
		return false
	}
	if !r.ownershipPolicy.IfaceShouldHaveGracePeriod(name) {
		return false
	}
	return r.time.Since(graceInf.FirstSeen) < r.routeCleanupGracePeriod
}

func (r *RouteTable) deleteRoute(nl netlinkshim.Interface, kernKey kernelRouteKey) error {
	// Template route for deletion.  The family, table, TOS, Priority uniquely
	// identify the route, but we also need to set some fields to their "wildcard"
	// values (found via code reading the kernel and running "ip route del" under
	// strace).
	dst := kernKey.CIDR.ToIPNet()
	nlRoute := &netlink.Route{
		Family: r.netlinkFamily,

		Table:    r.tableIndex,
		Dst:      &dst,
		Tos:      kernKey.TOS,
		Priority: int(kernKey.Priority),

		Protocol: unix.RTPROT_UNSPEC,    // Wildcard (but also zero value).
		Scope:    unix.RT_SCOPE_NOWHERE, // Wildcard.  Note: non-zero value!
		Type:     unix.RTN_UNSPEC,       // Wildcard (but also zero value).
	}
	err := nl.RouteDel(nlRoute)
	if errors.Is(err, unix.ESRCH) {
		r.logCxt.WithField("route", kernKey).Debug("Tried to delete route but it wasn't found.")
		err = nil // Already gone (we hope).
	}
	return err
}

// filterErrorByIfaceState checks the current state of the interface; if it's down or gone, it
// returns IfaceDown or IfaceNotPresent, otherwise, it returns the given defaultErr.
func (r *RouteTable) filterErrorByIfaceState(
	ifaceName string,
	currentErr, defaultErr error,
	suppressExistsWarning bool,
) error {
	if currentErr == nil {
		return nil
	}

	logCxt := r.logCxt.WithFields(log.Fields{"ifaceName": ifaceName, "error": currentErr})
	if ifaceName == InterfaceNone {
		// Short circuit the no-OIF interface name.
		logCxt.Info("No interface on route.")
		return defaultErr
	}

	if isNotFoundError(currentErr) {
		// Current error already tells us that the link was not present.  If we re-check
		// the status in this case, we open a race where the interface gets created and
		// we log an error when we're about to re-trigger programming anyway.
		logCxt.Info("Failed to access interface because it doesn't exist.")
		return IfaceNotPresent
	}
	// If the current error wasn't clear, try to look up the interface to see if there's a
	// well-understood reason for the failure.
	nl, err := r.nl.Handle()
	if err != nil {
		log.WithError(err).WithFields(log.Fields{
			"ifaceName":  ifaceName,
			"currentErr": currentErr,
		}).Error("Failed to (re)connect to netlink while processing another error")
		return ConnectFailed
	}
	if link, err := nl.LinkByName(ifaceName); err == nil {
		// Link still exists.  Check if it's up.
		logCxt.WithField("link", link).Debug("Interface still exists")
		if link.Attrs().Flags&net.FlagUp != 0 {
			// Link exists and it's up, no reason that we expect to fail.
			if suppressExistsWarning {
				logCxt.WithField("link", link).Debug(
					"Failed to access interface but it appears to be up; retrying...")
			} else {
				logCxt.WithField("link", link).Warning(
					"Failed to access interface but it appears to be up")
			}
			return defaultErr
		} else {
			// Special case: Link exists and it's down.  Assume that's the problem.
			logCxt.WithField("link", link).Debug("Interface is down")
			return IfaceDown
		}
	} else if isNotFoundError(err) {
		// Special case: Link no longer exists.
		logCxt.Info("Interface was deleted during operation, filtering error")
		return IfaceNotPresent
	} else {
		// Failed to list routes, then failed to check if interface exists.
		logCxt.WithError(err).Error("Failed to access interface after a failure")
		return defaultErr
	}
}

func isNotFoundError(err error) bool {
	if err == nil {
		return false
	}
	var lnf netlink.LinkNotFoundError
	if errors.As(err, &lnf) {
		return true
	}
	if errors.Is(err, unix.ENOENT) {
		return true
	}
	if strings.Contains(err.Error(), "not found") {
		return true
	}
	return false
}

func (r *RouteTable) addStaticARPEntry(
	nl netlinkshim.Interface,
	addr ip.Addr,
	mac net.HardwareAddr,
	ifindex int,
) error {
	a := &netlink.Neigh{
		Family:       unix.AF_INET,
		LinkIndex:    ifindex,
		State:        netlink.NUD_PERMANENT,
		Type:         unix.RTN_UNICAST,
		IP:           addr.AsNetIP(),
		HardwareAddr: mac,
	}
	if log.IsLevelEnabled(log.DebugLevel) {
		r.logCxt.WithField("entry", a).Debug("Adding static ARP entry.")
	}
	return nl.NeighSet(a)
}

type Target struct {
	Type     TargetType
	CIDR     ip.CIDR
	GW       ip.Addr
	Src      ip.Addr
	DestMAC  net.HardwareAddr
	Protocol netlink.RouteProtocol
}

func (t Target) Equal(t2 Target) bool {
	return reflect.DeepEqual(t, t2)
}

func (t Target) RouteType() int {
	switch t.Type {
	case TargetTypeLocal:
		return unix.RTN_LOCAL
	case TargetTypeThrow:
		return unix.RTN_THROW
	case TargetTypeBlackhole:
		return unix.RTN_BLACKHOLE
	case TargetTypeProhibit:
		return unix.RTN_PROHIBIT
	case TargetTypeUnreachable:
		return unix.RTN_UNREACHABLE
	default:
		return unix.RTN_UNICAST
	}
}

<<<<<<< HEAD
func (t Target) RouteScope() netlink.Scope {
	switch t.Type {
	case TargetTypeLocal:
		return netlink.SCOPE_HOST
	case TargetTypeLinkLocalUnicast:
		return netlink.SCOPE_LINK
	case TargetTypeGlobalUnicast:
		return netlink.SCOPE_UNIVERSE
	case TargetTypeNoEncap:
		return netlink.SCOPE_UNIVERSE
	case TargetTypeVXLAN:
		return netlink.SCOPE_UNIVERSE
	case TargetTypeThrow:
		return netlink.SCOPE_UNIVERSE
	case TargetTypeBlackhole:
		return netlink.SCOPE_UNIVERSE
	case TargetTypeProhibit:
		return netlink.SCOPE_UNIVERSE
	case TargetTypeOnLink:
		return netlink.SCOPE_LINK
	default:
		return netlink.SCOPE_LINK
=======
	link, err := nl.LinkByName(ifaceName)
	if err != nil {
		// Filter the error so that we don't spam errors if the interface is being torn
		// down.
		filteredErr := r.filterErrorByIfaceState(ifaceName, err, GetFailed, false)
		if filteredErr == GetFailed {
			logCxt.WithError(err).Error("Failed to get interface.")
			r.nl.MarkHandleForReopen() // Defensive: force a netlink reconnection next time.
		} else {
			logCxt.WithError(err).Info("Failed to get interface; it's down/gone.")
		}
		return nil, filteredErr
>>>>>>> 6ef8c45c
	}
}

<<<<<<< HEAD
func (t Target) Flags() netlink.NextHopFlag {
	switch t.Type {
	case TargetTypeVXLAN, TargetTypeNoEncap, TargetTypeOnLink:
		return unix.RTNH_F_ONLINK
	default:
		return 0
	}
}

// kernelRouteKey represents the kernel's FIB key.  The kernel allows routes
// to coexist as long as they have different keys.
type kernelRouteKey struct {
	// Destination CIDR; route matches traffic to this destination.
	CIDR ip.CIDR
	// TOS is the Type-of-Service field.  For example, one app may mark its
	// packets as "high importance" and that will take a different route to
	// another app.
	//
	// Kernel uses the TOS=0 route if there isn't a more precise match.
	TOS int
	// Priority is the routing metric / distance.  Given two routes with the
	// same CIDR, the kernel prefers the route with the _lower_ priority.
	Priority int
}

func (k kernelRouteKey) String() string {
	return fmt.Sprintf("%s(tos=%x metric=%d)", k.CIDR.String(), k.TOS, k.Priority)
}

// kernelRoute is our low-level representation of the parts of a route that
// we care to program. It contains fields that we can easily read back from the
// kernel for comparison. In particular, we track the interface index instead
// of the interface name.  This means that if an interface is recreated, we
// must trigger recalculation of the desired kernelRoute.
type kernelRoute struct {
	Type     int // unix.RTN_... constants.
	Scope    netlink.Scope
	GW       ip.Addr
	Src      ip.Addr
	Ifindex  int
	Protocol netlink.RouteProtocol
	OnLink   bool
}

func (r kernelRoute) GWAsNetIP() net.IP {
	if r.GW == nil {
		return nil
	}
	return r.GW.AsNetIP()
}

func (r kernelRoute) SrcAsNetIP() net.IP {
	if r.Src == nil {
		return nil
	}
	return r.Src.AsNetIP()
}

func (r kernelRoute) String() string {
	var zeroVal kernelRoute
	if r == zeroVal {
		return "<none>"
	}
	gwStr := "<nil>"
	if r.GW != nil {
		gwStr = r.GW.String()
	}
	srcStr := "<nil>"
	if r.Src != nil {
		srcStr = r.Src.String()
	}
	return fmt.Sprintf("kernelRoute{Type:%d, Scope=%d, GW=%s, Src=%s, Ifindex=%d, Protocol=%v, OnLink=%v}",
		r.Type, r.Scope, gwStr, srcStr, r.Ifindex, r.Protocol, r.OnLink)
=======
func (r *RouteTable) shouldDeleteConflictingRoutes() bool {
	gate := r.featureDetector.FeatureGate("DeleteConflictingRoutes")
	switch strings.ToLower(gate) {
	case "enabled": // Default to disabled.
		return true
	}
	return false
}

// safeTargetPointer returns a pointer to a Target safely ensuring the pointer is unique.
func safeTargetPointer(target Target) *Target {
	return &target
>>>>>>> 6ef8c45c
}<|MERGE_RESOLUTION|>--- conflicted
+++ resolved
@@ -95,32 +95,13 @@
 	// The routing table index.  This is defaulted to RT_TABLE_MAIN if not specified.
 	tableIndex int
 
-<<<<<<< HEAD
 	deviceRouteSourceAddress ip.Addr
 	defaultRouteProtocol     netlink.RouteProtocol
 	removeExternalRoutes     bool
 	ownershipPolicy          OwnershipPolicy
-=======
-	// Interface update tracking.
-	reSync                bool
-	ifaceNameToUpdateType map[string]updateType
-	ifacePrefixRegexp     *regexp.Regexp
-	includeNoInterface    bool
-
-	ifaceNameToTargets             map[string]map[ip.CIDR]Target
-	ifaceNameToL2Targets           map[string][]L2Target
-	ifaceNameToFirstSeen           map[string]time.Time
-	pendingIfaceNameToDeltaTargets map[string]map[ip.CIDR]*Target
-	pendingIfaceNameToL2Targets    map[string][]L2Target
-
-	pendingConntrackCleanups map[ip.Addr]chan struct{}
-
-	deviceRouteSourceAddress net.IP
->>>>>>> 6ef8c45c
 
 	// Interface update tracking.
 	fullResyncNeeded  bool
-	forceNetlinkClose bool
 	ifacesToRescan    set.Set[string]
 	makeARPEntries    bool
 
@@ -154,7 +135,6 @@
 
 	// The route deletion grace period.
 	routeCleanupGracePeriod time.Duration
-<<<<<<< HEAD
 	lastGracePeriodCleanup  time.Time
 	featureDetector         environment.FeatureDetectorIface
 
@@ -166,9 +146,6 @@
 type graceInfo struct {
 	FirstSeen    time.Time
 	GraceExpired bool
-=======
-	featureDetector         environment.FeatureDetectorIface
->>>>>>> 6ef8c45c
 }
 
 type RouteTableOpt func(table *RouteTable)
@@ -185,7 +162,6 @@
 	}
 }
 
-<<<<<<< HEAD
 func WithStaticARPEntries(b bool) RouteTableOpt {
 	return func(table *RouteTable) {
 		if table.ipVersion != 4 {
@@ -193,36 +169,6 @@
 		}
 		table.makeARPEntries = b
 	}
-=======
-func New(
-	interfaceRegexes []string,
-	ipVersion uint8,
-	netlinkTimeout time.Duration,
-	deviceRouteSourceAddress net.IP,
-	deviceRouteProtocol netlink.RouteProtocol,
-	removeExternalRoutes bool,
-	tableIndex int,
-	opReporter logutils.OpRecorder,
-	featureDetector environment.FeatureDetectorIface,
-	opts ...RouteTableOpt,
-) *RouteTable {
-	return NewWithShims(
-		interfaceRegexes,
-		ipVersion,
-		netlinkshim.NewRealNetlink,
-		netlinkTimeout,
-		addStaticARPEntry,
-		conntrack.New(),
-		timeshim.RealTime(),
-		deviceRouteSourceAddress,
-		deviceRouteProtocol,
-		removeExternalRoutes,
-		tableIndex,
-		opReporter,
-		featureDetector,
-		opts...,
-	)
->>>>>>> 6ef8c45c
 }
 
 func WithConntrackCleanup(enabled bool) RouteTableOpt {
@@ -270,10 +216,6 @@
 func New(
 	ownershipPolicy OwnershipPolicy,
 	ipVersion uint8,
-<<<<<<< HEAD
-=======
-	newNetlinkHandle func() (netlinkshim.Interface, error),
->>>>>>> 6ef8c45c
 	netlinkTimeout time.Duration,
 	deviceRouteSourceAddress net.IP,
 	defaultRouteProtocol netlink.RouteProtocol,
@@ -304,7 +246,6 @@
 	}
 
 	rt := &RouteTable{
-<<<<<<< HEAD
 		logCxt:        logCxt,
 		ipVersion:     ipVersion,
 		netlinkFamily: family,
@@ -339,36 +280,6 @@
 		conntrack:        conntrack.New(),
 		time:             timeshim.RealTime(),
 		newNetlinkHandle: netlinkshim.NewRealNetlink,
-=======
-		logCxt:                         logCxt,
-		ipVersion:                      ipVersion,
-		netlinkFamily:                  family,
-		ifacePrefixRegexp:              ifacePrefixRegexp,
-		includeNoInterface:             includeNoOIF,
-		ifaceNameToTargets:             map[string]map[ip.CIDR]Target{},
-		ifaceNameToL2Targets:           map[string][]L2Target{},
-		ifaceNameToFirstSeen:           map[string]time.Time{},
-		pendingIfaceNameToDeltaTargets: map[string]map[ip.CIDR]*Target{},
-		pendingIfaceNameToL2Targets:    map[string][]L2Target{},
-		reSync:                         true,
-		ifaceNameToUpdateType:          map[string]updateType{},
-		pendingConntrackCleanups:       map[ip.Addr]chan struct{}{},
-		addStaticARPEntry:              addStaticARPEntry,
-		conntrack:                      conntrack,
-		time:                           timeShim,
-		deviceRouteSourceAddress:       deviceRouteSourceAddress,
-		deviceRouteProtocol:            deviceRouteProtocol,
-		removeExternalRoutes:           removeExternalRoutes,
-		tableIndex:                     tableIndex,
-		opReporter:                     opReporter,
-		livenessCallback:               func() {},
-		nl: handlemgr.NewHandleManager(
-			featureDetector,
-			handlemgr.WithNewHandleOverride(newNetlinkHandle),
-			handlemgr.WithSocketTimeout(netlinkTimeout),
-		),
-		featureDetector: featureDetector,
->>>>>>> 6ef8c45c
 	}
 
 	for _, o := range opts {
@@ -586,7 +497,6 @@
 	r.recalculateDesiredKernelRoute(cidr)
 }
 
-<<<<<<< HEAD
 // recheckRouteOwnershipsByIface reruns conflict resolution for all
 // the interface's routes.
 func (r *RouteTable) recheckRouteOwnershipsByIface(name string) {
@@ -595,63 +505,6 @@
 		for cidr := range ifaceToRoutes[name] {
 			if seen.Contains(cidr) {
 				continue
-=======
-func (r *RouteTable) Apply() error {
-	if r.reSync {
-		r.opReporter.RecordOperation(fmt.Sprint("resync-routes-v", r.ipVersion))
-
-		listStartTime := time.Now()
-
-		if r.ifacePrefixRegexp != nil {
-			// If there is an interface regex then we need to query links to find matching links for this route table
-			// instance and mark the interface for update.
-			log.Debug("Check interfaces matching regex")
-			nl, err := r.nl.Handle()
-			if err != nil {
-				r.logCxt.WithError(err).Error("Failed to connect to netlink, retrying...")
-				return ConnectFailed
-			}
-			links, err := nl.LinkList()
-			if err != nil {
-				r.logCxt.WithError(err).Error("Failed to list interfaces, retrying...")
-				r.nl.MarkHandleForReopen() // Defensive: force a netlink reconnection next time.
-				return ListFailed
-			}
-			// Track the seen interfaces, and for each seen interface flag for full resync. No point in doing a full resync
-			// for interfaces that are still in our cache and have been deleted, so leave them unchanged - if there are any
-			// route deletions then the delta processing for those interfaces will ensure conntrack entries are deleted.
-			seen := set.New[string]()
-			for _, link := range links {
-				r.livenessCallback()
-				attrs := link.Attrs()
-				if attrs == nil {
-					continue
-				}
-				ifaceName := attrs.Name
-				if r.ifacePrefixRegexp.MatchString(ifaceName) {
-					r.logCxt.WithField("ifaceName", ifaceName).Debug(
-						"Resync: found calico-owned interface")
-					r.markIfaceForUpdate(ifaceName, true)
-					r.onIfaceSeen(ifaceName)
-					seen.Add(ifaceName)
-				}
-			}
-			// Clean up first-seen timestamps for old interfaces.
-			// Resyncs happen periodically, so the amount of memory leaked to old
-			// first seen timestamps is small.
-			for name, firstSeen := range r.ifaceNameToFirstSeen {
-				if seen.Contains(name) {
-					// Interface still present.
-					continue
-				}
-				if r.time.Since(firstSeen) < r.routeCleanupGracePeriod {
-					// Interface first seen recently.
-					continue
-				}
-				log.WithField("ifaceName", name).Debug(
-					"Cleaning up timestamp for removed interface.")
-				delete(r.ifaceNameToFirstSeen, name)
->>>>>>> 6ef8c45c
 			}
 			r.recalculateDesiredKernelRoute(cidr)
 			seen.Add(cidr)
@@ -659,7 +512,6 @@
 	}
 }
 
-<<<<<<< HEAD
 func (r *RouteTable) ifaceIndexForName(ifaceName string) (int, bool) {
 	if ifaceName == InterfaceNone {
 		if r.ipVersion == 6 {
@@ -668,57 +520,6 @@
 		} else {
 			// IPv4 uses 0.
 			return 0, true
-=======
-		// If we are managing no-OIF routes then add that to our dirty set.
-		if r.includeNoInterface {
-			log.Debug("Flag no OIF for full re-sync")
-			r.markIfaceForUpdate(InterfaceNone, true)
-		}
-
-		r.reSync = false
-		listIfaceTime.Observe(r.time.Since(listStartTime).Seconds())
-	}
-
-	graceIfaces := 0
-	for retry := 0; retry < maxApplyRetries; retry++ {
-	ifaceLoop:
-		for ifaceName, ia := range r.ifaceNameToUpdateType {
-			logCxt := r.logCxt.WithField("ifaceName", ifaceName)
-			r.livenessCallback()
-			firstTry := retry == 0
-			lastTry := retry == maxApplyRetries-1
-			fullResync := ia == updateTypeFullResync || lastTry
-			err := r.syncRoutesForLink(ifaceName, fullResync, firstTry)
-
-			// Handle errors from syncing either L2 or L3 routes.
-			switch err {
-			case nil:
-				logCxt.Debug("Synchronised routes on interface")
-				delete(r.ifaceNameToUpdateType, ifaceName)
-				continue ifaceLoop
-			case IfaceNotPresent:
-				logCxt.Info("Interface missing, will retry if it appears.")
-				delete(r.ifaceNameToUpdateType, ifaceName)
-				continue ifaceLoop
-			case IfaceDown:
-				logCxt.Info("Interface down, will retry if it goes up.")
-				delete(r.ifaceNameToUpdateType, ifaceName)
-				continue ifaceLoop
-			case IfaceGrace:
-				if lastTry {
-					logCxt.Info("Interface in cleanup grace period, will retry after.")
-				}
-				graceIfaces++
-				continue ifaceLoop
-			}
-
-			if lastTry {
-				// The interface might be flapping or being deleted. Flag that it will require a full re-sync
-				logCxt.Warn("Failed to sync routes to interface even after retries. " +
-					"Leaving it dirty, requiring a full sync.")
-				r.markIfaceForUpdate(ifaceName, true)
-			}
->>>>>>> 6ef8c45c
 		}
 	}
 
@@ -842,7 +643,6 @@
 	r.conntrackTracker.SetAllowedOwner(kernKey, bestIfaceIdx)
 }
 
-<<<<<<< HEAD
 func (r *RouteTable) QueueResync() {
 	r.logCxt.Debug("Queueing a resync of routing table.")
 	r.fullResyncNeeded = true
@@ -856,30 +656,6 @@
 		err = r.attemptApply()
 		if err != nil {
 			r.logCxt.WithError(err).Error("Second attempt at updating routing table failed. Will retry later.")
-=======
-		// In case this IP is being re-used, wait for any previous conntrack entry
-		// to be cleaned up.  (No-op if there are no pending deletes.)
-		r.waitForPendingConntrackDeletion(target.CIDR.Addr())
-
-		if firstTry || !r.shouldDeleteConflictingRoutes() {
-			// Even if we're in "delete conflicting" mode, we use RouteAdd on
-			// the first pass.  This makes sure that we scan over all interfaces
-			// at least once before we start overwriting conflicting routes.
-			// This makes sure that we handle a common case where a route
-			// is being removed from one interface and added to another more
-			// cleanly.
-			err = nl.RouteAdd(&route)
-		} else {
-			err = nl.RouteReplace(&route)
-		}
-		if err != nil {
-			if firstTry {
-				logCxt.WithError(err).WithField("route", route).Debug("Failed to add route on first attempt, retrying...")
-			} else {
-				logCxt.WithError(err).WithField("route", route).Warn("Failed to add route")
-			}
-			updatesFailed = true
->>>>>>> 6ef8c45c
 		} else {
 			r.logCxt.WithError(err).Info("Retry was successful.")
 		}
@@ -887,24 +663,14 @@
 	return err
 }
 
-<<<<<<< HEAD
 func (r *RouteTable) attemptApply() (err error) {
 	defer func() {
-		if err != nil || r.forceNetlinkClose {
-			r.nl.CloseHandle()
-			r.forceNetlinkClose = false
+		if err != nil {
+			r.nl.MarkHandleForReopen()
 		}
 	}()
 	if err = r.maybeResyncWithDataplane(); err != nil {
 		return err
-=======
-	if updatesFailed {
-		r.nl.MarkHandleForReopen() // Defensive: force a netlink reconnection next time.
-
-		// Recheck whether the interface exists so we don't produce spammy logs during
-		// interface removal.
-		return r.filterErrorByIfaceState(ifaceName, UpdateFailed, UpdateFailed, firstTry)
->>>>>>> 6ef8c45c
 	}
 	if err = r.applyUpdates(); err != nil {
 		return err
@@ -1006,7 +772,7 @@
 		// RouteTable was created after start-of-day.  Refresh the link.
 		err := r.refreshIfaceStateBestEffort(nl, ifaceName)
 		if err != nil {
-			r.forceNetlinkClose = true
+			r.nl.MarkHandleForReopen()
 			return nil
 		}
 
@@ -1039,7 +805,7 @@
 					"routeFilter": routeFilter,
 					"flags":       routeFilterFlags,
 				}).Error("Error listing routes")
-				r.forceNetlinkClose = true
+				r.nl.MarkHandleForReopen()
 				return set.RemoveItem
 			} else {
 				r.logCxt.WithError(filteredErr).WithField("iface", ifaceName).Debug(
@@ -1237,35 +1003,16 @@
 		OnLink:   route.Flags&unix.RTNH_F_ONLINK != 0,
 		Protocol: route.Protocol,
 	}
-<<<<<<< HEAD
 	if debug {
 		logCxt.WithFields(log.Fields{
 			"kernRoute": kernRoute,
 			"kernKey":   kernKey,
 		}).Debug("Loaded route from kernel.")
-=======
-	r.livenessCallback()
-	if err != nil {
-		// Filter the error so that we don't spam errors if the interface is being torn
-		// down.
-		filteredErr := r.filterErrorByIfaceState(ifaceName, err, ListFailed, false)
-		if filteredErr == ListFailed {
-			logCxt.WithError(err).WithFields(log.Fields{
-				"routeFilter": routeFilter,
-				"flags":       routeFilterFlags,
-			}).Error("Error listing routes")
-			r.nl.MarkHandleForReopen() // Defensive: force a netlink reconnection next time.
-		} else {
-			logCxt.WithError(err).Info("Failed to list routes; interface down/gone.")
-		}
-		return nil, filteredErr
->>>>>>> 6ef8c45c
 	}
 	ok = true
 	return
 }
 
-<<<<<<< HEAD
 func routeIsIPv6Bootstrap(route netlink.Route) bool {
 	if route.Dst == nil {
 		return false
@@ -1426,23 +1173,6 @@
 	}
 
 	return err
-=======
-// startConntrackDeletion starts the deletion of conntrack entries for the given CIDR in the background.  Pending
-// deletions are tracked in the pendingConntrackCleanups map so we can block waiting for them later.
-//
-// It's important to do the conntrack deletions in the background because scanning the conntrack
-// table is very slow if there are a lot of entries.  Previously, we did the deletion synchronously
-// but that led to lengthy Apply() calls on the critical path.
-func (r *RouteTable) startConntrackDeletion(ipAddr ip.Addr) {
-	log.WithField("ip", ipAddr).Debug("Starting goroutine to delete conntrack entries")
-	done := make(chan struct{})
-	r.pendingConntrackCleanups[ipAddr] = done
-	go func() {
-		defer close(done)
-		r.conntrack.RemoveConntrackFlows(r.ipVersion, ipAddr.AsNetIP())
-		log.WithField("ip", ipAddr).Debug("Deleted conntrack entries")
-	}()
->>>>>>> 6ef8c45c
 }
 
 func (r *RouteTable) ifaceInGracePeriod(ifindex int) bool {
@@ -1620,7 +1350,6 @@
 	}
 }
 
-<<<<<<< HEAD
 func (t Target) RouteScope() netlink.Scope {
 	switch t.Type {
 	case TargetTypeLocal:
@@ -1643,24 +1372,9 @@
 		return netlink.SCOPE_LINK
 	default:
 		return netlink.SCOPE_LINK
-=======
-	link, err := nl.LinkByName(ifaceName)
-	if err != nil {
-		// Filter the error so that we don't spam errors if the interface is being torn
-		// down.
-		filteredErr := r.filterErrorByIfaceState(ifaceName, err, GetFailed, false)
-		if filteredErr == GetFailed {
-			logCxt.WithError(err).Error("Failed to get interface.")
-			r.nl.MarkHandleForReopen() // Defensive: force a netlink reconnection next time.
-		} else {
-			logCxt.WithError(err).Info("Failed to get interface; it's down/gone.")
-		}
-		return nil, filteredErr
->>>>>>> 6ef8c45c
-	}
-}
-
-<<<<<<< HEAD
+	}
+}
+
 func (t Target) Flags() netlink.NextHopFlag {
 	switch t.Type {
 	case TargetTypeVXLAN, TargetTypeNoEncap, TargetTypeOnLink:
@@ -1734,18 +1448,4 @@
 	}
 	return fmt.Sprintf("kernelRoute{Type:%d, Scope=%d, GW=%s, Src=%s, Ifindex=%d, Protocol=%v, OnLink=%v}",
 		r.Type, r.Scope, gwStr, srcStr, r.Ifindex, r.Protocol, r.OnLink)
-=======
-func (r *RouteTable) shouldDeleteConflictingRoutes() bool {
-	gate := r.featureDetector.FeatureGate("DeleteConflictingRoutes")
-	switch strings.ToLower(gate) {
-	case "enabled": // Default to disabled.
-		return true
-	}
-	return false
-}
-
-// safeTargetPointer returns a pointer to a Target safely ensuring the pointer is unique.
-func safeTargetPointer(target Target) *Target {
-	return &target
->>>>>>> 6ef8c45c
 }