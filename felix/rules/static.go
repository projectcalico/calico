// Copyright (c) 2020-2022 Tigera, Inc. All rights reserved.
//
// Licensed under the Apache License, Version 2.0 (the "License");
// you may not use this file except in compliance with the License.
// You may obtain a copy of the License at
//
//     http://www.apache.org/licenses/LICENSE-2.0
//
// Unless required by applicable law or agreed to in writing, software
// distributed under the License is distributed on an "AS IS" BASIS,
// WITHOUT WARRANTIES OR CONDITIONS OF ANY KIND, either express or implied.
// See the License for the specific language governing permissions and
// limitations under the License.

package rules

import (
	"fmt"

	log "github.com/sirupsen/logrus"

	tcdefs "github.com/projectcalico/calico/felix/bpf/tc/defs"
	"github.com/projectcalico/calico/felix/generictables"
	"github.com/projectcalico/calico/felix/nftables"
	"github.com/projectcalico/calico/felix/proto"
	cnet "github.com/projectcalico/calico/libcalico-go/lib/net"
)

func (r *DefaultRuleRenderer) StaticFilterTableChains(ipVersion uint8) (chains []*generictables.Chain) {
	chains = append(chains, r.StaticFilterForwardChains()...)
	chains = append(chains, r.StaticFilterInputChains(ipVersion)...)
	chains = append(chains, r.StaticFilterOutputChains(ipVersion)...)
	return
}

const (
	ProtoIPIP   = 4
	ProtoTCP    = 6
	ProtoUDP    = 17
	ProtoICMPv6 = 58
)

func (r *DefaultRuleRenderer) StaticFilterInputChains(ipVersion uint8) []*generictables.Chain {
	result := []*generictables.Chain{}
	result = append(result,
		r.filterInputChain(ipVersion),
		r.filterWorkloadToHostChain(ipVersion),
		r.failsafeInChain("filter", ipVersion),
	)
	if r.KubeIPVSSupportEnabled {
		result = append(result, r.StaticFilterInputForwardCheckChain(ipVersion))
	}
	return result
}

func (r *DefaultRuleRenderer) acceptAlreadyAccepted() []generictables.Rule {
	return []generictables.Rule{
		{
			Match:  r.NewMatch().MarkSingleBitSet(r.IptablesMarkAccept),
			Action: r.filterAllowAction,
		},
	}
}

// Forward check chain is to check if a packet belongs to a forwarded traffic or not.
// With kube-proxy running in ipvs mode, both local or forwarded traffic goes through INPUT filter chain.
func (r *DefaultRuleRenderer) StaticFilterInputForwardCheckChain(ipVersion uint8) *generictables.Chain {
	var fwRules []generictables.Rule
	var portRanges []*proto.PortRange

	// Assembly port ranges for kubernetes node ports.
	for _, portRange := range r.KubeNodePortRanges {
		pr := &proto.PortRange{
			First: int32(portRange.MinPort),
			Last:  int32(portRange.MaxPort),
		}
		portRanges = append(portRanges, pr)
	}

	// Get ipsets name for local host ips.
	nameForIPSet := func(ipsetID string) string {
		if ipVersion == 4 {
			return r.IPSetConfigV4.NameForMainIPSet(ipsetID)
		} else {
			return r.IPSetConfigV6.NameForMainIPSet(ipsetID)
		}
	}
	hostIPSet := nameForIPSet(IPSetIDThisHostIPs)

	fwRules = append(fwRules,
		// If packet belongs to an existing conntrack connection, it does not belong to a forwarded traffic even destination ip is a
		// service ip. This could happen when pod send back response to a local host process accessing a service ip.
		generictables.Rule{
			Match:  r.NewMatch().ConntrackState("RELATED,ESTABLISHED"),
			Action: r.Return(),
		},
	)

	// If packet is accessing local host within kubernetes NodePort range, it belongs to a forwarded traffic.
	for _, portSplit := range SplitPortList(portRanges) {
		fwRules = append(fwRules,
			generictables.Rule{
				Match: r.NewMatch().Protocol("tcp").
					DestPortRanges(portSplit).
					DestIPSet(hostIPSet),
				Action:  r.GoTo(ChainDispatchSetEndPointMark),
				Comment: []string{"To kubernetes NodePort service"},
			},
			generictables.Rule{
				Match: r.NewMatch().Protocol("udp").
					DestPortRanges(portSplit).
					DestIPSet(hostIPSet),
				Action:  r.GoTo(ChainDispatchSetEndPointMark),
				Comment: []string{"To kubernetes NodePort service"},
			},
		)
	}

	fwRules = append(fwRules,
		// If packet is accessing non local host ip, it belongs to a forwarded traffic.
		generictables.Rule{
			Match:   r.NewMatch().NotDestIPSet(hostIPSet),
			Action:  r.Jump(ChainDispatchSetEndPointMark),
			Comment: []string{"To kubernetes service"},
		},
	)

	return &generictables.Chain{
		Name:  ChainForwardCheck,
		Rules: fwRules,
	}
}

// With kube-proxy running in ipvs mode, we categorise traffic going through OUTPUT chain into three classes.
// Class 1. forwarded packet originated from a calico workload or host endpoint --> INPUT filter --> OUTPUT filter
// Class 2. forwarded packet originated from a non calico endpoint              --> INPUT filter --> OUTPUT filter
// Class 3. local process originated packet --> OUTPUT filter
// This function handles traffic in Class 1 and Class 2.
func (r *DefaultRuleRenderer) StaticFilterOutputForwardEndpointMarkChain() *generictables.Chain {
	var fwRules []generictables.Rule

	fwRules = append(fwRules,
		// Only packets that we know are really being forwarded reach this chain. However, since
		// we're called from the OUTPUT chain, we're forbidden from using the input interface match.
		// Instead, we rely on the INPUT chain to mark the packet with a per-endpoint mark value
		// and do our dispatch on that mark value.  So that we don't touch "Class 2" packets, we
		// mark them with mark pattern IptablesMarkNonCaliEndpoint and exclude them here.  This
		// prevents the default drop at the end of the dispatch chain from dropping non-Calico
		// traffic.
		generictables.Rule{
			Match:  r.NewMatch().NotMarkMatchesWithMask(r.IptablesMarkNonCaliEndpoint, r.IptablesMarkEndpoint),
			Action: r.Jump(ChainDispatchFromEndPointMark),
		},
	)

	// The packet may be going to a workload interface.  Send any such packets to the normal,
	// interface-name-based dispatch chains.
	for _, prefix := range r.WorkloadIfacePrefixes {
		log.WithField("ifacePrefix", prefix).Debug("Adding workload match rules")
		ifaceMatch := prefix + r.wildcard
		fwRules = append(fwRules,
			generictables.Rule{
				Match:  r.NewMatch().OutInterface(ifaceMatch),
				Action: r.Jump(ChainToWorkloadDispatch),
			},
		)
	}

	fwRules = append(fwRules,
		// The packet may be going to a host endpoint, send it to the host endpoint
		// apply-on-forward dispatch chain. That chain returns any packets that are not going to a
		// known host endpoint for further processing.
		generictables.Rule{
			Action: r.Jump(ChainDispatchToHostEndpointForward),
		},

		// Before we ACCEPT the packet, clear the per-interface mark bit.  This is required because
		// the packet may get encapsulated and pass through iptables again.  Since the new encapped
		// packet would inherit the mark bits, it would be (incorrectly) treated as a forwarded
		// packet.
		generictables.Rule{
			Action: r.ClearMark(r.IptablesMarkEndpoint),
		},

		// If a packet reaches here, one of the following must be true:
		//
		// - it is going to a workload endpoint and it has passed that endpoint's policy
		// - it is going to a host interface with a Calico host endpoint and it has passed that
		//   endpoint's policy
		// - it is going to a host interface with no Calico host endpoint.
		//
		// In the first two cases, the policy will have set the accept bit in the mark and we "own"
		// the packet so it's right for us to ACCEPT it here (unless configured otherwise).  In
		// the other case, we don't own the packet so we always return it to the OUTPUT chain
		// for further processing.
		generictables.Rule{
			Match:   r.NewMatch().MarkSingleBitSet(r.IptablesMarkAccept),
			Action:  r.filterAllowAction,
			Comment: []string{"Policy explicitly accepted packet."},
		},
	)

	return &generictables.Chain{
		Name:  ChainForwardEndpointMark,
		Rules: fwRules,
	}
}

func (r *DefaultRuleRenderer) FilterInputChainAllowWG(ipVersion uint8, c Config, allowAction generictables.Action) []generictables.Rule {
	var inputRules []generictables.Rule

	if ipVersion == 4 && c.WireguardEnabled {
		// When Wireguard is enabled, auto-allow Wireguard traffic from other nodes.  Without this,
		// it's too easy to make a host policy that blocks Wireguard traffic, resulting in very confusing
		// connectivity problems.
		inputRules = append(inputRules,
			generictables.Rule{
				Match: r.NewMatch().ProtocolNum(ProtoUDP).
					DestPorts(uint16(c.WireguardListeningPort)).
					DestAddrType(generictables.AddrTypeLocal),
				Action:  allowAction,
				Comment: []string{"Allow incoming IPv4 Wireguard packets"},
			},
			// Note that we do not need a drop rule for Wireguard because it already has the peering and allowed IPs
			// baked into the crypto routing table.
		)
	}

	if ipVersion == 6 && c.WireguardEnabledV6 {
		// When Wireguard is enabled, auto-allow Wireguard traffic from other nodes.  Without this,
		// it's too easy to make a host policy that blocks Wireguard traffic, resulting in very confusing
		// connectivity problems.
		inputRules = append(inputRules,
			generictables.Rule{
				Match: r.NewMatch().ProtocolNum(ProtoUDP).
					DestPorts(uint16(c.WireguardListeningPortV6)).
					DestAddrType(generictables.AddrTypeLocal),
				Action:  allowAction,
				Comment: []string{"Allow incoming IPv6 Wireguard packets"},
			},
			// Note that we do not need a drop rule for Wireguard because it already has the peering and allowed IPs
			// baked into the crypto routing table.
		)
	}

	return inputRules
}

func (r *DefaultRuleRenderer) filterInputChain(ipVersion uint8) *generictables.Chain {
	var inputRules []generictables.Rule

	if ipVersion == 4 && r.IPIPEnabled {
		// IPIP is enabled, filter incoming IPIP packets to ensure they come from a
		// recognised host and are going to a local address on the host.  We use the protocol
		// number rather than its name because the name is not guaranteed to be known by the kernel.
		inputRules = append(inputRules,
			generictables.Rule{
				Match: r.NewMatch().ProtocolNum(ProtoIPIP).
					SourceIPSet(r.IPSetConfigV4.NameForMainIPSet(IPSetIDAllHostNets)).
					DestAddrType(generictables.AddrTypeLocal),
				Action:  r.filterAllowAction,
				Comment: []string{"Allow IPIP packets from Calico hosts"},
			},
			generictables.Rule{
				Match:   r.NewMatch().ProtocolNum(ProtoIPIP),
				Action:  r.IptablesFilterDenyAction(),
				Comment: []string{fmt.Sprintf("%s IPIP packets from non-Calico hosts", r.IptablesFilterDenyAction())},
			},
		)
	}

	if ipVersion == 4 && r.VXLANEnabled {
		// IPv4 VXLAN is enabled, filter incoming VXLAN packets that match our VXLAN port to ensure they
		// come from a recognised host and are going to a local address on the host.
		inputRules = append(inputRules,
			generictables.Rule{
				Match: r.NewMatch().ProtocolNum(ProtoUDP).
					DestPorts(uint16(r.Config.VXLANPort)).
					SourceIPSet(r.IPSetConfigV4.NameForMainIPSet(IPSetIDAllVXLANSourceNets)).
					DestAddrType(generictables.AddrTypeLocal),
				Action:  r.filterAllowAction,
				Comment: []string{"Allow IPv4 VXLAN packets from allowed hosts"},
			},
			generictables.Rule{
				Match: r.NewMatch().ProtocolNum(ProtoUDP).
					DestPorts(uint16(r.Config.VXLANPort)).
					DestAddrType(generictables.AddrTypeLocal),
				Action:  r.Drop(),
				Comment: []string{"Drop IPv4 VXLAN packets from non-allowed hosts"},
			},
		)
	}

	if ipVersion == 6 && r.VXLANEnabledV6 {
		// IPv6 VXLAN is enabled, filter incoming VXLAN packets that match our VXLAN port to ensure they
		// come from a recognised host and are going to a local address on the host.
		inputRules = append(inputRules,
			generictables.Rule{
				Match: r.NewMatch().ProtocolNum(ProtoUDP).
					DestPorts(uint16(r.Config.VXLANPort)).
					SourceIPSet(r.IPSetConfigV6.NameForMainIPSet(IPSetIDAllVXLANSourceNets)).
					DestAddrType(generictables.AddrTypeLocal),
				Action:  r.filterAllowAction,
				Comment: []string{"Allow IPv6 VXLAN packets from allowed hosts"},
			},
			generictables.Rule{
				Match: r.NewMatch().ProtocolNum(ProtoUDP).
					DestPorts(uint16(r.Config.VXLANPort)).
					DestAddrType(generictables.AddrTypeLocal),
				Action:  r.IptablesFilterDenyAction(),
				Comment: []string{fmt.Sprintf("%s IPv6 VXLAN packets from non-allowed hosts", r.IptablesFilterDenyAction())},
			},
		)
	}

	inputRules = append(inputRules, r.FilterInputChainAllowWG(ipVersion, r.Config, r.filterAllowAction)...)

	if r.KubeIPVSSupportEnabled {
		// Check if packet belongs to forwarded traffic. (e.g. part of an ipvs connection).
		// If it is, set endpoint mark and skip "to local host" rules below.
		inputRules = append(inputRules,
			generictables.Rule{
				Action: r.ClearMark(r.IptablesMarkEndpoint),
			},
			generictables.Rule{
				Action: r.Jump(ChainForwardCheck),
			},
			generictables.Rule{
				Match:  r.NewMatch().MarkNotClear(r.IptablesMarkEndpoint),
				Action: r.Return(),
			},
		)
	}

	// Apply our policy to packets coming from workload endpoints.
	for _, prefix := range r.WorkloadIfacePrefixes {
		log.WithField("ifacePrefix", prefix).Debug("Adding workload match rules")
		ifaceMatch := prefix + r.wildcard
		inputRules = append(inputRules, generictables.Rule{
			Match:  r.NewMatch().InInterface(ifaceMatch),
			Action: r.GoTo(ChainWorkloadToHost),
		})
	}

	// Now we only have ingress host endpoint processing to do.  The ingress host endpoint may
	// have already accepted this packet in the raw or mangle table.  In that case, accept the
	// packet immediately here too.
	inputRules = append(inputRules, r.acceptAlreadyAccepted()...)

	// Apply host endpoint policy.
	inputRules = append(inputRules,
		generictables.Rule{
			Action: r.ClearMark(r.allCalicoMarkBits()),
		},
		generictables.Rule{
			Action: r.Jump(ChainDispatchFromHostEndpoint),
		},
		generictables.Rule{
			Match:   r.NewMatch().MarkSingleBitSet(r.IptablesMarkAccept),
			Action:  r.filterAllowAction,
			Comment: []string{"Host endpoint policy accepted packet."},
		},
	)

	return &generictables.Chain{
		Name:  ChainFilterInput,
		Rules: inputRules,
	}
}

func (r *DefaultRuleRenderer) ICMPv6Filter(action generictables.Action) []generictables.Rule {
	var rules []generictables.Rule

	// For IPv6, we need to allow certain ICMP traffic from workloads in order to act
	// as a router.  Note: we do this before the policy chains, so we're bypassing the egress
	// rules for this traffic.  While that might be unexpected, it makes sure that the user
	// doesn't cut off their own connectivity in subtle ways that they shouldn't have to worry
	// about.
	//
	// - 130: multicast listener query.
	// - 131: multicast listener report.
	// - 132: multicast listener done.
	// - 133: router solicitation, which an endpoint uses to request
	//        configuration information rather than waiting for an
	//        unsolicited router advertisement.
	// - 135: neighbor solicitation.
	// - 136: neighbor advertisement.
	for _, icmpType := range []uint8{130, 131, 132, 133, 135, 136} {
		rules = append(rules, generictables.Rule{
			Match: r.NewMatch().
				ProtocolNum(ProtoICMPv6).
				ICMPV6Type(icmpType),
			Action: action,
		})
	}

	return rules
}

func (r *DefaultRuleRenderer) filterWorkloadToHostChain(ipVersion uint8) *generictables.Chain {
	var rules []generictables.Rule

	if ipVersion == 6 {
		rules = r.ICMPv6Filter(r.filterAllowAction)
	}

	if r.OpenStackSpecialCasesEnabled {
		log.Info("Adding OpenStack special-case rules.")
		if ipVersion == 4 && r.OpenStackMetadataIP != nil {
			// For OpenStack compatibility, we support a special-case to allow incoming traffic
			// to the OpenStack metadata IP/port.
			// TODO(smc) Long-term, it'd be nice if the OpenStack plugin programmed a policy to
			// do this instead.
			log.WithField("ip", r.OpenStackMetadataIP).Info(
				"OpenStack metadata IP specified, installing special-case rule.")
			rules = append(rules, generictables.Rule{
				Match: r.NewMatch().
					Protocol("tcp").
					DestNet(r.OpenStackMetadataIP.String()).
					DestPorts(r.OpenStackMetadataPort),
				Action: r.filterAllowAction,
			})
		}

		// Again, for OpenStack compatibility, allow certain protocols.
		// TODO(smc) Long-term, it'd be nice if the OpenStack plugin programmed a policy to
		// do this instead.
		dhcpSrcPort := uint16(68)
		dhcpDestPort := uint16(67)
		if ipVersion == 6 {
			dhcpSrcPort = uint16(546)
			dhcpDestPort = uint16(547)
		}
		dnsDestPort := uint16(53)
		rules = append(rules,
			generictables.Rule{
				Match: r.NewMatch().
					Protocol("udp").
					SourcePorts(dhcpSrcPort).
					DestPorts(dhcpDestPort),
				Action: r.filterAllowAction,
			},
			generictables.Rule{
				Match: r.NewMatch().
					Protocol("udp").
					DestPorts(dnsDestPort),
				Action: r.filterAllowAction,
			},
		)
	}

	// Now send traffic to the policy chains to apply the egress policy.
	rules = append(rules, generictables.Rule{
		Action: r.Jump(ChainFromWorkloadDispatch),
	})

	// If the dispatch chain accepts the packet, it returns to us here.  Apply the configured
	// action.  Note: we may have done work above to allow the packet and then end up dropping
	// it here.  We can't optimize that away because there may be other rules (such as log
	// rules in the policy).
	for _, action := range r.inputAcceptActions {
		rules = append(rules, generictables.Rule{
			Action:  action,
			Comment: []string{"Configured DefaultEndpointToHostAction"},
		})
	}

	return &generictables.Chain{
		Name:  ChainWorkloadToHost,
		Rules: rules,
	}
}

func (r *DefaultRuleRenderer) failsafeInChain(table string, ipVersion uint8) *generictables.Chain {
	rules := []generictables.Rule{}

	for _, protoPort := range r.Config.FailsafeInboundHostPorts {
		rule := generictables.Rule{
			Match: r.NewMatch().
				Protocol(protoPort.Protocol).
				DestPorts(protoPort.Port),
			Action: r.Allow(),
		}

		if protoPort.Net != "" {
			ip, _, err := cnet.ParseCIDROrIP(protoPort.Net)
			if err != nil {
				log.WithError(err).Error("Failed to parse CIDR in inbound failsafe rule. Skipping failsafe rule")
				continue
			}
			if int(ipVersion) == ip.Version() {
				rule.Match = r.NewMatch().
					Protocol(protoPort.Protocol).
					DestPorts(protoPort.Port).
					SourceNet(protoPort.Net)
			} else {
				continue // don't add the rule
			}
		}
		rules = append(rules, rule)
	}

	if table == "raw" {
		// We're in the raw table, before conntrack, so we need to allow response traffic.
		// Otherwise, it could fall through to some doNotTrack policy and half of the connection
		// would get untracked.  If we ACCEPT here then the traffic falls through to the filter
		// table, where it'll only be accepted if there's a conntrack entry.
		for _, protoPort := range r.Config.FailsafeOutboundHostPorts {
			rule := generictables.Rule{
				Match: r.NewMatch().
					Protocol(protoPort.Protocol).
					SourcePorts(protoPort.Port),
				Action: r.Allow(),
			}

			if protoPort.Net != "" {
				ip, _, err := cnet.ParseCIDROrIP(protoPort.Net)
				if err != nil {
					log.WithError(err).Error("Failed to parse CIDR in inbound failsafe rule. Skipping failsafe rule")
					continue
				}
				if int(ipVersion) == ip.Version() {
					rule.Match = r.NewMatch().
						Protocol(protoPort.Protocol).
						SourcePorts(protoPort.Port).
						SourceNet(protoPort.Net)
				} else {
					continue // don't add the rule
				}
			}
			rules = append(rules, rule)
		}
	}

	return &generictables.Chain{
		Name:  ChainFailsafeIn,
		Rules: rules,
	}
}

func (r *DefaultRuleRenderer) failsafeOutChain(table string, ipVersion uint8) *generictables.Chain {
	rules := []generictables.Rule{}

	for _, protoPort := range r.Config.FailsafeOutboundHostPorts {
		rule := generictables.Rule{
			Match: r.NewMatch().
				Protocol(protoPort.Protocol).
				DestPorts(protoPort.Port),
			Action: r.Allow(),
		}

		if protoPort.Net != "" {
			ip, _, err := cnet.ParseCIDROrIP(protoPort.Net)
			if err != nil {
				log.WithError(err).Error("Failed to parse CIDR in outbound failsafe rule. Skipping failsafe rule")
				continue
			}
			if int(ipVersion) == ip.Version() {
				rule.Match = r.NewMatch().
					Protocol(protoPort.Protocol).
					DestPorts(protoPort.Port).
					DestNet(protoPort.Net)
			} else {
				continue // don't add the rule
			}
		}
		rules = append(rules, rule)
	}

	if table == "raw" {
		// We're in the raw table, before conntrack, so we need to allow response traffic.
		// Otherwise, it could fall through to some doNotTrack policy and half of the connection
		// would get untracked.  If we ACCEPT here then the traffic falls through to the filter
		// table, where it'll only be accepted if there's a conntrack entry.
		for _, protoPort := range r.Config.FailsafeInboundHostPorts {
			rule := generictables.Rule{
				Match: r.NewMatch().
					Protocol(protoPort.Protocol).
					SourcePorts(protoPort.Port),
				Action: r.Allow(),
			}

			if protoPort.Net != "" {
				ip, _, err := cnet.ParseCIDROrIP(protoPort.Net)
				if err != nil {
					log.WithError(err).Error("Failed to parse CIDR in outbound failsafe rule. Skipping failsafe rule")
					continue
				}
				if int(ipVersion) == ip.Version() {
					rule.Match = r.NewMatch().
						Protocol(protoPort.Protocol).
						SourcePorts(protoPort.Port).
						DestNet(protoPort.Net)
				} else {
					continue // don't add the rule
				}
			}
			rules = append(rules, rule)
		}
	}

	return &generictables.Chain{
		Name:  ChainFailsafeOut,
		Rules: rules,
	}
}

func (r *DefaultRuleRenderer) StaticFilterForwardChains() []*generictables.Chain {
	rules := []generictables.Rule{}

	// Rules for filter forward chains dispatches the packet to our dispatch chains if it is going
	// to/from an interface that we're responsible for.  Note: the dispatch chains represent "allow"
	// by returning to this chain for further processing; this is required to handle traffic that
	// is going between endpoints on the same host.  In that case we need to apply the egress policy
	// for one endpoint and the ingress policy for the other.
	//
	// Packets will be accepted if they passed through both workload and host endpoint policy
	// and were returned.

	// Jump to from-host-endpoint dispatch chains.
	rules = append(rules,
		generictables.Rule{
			// we're clearing all our mark bits to minimise non-determinism caused by rules in other chains.
			// We exclude the accept bit because we use that to communicate from the raw/pre-dnat chains.
			Action: r.ClearMark(r.allCalicoMarkBits() &^ r.IptablesMarkAccept),
		},
		generictables.Rule{
			// Apply forward policy for the incoming Host endpoint if accept bit is clear which means the packet
			// was not accepted in a previous raw or pre-DNAT chain.
			Match:  r.NewMatch().MarkClear(r.IptablesMarkAccept),
			Action: r.Jump(ChainDispatchFromHostEndPointForward),
		},
	)

	// Jump to workload dispatch chains.
	for _, prefix := range r.WorkloadIfacePrefixes {
		log.WithField("ifacePrefix", prefix).Debug("Adding workload match rules")
		ifaceMatch := prefix + r.wildcard
		rules = append(rules,
			generictables.Rule{
				Match:  r.NewMatch().InInterface(ifaceMatch),
				Action: r.Jump(ChainFromWorkloadDispatch),
			},
			generictables.Rule{
				Match:  r.NewMatch().OutInterface(ifaceMatch),
				Action: r.Jump(ChainToWorkloadDispatch),
			},
		)
	}

	// Jump to to-host-endpoint dispatch chains.
	rules = append(rules,
		generictables.Rule{
			// Apply forward policy for the outgoing host endpoint.
			Action: r.Jump(ChainDispatchToHostEndpointForward),
		},
	)

	// Jump to chain for blocking service CIDR loops.
	rules = append(rules,
		generictables.Rule{
			Action: r.Jump(ChainCIDRBlock),
		},
	)

	return []*generictables.Chain{{
		Name:  ChainFilterForward,
		Rules: rules,
	}}
}

// StaticFilterForwardAppendRules returns rules which should be statically appended to the end of the filter
// table's forward chain.
func (r *DefaultRuleRenderer) StaticFilterForwardAppendRules() []generictables.Rule {
	return []generictables.Rule{
		{
			Match:   r.NewMatch().MarkSingleBitSet(r.IptablesMarkAccept),
			Action:  r.filterAllowAction,
			Comment: []string{"Policy explicitly accepted packet."},
		},

		// Set IptablesMarkAccept bit here, to indicate to our mangle-POSTROUTING chain that this is
		// forwarded traffic and should not be subject to normal host endpoint policy.
		{
			Action: r.SetMark(r.IptablesMarkAccept),
		},
	}
}

func (r *DefaultRuleRenderer) StaticFilterOutputChains(ipVersion uint8) []*generictables.Chain {
	result := []*generictables.Chain{}
	result = append(result,
		r.filterOutputChain(ipVersion),
		r.failsafeOutChain("filter", ipVersion),
	)

	if r.KubeIPVSSupportEnabled {
		result = append(result, r.StaticFilterOutputForwardEndpointMarkChain())
	}

	return result
}

func (r *DefaultRuleRenderer) filterOutputChain(ipVersion uint8) *generictables.Chain {
	var rules []generictables.Rule

	// Accept immediately if we've already accepted this packet in the raw or mangle table.
	rules = append(rules, r.acceptAlreadyAccepted()...)

	if r.KubeIPVSSupportEnabled {
		// Special case: packets that are forwarded through IPVS hit the INPUT and OUTPUT chains
		// instead of FORWARD.  In the INPUT chain, we mark such packets with a per-interface ID.
		// Divert those packets to a chain that handles them as we would if they had hit the FORWARD
		// chain.
		//
		// We use a goto so that a RETURN from that chain will skip the rest of this chain
		// and continue execution in the parent chain (OUTPUT).
		rules = append(rules,
			generictables.Rule{
				Match:  r.NewMatch().MarkNotClear(r.IptablesMarkEndpoint),
				Action: r.GoTo(ChainForwardEndpointMark),
			},
		)
	}

	// We don't currently police host -> endpoint according to the endpoint's ingress policy.
	// That decision is based on pragmatism; it's generally very useful to be able to contact
	// any local workload from the host and policing the traffic doesn't really protect
	// against host compromise.  If a host is compromised, then the rules could be removed!
	// However, we do apply policy to workload ingress traffic if it belongs to an IPVS connection.
	for _, prefix := range r.WorkloadIfacePrefixes {
		// If the packet is going to a workload endpoint, apply workload ingress policy if traffic
		// belongs to an IPVS connection and return at the end.
		log.WithField("ifacePrefix", prefix).Debug("Adding workload match rules")
		ifaceMatch := prefix + r.wildcard
		rules = append(rules,
			generictables.Rule{
				// if packet goes to a workload endpoint. set return action properly.
				Match:  r.NewMatch().OutInterface(ifaceMatch),
				Action: r.Return(),
			},
		)
	}

	// If we reach here, the packet is not going to a workload so it must be going to a
	// host endpoint. It also has no endpoint mark so it must be going from a process.

	if ipVersion == 4 && r.IPIPEnabled {
		// When IPIP is enabled, auto-allow IPIP traffic to other Calico nodes.  Without this,
		// it's too easy to make a host policy that blocks IPIP traffic, resulting in very confusing
		// connectivity problems.
		rules = append(rules,
			generictables.Rule{
				Match: r.NewMatch().ProtocolNum(ProtoIPIP).
					DestIPSet(r.IPSetConfigV4.NameForMainIPSet(IPSetIDAllHostNets)).
					SrcAddrType(generictables.AddrTypeLocal, false),
				Action:  r.filterAllowAction,
				Comment: []string{"Allow IPIP packets to other Calico hosts"},
			},
		)
	}

	if ipVersion == 4 && r.VXLANEnabled {
		// When IPv4 VXLAN is enabled, auto-allow VXLAN traffic to other Calico nodes.  Without this,
		// it's too easy to make a host policy that blocks VXLAN traffic, resulting in very confusing
		// connectivity problems.
		rules = append(rules,
			generictables.Rule{
				Match: r.NewMatch().ProtocolNum(ProtoUDP).
					DestPorts(uint16(r.Config.VXLANPort)).
					SrcAddrType(generictables.AddrTypeLocal, false).
					DestIPSet(r.IPSetConfigV4.NameForMainIPSet(IPSetIDAllVXLANSourceNets)),
				Action:  r.filterAllowAction,
				Comment: []string{"Allow IPv4 VXLAN packets to other allowed hosts"},
			},
		)
	}

	if ipVersion == 6 && r.VXLANEnabledV6 {
		// When IPv6 VXLAN is enabled, auto-allow VXLAN traffic to other Calico nodes.  Without this,
		// it's too easy to make a host policy that blocks VXLAN traffic, resulting in very confusing
		// connectivity problems.
		rules = append(rules,
			generictables.Rule{
				Match: r.NewMatch().ProtocolNum(ProtoUDP).
					DestPorts(uint16(r.Config.VXLANPort)).
					SrcAddrType(generictables.AddrTypeLocal, false).
					DestIPSet(r.IPSetConfigV6.NameForMainIPSet(IPSetIDAllVXLANSourceNets)),
				Action:  r.filterAllowAction,
				Comment: []string{"Allow IPv6 VXLAN packets to other allowed hosts"},
			},
		)
	}

	if ipVersion == 4 && r.WireguardEnabled {
		// When Wireguard is enabled, auto-allow Wireguard traffic to other Calico nodes.  Without this,
		// it's too easy to make a host policy that blocks Wireguard traffic, resulting in very confusing
		// connectivity problems.
		rules = append(rules,
			generictables.Rule{
				Match: r.NewMatch().ProtocolNum(ProtoUDP).
					DestPorts(uint16(r.Config.WireguardListeningPort)).
					// Note that we do not need to limit the destination hosts to Calico nodes because allowed peers are
					// programmed separately
					SrcAddrType(generictables.AddrTypeLocal, false),
				Action:  r.filterAllowAction,
				Comment: []string{"Allow outgoing IPv4 Wireguard packets"},
			},
		)
	}

	if ipVersion == 6 && r.WireguardEnabledV6 {
		// When Wireguard is enabled, auto-allow Wireguard traffic to other Calico nodes.  Without this,
		// it's too easy to make a host policy that blocks Wireguard traffic, resulting in very confusing
		// connectivity problems.
		rules = append(rules,
			generictables.Rule{
				Match: r.NewMatch().ProtocolNum(ProtoUDP).
					DestPorts(uint16(r.Config.WireguardListeningPortV6)).
					// Note that we do not need to limit the destination hosts to Calico nodes because allowed peers are
					// programmed separately
					SrcAddrType(generictables.AddrTypeLocal, false),
				Action:  r.filterAllowAction,
				Comment: []string{"Allow outgoing IPv6 Wireguard packets"},
			},
		)
	}

	// Matching on conntrack status varies by table type.
	notDNATMatch := r.NewMatch()
	if m, ok := notDNATMatch.(nftables.NFTMatchCriteria); ok {
		notDNATMatch = m.NotConntrackStatus("DNAT")
	} else {
		notDNATMatch = notDNATMatch.NotConntrackState("DNAT")
	}

	// Apply host endpoint policy to traffic that has not been DNAT'd.  In the DNAT case we
	// can't correctly apply policy here because the packet's OIF is still the OIF from a
	// routing lookup based on the pre-DNAT destination IP; Linux will shortly update it based
	// on the new destination IP, but that hasn't happened yet.  Instead, in the DNAT case, we
	// apply host endpoint in the mangle POSTROUTING chain; see StaticManglePostroutingChain for
	// that.
	rules = append(rules,
		generictables.Rule{
			Action: r.ClearMark(r.allCalicoMarkBits()),
		},
		generictables.Rule{
			Match:  notDNATMatch,
			Action: r.Jump(ChainDispatchToHostEndpoint),
		},
		generictables.Rule{
			Match:   r.NewMatch().MarkSingleBitSet(r.IptablesMarkAccept),
			Action:  r.filterAllowAction,
			Comment: []string{"Host endpoint policy accepted packet."},
		},
	)

	return &generictables.Chain{
		Name:  ChainFilterOutput,
		Rules: rules,
	}
}

func (r *DefaultRuleRenderer) StaticNATTableChains(ipVersion uint8) (chains []*generictables.Chain) {
	chains = append(chains, r.StaticNATPreroutingChains(ipVersion)...)
	chains = append(chains, r.StaticNATPostroutingChains(ipVersion)...)
	chains = append(chains, r.StaticNATOutputChains(ipVersion)...)
	return
}

func (r *DefaultRuleRenderer) StaticNATPreroutingChains(ipVersion uint8) []*generictables.Chain {
	rules := []generictables.Rule{
		{
			Action: r.Jump(ChainFIPDnat),
		},
	}

	if ipVersion == 4 && r.OpenStackSpecialCasesEnabled && r.OpenStackMetadataIP != nil {
		rules = append(rules, generictables.Rule{
			Match: r.NewMatch().
				Protocol("tcp").
				DestPorts(80).
				DestNet("169.254.169.254/32"),
			Action: r.DNAT(
				r.OpenStackMetadataIP.String(),
				r.OpenStackMetadataPort,
			),
		})
	}

	chains := []*generictables.Chain{{
		Name:  ChainNATPrerouting,
		Rules: rules,
	}}

	return chains
}

func (r *DefaultRuleRenderer) StaticNATPostroutingChains(ipVersion uint8) []*generictables.Chain {
	rules := []generictables.Rule{
		{
			Action: r.Jump(ChainFIPSnat),
		},
		{
			Action: r.Jump(ChainNATOutgoing),
		},
	}

	if r.BPFEnabled {
		// Prepend a BPF SNAT rule.
		rules = append([]generictables.Rule{
			{
				Comment: []string{"BPF loopback SNAT"},
				Match:   r.NewMatch().MarkMatchesWithMask(tcdefs.MarkSeenMASQ, tcdefs.MarkSeenMASQMask),
				Action:  r.Masq(""),
			},
		}, rules...)
	}

	var tunnelIfaces []string

	if ipVersion == 4 && r.IPIPEnabled && len(r.IPIPTunnelAddress) > 0 {
		tunnelIfaces = append(tunnelIfaces, "tunl0")
	}
	if ipVersion == 4 && r.VXLANEnabled && len(r.VXLANTunnelAddress) > 0 {
		tunnelIfaces = append(tunnelIfaces, "vxlan.calico")
	}
	if ipVersion == 6 && r.VXLANEnabledV6 && len(r.VXLANTunnelAddressV6) > 0 {
		tunnelIfaces = append(tunnelIfaces, "vxlan-v6.calico")
	}
	if ipVersion == 4 && r.WireguardEnabled && len(r.WireguardInterfaceName) > 0 {
		// Wireguard is assigned an IP dynamically and without restarting Felix. Just add the interface if we have
		// wireguard enabled.
		tunnelIfaces = append(tunnelIfaces, r.WireguardInterfaceName)
	}
	if ipVersion == 6 && r.WireguardEnabledV6 && len(r.WireguardInterfaceNameV6) > 0 {
		// Wireguard is assigned an IP dynamically and without restarting Felix. Just add the interface if we have
		// wireguard enabled.
		tunnelIfaces = append(tunnelIfaces, r.WireguardInterfaceNameV6)
	}

	for _, tunnel := range tunnelIfaces {
		// Add a rule to catch packets that are being sent down a tunnel from an
		// incorrect local IP address of the host and NAT them to use the tunnel IP as its
		// source.  This happens if:
		//
		// - the user explicitly binds their socket to the wrong source IP accidentally
		// - the user sends traffic to, for example, a Kubernetes service IP, which is
		//   implemented via NAT instead of routing, leading the kernel to choose the
		//   wrong source IP.
		//
		// We NAT the source of the packet to use the tunnel IP.  We assume that
		// non-local IPs have been correctly routed.  Since Calico-assigned IPs are
		// non-local (because they're down a veth), they won't get caught by the rule.
		// Other remote sources will only reach the tunnel if they're being NATted
		// already (for example, a Kubernetes "NodePort").  The kernel will then
		// choose the correct source on its own.
		rules = append(rules, generictables.Rule{
			Match: r.NewMatch().
				// Only match packets going out the tunnel.
				OutInterface(tunnel).
				// Match packets that don't have the correct source address.  This
				// matches local addresses (i.e. ones assigned to this host)
				// limiting the match to the output interface (which we matched
				// above as the tunnel).  Avoiding embedding the IP address lets
				// us use a static rule, which is easier to manage.
				NotSrcAddrType(generictables.AddrTypeLocal, true).
				// Only match if the IP is also some local IP on the box.  This
				// prevents us from matching packets from workloads, which are
				// remote as far as the routing table is concerned.
				SrcAddrType(generictables.AddrTypeLocal, false),
			Action: r.Masq(""),
		})
	}
	return []*generictables.Chain{{
		Name:  ChainNATPostrouting,
		Rules: rules,
	}}
}

func (r *DefaultRuleRenderer) StaticNATOutputChains(ipVersion uint8) []*generictables.Chain {
	rules := []generictables.Rule{
		{
			Action: r.Jump(ChainFIPDnat),
		},
	}

	return []*generictables.Chain{{
		Name:  ChainNATOutput,
		Rules: rules,
	}}
}

func (r *DefaultRuleRenderer) StaticMangleTableChains(ipVersion uint8) []*generictables.Chain {
	var chains []*generictables.Chain

	chains = append(chains,
		r.failsafeInChain("mangle", ipVersion),
		r.failsafeOutChain("mangle", ipVersion),
		r.StaticManglePreroutingChain(ipVersion),
		r.StaticManglePostroutingChain(ipVersion),
	)

	return chains
}

func (r *DefaultRuleRenderer) StaticManglePreroutingChain(ipVersion uint8) *generictables.Chain {
	rules := []generictables.Rule{}

	// ACCEPT or RETURN immediately if packet matches an existing connection.  Note that we also
	// have a rule like this at the start of each pre-endpoint chain; the functional difference
	// with placing this rule here is that it will also apply to packets that may be unrelated
	// to Calico (i.e. not to or from Calico workloads, and not via Calico host endpoints).  We
	// think this is appropriate in the mangle table here - whereas we don't have a rule like
	// this in the filter table - because the mangle table is generally not used (except by us)
	// for dropping packets, so it is very unlikely that we would be circumventing someone
	// else's rule to drop a packet.  (And in that case, the user can configure
	// IptablesMangleAllowAction to be RETURN.)
	rules = append(rules,
		generictables.Rule{
			Match:  r.NewMatch().ConntrackState("RELATED,ESTABLISHED"),
			Action: r.mangleAllowAction,
		},
	)

	// Or if we've already accepted this packet in the raw table.
	rules = append(rules,
		generictables.Rule{
			Match:  r.NewMatch().MarkSingleBitSet(r.IptablesMarkAccept),
			Action: r.mangleAllowAction,
		},
	)

	// Now dispatch to host endpoint chain for the incoming interface.
	rules = append(rules,
		generictables.Rule{
			Action: r.Jump(ChainDispatchFromHostEndpoint),
		},
		// Following that...  If the packet was explicitly allowed by a pre-DNAT policy, it
		// will have MarkAccept set.  If the packet was denied, it will have been dropped
		// already.  If the incoming interface isn't one that we're policing, or the packet
		// isn't governed by any pre-DNAT policy on that interface, it will fall through to
		// here without any Calico bits set.

		// In the MarkAccept case, we ACCEPT or RETURN according to
		// IptablesMangleAllowAction.
		generictables.Rule{
			Match:   r.NewMatch().MarkSingleBitSet(r.IptablesMarkAccept),
			Action:  r.mangleAllowAction,
			Comment: []string{"Host endpoint policy accepted packet."},
		},
	)

	return &generictables.Chain{
		Name:  ChainManglePrerouting,
		Rules: rules,
	}
}

func (r *DefaultRuleRenderer) StaticManglePostroutingChain(ipVersion uint8) *generictables.Chain {
	rules := []generictables.Rule{}

	// Note, we use RETURN as the Allow action in this chain, rather than ACCEPT because the
	// mangle table is typically used, if at all, for packet manipulations that might need to
	// apply to our allowed traffic.

	// Allow immediately if IptablesMarkAccept is set.  Our filter-FORWARD chain sets this for
	// any packets that reach the end of that chain.  The principle is that we don't want to
	// apply normal host endpoint policy to forwarded traffic.
	rules = append(rules, generictables.Rule{
		Match:  r.NewMatch().MarkSingleBitSet(r.IptablesMarkAccept),
		Action: r.Return(),
	})

	// Similarly, avoid applying normal host endpoint policy to IPVS-forwarded traffic.
	// IPVS-forwarded traffic is identified by having a non-zero endpoint ID in the
	// IptablesMarkEndpoint bits.  Note: we only need this check for when net.ipv4.vs.conntrack
	// is enabled.  When net.ipv4.vs.conntrack is disabled (which is the default),
	// IPVS-forwarded traffic will fail the ConntrackState("DNAT") match below, and so would
	// avoid normal host endpoint policy anyway.  But it doesn't hurt to have this additional
	// check even when not strictly needed.
	if r.KubeIPVSSupportEnabled {
		rules = append(rules,
			generictables.Rule{
				Match:  r.NewMatch().MarkNotClear(r.IptablesMarkEndpoint),
				Action: r.Return(),
			},
		)
	}

	// At this point we know that the packet is not forwarded, so it must be originated by a
	// host-based process or host-networked pod.

	// The similar sequence in filterOutputChain has rules here to allow IPIP and VXLAN traffic.
	// We don't need those rules here because the encapsulated traffic won't match `--ctstate
	// DNAT` and so we won't try applying HEP policy to it anyway.

	// The similar sequence in filterOutputChain has rules here to detect traffic to local
	// workloads, and to return early in that case.  We don't need those rules here because
	// ChainDispatchToHostEndpoint also checks for traffic to a local workload, and avoids
	// applying any host endpoint policy in that case.  Search for "Skip egress WHEP" in
	// dispatch.go, to see that.

	// Apply host endpoint policy to non-forwarded traffic that has been DNAT'd.  We do this
	// here, rather than in filter-OUTPUT, because Linux is weird: when a host-originated packet
	// is DNAT'd (typically in nat-OUTPUT), its destination IP is changed immediately, but Linux
	// does not recalculate the outgoing interface (OIF) until AFTER the filter-OUTPUT chain.
	// The OIF has been recalculated by the time we hit THIS chain (mangle-POSTROUTING), so we
	// can reliably apply host endpoint policy here.

	// Matching on conntrack status varies by table type.
	dnatMatch := r.NewMatch()
	if m, ok := dnatMatch.(nftables.NFTMatchCriteria); ok {
		dnatMatch = m.ConntrackStatus("DNAT")
	} else {
		dnatMatch = dnatMatch.ConntrackState("DNAT")
	}

	rules = append(rules,
		generictables.Rule{
			Action: r.ClearMark(r.allCalicoMarkBits()),
		},
		generictables.Rule{
			Match:  dnatMatch,
			Action: r.Jump(ChainDispatchToHostEndpoint),
		},
		generictables.Rule{
			Match:   r.NewMatch().MarkSingleBitSet(r.IptablesMarkAccept),
			Action:  r.Return(),
			Comment: []string{"Host endpoint policy accepted packet."},
		},
	)

	return &generictables.Chain{
		Name:  ChainManglePostrouting,
		Rules: rules,
	}
}

func (r *DefaultRuleRenderer) StaticRawTableChains(ipVersion uint8) []*generictables.Chain {
	return []*generictables.Chain{
		r.failsafeInChain("raw", ipVersion),
		r.failsafeOutChain("raw", ipVersion),
		r.StaticRawPreroutingChain(ipVersion),
		r.WireguardIncomingMarkChain(),
		r.StaticRawOutputChain(0),
	}
}

func (r *DefaultRuleRenderer) StaticBPFModeRawChains(ipVersion uint8,
	wgEncryptHost, bypassHostConntrack bool,
) []*generictables.Chain {
	var rawRules []generictables.Rule

	if ((r.WireguardEnabled && len(r.WireguardInterfaceName) > 0) || (r.WireguardEnabledV6 && len(r.WireguardInterfaceNameV6) > 0)) && wgEncryptHost {
		// Set a mark on packets coming from any interface except for lo, wireguard, or pod veths to ensure the RPF
		// check allows it.
		log.Debug("Adding Wireguard iptables rule chain")
		rawRules = append(rawRules, generictables.Rule{
			Match:  nil,
			Action: r.Jump(ChainSetWireguardIncomingMark),
		})
	}

	rawRules = append(rawRules,
		generictables.Rule{
			// Return, i.e. no-op, if bypass mark is not set.
			Match:   r.NewMatch().MarkMatchesWithMask(tcdefs.MarkSeenBypass, 0xffffffff),
			Action:  r.GoTo(ChainRawBPFUntrackedPolicy),
			Comment: []string{"Jump to target for packets with Bypass mark"},
		},
<<<<<<< HEAD
		generictables.Rule{
			Match:   r.NewMatch().DestAddrType(generictables.AddrTypeLocal),
			Action:  r.SetMaskedMark(tcdefs.MarkSeenSkipFIB, tcdefs.MarkSeenSkipFIB),
			Comment: []string{"Mark traffic towards the host - it is TRACKed"},
		},
		generictables.Rule{
			Match:   r.NewMatch().NotDestAddrType(generictables.AddrTypeLocal),
			Action:  r.GoTo(ChainRawUntrackedFlows),
			Comment: []string{"Check if forwarded traffic needs to be TRACKed"},
		},
	)

	rawPreroutingChain := &generictables.Chain{
=======
	)

	if bypassHostConntrack {
		rawRules = append(rawRules,
			Rule{
				Match:   Match().DestAddrType(AddrTypeLocal),
				Action:  SetMaskedMarkAction{Mark: tcdefs.MarkSeenSkipFIB, Mask: tcdefs.MarkSeenSkipFIB},
				Comment: []string{"Mark traffic towards the host - it is TRACKed"},
			},
			Rule{
				Match:   Match().NotDestAddrType(AddrTypeLocal),
				Action:  GotoAction{Target: ChainRawUntrackedFlows},
				Comment: []string{"Check if forwarded traffic needs to be TRACKed"},
			},
		)
	}

	rawPreroutingChain := &Chain{
>>>>>>> 4759eb37
		Name:  ChainRawPrerouting,
		Rules: rawRules,
	}

	// BPF Untracked Flow Rules:
	var bpfUntrackedFlowRules []generictables.Rule
	if bypassHostConntrack {
		// Iterate all BPF interfaces forced to track packets and append rule.
		for _, interfaceName := range r.BPFForceTrackPacketsFromIfaces {
			if len(interfaceName) > 0 {
				bpfUntrackedFlowRules = append(bpfUntrackedFlowRules,
					generictables.Rule{
						Match:   r.NewMatch().InInterface(interfaceName),
						Action:  r.Return(),
						Comment: []string{"Track interface " + interfaceName},
					},
				)
			}
		}

		bpfUntrackedFlowRules = append(bpfUntrackedFlowRules,
			generictables.Rule{
				Match:   r.NewMatch().MarkMatchesWithMask(tcdefs.MarkSeenSkipFIB, tcdefs.MarkSeenSkipFIB),
				Action:  r.Return(),
				Comment: []string{"MarkSeenSkipFIB Mark"},
			},
			generictables.Rule{
				Match:   r.NewMatch().MarkMatchesWithMask(tcdefs.MarkSeenFallThrough, tcdefs.MarkSeenFallThroughMask),
				Action:  r.Return(),
				Comment: []string{"MarkSeenFallThrough Mark"},
			},
			generictables.Rule{
				Match:   r.NewMatch().MarkMatchesWithMask(tcdefs.MarkSeenMASQ, tcdefs.MarkSeenMASQMask),
				Action:  r.Return(),
				Comment: []string{"MarkSeenMASQ Mark"},
			},
			generictables.Rule{
				Match:   r.NewMatch().MarkMatchesWithMask(tcdefs.MarkSeenNATOutgoing, tcdefs.MarkSeenNATOutgoingMask),
				Action:  r.Return(),
				Comment: []string{"MarkSeenNATOutgoing Mark"},
			},
			generictables.Rule{
				Action: r.NoTrack(),
			},
		)
	}
	bpfUntrackedFlowChain := &generictables.Chain{
		Name:  ChainRawUntrackedFlows,
		Rules: bpfUntrackedFlowRules,
	}

	xdpUntrackedPoliciesChain := &generictables.Chain{
		Name: ChainRawBPFUntrackedPolicy,
		Rules: []generictables.Rule{
			// At this point we know bypass mark is set, which means that the packet has
			// been explicitly allowed by untracked ingress policy (XDP).  We should
			// clear the mark so as not to affect any FROM_HOST processing.  (There
			// shouldn't be any FROM_HOST processing, because untracked policy is only
			// intended for traffic to/from the host.  But if the traffic is in fact
			// forwarded and goes to or through another endpoint, it's better to enforce
			// that endpoint's policy than to accidentally skip it because of the BYPASS
			// mark.  Note that we can clear the mark without stomping on anyone else's
			// logic because no one else's iptables should have had a chance to execute
			// yet.
			{
				Action: r.SetMark(0),
			},
			// Now ensure that the packet is not tracked.
			{
				Action: r.NoTrack(),
			},
		},
	}

	chains := []*generictables.Chain{
		rawPreroutingChain,
		xdpUntrackedPoliciesChain,
		bpfUntrackedFlowChain,
		r.failsafeOutChain("raw", ipVersion),
		r.WireguardIncomingMarkChain(),
	}

	chains = append(chains,
		r.StaticRawOutputChain(tcdefs.MarkSeenBypass))

	return chains
}

func (r *DefaultRuleRenderer) StaticRawPreroutingChain(ipVersion uint8) *generictables.Chain {
	rules := []generictables.Rule{}

	// For safety, clear all our mark bits before we start.  (We could be in append mode and
	// another process' rules could have left the mark bit set.)
	rules = append(rules,
		generictables.Rule{Action: r.ClearMark(r.allCalicoMarkBits())},
	)

	// Set a mark on encapsulated packets coming from WireGuard to ensure the RPF check allows it
	if ((r.WireguardEnabled && len(r.WireguardInterfaceName) > 0) || (r.WireguardEnabledV6 && len(r.WireguardInterfaceNameV6) > 0)) && r.Config.WireguardEncryptHostTraffic {
		log.Debug("Adding Wireguard iptables rule")
		rules = append(rules, generictables.Rule{
			Match:  nil,
			Action: r.Jump(ChainSetWireguardIncomingMark),
		})
	}

	// Set a mark on the packet if it's from a workload interface.
	markFromWorkload := r.IptablesMarkScratch0
	for _, ifacePrefix := range r.WorkloadIfacePrefixes {
		rules = append(rules, generictables.Rule{
			Match:  r.NewMatch().InInterface(ifacePrefix + r.wildcard),
			Action: r.SetMark(markFromWorkload),
		})
	}

	// Send workload traffic to a specific chain to skip the rpf check for some workloads
	rules = append(rules,
		generictables.Rule{
			Match:  r.NewMatch().MarkMatchesWithMask(markFromWorkload, markFromWorkload),
			Action: r.Jump(ChainRpfSkip),
		})

	// Apply strict RPF check to packets from workload interfaces.  This prevents
	// workloads from spoofing their IPs.  Note: non-privileged containers can't
	// usually spoof but privileged containers and VMs can.
	rules = append(rules,
		r.RPFilter(ipVersion, markFromWorkload, markFromWorkload, r.OpenStackSpecialCasesEnabled, r.IptablesFilterDenyAction())...)

	rules = append(rules,
		// Send non-workload traffic to the untracked policy chains.
		generictables.Rule{
			Match:  r.NewMatch().MarkClear(markFromWorkload),
			Action: r.Jump(ChainDispatchFromHostEndpoint),
		},
		// Then, if the packet was marked as allowed, accept it.  Packets also return here
		// without the mark bit set if the interface wasn't one that we're policing.  We
		// let those packets fall through to the user's policy.
		generictables.Rule{
			Match:  r.NewMatch().MarkSingleBitSet(r.IptablesMarkAccept),
			Action: r.Allow(),
		},
	)

	return &generictables.Chain{
		Name:  ChainRawPrerouting,
		Rules: rules,
	}
}

// RPFilter returns rules that implement RPF
func (r *DefaultRuleRenderer) RPFilter(ipVersion uint8, mark, mask uint32, openStackSpecialCasesEnabled bool, dropActionOverride generictables.Action) []generictables.Rule {
	rules := make([]generictables.Rule, 0, 2)

	// For OpenStack, allow DHCP v4 packets with source 0.0.0.0.  These must be allowed before
	// checking against the iptables rp_filter module, because the rp_filter module in some
	// kernel versions does not allow for DHCP with source 0.0.0.0 (whereas the rp_filter sysctl
	// setting _did_).
	//
	// Initial DHCP requests (DHCPDISCOVER) have source 0.0.0.0, and so will be allowed through
	// by the specific rule just following.  Later DHCP requests (DHCPREQUEST) may have source
	// 0.0.0.0, or the client's actual IP (as discovered through the DHCP process).  The 0.0.0.0
	// case will again be allowed by the following specific rule; the actual IP case should be
	// allowed by the general RPF check.  (Ref: https://www.ietf.org/rfc/rfc2131.txt page 37)
	//
	// Note: in DHCPv6, the initial request is sent with a link-local IPv6 address, which should
	// pass RPF, hence no special case is needed for DHCPv6.
	//
	// Here we are only focussing on anti-spoofing, and note that we ACCEPT a correct packet for
	// the current raw table, but don't mark it (with our Accept bit) as automatically accepted
	// for later tables.  Hence - for the policy level - we still have an OpenStack DHCP special
	// case again in filterWorkloadToHostChain.
	if openStackSpecialCasesEnabled && ipVersion == 4 {
		log.Info("Add OpenStack special-case rule for DHCP with source 0.0.0.0")
		rules = append(rules,
			generictables.Rule{
				Match: r.NewMatch().
					Protocol("udp").
					SourceNet("0.0.0.0").
					SourcePorts(68).
					DestPorts(67),
				Action: r.Allow(),
			},
		)
	}

	rules = append(rules, generictables.Rule{
		Match:  r.NewMatch().MarkMatchesWithMask(mark, mask).RPFCheckFailed(),
		Action: dropActionOverride,
	})

	return rules
}

func (r *DefaultRuleRenderer) allCalicoMarkBits() uint32 {
	return r.IptablesMarkAccept |
		r.IptablesMarkPass |
		r.IptablesMarkScratch0 |
		r.IptablesMarkScratch1
}

func (r *DefaultRuleRenderer) WireguardIncomingMarkChain() *generictables.Chain {
	rules := []generictables.Rule{
		{
			Match:  r.NewMatch().InInterface("lo"),
			Action: r.Return(),
		},
		{
			Match:  r.NewMatch().InInterface(r.WireguardInterfaceName),
			Action: r.Return(),
		},
		{
			Match:  r.NewMatch().InInterface(r.WireguardInterfaceNameV6),
			Action: r.Return(),
		},
	}

	for _, ifacePrefix := range r.WorkloadIfacePrefixes {
		rules = append(rules, generictables.Rule{
			Match:  r.NewMatch().InInterface(fmt.Sprintf("%s%s", ifacePrefix, r.wildcard)),
			Action: r.Return(),
		})
	}

	rules = append(rules, generictables.Rule{Match: nil, Action: r.SetMark(r.WireguardIptablesMark)})

	return &generictables.Chain{
		Name:  ChainSetWireguardIncomingMark,
		Rules: rules,
	}
}

func (r *DefaultRuleRenderer) StaticRawOutputChain(tcBypassMark uint32) *generictables.Chain {
	rules := []generictables.Rule{
		// For safety, clear all our mark bits before we start.  (We could be in
		// append mode and another process' rules could have left the mark bit set.)
		{Action: r.ClearMark(r.allCalicoMarkBits())},
		// Then, jump to the untracked policy chains.
		{Action: r.Jump(ChainDispatchToHostEndpoint)},
		// Then, if the packet was marked as allowed, accept it.  Packets also
		// return here without the mark bit set if the interface wasn't one that
		// we're policing.
	}
	if tcBypassMark == 0 {
		rules = append(rules, []generictables.Rule{
			{
				Match:  r.NewMatch().MarkSingleBitSet(r.IptablesMarkAccept),
				Action: r.Allow(),
			},
		}...)
	} else {
		rules = append(rules, []generictables.Rule{
			{
				Match:  r.NewMatch().MarkSingleBitSet(r.IptablesMarkAccept),
				Action: r.SetMaskedMark(tcBypassMark, 0xffffffff),
			},
			{
				Match:  r.NewMatch().MarkMatchesWithMask(tcBypassMark, 0xffffffff),
				Action: r.Allow(),
			},
		}...)
	}
	return &generictables.Chain{
		Name:  ChainRawOutput,
		Rules: rules,
	}
}<|MERGE_RESOLUTION|>--- conflicted
+++ resolved
@@ -1169,40 +1169,24 @@
 			Action:  r.GoTo(ChainRawBPFUntrackedPolicy),
 			Comment: []string{"Jump to target for packets with Bypass mark"},
 		},
-<<<<<<< HEAD
-		generictables.Rule{
-			Match:   r.NewMatch().DestAddrType(generictables.AddrTypeLocal),
-			Action:  r.SetMaskedMark(tcdefs.MarkSeenSkipFIB, tcdefs.MarkSeenSkipFIB),
-			Comment: []string{"Mark traffic towards the host - it is TRACKed"},
-		},
-		generictables.Rule{
-			Match:   r.NewMatch().NotDestAddrType(generictables.AddrTypeLocal),
-			Action:  r.GoTo(ChainRawUntrackedFlows),
-			Comment: []string{"Check if forwarded traffic needs to be TRACKed"},
-		},
-	)
-
-	rawPreroutingChain := &generictables.Chain{
-=======
 	)
 
 	if bypassHostConntrack {
 		rawRules = append(rawRules,
-			Rule{
-				Match:   Match().DestAddrType(AddrTypeLocal),
-				Action:  SetMaskedMarkAction{Mark: tcdefs.MarkSeenSkipFIB, Mask: tcdefs.MarkSeenSkipFIB},
+			generictables.Rule{
+				Match:   r.NewMatch().DestAddrType(generictables.AddrTypeLocal),
+				Action:  r.SetMaskedMark(tcdefs.MarkSeenSkipFIB, tcdefs.MarkSeenSkipFIB),
 				Comment: []string{"Mark traffic towards the host - it is TRACKed"},
 			},
-			Rule{
-				Match:   Match().NotDestAddrType(AddrTypeLocal),
-				Action:  GotoAction{Target: ChainRawUntrackedFlows},
+			generictables.Rule{
+				Match:   r.NewMatch().NotDestAddrType(generictables.AddrTypeLocal),
+				Action:  r.GoTo(ChainRawUntrackedFlows),
 				Comment: []string{"Check if forwarded traffic needs to be TRACKed"},
 			},
 		)
 	}
 
-	rawPreroutingChain := &Chain{
->>>>>>> 4759eb37
+	rawPreroutingChain := &generictables.Chain{
 		Name:  ChainRawPrerouting,
 		Rules: rawRules,
 	}
