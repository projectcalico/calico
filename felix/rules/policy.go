// Copyright (c) 2016-2025 Tigera, Inc. All rights reserved.
//
// Licensed under the Apache License, Version 2.0 (the "License");
// you may not use this file except in compliance with the License.
// You may obtain a copy of the License at
//
//     http://www.apache.org/licenses/LICENSE-2.0
//
// Unless required by applicable law or agreed to in writing, software
// distributed under the License is distributed on an "AS IS" BASIS,
// WITHOUT WARRANTIES OR CONDITIONS OF ANY KIND, either express or implied.
// See the License for the specific language governing permissions and
// limitations under the License.

package rules

import (
	"fmt"
	"strings"

	log "github.com/sirupsen/logrus"
	googleproto "google.golang.org/protobuf/proto"

	"github.com/projectcalico/calico/felix/generictables"
	"github.com/projectcalico/calico/felix/hashutils"
	"github.com/projectcalico/calico/felix/ipsets"
	"github.com/projectcalico/calico/felix/iptables"
	"github.com/projectcalico/calico/felix/nftables"
	"github.com/projectcalico/calico/felix/proto"
	"github.com/projectcalico/calico/felix/types"
)

// ruleRenderer defined in rules_defs.go.

func (r *DefaultRuleRenderer) PolicyToIptablesChains(policyID *types.PolicyID, policy *proto.Policy, ipVersion uint8) []*generictables.Chain {
	inbound := generictables.Chain{
		Name: PolicyChainName(PolicyInboundPfx, policyID, r.NFTables),
		// Note that the policy name includes the tier, so it does not need to be separately specified.
		Rules: r.ProtoRulesToIptablesRules(
			policy.InboundRules,
			ipVersion, RuleOwnerTypePolicy,
			RuleDirIngress,
			policyID.Name,
			policy.Untracked,
			fmt.Sprintf("Policy %s ingress", policyID.Name),
		),
	}
	outbound := generictables.Chain{
		Name: PolicyChainName(PolicyOutboundPfx, policyID, r.NFTables),
		// Note that the policy name also includes the tier, so it does not need to be separately specified.
		Rules: r.ProtoRulesToIptablesRules(
			policy.OutboundRules,
			ipVersion, RuleOwnerTypePolicy,
			RuleDirEgress,
			policyID.Name,
			policy.Untracked,
			fmt.Sprintf("Policy %s egress", policyID.Name),
		),
	}
	return []*generictables.Chain{&inbound, &outbound}
}

func (r *DefaultRuleRenderer) ProfileToIptablesChains(profileID *types.ProfileID, profile *proto.Profile, ipVersion uint8) (inbound, outbound *generictables.Chain) {
	inbound = &generictables.Chain{
		Name: ProfileChainName(ProfileInboundPfx, profileID, r.NFTables),
		Rules: r.ProtoRulesToIptablesRules(
			profile.InboundRules,
			ipVersion,
			RuleOwnerTypeProfile,
			RuleDirIngress,
			profileID.Name,
			false,
			fmt.Sprintf("Profile %s ingress", profileID.Name),
		),
	}
	outbound = &generictables.Chain{
		Name: ProfileChainName(ProfileOutboundPfx, profileID, r.NFTables),
		Rules: r.ProtoRulesToIptablesRules(
			profile.OutboundRules,
			ipVersion, RuleOwnerTypeProfile,
			RuleDirEgress,
			profileID.Name,
			false,
			fmt.Sprintf("Profile %s egress", profileID.Name),
		),
	}
	return
}

func (r *DefaultRuleRenderer) ProtoRulesToIptablesRules(
	protoRules []*proto.Rule,
	ipVersion uint8,
	owner RuleOwnerType,
	dir RuleDir,
	name string,
	untracked bool,
	chainComments ...string,
) []generictables.Rule {
	var rules []generictables.Rule
	for ii, protoRule := range protoRules {
		// TODO (Matt): Need rule hash when that's cleaned up.
<<<<<<< HEAD
		rules = append(rules, r.ProtoRuleToIptablesRules(protoRule, ipVersion, owner, dir, ii, name, untracked)...)
=======
		rules = append(rules, r.ProtoRuleToIptablesRules(protoRule, ipVersion, owner, dir, ii, name, untracked, staged)...)
	}

	if staged && r.FlowLogsEnabled {
		// If staged, append an extra no-match nflog rule. This will be reported by the collector as an end-of-tier
		// deny associated with this policy iff the end-if-tier pass is hit (i.e. there are no enforced policies that
		// actually drop the packet already).
		rules = append(rules, r.StagedPolicyNoMatchRule(dir, name))
>>>>>>> 417895c4
	}

	// Strip off any return rules at the end of the chain.  No matter their
	// match criteria, they're effectively no-ops.
	for len(rules) > 0 {
		if _, ok := rules[len(rules)-1].Action.(generictables.ReturnActionMarker); ok {
			rules = rules[:len(rules)-1]
		} else {
			break
		}
	}
	if len(chainComments) > 0 {
		if len(rules) == 0 {
			rules = append(rules, generictables.Rule{})
		}
		rules[0].Comment = append(rules[0].Comment, chainComments...)
	}
	return rules
}

func filterNets(mixedCIDRs []string, ipVersion uint8) (filtered []string, filteredAll bool) {
	if len(mixedCIDRs) == 0 {
		return nil, false
	}
	wantV6 := ipVersion == 6
	filteredAll = true
	for _, net := range mixedCIDRs {
		isV6 := strings.Contains(net, ":")
		if isV6 != wantV6 {
			continue
		}
		filtered = append(filtered, net)
		filteredAll = false
	}
	return
}

// FilterRuleToIPVersion: If the rule applies to the given IP version, returns a copy of the rule
// excluding the CIDRs that are not of the given IP version. If the rule does not apply to the
// given IP version at all, returns nil.
func FilterRuleToIPVersion(ipVersion uint8, pRule *proto.Rule) *proto.Rule {
	// Filter the CIDRs to the IP version that we're rendering.  In general, we should have an
	// explicit IP version in the rule and all CIDRs should match it (and calicoctl, for
	// example, enforces that).  However, we try to handle a rule gracefully if it's missing a
	// version.
	//
	// We do that by rendering the rule, filtered to only have CIDRs of the right version,
	// unless filtering the rule would completely remove one of its match fields.
	//
	// That handles the mainline case well, where the IP version is missing but the rule is
	// otherwise consistent since we'll render the rule only for the matching version.
	//
	// It also handles rules like "allow from 10.0.0.1,feed::beef" in an intuitive way.  Only
	// rules of the form "allow from 10.0.0.1,feed::beef to 10.0.0.2" will get filtered out,
	// and only for IPv6, where there's no obvious meaning to the rule.

	ruleCopy := googleproto.Clone(pRule).(*proto.Rule)
	var filteredAll bool

	logCxt := log.WithFields(log.Fields{
		"ipVersion": ipVersion,
		"rule":      pRule,
	})

	if pRule.IpVersion != 0 && pRule.IpVersion != proto.IPVersion(ipVersion) {
		logCxt.Debug("Skipping rule because it is for a different IP version.")
		return nil
	}

	ruleCopy.SrcNet, filteredAll = filterNets(pRule.SrcNet, ipVersion)
	if filteredAll {
		return nil
	}
	ruleCopy.NotSrcNet, filteredAll = filterNets(pRule.NotSrcNet, ipVersion)
	if filteredAll {
		return nil
	}
	ruleCopy.DstNet, filteredAll = filterNets(pRule.DstNet, ipVersion)
	if filteredAll {
		return nil
	}
	ruleCopy.NotDstNet, filteredAll = filterNets(pRule.NotDstNet, ipVersion)
	if filteredAll {
		return nil
	}
	return ruleCopy
}

func (r *DefaultRuleRenderer) ProtoRuleToIptablesRules(
	pRule *proto.Rule,
	ipVersion uint8,
	owner RuleOwnerType,
	dir RuleDir,
	idx int, name string,
	untracked bool,
) []generictables.Rule {
	ruleCopy := FilterRuleToIPVersion(ipVersion, pRule)
	if ruleCopy == nil {
		return nil
	}
	// There are a few areas where our data model doesn't fit with iptables, requiring us to
	// render multiple iptables rules for one of our rules:
	//
	//     - iptables has a 15-port limit on the number of ports that can be in a single "multiport"
	//       match.  Although we can have more than one multiport match in a single rule, they would
	//       be and-ed together, when our datamodel calls for them to be or-ed instead.
	//
	//     - iptables only supports a single source and a single destination CIDR match in a given
	//       rule, irrespective of negation (i.e. you can't have src==<CIDR1> && src!=<CIDR2>.
	//       Our datamodel allows for a list of positive and a list of negative CIDR matches.
	//
	//     - our datamodel includes named ports, which we render as (IP, port) IP sets, these are
	//       or-ed with the numeric ports; the "or" operation can't be done in a single rule.
	//
	// To work around these limitations, where needed, we break the rule into blocks,
	// each of which implements a part of the match as follows:
	//
	//     rule to initialise mark bits
	//     positive matches on source ports
	//     positive matches on dest ports
	//     positive matches on source address
	//     positive matches on dest address
	//     negated matches on source address
	//     negated matches on dest address
	//     rule containing rest of match criteria
	//
	// We use one match bit to record whether all the blocks accept the packet and one as a
	// scratch bit for each block to use.  As an invariant, at the end of each block, the
	// "all blocks pass" bit should only be set if all previous blocks match the packet.
	//
	// We do some optimisations to keep the number of rules down:
	//
	//    - if there is only one positive CIDR match, we don't render a block and we add the match
	//      to the final rule
	//
	//    - if the first block implements a positive match then we have it write directly to the
	//      "AllBlocks" bit instead of using the scratch bit and copying; this is why all the
	//      positive blocks are rendered first.
	//
	//    - negative match blocks don't use the scratch bit, they simply clear the "AllBlocks" bit
	//      immediately if any of their rules match.
	//
	// The matchBlockBuilder wraps up the above logic:
	matchBlockBuilder := matchBlockBuilder{
		actions:           r.ActionFactory,
		newMatch:          r.NewMatch,
		markAllBlocksPass: r.MarkScratch0,
		markThisBlockPass: r.MarkScratch1,
	}

	// Port matches.  We only need to render blocks of ports if, in total, there's more than one
	// source or more than one destination match that needs to be or-ed together.
	//
	// Split the port list into blocks of 15, as per iptables limit and add in the number of
	// named ports.
	var ipSetConfig *ipsets.IPVersionConfig
	if ipVersion == 4 {
		ipSetConfig = r.IPSetConfigV4
	} else {
		ipSetConfig = r.IPSetConfigV6
	}
	srcPortSplits := SplitPortList(ruleCopy.SrcPorts)
	if len(srcPortSplits)+len(ruleCopy.SrcNamedPortIpSetIds) > 1 {
		// Render a block for the source ports.
		matchBlockBuilder.AppendPortMatchBlock(ipSetConfig, ruleCopy.Protocol, srcPortSplits, ruleCopy.SrcNamedPortIpSetIds, src)
		// And remove them from the rule since they're already handled.
		ruleCopy.SrcPorts = nil
		ruleCopy.SrcNamedPortIpSetIds = nil
	}
	dstPortSplits := SplitPortList(ruleCopy.DstPorts)
	if len(dstPortSplits)+len(ruleCopy.DstNamedPortIpSetIds) > 1 {
		// Render a block for the destination ports.
		matchBlockBuilder.AppendPortMatchBlock(ipSetConfig, ruleCopy.Protocol, dstPortSplits, ruleCopy.DstNamedPortIpSetIds, dst)
		// And remove them from the rule since they're already handled.
		ruleCopy.DstPorts = nil
		ruleCopy.DstNamedPortIpSetIds = nil
	}

	// If there's more than one positive source/destination CIDR match, we have to render a block.
	// Otherwise, if there's exactly one, we'll include it in the main rule below.
	if len(ruleCopy.SrcNet) > 1 {
		matchBlockBuilder.AppendCIDRMatchBlock(ruleCopy.SrcNet, src)
		// Since we're using a block for this, nil out the match.
		ruleCopy.SrcNet = nil
	}
	if len(ruleCopy.DstNet) > 1 {
		matchBlockBuilder.AppendCIDRMatchBlock(ruleCopy.DstNet, dst)
		// Since we're using a block for this, nil out the match.
		ruleCopy.DstNet = nil
	}
	// Now, work out if we need to render a block for the src/dst negative CIDR matches.  We need
	// to do that if:
	//
	//    - there are negative matches to render, and
	//    - either the positive match is taking up the single slot in the "main" rule, or,
	//      there's more than one negated match.
	//
	// Figure that out by counting all the rules.  If there's a positive match left in the rule then
	// any negative matches will tip the count over 1.  Otherwise, we'll need 2 or more negative
	// matches to make the count more than 1.
	totalSrcMatches := len(ruleCopy.SrcNet) + len(ruleCopy.NotSrcNet)
	if totalSrcMatches > 1 {
		// We have some negated source CIDR matches and the total number of source
		// CIDR matches won't fit in the rule.  Render a block of rules to do the
		// negated match.
		matchBlockBuilder.AppendNegatedCIDRMatchBlock(ruleCopy.NotSrcNet, src)
		// Since we're using a block for this, nil out the match.
		ruleCopy.NotSrcNet = nil
	}
	totalDstMatches := len(ruleCopy.DstNet) + len(ruleCopy.NotDstNet)
	if totalDstMatches > 1 {
		// We have some negated dest CIDR matches and the total number of dest
		// CIDR matches won't fit in the rule.  Render a block of rules to do the
		// negated match.
		matchBlockBuilder.AppendNegatedCIDRMatchBlock(ruleCopy.NotDstNet, dst)
		// Since we're using a block for this, nil out the match.
		ruleCopy.NotDstNet = nil
	}

	// Render the rest of the rule.
	match := r.CalculateRuleMatch(ruleCopy, ipVersion)

	if matchBlockBuilder.UsingMatchBlocks {
		// The CIDR or port matches in the rule overflowed and we rendered them
		// as additional rules, which set the markAllBlocksPass bit on
		// success.  Add a match on that bit to the calculated rule.
		match = match.MarkSingleBitSet(matchBlockBuilder.markAllBlocksPass)
	}

	rules := r.CombineMatchAndActionsForProtoRule(ruleCopy, match, owner, dir, idx, name, untracked)
	rs := matchBlockBuilder.Rules
	rs = append(rs, rules...)

	// Render rule annotations as comments on each rule.
	for i := range rs {
		for k, v := range pRule.GetMetadata().GetAnnotations() {
			rs[i].Comment = append(rs[i].Comment, fmt.Sprintf("%s=%s", k, v))
		}
	}

	return rs
}

type matchBlockBuilder struct {
	UsingMatchBlocks            bool
	doneFirstPositiveMatchBlock bool

	markAllBlocksPass uint32
	markThisBlockPass uint32

	newMatch func() generictables.MatchCriteria
	actions  generictables.ActionFactory

	Rules []generictables.Rule
}

func (r *matchBlockBuilder) AppendPortMatchBlock(
	ipSetConfig *ipsets.IPVersionConfig,
	protocol *proto.Protocol,
	numericPortSplits [][]*proto.PortRange,
	namedPortIPSetIDs []string,
	srcOrDst srcOrDst,
) {
	// Write out the initial "reset" rule if this is the first block.
	r.maybeAppendInitialRule(0)
	// Figure out which bit to set.  See comment in positiveBlockMarkToSet() for details.
	markToSet := r.positiveBlockMarkToSet()

	logCxt := log.WithFields(log.Fields{
		"protocol":     protocol,
		"portSplits":   numericPortSplits,
		"namedPortIDs": namedPortIPSetIDs,
		"srcOrDst":     srcOrDst,
	})
	for _, split := range numericPortSplits {
		m := appendProtocolMatch(r.newMatch(), protocol, logCxt)
		m = srcOrDst.AppendMatchPorts(m, split)
		r.Rules = append(r.Rules, generictables.Rule{
			Match:  m,
			Action: r.actions.SetMark(markToSet),
		})
	}

	for _, namedPortIPSetID := range namedPortIPSetIDs {
		ipsetName := ipSetConfig.NameForMainIPSet(namedPortIPSetID)
		r.Rules = append(r.Rules, generictables.Rule{
			Match:  srcOrDst.MatchIPPortIPSet(r.newMatch(), ipsetName),
			Action: r.actions.SetMark(markToSet),
		})
	}

	// Append the end-of-block rules.
	r.finishPositiveBlock()
}

func (r *matchBlockBuilder) AppendCIDRMatchBlock(cidrs []string, srcOrDst srcOrDst) {
	// Write out the initial "reset" rule if this is the first block.
	r.maybeAppendInitialRule(0)
	// Figure out which bit to set.  See comment in positiveBlockMarkToSet() for details.
	markToSet := r.positiveBlockMarkToSet()

	// Render the per-CIDR rules.
	for _, cidr := range cidrs {
		r.Rules = append(r.Rules, generictables.Rule{
			Match:  srcOrDst.MatchNet(r.newMatch(), cidr),
			Action: r.actions.SetMark(markToSet),
		})
	}

	// Append the end-of-block rules.
	r.finishPositiveBlock()
}

func (r *matchBlockBuilder) AppendNegatedCIDRMatchBlock(cidrs []string, srcOrDst srcOrDst) {
	// Write out the initial "reset" rule if this is the first block.  Since this is a negated
	// rule, we want the AllBlocks bit to be set by default .
	r.maybeAppendInitialRule(r.markAllBlocksPass)
	// To implement a negated match we emit a rule per CIDR that does a positive
	// match on the CIDR and *clears* the AllBlocksPass bit if the packet matches.
	// This gives the desired "not any" behaviour.
	for _, cidr := range cidrs {
		r.Rules = append(r.Rules,
			generictables.Rule{
				Match:  srcOrDst.MatchNet(r.newMatch(), cidr),
				Action: r.actions.ClearMark(r.markAllBlocksPass),
			},
		)
	}
}

func (r *matchBlockBuilder) maybeAppendInitialRule(markBitsToSetInitially uint32) {
	if r.UsingMatchBlocks {
		return
	}
	r.Rules = append(r.Rules,
		generictables.Rule{
			Action: r.actions.SetMaskedMark(
				markBitsToSetInitially,
				r.markAllBlocksPass|r.markThisBlockPass,
			),
		},
	)
	r.UsingMatchBlocks = true
}

func (r *matchBlockBuilder) positiveBlockMarkToSet() uint32 {
	// Implementing a positive match requires us to implement a logical
	// "or" operation within the block and then "and" that with the result from
	// the previous block.
	//
	// As an optimization, if rendering the first block, we simply set the
	// "AllBlocks" bit if one of our rules matches.
	//
	// If we're not the first block, that doesn't work since the "AllBlocks"
	// bit may already be set.  In that case, we write to a scratch "ThisBlock"
	// bit, calculate the "and" at the end of the block and write that back
	// to the "AllBlocks" bit.
	if !r.doneFirstPositiveMatchBlock {
		// Optimization: since we're the first block, directly use the
		// "AllBlocks" bit to store our result.
		return r.markAllBlocksPass
	}

	// This isn't the first block, we need to use a scratch bit to
	// store the result.
	return r.markThisBlockPass
}

func (r *matchBlockBuilder) finishPositiveBlock() {
	if !r.doneFirstPositiveMatchBlock {
		// First positive block, we don't need to write any rules to calculate the AllBlocks bit
		// because we optimized that out by setting the Allblocks bit directly from the matching
		// rule.
		r.doneFirstPositiveMatchBlock = true
		return
	}
	// This isn't the first block, write a rule to do:
	//
	//     <AllBlocks bit> &&= <ThisBlock bit>
	//
	r.Rules = append(r.Rules, generictables.Rule{
		Match:  r.newMatch().MarkClear(r.markThisBlockPass),
		Action: r.actions.ClearMark(r.markAllBlocksPass),
	})
}

// srcOrDst is an enum for selecting source or destination rule rendering.
type srcOrDst int

const (
	src srcOrDst = iota
	dst
)

// MatchNet returns a new SourceNet or DestNet generictables.MatchCriteria for the given CIDR.
func (sod srcOrDst) MatchNet(m generictables.MatchCriteria, cidr string) generictables.MatchCriteria {
	switch sod {
	case src:
		return m.SourceNet(cidr)
	case dst:
		return m.DestNet(cidr)
	}
	log.WithField("srcOrDst", sod).Panic("Unknown source or dest type.")
	return nil
}

func (sod srcOrDst) AppendMatchPorts(m generictables.MatchCriteria, pr []*proto.PortRange) generictables.MatchCriteria {
	switch sod {
	case src:
		return m.SourcePortRanges(pr)
	case dst:
		return m.DestPortRanges(pr)
	}
	log.WithField("srcOrDst", sod).Panic("Unknown source or dest type.")
	return nil
}

func (sod srcOrDst) MatchIPPortIPSet(m generictables.MatchCriteria, setID string) generictables.MatchCriteria {
	switch sod {
	case src:
		return m.SourceIPPortSet(setID)
	case dst:
		return m.DestIPPortSet(setID)
	}
	log.WithField("srcOrDst", sod).Panic("Unknown source or dest type.")
	return nil
}

// SplitPortList splits the input list of ports into groups containing up to 15 port numbers.
// If the input list is empty, it returns an empty slice.
//
// The requirement to split into groups of 15, comes from iptables' limit on the number of ports
// "slots" in a multiport match.  A single port takes up one slot, a range of ports requires 2.
func SplitPortList(ports []*proto.PortRange) (splits [][]*proto.PortRange) {
	slotsAvailableInCurrentSplit := 15
	var split []*proto.PortRange
	for _, portRange := range ports {
		// First figure out how many slots adding this PortRange would require.
		var numSlotsRequired int
		if portRange.First == portRange.Last {
			numSlotsRequired = 1
		} else {
			numSlotsRequired = 2
		}
		if slotsAvailableInCurrentSplit < numSlotsRequired {
			// Adding this port to the current split would take it over the 15 slot
			// limit, start a new split.
			splits = append(splits, split)
			slotsAvailableInCurrentSplit = 15
			split = nil
		}
		split = append(split, portRange)
		slotsAvailableInCurrentSplit -= numSlotsRequired
	}
	if split != nil {
		splits = append(splits, split)
	}
	return
}

// CombineMatchAndActionsForProtoRule takes in the proto.Rule along with the match (and some other parameters) and
// returns as set of rules. The actions that are needed are calculated from the proto.Rule and the parameters, then
// the match given and actions calculated are combined into the returned set of rules.
func (r *DefaultRuleRenderer) CombineMatchAndActionsForProtoRule(
	pRule *proto.Rule,
	match generictables.MatchCriteria,
	owner RuleOwnerType,
	dir RuleDir,
	idx int,
	name string,
	untracked bool,
) []generictables.Rule {
	var rules []generictables.Rule
	var mark uint32

	if pRule.Action == "log" {
		// This rule should log (and possibly do something else too).
		logPrefix := r.LogPrefix
		if logPrefix == "" {
			logPrefix = "calico-packet"
		}
		rules = append(rules, generictables.Rule{
			Match:  r.NewMatch(),
			Action: r.Log(logPrefix),
		})
	}

	nflogGroup := NFLOGOutboundGroup
	if dir == RuleDirIngress {
		nflogGroup = NFLOGInboundGroup
	}

	switch pRule.Action {
	case "", "allow":
		mark = r.MarkAccept

		// NFLOG the allow - we don't do this for untracked due to the performance hit.
		if !untracked && r.FlowLogsEnabled {
			rules = append(rules, generictables.Rule{
				Match: r.NewMatch(),
				Action: r.Nflog(
					nflogGroup,
					CalculateNFLOGPrefixStr(RuleActionAllow, owner, dir, idx, name),
					0,
				),
			})
		}

		// Return to calling chain for end of policy.
		rules = append(rules, generictables.Rule{Match: r.NewMatch(), Action: r.Return()})
	case "next-tier", "pass":
		mark = r.MarkPass

		// NFLOG the pass - we don't do this for untracked due to the performance hit.
		if !untracked && r.FlowLogsEnabled {
			rules = append(rules, generictables.Rule{
				Match: r.NewMatch(),
				Action: r.Nflog(
					nflogGroup,
					CalculateNFLOGPrefixStr(RuleActionPass, owner, dir, idx, name),
					0,
				),
			})
		}

		// Return to calling chain for end of policy.
		rules = append(rules, generictables.Rule{Match: r.NewMatch(), Action: r.Return()})
	case "deny":
		mark = r.MarkDrop

		// NFLOG the deny - we don't do this for untracked due to the performance hit.
		if !untracked && r.FlowLogsEnabled {
			rules = append(rules, generictables.Rule{
				Match: r.NewMatch(),
				Action: r.Nflog(
					nflogGroup,
					CalculateNFLOGPrefixStr(RuleActionDeny, owner, dir, idx, name),
					0,
				),
			})
		}

		// We defer to DropActions() to allow for "sandbox" mode.
		rules = append(rules, generictables.Rule{
			Match:  r.NewMatch(),
			Action: r.IptablesFilterDenyAction(),
		})
	case "log":
		// Handled above.
	default:
		log.WithField("action", pRule.Action).Panic("Unknown rule action")
	}

	finalRules := []generictables.Rule{}
	// if the mark is not set then rule action is "log".
	if mark != 0 {
		// The rule needs to do more than one action. Render a rule that
		// executes the match criteria and sets the given mark bit if it
		// matches, then render the actions as separate rules below.
		finalRules = append(finalRules, generictables.Rule{
			Match:  match,
			Action: r.SetMark(mark),
		})
		match = r.NewMatch().MarkSingleBitSet(mark)
	}

	for _, rule := range rules {
		rule.Match = r.CombineMatches(rule.Match, match)
		finalRules = append(finalRules, rule)
	}

	return finalRules
}

func appendProtocolMatch(match generictables.MatchCriteria, protocol *proto.Protocol, logCxt *log.Entry) generictables.MatchCriteria {
	if protocol == nil {
		return match
	}
	switch p := protocol.NumberOrName.(type) {
	case *proto.Protocol_Name:
		logCxt.WithField("protoName", p.Name).Debug("Adding protocol match")
		match = match.Protocol(p.Name)
	case *proto.Protocol_Number:
		logCxt.WithField("protoNum", p.Number).Debug("Adding protocol match")
		match = match.ProtocolNum(uint8(p.Number))
	default:
		logCxt.WithField("protocol", protocol).Panic("Unknown protocol type")
	}
	return match
}

func (r *DefaultRuleRenderer) CalculateRuleMatch(pRule *proto.Rule, ipVersion uint8) generictables.MatchCriteria {
	match := r.NewMatch()

	logCxt := log.WithFields(log.Fields{
		"ipVersion": ipVersion,
		"rule":      pRule,
	})

	// First, process positive (non-negated) match criteria.
	match = appendProtocolMatch(match, pRule.Protocol, logCxt)

	if len(pRule.SrcNet) == 1 {
		logCxt.WithField("cidr", pRule.SrcNet[0]).Debug("Adding src CIDR match")
		match = match.SourceNet(pRule.SrcNet[0])
	} else if len(pRule.SrcNet) > 1 {
		log.WithField("rule", pRule).Panic(
			"CalculateRuleMatch() passed more than one CIDR in SrcNet.")
	}

	nameForIPSet := func(ipsetID string) string {
		if ipVersion == 4 {
			return r.IPSetConfigV4.NameForMainIPSet(ipsetID)
		} else {
			return r.IPSetConfigV6.NameForMainIPSet(ipsetID)
		}
	}

	for _, ipsetID := range pRule.SrcIpSetIds {
		ipsetName := nameForIPSet(ipsetID)
		logCxt.WithFields(log.Fields{
			"ipsetID":   ipsetID,
			"ipSetName": ipsetName,
		}).Debug("Adding src IP set match")
		match = match.SourceIPSet(ipsetName)
	}

	if len(pRule.SrcPorts) > 0 {
		logCxt.WithFields(log.Fields{
			"ports": pRule.SrcPorts,
		}).Debug("Adding src port match")
		match = match.SourcePortRanges(pRule.SrcPorts)
	}

	if len(pRule.SrcNamedPortIpSetIds) > 1 {
		log.WithField("rule", pRule).Panic(
			"Bug: More than one source IP set ID left in rule.")
	}
	for _, np := range pRule.SrcNamedPortIpSetIds {
		ipsetName := nameForIPSet(np)
		logCxt.WithFields(log.Fields{
			"namedPort": np,
			"ipsetName": ipsetName,
		}).Debug("Adding source named port match")
		match = match.SourceIPPortSet(ipsetName)
	}

	if len(pRule.DstNet) == 1 {
		logCxt.WithField("cidr", pRule.DstNet[0]).Debug("Adding dest CIDR match")
		match = match.DestNet(pRule.DstNet[0])
	} else if len(pRule.DstNet) > 1 {
		log.WithField("rule", pRule).Panic(
			"CalculateRuleMatch() passed more than one CIDR in DstNet.")
	}

	for _, ipsetID := range pRule.DstIpSetIds {
		ipsetName := nameForIPSet(ipsetID)
		match = match.DestIPSet(ipsetName)
		logCxt.WithFields(log.Fields{
			"ipsetID":   ipsetID,
			"ipSetName": ipsetName,
		}).Debug("Adding dst IP set match")
	}

	for _, ipsetID := range pRule.DstIpPortSetIds {
		ipsetName := nameForIPSet(ipsetID)
		match = match.DestIPPortSet(ipsetName)
		logCxt.WithFields(log.Fields{
			"ipsetID":   ipsetID,
			"ipSetName": ipsetName,
		}).Debug("Adding dst IP+port set match")
	}

	if len(pRule.DstPorts) > 0 {
		logCxt.WithFields(log.Fields{
			"ports": pRule.SrcPorts,
		}).Debug("Adding dst port match")
		match = match.DestPortRanges(pRule.DstPorts)
	}

	if len(pRule.DstNamedPortIpSetIds) > 1 {
		log.WithField("rule", pRule).Panic(
			"Bug: More than one source IP set ID left in rule.")
	}
	for _, np := range pRule.DstNamedPortIpSetIds {
		ipsetName := nameForIPSet(np)
		logCxt.WithFields(log.Fields{
			"namedPort": np,
			"ipsetName": ipsetName,
		}).Debug("Adding dest named port match")
		match = match.DestIPPortSet(ipsetName)
	}

	if ipVersion == 4 {
		switch icmp := pRule.Icmp.(type) {
		case *proto.Rule_IcmpTypeCode:
			logCxt.WithField("icmpTypeCode", icmp).Debug("Adding ICMP type/code match.")
			match = match.ICMPTypeAndCode(
				uint8(icmp.IcmpTypeCode.Type), uint8(icmp.IcmpTypeCode.Code))
		case *proto.Rule_IcmpType:
			logCxt.WithField("icmpType", icmp).Debug("Adding ICMP type-only match.")
			match = match.ICMPType(uint8(icmp.IcmpType))
		}
	} else {
		switch icmp := pRule.Icmp.(type) {
		case *proto.Rule_IcmpTypeCode:
			logCxt.WithField("icmpTypeCode", icmp).Debug("Adding ICMPv6 type/code match.")
			match = match.ICMPV6TypeAndCode(
				uint8(icmp.IcmpTypeCode.Type), uint8(icmp.IcmpTypeCode.Code))
		case *proto.Rule_IcmpType:
			logCxt.WithField("icmpTypeCode", icmp).Debug("Adding ICMPv6 type-only match.")
			match = match.ICMPV6Type(uint8(icmp.IcmpType))
		}
	}

	// Now, the negated versions.

	if pRule.NotProtocol != nil {
		switch p := pRule.NotProtocol.NumberOrName.(type) {
		case *proto.Protocol_Name:
			logCxt.WithField("protoName", p.Name).Debug("Adding protocol match")
			match = match.NotProtocol(p.Name)
		case *proto.Protocol_Number:
			logCxt.WithField("protoNum", p.Number).Debug("Adding protocol match")
			match = match.NotProtocolNum(uint8(p.Number))
		}
	}

	if len(pRule.NotSrcNet) == 1 {
		logCxt.WithField("cidr", pRule.NotSrcNet[0]).Debug("Adding !src CIDR match")
		match = match.NotSourceNet(pRule.NotSrcNet[0])
	} else if len(pRule.NotSrcNet) > 1 {
		log.WithField("rule", pRule).Panic("CalculateRuleMatch() passed more than one CIDR in NotSrcNet.")
	}

	for _, ipsetID := range pRule.NotSrcIpSetIds {
		ipsetName := nameForIPSet(ipsetID)
		logCxt.WithFields(log.Fields{
			"ipsetID":   ipsetID,
			"ipSetName": ipsetName,
		}).Debug("Adding src IP set match")
		match = match.NotSourceIPSet(ipsetName)
	}

	if len(pRule.NotSrcPorts) > 0 {
		logCxt.WithFields(log.Fields{
			"ports": pRule.NotSrcPorts,
		}).Debug("Adding src port match")
		for _, portSplit := range SplitPortList(pRule.NotSrcPorts) {
			match = match.NotSourcePortRanges(portSplit)
		}
	}

	for _, np := range pRule.NotSrcNamedPortIpSetIds {
		ipsetName := nameForIPSet(np)
		logCxt.WithFields(log.Fields{
			"namedPort": np,
			"ipsetName": ipsetName,
		}).Debug("Adding negated source named port match")
		match = match.NotSourceIPPortSet(ipsetName)
	}

	if len(pRule.NotDstNet) == 1 {
		logCxt.WithField("cidr", pRule.NotDstNet[0]).Debug("Adding !dst CIDR match")
		match = match.NotDestNet(pRule.NotDstNet[0])
	} else if len(pRule.NotDstNet) > 1 {
		log.WithField("rule", pRule).Panic("CalculateRuleMatch() passed more than one CIDR in NotDstNet.")
	}

	for _, ipsetID := range pRule.NotDstIpSetIds {
		ipsetName := nameForIPSet(ipsetID)
		match = match.NotDestIPSet(ipsetName)
		logCxt.WithFields(log.Fields{
			"ipsetID":   ipsetID,
			"ipSetName": ipsetName,
		}).Debug("Adding dst IP set match")
	}

	if len(pRule.NotDstPorts) > 0 {
		logCxt.WithFields(log.Fields{
			"ports": pRule.NotSrcPorts,
		}).Debug("Adding dst port match")
		for _, portSplit := range SplitPortList(pRule.NotDstPorts) {
			match = match.NotDestPortRanges(portSplit)
		}
	}

	for _, np := range pRule.NotDstNamedPortIpSetIds {
		ipsetName := nameForIPSet(np)
		logCxt.WithFields(log.Fields{
			"namedPort": np,
			"ipsetName": ipsetName,
		}).Debug("Adding negated dest named port match")
		match = match.NotDestIPPortSet(ipsetName)
	}

	if ipVersion == 4 {
		switch icmp := pRule.NotIcmp.(type) {
		case *proto.Rule_NotIcmpTypeCode:
			logCxt.WithField("icmpTypeCode", icmp).Debug("Adding ICMP type/code match.")
			match = match.NotICMPTypeAndCode(
				uint8(icmp.NotIcmpTypeCode.Type), uint8(icmp.NotIcmpTypeCode.Code))
		case *proto.Rule_NotIcmpType:
			logCxt.WithField("icmpType", icmp).Debug("Adding ICMP type-only match.")
			match = match.NotICMPType(uint8(icmp.NotIcmpType))
		}
	} else {
		switch icmp := pRule.NotIcmp.(type) {
		case *proto.Rule_NotIcmpTypeCode:
			logCxt.WithField("icmpTypeCode", icmp).Debug("Adding ICMPv6 type/code match.")
			match = match.NotICMPV6TypeAndCode(
				uint8(icmp.NotIcmpTypeCode.Type), uint8(icmp.NotIcmpTypeCode.Code))
		case *proto.Rule_NotIcmpType:
			logCxt.WithField("icmpTypeCode", icmp).Debug("Adding ICMPv6 type-only match.")
			match = match.NotICMPV6Type(uint8(icmp.NotIcmpType))
		}
	}
	return match
}

func PolicyChainName(prefix PolicyChainNamePrefix, polID *types.PolicyID, nft bool) string {
	maxLen := iptables.MaxChainNameLength
	name := polID.Name
	if nft {
		maxLen = nftables.MaxChainNameLength

		// nftables doesn't allow ":" in chain names, so replace with "/".
		name = strings.Replace(name, "staged:", "staged/", 1)
	}
	return hashutils.GetLengthLimitedID(
		string(prefix),
		polID.Tier+"/"+name,
		maxLen,
	)
}

func ProfileChainName(prefix ProfileChainNamePrefix, profID *types.ProfileID, nft bool) string {
	maxLen := iptables.MaxChainNameLength
	if nft {
		maxLen = nftables.MaxChainNameLength
	}
	return hashutils.GetLengthLimitedID(
		string(prefix),
		profID.Name,
		maxLen,
	)
}<|MERGE_RESOLUTION|>--- conflicted
+++ resolved
@@ -99,18 +99,7 @@
 	var rules []generictables.Rule
 	for ii, protoRule := range protoRules {
 		// TODO (Matt): Need rule hash when that's cleaned up.
-<<<<<<< HEAD
 		rules = append(rules, r.ProtoRuleToIptablesRules(protoRule, ipVersion, owner, dir, ii, name, untracked)...)
-=======
-		rules = append(rules, r.ProtoRuleToIptablesRules(protoRule, ipVersion, owner, dir, ii, name, untracked, staged)...)
-	}
-
-	if staged && r.FlowLogsEnabled {
-		// If staged, append an extra no-match nflog rule. This will be reported by the collector as an end-of-tier
-		// deny associated with this policy iff the end-if-tier pass is hit (i.e. there are no enforced policies that
-		// actually drop the packet already).
-		rules = append(rules, r.StagedPolicyNoMatchRule(dir, name))
->>>>>>> 417895c4
 	}
 
 	// Strip off any return rules at the end of the chain.  No matter their
