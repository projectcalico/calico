// Copyright (c) 2016-2025 Tigera, Inc. All rights reserved.
//
// Licensed under the Apache License, Version 2.0 (the "License");
// you may not use this file except in compliance with the License.
// You may obtain a copy of the License at
//
//     http://www.apache.org/licenses/LICENSE-2.0
//
// Unless required by applicable law or agreed to in writing, software
// distributed under the License is distributed on an "AS IS" BASIS,
// WITHOUT WARRANTIES OR CONDITIONS OF ANY KIND, either express or implied.
// See the License for the specific language governing permissions and
// limitations under the License.

package rules

import (
	"fmt"
	"regexp"
	"strings"

	"github.com/sirupsen/logrus"
	googleproto "google.golang.org/protobuf/proto"

	"github.com/projectcalico/calico/felix/generictables"
	"github.com/projectcalico/calico/felix/hashutils"
	"github.com/projectcalico/calico/felix/ipsets"
	"github.com/projectcalico/calico/felix/iptables"
	"github.com/projectcalico/calico/felix/nftables"
	"github.com/projectcalico/calico/felix/proto"
	"github.com/projectcalico/calico/felix/types"
	"github.com/projectcalico/calico/libcalico-go/lib/backend/model"
)

// ruleRenderer defined in rules_defs.go.

func (r *DefaultRuleRenderer) PolicyToIptablesChains(policyID *types.PolicyID, policy *proto.Policy, ipVersion uint8) []*generictables.Chain {
	if model.KindIsStaged(policyID.Kind) {
		logrus.Debugf("Skip programming staged policy %v", policyID.Name)
		return nil
	}

	// Build an appropriate comment for the policy.
	var commentIngress, commentEgress string
	if policyID.Namespace == "" {
		commentIngress = fmt.Sprintf("%s %s ingress", policyID.Kind, policyID.Name)
		commentEgress = fmt.Sprintf("%s %s egress", policyID.Kind, policyID.Name)
	} else {
		commentIngress = fmt.Sprintf("%s %s/%s ingress", policyID.Kind, policyID.Namespace, policyID.Name)
		commentEgress = fmt.Sprintf("%s %s/%s egress", policyID.Kind, policyID.Namespace, policyID.Name)
	}

	inbound := generictables.Chain{
		Name: PolicyChainName(PolicyInboundPfx, policyID, r.NFTables),
		Rules: r.ProtoRulesToIptablesRules(
			policy.InboundRules,
			ipVersion, RuleOwnerTypePolicy,
			RuleDirIngress,
			policyID,
			policy.Tier,
			policy.Untracked,
			commentIngress,
		),
	}
	outbound := generictables.Chain{
		Name: PolicyChainName(PolicyOutboundPfx, policyID, r.NFTables),
		// Note that the policy name also includes the tier, so it does not need to be separately specified.
		Rules: r.ProtoRulesToIptablesRules(
			policy.OutboundRules,
			ipVersion, RuleOwnerTypePolicy,
			RuleDirEgress,
			policyID,
			policy.Tier,
			policy.Untracked,
			commentEgress,
		),
	}
	return []*generictables.Chain{&inbound, &outbound}
}

func (r *DefaultRuleRenderer) ProfileToIptablesChains(profileID *types.ProfileID, profile *proto.Profile, ipVersion uint8) (inbound, outbound *generictables.Chain) {
	// Profiles are not related to any tier.
	tier := ""
	inbound = &generictables.Chain{
		Name: ProfileChainName(ProfileInboundPfx, profileID, r.NFTables),
		Rules: r.ProtoRulesToIptablesRules(
			profile.InboundRules,
			ipVersion,
			RuleOwnerTypeProfile,
			RuleDirIngress,
			profileID,
			tier,
			false,
			fmt.Sprintf("Profile %s ingress", profileID.Name),
		),
	}
	outbound = &generictables.Chain{
		Name: ProfileChainName(ProfileOutboundPfx, profileID, r.NFTables),
		Rules: r.ProtoRulesToIptablesRules(
			profile.OutboundRules,
			ipVersion, RuleOwnerTypeProfile,
			RuleDirEgress,
			profileID,
			tier,
			false,
			fmt.Sprintf("Profile %s egress", profileID.Name),
		),
	}
	return
}

func (r *DefaultRuleRenderer) ProtoRulesToIptablesRules(
	protoRules []*proto.Rule,
	ipVersion uint8,
	owner RuleOwnerType,
	dir RuleDir,
	id types.IDMaker,
	tier string,
	untracked bool,
	chainComments ...string,
) []generictables.Rule {
	var rules []generictables.Rule
	for ii, protoRule := range protoRules {
		// TODO (Matt): Need rule hash when that's cleaned up.
		rules = append(rules, r.ProtoRuleToIptablesRules(protoRule, ipVersion, owner, dir, ii, id, tier, untracked)...)
	}

	// Strip off any return rules at the end of the chain.  No matter their
	// match criteria, they're effectively no-ops.
	for len(rules) > 0 {
		if _, ok := rules[len(rules)-1].Action.(generictables.ReturnActionMarker); ok {
			rules = rules[:len(rules)-1]
		} else {
			break
		}
	}
	if len(chainComments) > 0 {
		if len(rules) == 0 {
			rules = append(rules, generictables.Rule{})
		}
		rules[0].Comment = append(rules[0].Comment, chainComments...)
	}
	return rules
}

func filterNets(mixedCIDRs []string, ipVersion uint8, isNegated bool) (filtered []string, filteredAll bool) {
	if len(mixedCIDRs) == 0 {
		return nil, false
	}
	wantV6 := ipVersion == 6
	filteredAll = true
	for _, net := range mixedCIDRs {
		isV6 := strings.Contains(net, ":")
		if isV6 != wantV6 {
			continue
		}

		// Check for catch-all CIDR in negated context, which creates logical contradictions
		if isNegated && isCatchAllCIDR(net, ipVersion) {
			logrus.WithFields(logrus.Fields{
				"cidr":      net,
				"ipVersion": ipVersion,
				"negated":   isNegated,
			}).Warn("Ignoring rule with negated catch-all CIDR to prevent iptables logical contradiction")
			// Return filteredAll=true to indicate the entire rule should be dropped
			return nil, true
		}

		filtered = append(filtered, net)
		filteredAll = false
	}
	return
}

// isCatchAllCIDR returns true if the CIDR represents "all addresses" for the given IP version.
// This is used to detect problematic negated matches that would create logical contradictions.
func isCatchAllCIDR(cidr string, ipVersion uint8) bool {
	return (ipVersion == 4 && cidr == "0.0.0.0/0") || (ipVersion == 6 && cidr == "::/0")
}

// FilterRuleToIPVersion: If the rule applies to the given IP version, returns a copy of the rule
// excluding the CIDRs that are not of the given IP version. If the rule does not apply to the
// given IP version at all, returns nil.
func FilterRuleToIPVersion(ipVersion uint8, pRule *proto.Rule) *proto.Rule {
	// Filter the CIDRs to the IP version that we're rendering.  In general, we should have an
	// explicit IP version in the rule and all CIDRs should match it (and calicoctl, for
	// example, enforces that).  However, we try to handle a rule gracefully if it's missing a
	// version.
	//
	// We do that by rendering the rule, filtered to only have CIDRs of the right version,
	// unless filtering the rule would completely remove one of its match fields.
	//
	// That handles the mainline case well, where the IP version is missing but the rule is
	// otherwise consistent since we'll render the rule only for the matching version.
	//
	// It also handles rules like "allow from 10.0.0.1,feed::beef" in an intuitive way.  Only
	// rules of the form "allow from 10.0.0.1,feed::beef to 10.0.0.2" will get filtered out,
	// and only for IPv6, where there's no obvious meaning to the rule.

	ruleCopy := googleproto.Clone(pRule).(*proto.Rule)
	var filteredAll bool

	logCxt := logrus.WithFields(logrus.Fields{
		"ipVersion": ipVersion,
		"rule":      pRule,
	})

	if pRule.IpVersion != 0 && pRule.IpVersion != proto.IPVersion(ipVersion) {
		logCxt.Debug("Skipping rule because it is for a different IP version.")
		return nil
	}

	ruleCopy.SrcNet, filteredAll = filterNets(pRule.SrcNet, ipVersion, false)
	if filteredAll {
		return nil
	}
	ruleCopy.NotSrcNet, filteredAll = filterNets(pRule.NotSrcNet, ipVersion, true)
	if filteredAll {
		return nil
	}
	ruleCopy.DstNet, filteredAll = filterNets(pRule.DstNet, ipVersion, false)
	if filteredAll {
		return nil
	}
	ruleCopy.NotDstNet, filteredAll = filterNets(pRule.NotDstNet, ipVersion, true)
	if filteredAll {
		return nil
	}
	return ruleCopy
}

func (r *DefaultRuleRenderer) ProtoRuleToIptablesRules(
	pRule *proto.Rule,
	ipVersion uint8,
	owner RuleOwnerType,
	dir RuleDir,
	idx int,
	id types.IDMaker,
	tier string,
	untracked bool,
) []generictables.Rule {
	ruleCopy := FilterRuleToIPVersion(ipVersion, pRule)
	if ruleCopy == nil {
		return nil
	}
	// There are a few areas where our data model doesn't fit with iptables, requiring us to
	// render multiple iptables rules for one of our rules:
	//
	//     - iptables has a 15-port limit on the number of ports that can be in a single "multiport"
	//       match.  Although we can have more than one multiport match in a single rule, they would
	//       be and-ed together, when our datamodel calls for them to be or-ed instead.
	//
	//     - iptables only supports a single source and a single destination CIDR match in a given
	//       rule, irrespective of negation (i.e. you can't have src==<CIDR1> && src!=<CIDR2>.
	//       Our datamodel allows for a list of positive and a list of negative CIDR matches.
	//
	//     - our datamodel includes named ports, which we render as (IP, port) IP sets, these are
	//       or-ed with the numeric ports; the "or" operation can't be done in a single rule.
	//
	// To work around these limitations, where needed, we break the rule into blocks,
	// each of which implements a part of the match as follows:
	//
	//     rule to initialise mark bits
	//     positive matches on source ports
	//     positive matches on dest ports
	//     positive matches on source address
	//     positive matches on dest address
	//     negated matches on source address
	//     negated matches on dest address
	//     rule containing rest of match criteria
	//
	// We use one match bit to record whether all the blocks accept the packet and one as a
	// scratch bit for each block to use.  As an invariant, at the end of each block, the
	// "all blocks pass" bit should only be set if all previous blocks match the packet.
	//
	// We do some optimisations to keep the number of rules down:
	//
	//    - if there is only one positive CIDR match, we don't render a block and we add the match
	//      to the final rule
	//
	//    - if the first block implements a positive match then we have it write directly to the
	//      "AllBlocks" bit instead of using the scratch bit and copying; this is why all the
	//      positive blocks are rendered first.
	//
	//    - negative match blocks don't use the scratch bit, they simply clear the "AllBlocks" bit
	//      immediately if any of their rules match.
	//
	// The matchBlockBuilder wraps up the above logic:
	matchBlockBuilder := matchBlockBuilder{
		actions:           r.ActionFactory,
		newMatch:          r.NewMatch,
		markAllBlocksPass: r.MarkScratch0,
		markThisBlockPass: r.MarkScratch1,
	}

	// Port matches.  We only need to render blocks of ports if, in total, there's more than one
	// source or more than one destination match that needs to be or-ed together.
	//
	// Split the port list into blocks of 15, as per iptables limit and add in the number of
	// named ports.
	var ipSetConfig *ipsets.IPVersionConfig
	if ipVersion == 4 {
		ipSetConfig = r.IPSetConfigV4
	} else {
		ipSetConfig = r.IPSetConfigV6
	}
	srcPortSplits := SplitPortList(ruleCopy.SrcPorts)
	if len(srcPortSplits)+len(ruleCopy.SrcNamedPortIpSetIds) > 1 {
		// Render a block for the source ports.
		matchBlockBuilder.AppendPortMatchBlock(ipSetConfig, ruleCopy.Protocol, srcPortSplits, ruleCopy.SrcNamedPortIpSetIds, src)
		// And remove them from the rule since they're already handled.
		ruleCopy.SrcPorts = nil
		ruleCopy.SrcNamedPortIpSetIds = nil
	}
	dstPortSplits := SplitPortList(ruleCopy.DstPorts)
	if len(dstPortSplits)+len(ruleCopy.DstNamedPortIpSetIds) > 1 {
		// Render a block for the destination ports.
		matchBlockBuilder.AppendPortMatchBlock(ipSetConfig, ruleCopy.Protocol, dstPortSplits, ruleCopy.DstNamedPortIpSetIds, dst)
		// And remove them from the rule since they're already handled.
		ruleCopy.DstPorts = nil
		ruleCopy.DstNamedPortIpSetIds = nil
	}

	// If there's more than one positive source/destination CIDR match, we have to render a block.
	// Otherwise, if there's exactly one, we'll include it in the main rule below.
	if len(ruleCopy.SrcNet) > 1 {
		matchBlockBuilder.AppendCIDRMatchBlock(ruleCopy.SrcNet, src)
		// Since we're using a block for this, nil out the match.
		ruleCopy.SrcNet = nil
	}
	if len(ruleCopy.DstNet) > 1 {
		matchBlockBuilder.AppendCIDRMatchBlock(ruleCopy.DstNet, dst)
		// Since we're using a block for this, nil out the match.
		ruleCopy.DstNet = nil
	}
	// Now, work out if we need to render a block for the src/dst negative CIDR matches.  We need
	// to do that if:
	//
	//    - there are negative matches to render, and
	//    - either the positive match is taking up the single slot in the "main" rule, or,
	//      there's more than one negated match.
	//
	// Figure that out by counting all the rules.  If there's a positive match left in the rule then
	// any negative matches will tip the count over 1.  Otherwise, we'll need 2 or more negative
	// matches to make the count more than 1.
	totalSrcMatches := len(ruleCopy.SrcNet) + len(ruleCopy.NotSrcNet)
	if totalSrcMatches > 1 {
		// We have some negated source CIDR matches and the total number of source
		// CIDR matches won't fit in the rule.  Render a block of rules to do the
		// negated match.
		matchBlockBuilder.AppendNegatedCIDRMatchBlock(ruleCopy.NotSrcNet, src)
		// Since we're using a block for this, nil out the match.
		ruleCopy.NotSrcNet = nil
	}
	totalDstMatches := len(ruleCopy.DstNet) + len(ruleCopy.NotDstNet)
	if totalDstMatches > 1 {
		// We have some negated dest CIDR matches and the total number of dest
		// CIDR matches won't fit in the rule.  Render a block of rules to do the
		// negated match.
		matchBlockBuilder.AppendNegatedCIDRMatchBlock(ruleCopy.NotDstNet, dst)
		// Since we're using a block for this, nil out the match.
		ruleCopy.NotDstNet = nil
	}

	// Render the rest of the rule.
	match := r.CalculateRuleMatch(ruleCopy, ipVersion)

	if matchBlockBuilder.UsingMatchBlocks {
		// The CIDR or port matches in the rule overflowed and we rendered them
		// as additional rules, which set the markAllBlocksPass bit on
		// success.  Add a match on that bit to the calculated rule.
		match = match.MarkSingleBitSet(matchBlockBuilder.markAllBlocksPass)
	}

	rs := matchBlockBuilder.Rules
	rules := r.CombineMatchAndActionsForProtoRule(ruleCopy, match, owner, dir, idx, id, tier, untracked)
	rs = append(rs, rules...)
	// Render rule annotations as comments on each rule.
	for i := range rs {
		for k, v := range pRule.GetMetadata().GetAnnotations() {
			rs[i].Comment = append(rs[i].Comment, fmt.Sprintf("%s=%s", k, v))
		}
	}

	return rs
}

type matchBlockBuilder struct {
	UsingMatchBlocks            bool
	doneFirstPositiveMatchBlock bool

	markAllBlocksPass uint32
	markThisBlockPass uint32

	newMatch func() generictables.MatchCriteria
	actions  generictables.ActionFactory

	Rules []generictables.Rule
}

func (r *matchBlockBuilder) AppendPortMatchBlock(
	ipSetConfig *ipsets.IPVersionConfig,
	protocol *proto.Protocol,
	numericPortSplits [][]*proto.PortRange,
	namedPortIPSetIDs []string,
	srcOrDst srcOrDst,
) {
	// Write out the initial "reset" rule if this is the first block.
	r.maybeAppendInitialRule(0)
	// Figure out which bit to set.  See comment in positiveBlockMarkToSet() for details.
	markToSet := r.positiveBlockMarkToSet()

	logCxt := logrus.WithFields(logrus.Fields{
		"protocol":     protocol,
		"portSplits":   numericPortSplits,
		"namedPortIDs": namedPortIPSetIDs,
		"srcOrDst":     srcOrDst,
	})
	for _, split := range numericPortSplits {
		m := appendProtocolMatch(r.newMatch(), protocol, logCxt)
		m = srcOrDst.AppendMatchPorts(m, split)
		r.Rules = append(r.Rules, generictables.Rule{
			Match:  m,
			Action: r.actions.SetMark(markToSet),
		})
	}

	for _, namedPortIPSetID := range namedPortIPSetIDs {
		ipsetName := ipSetConfig.NameForMainIPSet(namedPortIPSetID)
		r.Rules = append(r.Rules, generictables.Rule{
			Match:  srcOrDst.MatchIPPortIPSet(r.newMatch(), ipsetName),
			Action: r.actions.SetMark(markToSet),
		})
	}

	// Append the end-of-block rules.
	r.finishPositiveBlock()
}

func (r *matchBlockBuilder) AppendCIDRMatchBlock(cidrs []string, srcOrDst srcOrDst) {
	// Write out the initial "reset" rule if this is the first block.
	r.maybeAppendInitialRule(0)
	// Figure out which bit to set.  See comment in positiveBlockMarkToSet() for details.
	markToSet := r.positiveBlockMarkToSet()

	// Render the per-CIDR rules.
	for _, cidr := range cidrs {
		r.Rules = append(r.Rules, generictables.Rule{
			Match:  srcOrDst.MatchNet(r.newMatch(), cidr),
			Action: r.actions.SetMark(markToSet),
		})
	}

	// Append the end-of-block rules.
	r.finishPositiveBlock()
}

func (r *matchBlockBuilder) AppendNegatedCIDRMatchBlock(cidrs []string, srcOrDst srcOrDst) {
	// Write out the initial "reset" rule if this is the first block.  Since this is a negated
	// rule, we want the AllBlocks bit to be set by default .
	r.maybeAppendInitialRule(r.markAllBlocksPass)
	// To implement a negated match we emit a rule per CIDR that does a positive
	// match on the CIDR and *clears* the AllBlocksPass bit if the packet matches.
	// This gives the desired "not any" behaviour.
	for _, cidr := range cidrs {
		r.Rules = append(r.Rules,
			generictables.Rule{
				Match:  srcOrDst.MatchNet(r.newMatch(), cidr),
				Action: r.actions.ClearMark(r.markAllBlocksPass),
			},
		)
	}
}

func (r *matchBlockBuilder) maybeAppendInitialRule(markBitsToSetInitially uint32) {
	if r.UsingMatchBlocks {
		return
	}
	r.Rules = append(r.Rules,
		generictables.Rule{
			Action: r.actions.SetMaskedMark(
				markBitsToSetInitially,
				r.markAllBlocksPass|r.markThisBlockPass,
			),
		},
	)
	r.UsingMatchBlocks = true
}

func (r *matchBlockBuilder) positiveBlockMarkToSet() uint32 {
	// Implementing a positive match requires us to implement a logical
	// "or" operation within the block and then "and" that with the result from
	// the previous block.
	//
	// As an optimization, if rendering the first block, we simply set the
	// "AllBlocks" bit if one of our rules matches.
	//
	// If we're not the first block, that doesn't work since the "AllBlocks"
	// bit may already be set.  In that case, we write to a scratch "ThisBlock"
	// bit, calculate the "and" at the end of the block and write that back
	// to the "AllBlocks" bit.
	if !r.doneFirstPositiveMatchBlock {
		// Optimization: since we're the first block, directly use the
		// "AllBlocks" bit to store our result.
		return r.markAllBlocksPass
	}

	// This isn't the first block, we need to use a scratch bit to
	// store the result.
	return r.markThisBlockPass
}

func (r *matchBlockBuilder) finishPositiveBlock() {
	if !r.doneFirstPositiveMatchBlock {
		// First positive block, we don't need to write any rules to calculate the AllBlocks bit
		// because we optimized that out by setting the Allblocks bit directly from the matching
		// rule.
		r.doneFirstPositiveMatchBlock = true
		return
	}
	// This isn't the first block, write a rule to do:
	//
	//     <AllBlocks bit> &&= <ThisBlock bit>
	//
	r.Rules = append(r.Rules, generictables.Rule{
		Match:  r.newMatch().MarkClear(r.markThisBlockPass),
		Action: r.actions.ClearMark(r.markAllBlocksPass),
	})
}

// srcOrDst is an enum for selecting source or destination rule rendering.
type srcOrDst int

const (
	src srcOrDst = iota
	dst
)

// MatchNet returns a new SourceNet or DestNet generictables.MatchCriteria for the given CIDR.
func (sod srcOrDst) MatchNet(m generictables.MatchCriteria, cidr string) generictables.MatchCriteria {
	switch sod {
	case src:
		return m.SourceNet(cidr)
	case dst:
		return m.DestNet(cidr)
	}
	logrus.WithField("srcOrDst", sod).Panic("Unknown source or dest type.")
	return nil
}

func (sod srcOrDst) AppendMatchPorts(m generictables.MatchCriteria, pr []*proto.PortRange) generictables.MatchCriteria {
	switch sod {
	case src:
		return m.SourcePortRanges(pr)
	case dst:
		return m.DestPortRanges(pr)
	}
	logrus.WithField("srcOrDst", sod).Panic("Unknown source or dest type.")
	return nil
}

func (sod srcOrDst) MatchIPPortIPSet(m generictables.MatchCriteria, setID string) generictables.MatchCriteria {
	switch sod {
	case src:
		return m.SourceIPPortSet(setID)
	case dst:
		return m.DestIPPortSet(setID)
	}
	logrus.WithField("srcOrDst", sod).Panic("Unknown source or dest type.")
	return nil
}

// SplitPortList splits the input list of ports into groups containing up to 15 port numbers.
// If the input list is empty, it returns an empty slice.
//
// The requirement to split into groups of 15, comes from iptables' limit on the number of ports
// "slots" in a multiport match.  A single port takes up one slot, a range of ports requires 2.
func SplitPortList(ports []*proto.PortRange) (splits [][]*proto.PortRange) {
	slotsAvailableInCurrentSplit := 15
	var split []*proto.PortRange
	for _, portRange := range ports {
		// First figure out how many slots adding this PortRange would require.
		var numSlotsRequired int
		if portRange.First == portRange.Last {
			numSlotsRequired = 1
		} else {
			numSlotsRequired = 2
		}
		if slotsAvailableInCurrentSplit < numSlotsRequired {
			// Adding this port to the current split would take it over the 15 slot
			// limit, start a new split.
			splits = append(splits, split)
			slotsAvailableInCurrentSplit = 15
			split = nil
		}
		split = append(split, portRange)
		slotsAvailableInCurrentSplit -= numSlotsRequired
	}
	if split != nil {
		splits = append(splits, split)
	}
	return
}

// CombineMatchAndActionsForProtoRule takes in the proto.Rule along with the match (and some other parameters) and
// returns as set of rules. The actions that are needed are calculated from the proto.Rule and the parameters, then
// the match given and actions calculated are combined into the returned set of rules.
func (r *DefaultRuleRenderer) CombineMatchAndActionsForProtoRule(
	pRule *proto.Rule,
	match generictables.MatchCriteria,
	owner RuleOwnerType,
	dir RuleDir,
	idx int,
	id types.IDMaker,
	tier string,
	untracked bool,
) []generictables.Rule {
	var rules []generictables.Rule
	var mark uint32

	if pRule.Action == "log" {
		// This rule should log (and possibly do something else too).
<<<<<<< HEAD
		logPrefix := r.LogPrefix
		if logPrefix == "" {
			logPrefix = "calico-packet"
		}
		match := r.NewMatch()
		if len(r.LogActionRate) != 0 {
			var logActionBurst uint32
			if r.LogActionBurst > 0 {
				logActionBurst = uint32(r.LogActionBurst)
			}
			match = match.Limit(r.LogActionRate, logActionBurst)
		}
		rules = append(rules, generictables.Rule{
			Match:  match,
			Action: r.Log(logPrefix),
=======
		rules = append(rules, generictables.Rule{
			Match:  r.NewMatch(),
			Action: r.Log(r.generateLogPrefix(id, tier)),
>>>>>>> df2a9a20
		})
	}

	nflogGroup := NFLOGOutboundGroup
	if dir == RuleDirIngress {
		nflogGroup = NFLOGInboundGroup
	}

	switch pRule.Action {
	case "", "allow":
		// If this is not a staged policy then allow needs to set the accept mark.
		mark = r.MarkAccept

		// NFLOG the allow - we don't do this for untracked due to the performance hit.
		if !untracked && r.FlowLogsEnabled {
			rules = append(rules, generictables.Rule{
				Match: r.NewMatch(),
				Action: r.Nflog(
					nflogGroup,
					CalculateNFLOGPrefixStr(RuleActionAllow, owner, dir, idx, id),
					0,
				),
			})
		}

		// Return to calling chain for end of policy.
		rules = append(rules, generictables.Rule{Match: r.NewMatch(), Action: r.Return()})
	case "next-tier", "pass":
		// If this is not a staged policy then pass (called next-tier in the API for historical reasons) needs to set
		// the pass mark.
		mark = r.MarkPass

		// NFLOG the pass - we don't do this for untracked due to the performance hit.
		if !untracked && r.FlowLogsEnabled {
			rules = append(rules, generictables.Rule{
				Match: r.NewMatch(),
				Action: r.Nflog(
					nflogGroup,
					CalculateNFLOGPrefixStr(RuleActionPass, owner, dir, idx, id),
					0,
				),
			})
		}

		// Return to calling chain for end of policy.
		rules = append(rules, generictables.Rule{Match: r.NewMatch(), Action: r.Return()})
	case "deny":
		// If this is not a staged policy then deny maps to DROP.
		mark = r.MarkDrop

		// NFLOG the deny - we don't do this for untracked due to the performance hit.
		if !untracked && r.FlowLogsEnabled {
			rules = append(rules, generictables.Rule{
				Match: r.NewMatch(),
				Action: r.Nflog(
					nflogGroup,
					CalculateNFLOGPrefixStr(RuleActionDeny, owner, dir, idx, id),
					0,
				),
			})
		}

		// We defer to DropActions() to allow for "sandbox" mode.
		rules = append(rules, generictables.Rule{
			Match:  r.NewMatch(),
			Action: r.IptablesFilterDenyAction(),
		})
	case "log":
		// Handled above.
	default:
		logrus.WithField("action", pRule.Action).Panic("Unknown rule action")
	}

	finalRules := []generictables.Rule{}
	// if the mark is not set then this is either a staged policy or the rule action is "log".
	if mark != 0 {
		// The rule needs to do more than one action. Render a rule that
		// executes the match criteria and sets the given mark bit if it
		// matches, then render the actions as separate rules below.
		finalRules = append(finalRules, generictables.Rule{
			Match:  match,
			Action: r.SetMark(mark),
		})
		match = r.NewMatch().MarkSingleBitSet(mark)
	}

	for _, rule := range rules {
		rule.Match = r.CombineMatches(rule.Match, match)
		finalRules = append(finalRules, rule)
	}

	return finalRules
}

var logPrefixRE = regexp.MustCompile("%[tknp]")

// generateLogPrefix returns a log prefix string with known specifiers replaced by their corresponding values.
// If no known specifiers are present, the log prefix is returned as-is.
// Supported specifiers in the log prefix format string:
//
//	%t - Tier name
//	%k - Kind (short names like gnp for GlobalNetworkPolicies)
//	%n - Policy or profile name.
//	%p - Policy or profile name including namespace:
//	     - namespace/name for namespaced kinds.
//	     - name for non namespaced kinds.
func (r *DefaultRuleRenderer) generateLogPrefix(id types.IDMaker, tier string) string {
	logPrefix := "calico-packet"
	if len(r.LogPrefix) != 0 {
		logPrefix = r.LogPrefix
	}

	if !strings.Contains(logPrefix, "%") {
		return logPrefix
	}

	var kind, name, namespace string
	switch v := id.(type) {
	case *types.PolicyID:
		kind = v.KindShortName()
		name = v.Name
		namespace = v.Namespace
	case *types.ProfileID:
		kind = "pro"
		name = v.Name
	default:
		kind = "unknown"
		name = "unknown"
	}

	return logPrefixRE.ReplaceAllStringFunc(logPrefix, func(specifier string) string {
		switch specifier {
		case "%k":
			return kind
		case "%p":
			if len(namespace) != 0 {
				return fmt.Sprintf("%s/%s", namespace, name)
			}
			return name
		case "%n":
			return name
		case "%t":
			return tier
		default:
			return specifier
		}
	})
}

func appendProtocolMatch(match generictables.MatchCriteria, protocol *proto.Protocol, logCxt *logrus.Entry) generictables.MatchCriteria {
	if protocol == nil {
		return match
	}
	switch p := protocol.NumberOrName.(type) {
	case *proto.Protocol_Name:
		logCxt.WithField("protoName", p.Name).Debug("Adding protocol match")
		match = match.Protocol(p.Name)
	case *proto.Protocol_Number:
		logCxt.WithField("protoNum", p.Number).Debug("Adding protocol match")
		match = match.ProtocolNum(uint8(p.Number))
	default:
		logCxt.WithField("protocol", protocol).Panic("Unknown protocol type")
	}
	return match
}

func (r *DefaultRuleRenderer) CalculateRuleMatch(pRule *proto.Rule, ipVersion uint8) generictables.MatchCriteria {
	match := r.NewMatch()

	logCxt := logrus.WithFields(logrus.Fields{
		"ipVersion": ipVersion,
		"rule":      pRule,
	})

	// First, process positive (non-negated) match criteria.
	match = appendProtocolMatch(match, pRule.Protocol, logCxt)

	if len(pRule.SrcNet) == 1 {
		logCxt.WithField("cidr", pRule.SrcNet[0]).Debug("Adding src CIDR match")
		match = match.SourceNet(pRule.SrcNet[0])
	} else if len(pRule.SrcNet) > 1 {
		logrus.WithField("rule", pRule).Panic(
			"CalculateRuleMatch() passed more than one CIDR in SrcNet.")
	}

	nameForIPSet := func(ipsetID string) string {
		if ipVersion == 4 {
			return r.IPSetConfigV4.NameForMainIPSet(ipsetID)
		} else {
			return r.IPSetConfigV6.NameForMainIPSet(ipsetID)
		}
	}

	for _, ipsetID := range pRule.SrcIpSetIds {
		ipsetName := nameForIPSet(ipsetID)
		logCxt.WithFields(logrus.Fields{
			"ipsetID":   ipsetID,
			"ipSetName": ipsetName,
		}).Debug("Adding src IP set match")
		match = match.SourceIPSet(ipsetName)
	}

	if len(pRule.SrcPorts) > 0 {
		logCxt.WithFields(logrus.Fields{
			"ports": pRule.SrcPorts,
		}).Debug("Adding src port match")
		match = match.SourcePortRanges(pRule.SrcPorts)
	}

	if len(pRule.SrcNamedPortIpSetIds) > 1 {
		logrus.WithField("rule", pRule).Panic(
			"Bug: More than one source IP set ID left in rule.")
	}
	for _, np := range pRule.SrcNamedPortIpSetIds {
		ipsetName := nameForIPSet(np)
		logCxt.WithFields(logrus.Fields{
			"namedPort": np,
			"ipsetName": ipsetName,
		}).Debug("Adding source named port match")
		match = match.SourceIPPortSet(ipsetName)
	}

	if len(pRule.DstNet) == 1 {
		logCxt.WithField("cidr", pRule.DstNet[0]).Debug("Adding dest CIDR match")
		match = match.DestNet(pRule.DstNet[0])
	} else if len(pRule.DstNet) > 1 {
		logrus.WithField("rule", pRule).Panic(
			"CalculateRuleMatch() passed more than one CIDR in DstNet.")
	}

	for _, ipsetID := range pRule.DstIpSetIds {
		ipsetName := nameForIPSet(ipsetID)
		match = match.DestIPSet(ipsetName)
		logCxt.WithFields(logrus.Fields{
			"ipsetID":   ipsetID,
			"ipSetName": ipsetName,
		}).Debug("Adding dst IP set match")
	}

	for _, ipsetID := range pRule.DstIpPortSetIds {
		ipsetName := nameForIPSet(ipsetID)
		match = match.DestIPPortSet(ipsetName)
		logCxt.WithFields(logrus.Fields{
			"ipsetID":   ipsetID,
			"ipSetName": ipsetName,
		}).Debug("Adding dst IP+port set match")
	}

	if len(pRule.DstPorts) > 0 {
		logCxt.WithFields(logrus.Fields{
			"ports": pRule.SrcPorts,
		}).Debug("Adding dst port match")
		match = match.DestPortRanges(pRule.DstPorts)
	}

	if len(pRule.DstNamedPortIpSetIds) > 1 {
		logrus.WithField("rule", pRule).Panic(
			"Bug: More than one source IP set ID left in rule.")
	}
	for _, np := range pRule.DstNamedPortIpSetIds {
		ipsetName := nameForIPSet(np)
		logCxt.WithFields(logrus.Fields{
			"namedPort": np,
			"ipsetName": ipsetName,
		}).Debug("Adding dest named port match")
		match = match.DestIPPortSet(ipsetName)
	}

	if ipVersion == 4 {
		switch icmp := pRule.Icmp.(type) {
		case *proto.Rule_IcmpTypeCode:
			logCxt.WithField("icmpTypeCode", icmp).Debug("Adding ICMP type/code match.")
			match = match.ICMPTypeAndCode(
				uint8(icmp.IcmpTypeCode.Type), uint8(icmp.IcmpTypeCode.Code))
		case *proto.Rule_IcmpType:
			logCxt.WithField("icmpType", icmp).Debug("Adding ICMP type-only match.")
			match = match.ICMPType(uint8(icmp.IcmpType))
		}
	} else {
		switch icmp := pRule.Icmp.(type) {
		case *proto.Rule_IcmpTypeCode:
			logCxt.WithField("icmpTypeCode", icmp).Debug("Adding ICMPv6 type/code match.")
			match = match.ICMPV6TypeAndCode(
				uint8(icmp.IcmpTypeCode.Type), uint8(icmp.IcmpTypeCode.Code))
		case *proto.Rule_IcmpType:
			logCxt.WithField("icmpTypeCode", icmp).Debug("Adding ICMPv6 type-only match.")
			match = match.ICMPV6Type(uint8(icmp.IcmpType))
		}
	}

	// Now, the negated versions.

	if pRule.NotProtocol != nil {
		switch p := pRule.NotProtocol.NumberOrName.(type) {
		case *proto.Protocol_Name:
			logCxt.WithField("protoName", p.Name).Debug("Adding protocol match")
			match = match.NotProtocol(p.Name)
		case *proto.Protocol_Number:
			logCxt.WithField("protoNum", p.Number).Debug("Adding protocol match")
			match = match.NotProtocolNum(uint8(p.Number))
		}
	}

	if len(pRule.NotSrcNet) == 1 {
		logCxt.WithField("cidr", pRule.NotSrcNet[0]).Debug("Adding !src CIDR match")
		match = match.NotSourceNet(pRule.NotSrcNet[0])
	} else if len(pRule.NotSrcNet) > 1 {
		logrus.WithField("rule", pRule).Panic("CalculateRuleMatch() passed more than one CIDR in NotSrcNet.")
	}

	for _, ipsetID := range pRule.NotSrcIpSetIds {
		ipsetName := nameForIPSet(ipsetID)
		logCxt.WithFields(logrus.Fields{
			"ipsetID":   ipsetID,
			"ipSetName": ipsetName,
		}).Debug("Adding src IP set match")
		match = match.NotSourceIPSet(ipsetName)
	}

	if len(pRule.NotSrcPorts) > 0 {
		logCxt.WithFields(logrus.Fields{
			"ports": pRule.NotSrcPorts,
		}).Debug("Adding src port match")
		for _, portSplit := range SplitPortList(pRule.NotSrcPorts) {
			match = match.NotSourcePortRanges(portSplit)
		}
	}

	for _, np := range pRule.NotSrcNamedPortIpSetIds {
		ipsetName := nameForIPSet(np)
		logCxt.WithFields(logrus.Fields{
			"namedPort": np,
			"ipsetName": ipsetName,
		}).Debug("Adding negated source named port match")
		match = match.NotSourceIPPortSet(ipsetName)
	}

	if len(pRule.NotDstNet) == 1 {
		logCxt.WithField("cidr", pRule.NotDstNet[0]).Debug("Adding !dst CIDR match")
		match = match.NotDestNet(pRule.NotDstNet[0])
	} else if len(pRule.NotDstNet) > 1 {
		logrus.WithField("rule", pRule).Panic("CalculateRuleMatch() passed more than one CIDR in NotDstNet.")
	}

	for _, ipsetID := range pRule.NotDstIpSetIds {
		ipsetName := nameForIPSet(ipsetID)
		match = match.NotDestIPSet(ipsetName)
		logCxt.WithFields(logrus.Fields{
			"ipsetID":   ipsetID,
			"ipSetName": ipsetName,
		}).Debug("Adding dst IP set match")
	}

	if len(pRule.NotDstPorts) > 0 {
		logCxt.WithFields(logrus.Fields{
			"ports": pRule.NotSrcPorts,
		}).Debug("Adding dst port match")
		for _, portSplit := range SplitPortList(pRule.NotDstPorts) {
			match = match.NotDestPortRanges(portSplit)
		}
	}

	for _, np := range pRule.NotDstNamedPortIpSetIds {
		ipsetName := nameForIPSet(np)
		logCxt.WithFields(logrus.Fields{
			"namedPort": np,
			"ipsetName": ipsetName,
		}).Debug("Adding negated dest named port match")
		match = match.NotDestIPPortSet(ipsetName)
	}

	if ipVersion == 4 {
		switch icmp := pRule.NotIcmp.(type) {
		case *proto.Rule_NotIcmpTypeCode:
			logCxt.WithField("icmpTypeCode", icmp).Debug("Adding ICMP type/code match.")
			match = match.NotICMPTypeAndCode(
				uint8(icmp.NotIcmpTypeCode.Type), uint8(icmp.NotIcmpTypeCode.Code))
		case *proto.Rule_NotIcmpType:
			logCxt.WithField("icmpType", icmp).Debug("Adding ICMP type-only match.")
			match = match.NotICMPType(uint8(icmp.NotIcmpType))
		}
	} else {
		switch icmp := pRule.NotIcmp.(type) {
		case *proto.Rule_NotIcmpTypeCode:
			logCxt.WithField("icmpTypeCode", icmp).Debug("Adding ICMPv6 type/code match.")
			match = match.NotICMPV6TypeAndCode(
				uint8(icmp.NotIcmpTypeCode.Type), uint8(icmp.NotIcmpTypeCode.Code))
		case *proto.Rule_NotIcmpType:
			logCxt.WithField("icmpTypeCode", icmp).Debug("Adding ICMPv6 type-only match.")
			match = match.NotICMPV6Type(uint8(icmp.NotIcmpType))
		}
	}
	return match
}

func PolicyChainName(prefix PolicyChainNamePrefix, polID *types.PolicyID, nft bool) string {
	maxLen := iptables.MaxChainNameLength
	if nft {
		maxLen = nftables.MaxChainNameLength
	}
	return hashutils.GetLengthLimitedID(
		string(prefix),
		polID.ID(),
		maxLen,
	)
}

func ProfileChainName(prefix ProfileChainNamePrefix, profID *types.ProfileID, nft bool) string {
	maxLen := iptables.MaxChainNameLength
	if nft {
		maxLen = nftables.MaxChainNameLength
	}
	return hashutils.GetLengthLimitedID(
		string(prefix),
		profID.Name,
		maxLen,
	)
}<|MERGE_RESOLUTION|>--- conflicted
+++ resolved
@@ -620,11 +620,6 @@
 
 	if pRule.Action == "log" {
 		// This rule should log (and possibly do something else too).
-<<<<<<< HEAD
-		logPrefix := r.LogPrefix
-		if logPrefix == "" {
-			logPrefix = "calico-packet"
-		}
 		match := r.NewMatch()
 		if len(r.LogActionRate) != 0 {
 			var logActionBurst uint32
@@ -635,12 +630,7 @@
 		}
 		rules = append(rules, generictables.Rule{
 			Match:  match,
-			Action: r.Log(logPrefix),
-=======
-		rules = append(rules, generictables.Rule{
-			Match:  r.NewMatch(),
 			Action: r.Log(r.generateLogPrefix(id, tier)),
->>>>>>> df2a9a20
 		})
 	}
 
