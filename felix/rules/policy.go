--- conflicted
+++ resolved
@@ -800,15 +800,11 @@
 	return match
 }
 
-<<<<<<< HEAD
-func PolicyChainName(prefix PolicyChainNamePrefix, polID *types.PolicyID) string {
-=======
-func PolicyChainName(prefix PolicyChainNamePrefix, polID *proto.PolicyID, nft bool) string {
+func PolicyChainName(prefix PolicyChainNamePrefix, polID *types.PolicyID, nft bool) string {
 	maxLen := iptables.MaxChainNameLength
 	if nft {
 		maxLen = nftables.MaxChainNameLength
 	}
->>>>>>> a3dff646
 	return hashutils.GetLengthLimitedID(
 		string(prefix),
 		polID.Tier+"/"+polID.Name,
@@ -816,15 +812,11 @@
 	)
 }
 
-<<<<<<< HEAD
-func ProfileChainName(prefix ProfileChainNamePrefix, profID *types.ProfileID) string {
-=======
-func ProfileChainName(prefix ProfileChainNamePrefix, profID *proto.ProfileID, nft bool) string {
+func ProfileChainName(prefix ProfileChainNamePrefix, profID *types.ProfileID, nft bool) string {
 	maxLen := iptables.MaxChainNameLength
 	if nft {
 		maxLen = nftables.MaxChainNameLength
 	}
->>>>>>> a3dff646
 	return hashutils.GetLengthLimitedID(
 		string(prefix),
 		profID.Name,
