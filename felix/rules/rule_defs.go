// Copyright (c) 2020-2025 Tigera, Inc. All rights reserved.
//
// Licensed under the Apache License, Version 2.0 (the "License");
// you may not use this file except in compliance with the License.
// You may obtain a copy of the License at
//
//     http://www.apache.org/licenses/LICENSE-2.0
//
// Unless required by applicable law or agreed to in writing, software
// distributed under the License is distributed on an "AS IS" BASIS,
// WITHOUT WARRANTIES OR CONDITIONS OF ANY KIND, either express or implied.
// See the License for the specific language governing permissions and
// limitations under the License.

package rules

import (
	"net"
	"reflect"
	"strings"

	"github.com/projectcalico/api/pkg/lib/numorstring"
	log "github.com/sirupsen/logrus"

	"github.com/projectcalico/calico/felix/config"
	"github.com/projectcalico/calico/felix/generictables"
	"github.com/projectcalico/calico/felix/ipsets"
	"github.com/projectcalico/calico/felix/iptables"
	"github.com/projectcalico/calico/felix/nftables"
	"github.com/projectcalico/calico/felix/proto"
	"github.com/projectcalico/calico/felix/types"
)

const (
	// ChainNamePrefix is a prefix used for all our iptables chain names.  We include a '-' at
	// the end to reduce clashes with other apps.  Our OpenStack DHCP agent uses prefix
	// 'calico-dhcp-', for example.
	ChainNamePrefix = "cali-"

	// IPSetNamePrefix: similarly for IP sets, we use the following prefix; the IP sets layer
	// adds its own "-" so it isn't included here.
	IPSetNamePrefix = ipsets.IPSetNamePrefix

	ChainFilterInput   = ChainNamePrefix + "INPUT"
	ChainFilterForward = ChainNamePrefix + "FORWARD"
	ChainFilterOutput  = ChainNamePrefix + "OUTPUT"

	ChainRawPrerouting         = ChainNamePrefix + "PREROUTING"
	ChainRawOutput             = ChainNamePrefix + "OUTPUT"
	ChainRawUntrackedFlows     = ChainNamePrefix + "untracked-flows"
	ChainRawBPFUntrackedPolicy = ChainNamePrefix + "untracked-policy"

	ChainFailsafeIn  = ChainNamePrefix + "failsafe-in"
	ChainFailsafeOut = ChainNamePrefix + "failsafe-out"

	ChainNATPrerouting  = ChainNamePrefix + "PREROUTING"
	ChainNATPostrouting = ChainNamePrefix + "POSTROUTING"
	ChainNATOutput      = ChainNamePrefix + "OUTPUT"
	ChainNATOutgoing    = ChainNamePrefix + "nat-outgoing"

	ChainManglePrerouting  = ChainNamePrefix + "PREROUTING"
	ChainManglePostrouting = ChainNamePrefix + "POSTROUTING"

<<<<<<< HEAD
	ChainQoSPolicy       = ChainNamePrefix + "qos-policy"
	NftablesQoSPolicyMap = ChainNamePrefix + "qos-policy"
=======
	ChainQoSPolicy = ChainNamePrefix + "qos-policy"
>>>>>>> 020e8a00

	IPSetIDAllPools             = "all-ipam-pools"
	IPSetIDNATOutgoingMasqPools = "masq-ipam-pools"

	IPSetIDAllHostNets        = "all-hosts-net"
	IPSetIDAllVXLANSourceNets = "all-vxlan-net"
	IPSetIDThisHostIPs        = "this-host"

	ChainFIPDnat = ChainNamePrefix + "fip-dnat"
	ChainFIPSnat = ChainNamePrefix + "fip-snat"

	ChainCIDRBlock = ChainNamePrefix + "cidr-block"

	PolicyInboundPfx   PolicyChainNamePrefix  = ChainNamePrefix + "pi-"
	PolicyOutboundPfx  PolicyChainNamePrefix  = ChainNamePrefix + "po-"
	ProfileInboundPfx  ProfileChainNamePrefix = ChainNamePrefix + "pri-"
	ProfileOutboundPfx ProfileChainNamePrefix = ChainNamePrefix + "pro-"

	PolicyGroupInboundPrefix  string = ChainNamePrefix + "gi-"
	PolicyGroupOutboundPrefix string = ChainNamePrefix + "go-"

	ChainWorkloadToHost       = ChainNamePrefix + "wl-to-host"
	ChainFromWorkloadDispatch = ChainNamePrefix + "from-wl-dispatch"
	ChainToWorkloadDispatch   = ChainNamePrefix + "to-wl-dispatch"

	NftablesToWorkloadDispatchMap   = ChainNamePrefix + "to-wl-dispatch"
	NftablesFromWorkloadDispatchMap = ChainNamePrefix + "from-wl-dispatch"

	ChainDispatchToHostEndpoint          = ChainNamePrefix + "to-host-endpoint"
	ChainDispatchFromHostEndpoint        = ChainNamePrefix + "from-host-endpoint"
	ChainDispatchToHostEndpointForward   = ChainNamePrefix + "to-hep-forward"
	ChainDispatchFromHostEndPointForward = ChainNamePrefix + "from-hep-forward"
	ChainDispatchSetEndPointMark         = ChainNamePrefix + "set-endpoint-mark"
	ChainDispatchFromEndPointMark        = ChainNamePrefix + "from-endpoint-mark"

	ChainForwardCheck        = ChainNamePrefix + "forward-check"
	ChainForwardEndpointMark = ChainNamePrefix + "forward-endpoint-mark"

	ChainSetWireguardIncomingMark = ChainNamePrefix + "wireguard-incoming-mark"

	ChainRpfSkip = ChainNamePrefix + "rpf-skip"

	WorkloadToEndpointPfx   = ChainNamePrefix + "tw-"
	WorkloadPfxSpecialAllow = "ALLOW"
	WorkloadFromEndpointPfx = ChainNamePrefix + "fw-"

	SetEndPointMarkPfx = ChainNamePrefix + "sm-"

	HostToEndpointPfx          = ChainNamePrefix + "th-"
	HostFromEndpointPfx        = ChainNamePrefix + "fh-"
	HostToEndpointForwardPfx   = ChainNamePrefix + "thfw-"
	HostFromEndpointForwardPfx = ChainNamePrefix + "fhfw-"

	RPFChain = ChainNamePrefix + "rpf"

	RuleHashPrefix = "cali:"

	// NFLOGPrefixMaxLength is NFLOG max prefix length which is 64 characters.
	// Ref: http://ipset.netfilter.org/iptables-extensions.man.html#lbDI
	NFLOGPrefixMaxLength = 64

	// NFLOG groups. 1 for inbound and 2 for outbound.  3 for
	// snooping DNS response for domain information.
	NFLOGInboundGroup  uint16 = 1
	NFLOGOutboundGroup uint16 = 2
	NFLOGDomainGroup   uint16 = 3

	// HistoricNATRuleInsertRegex is a regex pattern to match to match
	// special-case rules inserted by old versions of felix.  Specifically,
	// Python felix used to insert a masquerade rule directly into the
	// POSTROUTING chain.
	//
	// Note: this regex depends on the output format of iptables-save so,
	// where possible, it's best to match only on part of the rule that
	// we're sure can't change (such as the ipset name in the masquerade
	// rule).
	HistoricInsertedNATRuleRegex = `-A POSTROUTING .* felix-masq-ipam-pools .*|` +
		`-A POSTROUTING -o tunl0 -m addrtype ! --src-type LOCAL --limit-iface-out -m addrtype --src-type LOCAL -j MASQUERADE`

	KubeProxyInsertRuleRegex = `-j KUBE-[a-zA-Z0-9-]*SERVICES|-j KUBE-FORWARD`
)

type PolicyDirection string

const (
	PolicyDirectionInbound  PolicyDirection = "inbound"  // AKA ingress
	PolicyDirectionOutbound PolicyDirection = "outbound" // AKA egress
)

type RuleAction byte

const (
	// We define these with specific byte values as we write this value directly into the NFLOG
	// prefix.
	RuleActionAllow RuleAction = 'A'
	RuleActionDeny  RuleAction = 'D'
	// Pass onto the next tier
	RuleActionPass RuleAction = 'P'
)

func (r RuleAction) String() string {
	switch r {
	case RuleActionAllow:
		return "Allow"
	case RuleActionDeny:
		return "Deny"
	case RuleActionPass:
		return "Pass"
	}
	return ""
}

type RuleDir byte

const (
	// We define these with specific byte values as we write this value directly into the NFLOG
	// prefix.
	RuleDirIngress RuleDir = 'I'
	RuleDirEgress  RuleDir = 'E'
)

func (r RuleDir) String() string {
	switch r {
	case RuleDirIngress:
		return "Ingress"
	case RuleDirEgress:
		return "Egress"
	}
	return ""
}

type RuleOwnerType byte

const (
	// We define these with specific byte values as we write this value directly into the NFLOG
	// prefix.
	RuleOwnerTypePolicy  RuleOwnerType = 'P'
	RuleOwnerTypeProfile RuleOwnerType = 'R'
)

func (r RuleOwnerType) String() string {
	switch r {
	case RuleOwnerTypePolicy:
		return "Policy"
	case RuleOwnerTypeProfile:
		return "Profile"
	}
	return ""
}

// Typedefs to prevent accidentally passing the wrong prefix to the Policy/ProfileChainName()
type (
	PolicyChainNamePrefix  string
	ProfileChainNamePrefix string
)

var (
	// AllHistoricChainNamePrefixes lists all the prefixes that we've used for chains.  Keeping
	// track of the old names lets us clean them up.
	AllHistoricChainNamePrefixes = []string{
		// Current.
		"cali-",

		// Early RCs of Felix 2.1 used "cali" as the prefix for some chains rather than
		// "cali-".  This led to name clashes with the DHCP agent, which uses "calico-" as
		// its prefix.  We need to explicitly list these exceptions.
		"califw-",
		"calitw-",
		"califh-",
		"calith-",
		"calipi-",
		"calipo-",

		// Pre Felix v2.1.
		"felix-",
	}
	// AllHistoricIPSetNamePrefixes, similarly contains all the prefixes we've ever used for IP
	// sets.
	AllHistoricIPSetNamePrefixes = []string{"felix-", "cali"}
	// LegacyV4IPSetNames contains some extra IP set names that were used in older versions of
	// Felix and don't fit our versioned pattern.
	LegacyV4IPSetNames = []string{"felix-masq-ipam-pools", "felix-all-ipam-pools"}

	// Rule previxes used by kube-proxy.  Note: we exclude the so-called utility chains KUBE-MARK-MASQ and co because
	// they are jointly owned by kube-proxy and kubelet.
	KubeProxyChainPrefixes = []string{
		"KUBE-FORWARD",
		"KUBE-SERVICES",
		"KUBE-EXTERNAL-SERVICES",
		"KUBE-NODEPORTS",
		"KUBE-SVC-",
		"KUBE-SEP-",
		"KUBE-FW-",
		"KUBE-XLB-",
	}
)

type RuleRenderer interface {
	StaticFilterTableChains(ipVersion uint8) []*generictables.Chain
	StaticNATTableChains(ipVersion uint8) []*generictables.Chain
	StaticNATPostroutingChains(ipVersion uint8) []*generictables.Chain
	StaticRawTableChains(ipVersion uint8) []*generictables.Chain
	StaticBPFModeRawChains(ipVersion uint8, wgEncryptHost, disableConntrack bool) []*generictables.Chain
	StaticMangleTableChains(ipVersion uint8) []*generictables.Chain
	StaticFilterForwardAppendRules() []generictables.Rule

	DispatchMappings(map[types.WorkloadEndpointID]*proto.WorkloadEndpoint) (map[string][]string, map[string][]string)
	WorkloadDispatchChains(map[types.WorkloadEndpointID]*proto.WorkloadEndpoint) []*generictables.Chain
	WorkloadEndpointToIptablesChains(
		ifaceName string,
		epMarkMapper EndpointMarkMapper,
		adminUp bool,
		tiers []TierPolicyGroups,
		profileIDs []string,
		qosControls *proto.QoSControls,
	) []*generictables.Chain
	PolicyGroupToIptablesChains(group *PolicyGroup) []*generictables.Chain

	WorkloadInterfaceAllowChains(endpoints map[types.WorkloadEndpointID]*proto.WorkloadEndpoint) []*generictables.Chain

	EndpointMarkDispatchChains(
		epMarkMapper EndpointMarkMapper,
		wlEndpoints map[types.WorkloadEndpointID]*proto.WorkloadEndpoint,
		hepEndpoints map[string]types.HostEndpointID,
	) []*generictables.Chain

	HostDispatchChains(map[string]types.HostEndpointID, string, bool) []*generictables.Chain
	FromHostDispatchChains(map[string]types.HostEndpointID, string) []*generictables.Chain
	ToHostDispatchChains(map[string]types.HostEndpointID, string) []*generictables.Chain
	HostEndpointToFilterChains(
		ifaceName string,
		tiers []TierPolicyGroups,
		forwardTiers []TierPolicyGroups,
		epMarkMapper EndpointMarkMapper,
		profileIDs []string,
	) []*generictables.Chain
	HostEndpointToMangleEgressChains(
		ifaceName string,
		tiers []TierPolicyGroups,
		profileIDs []string,
	) []*generictables.Chain
	HostEndpointToRawEgressChain(
		ifaceName string,
		untrackedTiers []TierPolicyGroups,
	) *generictables.Chain
	HostEndpointToRawChains(
		ifaceName string,
		untrackedTiers []TierPolicyGroups,
	) []*generictables.Chain
	HostEndpointToMangleIngressChains(
		ifaceName string,
		preDNATTiers []TierPolicyGroups,
	) []*generictables.Chain

	PolicyToIptablesChains(policyID *types.PolicyID, policy *proto.Policy, ipVersion uint8) []*generictables.Chain
	ProfileToIptablesChains(profileID *types.ProfileID, policy *proto.Profile, ipVersion uint8) (inbound, outbound *generictables.Chain)
	ProtoRuleToIptablesRules(pRule *proto.Rule, ipVersion uint8, owner RuleOwnerType, dir RuleDir, idx int, name string, untracked bool) []generictables.Rule

	NATOutgoingChain(active bool, ipVersion uint8) *generictables.Chain

<<<<<<< HEAD
	EgressQoSPolicyChain(policies []QoSPolicy, ipVersion uint8) *generictables.Chain
=======
	EgressQoSPolicyChain(policies []QoSPolicy) *generictables.Chain
>>>>>>> 020e8a00

	DNATsToIptablesChains(dnats map[string]string) []*generictables.Chain
	SNATsToIptablesChains(snats map[string]string) []*generictables.Chain
	BlockedCIDRsToIptablesChains(cidrs []string, ipVersion uint8) []*generictables.Chain

	WireguardIncomingMarkChain() *generictables.Chain

	IptablesFilterDenyAction() generictables.Action

	FilterInputChainAllowWG(ipVersion uint8, c Config, allowAction generictables.Action) []generictables.Rule
	ICMPv6Filter(action generictables.Action) []generictables.Rule
}

type DefaultRuleRenderer struct {
	generictables.ActionFactory

	Config

	inputAcceptActions       []generictables.Action
	filterAllowAction        generictables.Action
	mangleAllowAction        generictables.Action
	blockCIDRAction          generictables.Action
	iptablesFilterDenyAction generictables.Action

	NewMatch       func() generictables.MatchCriteria
	CombineMatches func(m1, m2 generictables.MatchCriteria) generictables.MatchCriteria

	// wildcard is the symbol to use for wildcard matches.
	wildcard string

	// maxNameLength is the maximum length of a chain name.
	maxNameLength int
}

func (r *DefaultRuleRenderer) IptablesFilterDenyAction() generictables.Action {
	return r.iptablesFilterDenyAction
}

func (r *DefaultRuleRenderer) ipSetConfig(ipVersion uint8) *ipsets.IPVersionConfig {
	if ipVersion == 4 {
		return r.IPSetConfigV4
	} else if ipVersion == 6 {
		return r.IPSetConfigV6
	} else {
		log.WithField("version", ipVersion).Panic("Unknown IP version")
		return nil
	}
}

type Config struct {
	IPSetConfigV4 *ipsets.IPVersionConfig
	IPSetConfigV6 *ipsets.IPVersionConfig

	WorkloadIfacePrefixes []string

	MarkAccept   uint32
	MarkPass     uint32
	MarkDrop     uint32
	MarkScratch0 uint32
	MarkScratch1 uint32
	MarkEndpoint uint32
	// MarkNonCaliEndpoint is an endpoint mark which is reserved
	// to mark non-calico (workload or host) endpoint.
	MarkNonCaliEndpoint uint32

	KubeNodePortRanges     []numorstring.Port
	KubeIPVSSupportEnabled bool

	OpenStackMetadataIP          net.IP
	OpenStackMetadataPort        uint16
	OpenStackSpecialCasesEnabled bool

	VXLANEnabled   bool
	VXLANEnabledV6 bool
	VXLANPort      int
	VXLANVNI       int

	IPIPEnabled            bool
	FelixConfigIPIPEnabled *bool
	// IPIPTunnelAddress is an address chosen from an IPAM pool, used as a source address
	// by the host when sending traffic to a workload over IPIP.
	IPIPTunnelAddress net.IP
	// Same for VXLAN.
	VXLANTunnelAddress   net.IP
	VXLANTunnelAddressV6 net.IP

	AllowVXLANPacketsFromWorkloads bool
	AllowIPIPPacketsFromWorkloads  bool

	WireguardEnabled            bool
	WireguardEnabledV6          bool
	WireguardInterfaceName      string
	WireguardInterfaceNameV6    string
	WireguardMark               uint32
	WireguardListeningPort      int
	WireguardListeningPortV6    int
	WireguardEncryptHostTraffic bool
	RouteSource                 string

	LogPrefix            string
	EndpointToHostAction string
	FilterAllowAction    string
	MangleAllowAction    string
	FilterDenyAction     string

	FailsafeInboundHostPorts  []config.ProtoPort
	FailsafeOutboundHostPorts []config.ProtoPort

	DisableConntrackInvalid bool

	NATPortRange                       numorstring.Port
	IptablesNATOutgoingInterfaceFilter string

	NATOutgoingAddress             net.IP
	NATOutgoingExclusions          string
	BPFEnabled                     bool
	BPFForceTrackPacketsFromIfaces []string
	ServiceLoopPrevention          string

	NFTables        bool
	FlowLogsEnabled bool
}

var unusedBitsInBPFMode = map[string]bool{
	"MarkPass":            true,
	"MarkScratch1":        true,
	"MarkEndpoint":        true,
	"MarkNonCaliEndpoint": true,
}

func (c *Config) validate() {
	// Scan for unset iptables mark bits.  We use reflection so that we have a hope of catching
	// newly-added fields.
	myValue := reflect.ValueOf(c).Elem()
	myType := myValue.Type()
	found := 0
	usedBits := uint32(0)
	for i := 0; i < myValue.NumField(); i++ {
		fieldName := myType.Field(i).Name
		if strings.HasPrefix(fieldName, "Mark") && fieldName != "MarkNonCaliEndpoint" {
			if c.BPFEnabled && unusedBitsInBPFMode[fieldName] {
				log.WithField("field", fieldName).Debug("Ignoring unused field in BPF mode.")
				continue
			}
			bits := myValue.Field(i).Interface().(uint32)
			if bits == 0 {
				log.WithField("field", fieldName).Panic(
					"MarkXXX field not set.")
			}
			if usedBits&bits > 0 {
				log.WithField("field", fieldName).Panic(
					"MarkXXX field overlapped with another's bits.")
			}
			usedBits |= bits
			found++
		}
	}
	if found == 0 {
		// Check the reflection found something we were expecting.
		log.Panic("Didn't find any MarkXXX fields.")
	}
}

func NewRenderer(config Config) RuleRenderer {
	log.WithField("config", config).Info("Creating rule renderer.")
	config.validate()

	actions := iptables.Actions()
	var reject generictables.Action = iptables.RejectAction{}
	var accept generictables.Action = iptables.AcceptAction{}
	var drop generictables.Action = iptables.DropAction{}
	var ret generictables.Action = iptables.ReturnAction{}

	if config.NFTables {
		actions = nftables.Actions()
		reject = nftables.RejectAction{}
		accept = nftables.AcceptAction{}
		drop = nftables.DropAction{}
		ret = nftables.ReturnAction{}
	}

	newMatchFn := func() generictables.MatchCriteria {
		if config.NFTables {
			return nftables.Match()
		}
		return iptables.Match()
	}
	combineMatches := iptables.Combine
	if config.NFTables {
		combineMatches = nftables.Combine
	}

	// First, what should we do when packets are not accepted.
	var iptablesFilterDenyAction generictables.Action
	switch config.FilterDenyAction {
	case "REJECT":
		log.Info("packets that are not passed by any policy or profile will be rejected.")
		iptablesFilterDenyAction = reject
	default:
		log.Info("packets that are not passed by any policy or profile will be dropped.")
		iptablesFilterDenyAction = drop
	}

	// Convert configured actions to rule slices.
	// First, what should we do with packets that come from workloads to the host itself.
	var inputAcceptActions []generictables.Action
	switch config.EndpointToHostAction {
	case "DROP":
		log.Info("Workload to host packets will be dropped.")
		inputAcceptActions = []generictables.Action{drop}
	case "REJECT":
		log.Info("Workload to host packets will be rejected.")
		inputAcceptActions = []generictables.Action{reject}
	case "ACCEPT":
		log.Info("Workload to host packets will be accepted.")
		inputAcceptActions = []generictables.Action{accept}
	default:
		log.Info("Workload to host packets will be returned to INPUT chain.")
		inputAcceptActions = []generictables.Action{ret}
	}

	// What should we do with packets that are accepted in the forwarding chain
	var filterAllowAction, mangleAllowAction generictables.Action
	switch config.FilterAllowAction {
	case "RETURN":
		log.Info("filter table allowed packets will be returned to FORWARD chain.")
		filterAllowAction = ret
	default:
		log.Info("filter table allowed packets will be accepted immediately.")
		filterAllowAction = accept
	}
	switch config.MangleAllowAction {
	case "RETURN":
		log.Info("mangle table allowed packets will be returned to PREROUTING chain.")
		mangleAllowAction = ret
	default:
		log.Info("mangle table allowed packets will be accepted immediately.")
		mangleAllowAction = accept
	}

	// How should we block CIDRs for loop prevention?
	var blockCIDRAction generictables.Action
	switch config.ServiceLoopPrevention {
	case "Drop":
		log.Info("Packets to unknown service IPs will be dropped")
		blockCIDRAction = drop
	case "Reject":
		log.Info("Packets to unknown service IPs will be rejected")
		blockCIDRAction = reject
	default:
		log.Info("Packets to unknown service IPs will be allowed to loop")
	}

	maxNameLength := iptables.MaxChainNameLength
	wildcard := iptables.Wildcard
	if config.NFTables {
		wildcard = nftables.Wildcard
		maxNameLength = nftables.MaxChainNameLength
	}

	return &DefaultRuleRenderer{
		Config:                   config,
		ActionFactory:            actions,
		NewMatch:                 newMatchFn,
		inputAcceptActions:       inputAcceptActions,
		filterAllowAction:        filterAllowAction,
		mangleAllowAction:        mangleAllowAction,
		blockCIDRAction:          blockCIDRAction,
		iptablesFilterDenyAction: iptablesFilterDenyAction,
		wildcard:                 wildcard,
		maxNameLength:            maxNameLength,
		CombineMatches:           combineMatches,
	}
}<|MERGE_RESOLUTION|>--- conflicted
+++ resolved
@@ -61,12 +61,8 @@
 	ChainManglePrerouting  = ChainNamePrefix + "PREROUTING"
 	ChainManglePostrouting = ChainNamePrefix + "POSTROUTING"
 
-<<<<<<< HEAD
 	ChainQoSPolicy       = ChainNamePrefix + "qos-policy"
 	NftablesQoSPolicyMap = ChainNamePrefix + "qos-policy"
-=======
-	ChainQoSPolicy = ChainNamePrefix + "qos-policy"
->>>>>>> 020e8a00
 
 	IPSetIDAllPools             = "all-ipam-pools"
 	IPSetIDNATOutgoingMasqPools = "masq-ipam-pools"
@@ -327,11 +323,7 @@
 
 	NATOutgoingChain(active bool, ipVersion uint8) *generictables.Chain
 
-<<<<<<< HEAD
-	EgressQoSPolicyChain(policies []QoSPolicy, ipVersion uint8) *generictables.Chain
-=======
 	EgressQoSPolicyChain(policies []QoSPolicy) *generictables.Chain
->>>>>>> 020e8a00
 
 	DNATsToIptablesChains(dnats map[string]string) []*generictables.Chain
 	SNATsToIptablesChains(snats map[string]string) []*generictables.Chain
