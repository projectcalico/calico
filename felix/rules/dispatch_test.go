--- conflicted
+++ resolved
@@ -15,12 +15,9 @@
 package rules_test
 
 import (
-<<<<<<< HEAD
 	. "github.com/projectcalico/calico/felix/rules"
 	"github.com/projectcalico/calico/felix/types"
 
-=======
->>>>>>> 6c44dffd
 	"fmt"
 
 	"github.com/projectcalico/calico/felix/generictables"
@@ -88,13 +85,8 @@
 		})
 
 		DescribeTable("workload rendering tests",
-<<<<<<< HEAD
 			func(names []string, expectedChains map[bool][]*iptables.Chain) {
 				var input map[types.WorkloadEndpointID]*proto.WorkloadEndpoint
-=======
-			func(names []string, expectedChains map[bool][]*generictables.Chain) {
-				var input map[proto.WorkloadEndpointID]*proto.WorkloadEndpoint
->>>>>>> 6c44dffd
 				if names != nil {
 					input = map[types.WorkloadEndpointID]*proto.WorkloadEndpoint{}
 					for i, name := range names {
@@ -509,13 +501,8 @@
 		)
 
 		Describe("host endpoint rendering tests", func() {
-<<<<<<< HEAD
 			convertToInput := func(names []string, expectedChains []*iptables.Chain) map[string]types.HostEndpointID {
 				var input map[string]types.HostEndpointID
-=======
-			convertToInput := func(names []string, expectedChains []*generictables.Chain) map[string]proto.HostEndpointID {
-				var input map[string]proto.HostEndpointID
->>>>>>> 6c44dffd
 				if names != nil {
 					input = map[string]types.HostEndpointID{}
 					for _, name := range names {
