--- conflicted
+++ resolved
@@ -56,11 +56,8 @@
 // If you are unsure which feature to use, please ask!
 var features = map[string]bool{
 	"NetworkPolicy": true,
-<<<<<<< HEAD
 	"IPPool":        true,
-=======
 	"AutoHEPs":      true,
->>>>>>> 10c74002
 }
 
 // WithFeature marks tests as verifying a specific feature.
