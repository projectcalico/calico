--- conflicted
+++ resolved
@@ -185,10 +185,7 @@
         # in best effort fashion, i.e. no failure for errors, to not disrupt pod creation in iptable mode.
         - name: "mount-bpffs"
           image: {{.Values.node.image}}:{{.Values.version}}
-<<<<<<< HEAD
-=======
           imagePullPolicy: {{.Values.imagePullPolicy}}
->>>>>>> 12146d24
           command: ["calico-node", "-init", "-best-effort"]
           volumeMounts:
             - mountPath: /sys/fs
