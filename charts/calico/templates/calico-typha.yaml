{{- if and (eq .Values.datastore "kubernetes") .Values.typha.enabled -}}
# This manifest creates a Service, which will be backed by Calico's Typha daemon.
# Typha sits in between Felix and the API server, reducing Calico's load on the API server.

apiVersion: v1
kind: Service
metadata:
  name: calico-typha
  namespace: kube-system
  labels:
    k8s-app: calico-typha
spec:
  ports:
    - port: 5473
      protocol: TCP
      targetPort: calico-typha
      name: calico-typha
  selector:
    k8s-app: calico-typha

---

# This manifest creates a Deployment of Typha to back the above service.

apiVersion: apps/v1
kind: Deployment
metadata:
  name: calico-typha
  namespace: kube-system
  labels:
    k8s-app: calico-typha
spec:
  # Number of Typha replicas. To enable Typha, set this to a non-zero value *and* set the
  # typha_service_name variable in the calico-config ConfigMap above.
  #
  # We recommend using Typha if you have more than 50 nodes. Above 100 nodes it is essential
  # (when using the Kubernetes datastore). Use one replica for every 100-200 nodes. In
  # production, we recommend running at least 3 replicas to reduce the impact of rolling upgrade.
  replicas: 1
  revisionHistoryLimit: 2
  selector:
    matchLabels:
      k8s-app: calico-typha
  strategy:
    rollingUpdate:
      # 100% surge allows a complete up-level set of typha instances to start and become ready,
      # which in turn allows all the back-level typha instances to start shutting down. This
      # means that connections tend to bounce directly from a back-level instance to an up-level
      # instance.
      maxSurge: 100%
      # In case the cluster is unable to schedule extra surge instances, allow at most one instance
      # to shut down to make room. You can set this to 0 if you're sure there'll always be enough room to
      # schedule extra typha instances during an upgrade (because setting it to 0 blocks shutdown until
      # up-level typha instances are online and ready).
      maxUnavailable: 1
    type: RollingUpdate
  template:
    metadata:
      labels:
        k8s-app: calico-typha
      annotations:
        cluster-autoscaler.kubernetes.io/safe-to-evict: 'true'
    spec:
      nodeSelector:
        kubernetes.io/os: linux
      hostNetwork: true
      # Typha supports graceful shut down, disconnecting clients slowly during the grace period.
      # The TYPHA_SHUTDOWNTIMEOUTSECS env var should be kept in sync with this value.
      terminationGracePeriodSeconds: 300
      tolerations:
        # Mark the pod as a critical add-on for rescheduling.
        - key: CriticalAddonsOnly
          operator: Exists
        # Make sure Typha can get scheduled on any nodes.
        - effect: NoSchedule
          operator: Exists
        - effect: NoExecute
          operator: Exists
      # Since Calico can't network a pod until Typha is up, we need to run Typha itself
      # as a host-networked pod.
      serviceAccountName: calico-node
      priorityClassName: system-cluster-critical
      # fsGroup allows using projected serviceaccount tokens as described here kubernetes/kubernetes#82573
      securityContext:
        fsGroup: 65534
        seccompProfile:
          type: RuntimeDefault
      containers:
<<<<<<< HEAD
      - image: {{ .Values.typha.registry }}/{{ .Values.typha.image }}:{{.Values.version }}
        imagePullPolicy: {{.Values.imagePullPolicy}}
        name: calico-typha
        ports:
        - containerPort: 5473
=======
        - image: {{ .Values.typha.image }}:{{.Values.version }}
          imagePullPolicy: {{.Values.imagePullPolicy}}
>>>>>>> a33b26e7
          name: calico-typha
          ports:
            - containerPort: 5473
              name: calico-typha
              protocol: TCP
          envFrom:
            - configMapRef:
                # Allow KUBERNETES_SERVICE_HOST and KUBERNETES_SERVICE_PORT to be overridden for eBPF mode.
                name: kubernetes-services-endpoint
                optional: true
          env:
{{- if .Values.bpf }}
            # Overrides for kubernetes API server host/port. Needed in BPF mode.
            - name: KUBERNETES_SERVICE_HOST
              valueFrom:
                configMapKeyRef:
                  name: calico-config
                  key: kubernetes_service_host
            - name: KUBERNETES_SERVICE_PORT
              valueFrom:
                configMapKeyRef:
                  name: calico-config
                  key: kubernetes_service_port
{{- end }}
            # Enable "info" logging by default. Can be set to "debug" to increase verbosity.
            - name: TYPHA_LOGSEVERITYSCREEN
              value: "info"
            # Disable logging to file and syslog since those don't make sense in Kubernetes.
            - name: TYPHA_LOGFILEPATH
              value: "none"
            - name: TYPHA_LOGSEVERITYSYS
              value: "none"
            # Monitor the Kubernetes API to find the number of running instances and rebalance
            # connections.
            - name: TYPHA_CONNECTIONREBALANCINGMODE
              value: "kubernetes"
            - name: TYPHA_DATASTORETYPE
              value: "kubernetes"
            - name: TYPHA_HEALTHENABLED
              value: "true"
            # Set this to the same value as terminationGracePeriodSeconds; it tells Typha how much time
            # it has to shut down.
            - name: TYPHA_SHUTDOWNTIMEOUTSECS
              value: "300"
{{- if eq .Values.ipam "host-local" }}
            # Configure route aggregation based on pod CIDR.
            - name: USE_POD_CIDR
              value: "true"
{{- end }}
            # Uncomment these lines to enable prometheus metrics. Since Typha is host-networked,
            # this opens a port on the host, which may need to be secured.
            #- name: TYPHA_PROMETHEUSMETRICSENABLED
            #  value: "true"
            #- name: TYPHA_PROMETHEUSMETRICSPORT
            #  value: "9093"
{{- if .Values.typha.env }}
{{ toYaml .Values.typha.env | indent 10 }}
{{- end }}
          livenessProbe:
            httpGet:
              path: /liveness
              port: 9098
              host: localhost
            periodSeconds: 30
            initialDelaySeconds: 30
            timeoutSeconds: 10
          securityContext:
            runAsNonRoot: true
            allowPrivilegeEscalation: false
          readinessProbe:
            httpGet:
              path: /readiness
              port: 9098
              host: localhost
            periodSeconds: 10
            timeoutSeconds: 10

---

# This manifest creates a Pod Disruption Budget for Typha to allow K8s Cluster Autoscaler to evict

apiVersion: policy/v1
kind: PodDisruptionBudget
metadata:
  name: calico-typha
  namespace: kube-system
  labels:
    k8s-app: calico-typha
spec:
  maxUnavailable: 1
  selector:
    matchLabels:
      k8s-app: calico-typha
{{- end -}}<|MERGE_RESOLUTION|>--- conflicted
+++ resolved
@@ -86,16 +86,8 @@
         seccompProfile:
           type: RuntimeDefault
       containers:
-<<<<<<< HEAD
-      - image: {{ .Values.typha.registry }}/{{ .Values.typha.image }}:{{.Values.version }}
-        imagePullPolicy: {{.Values.imagePullPolicy}}
-        name: calico-typha
-        ports:
-        - containerPort: 5473
-=======
-        - image: {{ .Values.typha.image }}:{{.Values.version }}
+        - image: {{ .Values.typha.registry }}/{{ .Values.typha.image }}:{{.Values.version }}
           imagePullPolicy: {{.Values.imagePullPolicy}}
->>>>>>> a33b26e7
           name: calico-typha
           ports:
             - containerPort: 5473
