---
title: calicoctl node run
redirect_from: latest/reference/calicoctl/commands/node/run
canonical_url: 'https://docs.projectcalico.org/v3.3/reference/calicoctl/commands/node/run'
---

This sections describes the `calicoctl node run` command.

Read the [calicoctl Overview]({{site.baseurl}}/{{page.version}}/reference/calicoctl)
for a full list of calicoctl commands.

## Displaying the help text for 'calicoctl node run' command

Run `calicoctl node run --help` to display the following help menu for the
command.

```
Usage:
  calicoctl node run [--ip=<IP>] [--ip6=<IP6>] [--as=<AS_NUM>]
                     [--name=<NAME>]
                     [--ip-autodetection-method=<IP_AUTODETECTION_METHOD>]
                     [--ip6-autodetection-method=<IP6_AUTODETECTION_METHOD>]
                     [--log-dir=<LOG_DIR>]
                     [--node-image=<DOCKER_IMAGE_NAME>]
                     [--backend=(bird|none)]
                     [--config=<CONFIG>]
                     [--no-default-ippools]
                     [--dryrun]
                     [--init-system]
                     [--disable-docker-networking]
                     [--docker-networking-ifprefix=<IFPREFIX>]
                     [--use-docker-networking-container-labels]

Options:
  -h --help                Show this screen.
     --name=<NAME>         The name of the Calico node.  If this is not
                           supplied it defaults to the host name.
     --as=<AS_NUM>         Set the AS number for this node.  If omitted, it
                           will use the value configured on the node resource.
                           If there is no configured value and --as option is
                           omitted, the node will inherit the global AS number
                           (see 'calicoctl config' for details).
     --ip=<IP>             Set the local IPv4 routing address for this node.
                           If omitted, it will use the value configured on the
                           node resource.  If there is no configured value
                           and the --ip option is omitted, the node will
                           attempt to autodetect an IP address to use.  Use a
                           value of 'autodetect' to always force autodetection
                           of the IP each time the node starts.
     --ip6=<IP6>           Set the local IPv6 routing address for this node.
                           If omitted, it will use the value configured on the
                           node resource.  If there is no configured value
                           and the --ip6 option is omitted, the node will not
                           route IPv6.  Use a value of 'autodetect' to force
                           autodetection of the IP each time the node starts.
     --ip-autodetection-method=<IP_AUTODETECTION_METHOD>
                           Specify the autodetection method for detecting the
                           local IPv4 routing address for this node.  The valid
                           options are:
                           > first-found
                             Use the first valid IP address on the first
                             enumerated interface (common known exceptions are
                             filtered out, e.g. the docker bridge).  It is not
                             recommended to use this if you have multiple
                             external interfaces on your host.
                           > can-reach=<IP OR DOMAINNAME>
                             Use the interface determined by your host routing
                             tables that will be used to reach the supplied
                             destination IP or domain name.
			   > interface=<IFACE NAME REGEX LIST>
                             Use the first valid IP address found on interfaces
                             named as per the first matching supplied interface
			     name regex. Regexes are separated by commas
			     (e.g. eth.*,enp0s.*).
			   > skip-interface=<IFACE NAME REGEX LIST>
			     Use the first valid IP address on the first
			     enumerated interface (same logic as first-found
			     above) that does NOT match with any of the
			     specified interface name regexes. Regexes are
			     separated by commas (e.g. eth.*,enp0s.*).
                           [default: first-found]
     --ip6-autodetection-method=<IP6_AUTODETECTION_METHOD>
                           Specify the autodetection method for detecting the
                           local IPv6 routing address for this node.  See
                           ip-autodetection-method flag for valid options.
                           [default: first-found]
     --log-dir=<LOG_DIR>   The directory containing Calico logs.
                           [default: /var/log/calico]
     --node-image=<DOCKER_IMAGE_NAME>
                           Docker image to use for Calico's per-node container.
<<<<<<< HEAD
                           [default: {{site.data.imageNames[page.version].imageNames["node"]}}:latest]
     --backend=(bird|gobgp|none)
=======
                           [default: {{site.imageNames["node"]}}:latest]
     --backend=(bird|none)
>>>>>>> 73b96089
                           Specify which networking backend to use.  When set
                           to "none", Calico node runs in policy only mode.
                           [default: bird]
     --dryrun              Output the appropriate command, without starting the
                           container.
     --init-system         Run the appropriate command to use with an init
                           system.
     --no-default-ippools  Do not create default pools upon startup.
                           Default IP pools will be created if this is not set
                           and there are no pre-existing Calico IP pools.
     --disable-docker-networking
                           Disable Docker networking.
     --docker-networking-ifprefix=<IFPREFIX>
                           Interface prefix to use for the network interface
                           within the Docker containers that have been networked
                           by the Calico driver.
                           [default: cali]
     --use-docker-networking-container-labels
                           Extract the Calico-namespaced Docker container labels
                           (org.projectcalico.label.*) and apply them to the
                           container endpoints for use with Calico policy.
                           This option is only valid when using Calico Docker
                           networking, and when enabled traffic must be
                           explicitly allowed by configuring Calico policies.
  -c --config=<CONFIG>     Path to the file containing connection
                           configuration in YAML or JSON format.
                           [default: /etc/calico/calicoctl.cfg]

Description:
  This command is used to start a calico/node container instance which provides
  Calico networking and network policy on your compute host.
```

### Kubernetes as the datastore

When {{site.prodname}} is configured to use the Kubernetes API as the datastore, BGP routing is *currently*
not supported.  Many of the command line options related to BGP routing will
have no effect.  These include:
-  `--ip`, `--ip6`, `--ip-autodetection-method`, `--ip6-autodetection-method`
-  `--as`
-  `--backend`

### Examples

```
# Start the {{site.nodecontainer}} with a pre-configured IPv4 address for BGP.
$ sudo calicoctl node run
Running command to load modules: modprobe -a xt_set ip6_tables
Enabling IPv4 forwarding
Enabling IPv6 forwarding
Increasing conntrack limit
Running the following command:

docker run --net=host --privileged --name={{site.noderunning}} -d --restart=always -e ETCD_SCHEME=http -e HOSTNAME=calico -e CALICO_LIBNETWORK_ENABLED=true -e ETCD_AUTHORITY=127.0.0.1:2379 -e AS= -e NO_DEFAULT_POOLS= -e ETCD_ENDPOINTS= -e IP= -e IP6= -e CALICO_NETWORKING_BACKEND=bird -v /var/run/docker.sock:/var/run/docker.sock -v /var/run/calico:/var/run/calico -v /lib/modules:/lib/modules -v /var/log/calico:/var/log/calico -v /run/docker/plugins:/run/docker/plugins {{site.data.imageNames[page.version].imageNames["node"]}}:{{site.data.versions[page.version].first.title}}

Waiting for etcd connection...
Using configured IPv4 address: 192.0.2.0
No IPv6 address configured
Using global AS number
WARNING: Could not confirm that the provided IPv4 address is assigned to this host.
Calico node name:  calico
CALICO_LIBNETWORK_ENABLED is true - start libnetwork service
Calico node started successfully
```

#### IP Autodetection method examples

The node resource includes IPv4 and IPv6 routing IP addresses that should
match those on one of the host interfaces.  These IP addresses may be
configured in advance by configuring the node resource prior to starting the
`{{site.nodecontainer}}` service, alternatively, the addresses may either be explicitly
specified or autodetected through options on the `calicoctl run` command.

There are different autodetection methods available and you should use the one
best suited to your deployment.  If you are able to explicitly specify the IP
addresses, that is always preferred over autodetection. This section describes
the available methods for autodetecting the hosts IP addresses.

An IPv4 address is always required, and so if no address was previously
configured in the node resource, and no address was specified on the CLI, then
we will attempt to autodetect an IPv4 address.  An IPv6 address, however, will
only be autodetected when explicitly requested.

To force autodetection of an IPv4 address, use the option `--ip=autodetect`.  To
force autodetection of an IPv6 address, use the option `--ip6=autodetect`.

To set the autodetection method for IPv4, use the `--ip-autodetection-method` option.
To set the autodetection method for IPv6, use the `--ip6-autodetection-method` option.

> **Note**: If you are starting the `{{site.nodecontainer}}` container directly (and not using the
> `calicoctl run` helper command), the options are passed in environment
> variables. These are described in
> [Configuring `{{site.nodecontainer}}`]({{site.baseurl}}/{{page.version}}/reference/node/configuration).
{: .alert .alert-info}

**first-found**

The `first-found` option enumerates all interface IP addresses and returns the
first valid IP address (based on IP version and type of address) on
the first valid interface.  Certain known "local" interfaces
are omitted, such  as the docker bridge.  The order that both the interfaces
and the IP addresses are listed is system dependent.

This is the default detection method. However, since this method only makes a
very simplified guess, it is recommended to either configure the node with a
specific IP address, or to use one of the other detection methods.

e.g.

```
# First-found auto detection method explicitly specified
sudo calicoctl node run --ip autodetect --ip-autodetection-method first-found
```

**can-reach=DESTINATION**

The `can-reach` method uses your local routing to determine which IP address
will be used to reach the supplied destination.  Both IP addresses and domain
names may be used.

e.g.

```
# IP detection using a can-reach IP address
sudo calicoctl node run --ip autodetect --ip-autodetection-method can-reach=8.8.8.8

# IP detection using a can-reach domain name
sudo calicoctl node run --ip autodetect --ip-autodetection-method can-reach=www.google.com
```

**interface=INTERFACE-REGEX,INTERFACE-REGEX,...**

The `interface` method uses the supplied interface regular expressions (golang
syntax) to enumerate matching interfaces and to return the first IP address on
the first interface that matches any of the interface regexes provided.  The
order that both the interfaces and the IP addresses are listed is system
dependent.

e.g.

```
# IP detection on interface eth0
sudo calicoctl node run --ip autodetect --ip-autodetection-method interface=eth0

# IP detection on interfaces eth0, eth1, eth2 etc.
sudo calicoctl node run --ip autodetect --ip-autodetection-method interface=eth.*

# IP detection on interfaces eth0, eth1, eth2 etc. and wlp2s0
sudo calicoctl node run --ip-autodetect --ip-autodetection-method interface=eth.*,wlp2s0
```

**skip-interface=INTERFACE-REGEX,INTERFACE-REGEX,...**

The `skip-interface` method uses the supplied interface regular expressions (golang
syntax) to enumerate all interface IP addresses and returns the first valid IP address
(based on IP version and type of address) that does not match the listed regular
expressions.  Like the `first-found` option, it also skips by default certain known
"local" interfaces such as the docker bridge.  The order that both the interfaces
and the IP addresses are listed is system dependent.

This method has the ability to take in multiple regular expressions separated by `,`.
Specifying only one regular expression for interfaces to skip will also work and a
terminating `,` character does not need to be specified for those cases.

### Options

```
   --name=<NAME>         The name of the Calico node.  If this is not
                         supplied it defaults to the host name.
   --as=<AS_NUM>         Set the AS number for this node.  If omitted, it
                         will use the value configured on the node resource.
                         If there is no configured value and --as option is
                         omitted, the node will inherit the global AS number
                         (see 'calicoctl config' for details).
   --ip=<IP>             Set the local IPv4 routing address for this node.
                         If omitted, it will use the value configured on the
                         node resource.  If there is no configured value
                         and the --ip option is omitted, the node will
                         attempt to autodetect an IP address to use.  Use a
                         value of 'autodetect' to always force autodetection
                         of the IP each time the node starts.
   --ip6=<IP6>           Set the local IPv6 routing address for this node.
                         If omitted, it will use the value configured on the
                         node resource.  If there is no configured value
                         and the --ip6 option is omitted, the node will not
                         route IPv6.  Use a value of 'autodetect' to force
                         autodetection of the IP each time the node starts.
   --ip-autodetection-method=<IP_AUTODETECTION_METHOD>
                         Specify the autodetection method for detecting the
                         local IPv4 routing address for this node.  The valid
                         options are:
                         > first-found
                           Use the first valid IP address on the first
                           enumerated interface (common known exceptions are
                           filtered out, e.g. the docker bridge).  It is not
                           recommended to use this if you have multiple
                           external interfaces on your host.
                         > can-reach=<IP OR DOMAINNAME>
                           Use the interface determined by your host routing
                           tables that will be used to reach the supplied
                           destination IP or domain name.
			 > interface=<IFACE NAME REGEX LIST>
                           Use the first valid IP address found on interfaces
                           named as per the first matching supplied interface
			   name regex. Regexes are separated by commas
			   (e.g. eth.*,enp0s.*).
			 > skip-interface=<IFACE NAME REGEX LIST>
			   Use the first valid IP address on the first
			   enumerated interface (same logic as first-found
			   above) that does NOT match with any of the
			   specified interface name regexes. Regexes are
			   separated by commas (e.g. eth.*,enp0s.*).
                         [default: first-found]
   --ip6-autodetection-method=<IP6_AUTODETECTION_METHOD>
                         Specify the autodetection method for detecting the
                         local IPv6 routing address for this node.  See
                         ip-autodetection-method flag for valid options.
                         [default: first-found]
   --log-dir=<LOG_DIR>   The directory containing Calico logs.
                         [default: /var/log/calico]
   --node-image=<DOCKER_IMAGE_NAME>
                         Docker image to use for Calico's per-node container.
<<<<<<< HEAD
                         [default: {{site.data.imageNames[page.version].imageNames["node"]}}:latest]
   --backend=(bird|gobgp|none)
=======
                         [default: {{site.imageNames["node"]}}:latest]
   --backend=(bird|none)
>>>>>>> 73b96089
                         Specify which networking backend to use.  When set
                         to "none", Calico node runs in policy only mode.
                         [default: bird]
   --dryrun              Output the appropriate command, without starting the
                         container.
   --init-system         Run the appropriate command to use with an init
                         system.
   --no-default-ippools  Do not create default pools upon startup.
                         Default IP pools will be created if this is not set
                         and there are no pre-existing Calico IP pools.
   --disable-docker-networking
                         Disable Docker networking.
   --docker-networking-ifprefix=<IFPREFIX>
                         Interface prefix to use for the network interface
                         within the Docker containers that have been networked
                         by the Calico driver.
                         [default: cali]
   --use-docker-networking-container-labels
                         Extract the Calico-namespaced Docker container labels
                         (org.projectcalico.label.*) and apply them to the
                         container endpoints for use with Calico policy.
                         This option is only valid when using Calico Docker
                         networking, and when enabled traffic must be
                         explicitly allowed by configuring Calico policies.
```

### General options

```
-c --config=<CONFIG>     Path to the file containing connection
                         configuration in YAML or JSON format.
                         [default: /etc/calico/calicoctl.cfg]
```

## See also

-  [Resources]({{site.baseurl}}/{{page.version}}/reference/calicoctl/resources/) for details on all valid resources, including file format
   and schema
-  [Policy]({{site.baseurl}}/{{page.version}}/reference/calicoctl/resources/networkpolicy) for details on the {{site.prodname}} selector-based policy model
-  [calicoctl configuration]({{site.baseurl}}/{{page.version}}/reference/calicoctl/setup) for details on configuring `calicoctl` to access
   the {{site.prodname}} datastore.<|MERGE_RESOLUTION|>--- conflicted
+++ resolved
@@ -88,13 +88,8 @@
                            [default: /var/log/calico]
      --node-image=<DOCKER_IMAGE_NAME>
                            Docker image to use for Calico's per-node container.
-<<<<<<< HEAD
                            [default: {{site.data.imageNames[page.version].imageNames["node"]}}:latest]
-     --backend=(bird|gobgp|none)
-=======
-                           [default: {{site.imageNames["node"]}}:latest]
      --backend=(bird|none)
->>>>>>> 73b96089
                            Specify which networking backend to use.  When set
                            to "none", Calico node runs in policy only mode.
                            [default: bird]
@@ -317,13 +312,8 @@
                          [default: /var/log/calico]
    --node-image=<DOCKER_IMAGE_NAME>
                          Docker image to use for Calico's per-node container.
-<<<<<<< HEAD
                          [default: {{site.data.imageNames[page.version].imageNames["node"]}}:latest]
-   --backend=(bird|gobgp|none)
-=======
-                         [default: {{site.imageNames["node"]}}:latest]
    --backend=(bird|none)
->>>>>>> 73b96089
                          Specify which networking backend to use.  When set
                          to "none", Calico node runs in policy only mode.
                          [default: bird]
