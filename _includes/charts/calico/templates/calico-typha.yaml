{{- if and (eq .Values.datastore "kubernetes") .Values.typha.enabled -}}
# This manifest creates a Service, which will be backed by Calico's Typha daemon.
# Typha sits in between Felix and the API server, reducing Calico's load on the API server.

apiVersion: v1
kind: Service
metadata:
  name: calico-typha
  namespace: kube-system
  labels:
    k8s-app: calico-typha
spec:
  ports:
    - port: 5473
      protocol: TCP
      targetPort: calico-typha
      name: calico-typha
  selector:
    k8s-app: calico-typha

---

# This manifest creates a Deployment of Typha to back the above service.

apiVersion: apps/v1
kind: Deployment
metadata:
  name: calico-typha
  namespace: kube-system
  labels:
    k8s-app: calico-typha
spec:
  # Number of Typha replicas. To enable Typha, set this to a non-zero value *and* set the
  # typha_service_name variable in the calico-config ConfigMap above.
  #
  # We recommend using Typha if you have more than 50 nodes. Above 100 nodes it is essential
  # (when using the Kubernetes datastore). Use one replica for every 100-200 nodes. In
  # production, we recommend running at least 3 replicas to reduce the impact of rolling upgrade.
  replicas: 1
  revisionHistoryLimit: 2
  selector:
    matchLabels:
      k8s-app: calico-typha
  template:
    metadata:
      labels:
        k8s-app: calico-typha
      annotations:
        cluster-autoscaler.kubernetes.io/safe-to-evict: 'true'
    spec:
      nodeSelector:
        kubernetes.io/os: linux
      hostNetwork: true
      tolerations:
        # Mark the pod as a critical add-on for rescheduling.
        - key: CriticalAddonsOnly
          operator: Exists
{{- if .Values.typha.tolerations }}
{{ toYaml .Values.typha.tolerations | indent 8 }}
{{- end }}
      # Since Calico can't network a pod until Typha is up, we need to run Typha itself
      # as a host-networked pod.
      serviceAccountName: calico-node
      priorityClassName: system-cluster-critical
      # fsGroup allows using projected serviceaccount tokens as described here kubernetes/kubernetes#82573
      securityContext:
        fsGroup: 65534
      containers:
      - image: {{ .Values.typha.image }}:{{.Values.typha.tag }}
        name: calico-typha
        ports:
        - containerPort: 5473
          name: calico-typha
          protocol: TCP
        envFrom:
        - configMapRef:
            # Allow KUBERNETES_SERVICE_HOST and KUBERNETES_SERVICE_PORT to be overridden for eBPF mode.
            name: kubernetes-services-endpoint
            optional: true
        env:
{{- if .Values.bpf }}
          # Overrides for kubernetes API server host/port. Needed in BPF mode.
          - name: KUBERNETES_SERVICE_HOST
            valueFrom:
              configMapKeyRef:
                name: calico-config
                key: kubernetes_service_host
          - name: KUBERNETES_SERVICE_PORT
            valueFrom:
              configMapKeyRef:
                name: calico-config
                key: kubernetes_service_port
{{- end }}
          # Enable "info" logging by default. Can be set to "debug" to increase verbosity.
          - name: TYPHA_LOGSEVERITYSCREEN
            value: "info"
          # Disable logging to file and syslog since those don't make sense in Kubernetes.
          - name: TYPHA_LOGFILEPATH
            value: "none"
          - name: TYPHA_LOGSEVERITYSYS
            value: "none"
          # Monitor the Kubernetes API to find the number of running instances and rebalance
          # connections.
          - name: TYPHA_CONNECTIONREBALANCINGMODE
            value: "kubernetes"
          - name: TYPHA_DATASTORETYPE
            value: "kubernetes"
          - name: TYPHA_HEALTHENABLED
            value: "true"
{{- if eq .Values.ipam "host-local" }}
          # Configure route aggregation based on pod CIDR.
          - name: USE_POD_CIDR
            value: "true"
{{- end }}
          # Uncomment these lines to enable prometheus metrics. Since Typha is host-networked,
          # this opens a port on the host, which may need to be secured.
          #- name: TYPHA_PROMETHEUSMETRICSENABLED
          #  value: "true"
          #- name: TYPHA_PROMETHEUSMETRICSPORT
          #  value: "9093"
{{- if .Values.typha.env }}
{{ toYaml .Values.typha.env | indent 10 }}
{{- end }}
        livenessProbe:
          httpGet:
            path: /liveness
            port: 9098
            host: localhost
          periodSeconds: 30
          initialDelaySeconds: 30
          timeoutSeconds: 10
        securityContext:
          runAsNonRoot: true
          allowPrivilegeEscalation: false
        readinessProbe:
          httpGet:
            path: /readiness
            port: 9098
            host: localhost
          periodSeconds: 10
<<<<<<< HEAD
        resources:
{{ toYaml .Values.typha.resources | indent 12 }}
{{- if .Values.typha.sidecarContainers }}
{{- toYaml .Values.typha.sidecarContainers | nindent 6 }}
{{- end }}
=======
          timeoutSeconds: 10

>>>>>>> c2301b5c
---

# This manifest creates a Pod Disruption Budget for Typha to allow K8s Cluster Autoscaler to evict

apiVersion: policy/v1beta1
kind: PodDisruptionBudget
metadata:
  name: calico-typha
  namespace: kube-system
  labels:
    k8s-app: calico-typha
spec:
  maxUnavailable: 1
  selector:
    matchLabels:
      k8s-app: calico-typha
{{- end -}}<|MERGE_RESOLUTION|>--- conflicted
+++ resolved
@@ -138,17 +138,12 @@
             port: 9098
             host: localhost
           periodSeconds: 10
-<<<<<<< HEAD
+          timeoutSeconds: 10
         resources:
 {{ toYaml .Values.typha.resources | indent 12 }}
 {{- if .Values.typha.sidecarContainers }}
 {{- toYaml .Values.typha.sidecarContainers | nindent 6 }}
 {{- end }}
-=======
-          timeoutSeconds: 10
-
->>>>>>> c2301b5c
----
 
 # This manifest creates a Pod Disruption Budget for Typha to allow K8s Cluster Autoscaler to evict
 
