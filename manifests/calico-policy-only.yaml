---
# Source: calico/templates/calico-kube-controllers.yaml
# This manifest creates a Pod Disruption Budget for Controller to allow K8s Cluster Autoscaler to evict

apiVersion: policy/v1
kind: PodDisruptionBudget
metadata:
  name: calico-kube-controllers
  namespace: kube-system
  labels:
    k8s-app: calico-kube-controllers
spec:
  maxUnavailable: 1
  selector:
    matchLabels:
      k8s-app: calico-kube-controllers
---
# Source: calico/templates/calico-typha.yaml
# This manifest creates a Pod Disruption Budget for Typha to allow K8s Cluster Autoscaler to evict

apiVersion: policy/v1
kind: PodDisruptionBudget
metadata:
  name: calico-typha
  namespace: kube-system
  labels:
    k8s-app: calico-typha
spec:
  maxUnavailable: 1
  selector:
    matchLabels:
      k8s-app: calico-typha
---
# Source: calico/templates/calico-kube-controllers.yaml
apiVersion: v1
kind: ServiceAccount
metadata:
  name: calico-kube-controllers
  namespace: kube-system
---
# Source: calico/templates/calico-node.yaml
apiVersion: v1
kind: ServiceAccount
metadata:
  name: calico-node
  namespace: kube-system
---
# Source: calico/templates/calico-node.yaml
apiVersion: v1
kind: ServiceAccount
metadata:
  name: calico-cni-plugin
  namespace: kube-system
---
# Source: calico/templates/calico-config.yaml
# This ConfigMap is used to configure a self-hosted Calico installation.
kind: ConfigMap
apiVersion: v1
metadata:
  name: calico-config
  namespace: kube-system
data:
  # You must set a non-zero value for Typha replicas below.
  typha_service_name: "calico-typha"

  # Configure the MTU to use for workload interfaces and tunnels.
  # By default, MTU is auto-detected, and explicitly setting this field should not be required.
  # You can override auto-detection by providing a non-zero value.
  veth_mtu: "0"

  # The CNI network configuration to install on each node. The special
  # values in this config will be automatically populated.
  cni_network_config: |-
    {
      "name": "k8s-pod-network",
      "cniVersion": "0.3.1",
      "plugins": [
        {
          "type": "calico",
          "log_level": "info",
          "log_file_path": "/var/log/calico/cni/cni.log",
          "datastore_type": "kubernetes",
          "nodename": "__KUBERNETES_NODE_NAME__",
          "mtu": 1500,
          "ipam": {
              "type": "host-local",
              "subnet": "usePodCidr"
          },
          "policy": {
              "type": "k8s"
          },
          "kubernetes": {
              "kubeconfig": "__KUBECONFIG_FILEPATH__"
          }
        },
        {
          "type": "portmap",
          "snat": true,
          "capabilities": {"portMappings": true}
        }
      ]
    }
---
# Source: calico/templates/kdd-crds.yaml
apiVersion: apiextensions.k8s.io/v1
kind: CustomResourceDefinition
metadata:
  annotations:
    controller-gen.kubebuilder.io/version: v0.18.0
  name: bgpconfigurations.crd.projectcalico.org
spec:
  group: crd.projectcalico.org
  names:
    kind: BGPConfiguration
    listKind: BGPConfigurationList
    plural: bgpconfigurations
    singular: bgpconfiguration
  preserveUnknownFields: false
  scope: Cluster
  versions:
    - name: v1
      schema:
        openAPIV3Schema:
          properties:
            apiVersion:
              type: string
            kind:
              type: string
            metadata:
              type: object
            spec:
              properties:
                asNumber:
                  format: int32
                  type: integer
                bindMode:
                  enum:
                    - None
                    - NodeIP
                  type: string
                communities:
                  items:
                    properties:
                      name:
                        type: string
                      value:
                        pattern: ^(\d+):(\d+)$|^(\d+):(\d+):(\d+)$
                        type: string
                    type: object
                    x-kubernetes-map-type: atomic
                  type: array
                  x-kubernetes-list-type: set
                ignoredInterfaces:
                  items:
                    type: string
                  type: array
                  x-kubernetes-list-type: set
                listenPort:
                  maximum: 65535
                  minimum: 1
                  type: integer
                localWorkloadPeeringIPV4:
                  type: string
                localWorkloadPeeringIPV6:
                  type: string
                logSeverityScreen:
                  default: Info
                  pattern: ^(?i)(Trace|Debug|Info|Warning|Error|Fatal)?$
                  type: string
                nodeMeshMaxRestartTime:
                  type: string
                nodeMeshPassword:
                  properties:
                    secretKeyRef:
                      properties:
                        key:
                          type: string
                        name:
                          default: ""
                          type: string
                        optional:
                          type: boolean
                      required:
                        - key
                      type: object
                      x-kubernetes-map-type: atomic
                  type: object
                nodeToNodeMeshEnabled:
                  type: boolean
                prefixAdvertisements:
                  items:
                    properties:
                      cidr:
                        format: cidr
                        type: string
                      communities:
                        items:
                          type: string
                        type: array
                    type: object
                    x-kubernetes-map-type: atomic
                  type: array
                  x-kubernetes-list-type: set
                serviceClusterIPs:
                  items:
                    properties:
                      cidr:
                        format: cidr
                        type: string
                    type: object
                    x-kubernetes-map-type: atomic
                  type: array
                  x-kubernetes-list-type: set
                serviceExternalIPs:
                  items:
                    properties:
                      cidr:
                        format: cidr
                        type: string
                    type: object
                    x-kubernetes-map-type: atomic
                  type: array
                  x-kubernetes-list-type: set
                serviceLoadBalancerAggregation:
                  default: Enabled
                  enum:
                    - Enabled
                    - Disabled
                  type: string
                serviceLoadBalancerIPs:
                  items:
                    properties:
                      cidr:
                        format: cidr
                        type: string
                    type: object
                    x-kubernetes-map-type: atomic
                  type: array
                  x-kubernetes-list-type: set
              type: object
          type: object
      served: true
      storage: true
---
# Source: calico/templates/kdd-crds.yaml
apiVersion: apiextensions.k8s.io/v1
kind: CustomResourceDefinition
metadata:
  annotations:
    controller-gen.kubebuilder.io/version: v0.18.0
  name: bgpfilters.crd.projectcalico.org
spec:
  group: crd.projectcalico.org
  names:
    kind: BGPFilter
    listKind: BGPFilterList
    plural: bgpfilters
    singular: bgpfilter
  preserveUnknownFields: false
  scope: Cluster
  versions:
    - name: v1
      schema:
        openAPIV3Schema:
          properties:
            apiVersion:
              type: string
            kind:
              type: string
            metadata:
              type: object
            spec:
              properties:
                exportV4:
                  items:
                    properties:
                      action:
                        enum:
                          - Accept
                          - Reject
                        type: string
                      cidr:
                        format: cidr
                        type: string
                      interface:
                        type: string
                      matchOperator:
                        enum:
                          - Equal
                          - NotEqual
                          - In
                          - NotIn
                        type: string
                      prefixLength:
                        properties:
                          max:
                            format: int32
                            maximum: 32
                            minimum: 0
                            type: integer
                          min:
                            format: int32
                            maximum: 32
                            minimum: 0
                            type: integer
                        type: object
                        x-kubernetes-map-type: atomic
                      source:
                        enum:
                          - RemotePeers
                        type: string
                    required:
                      - action
                    type: object
                    x-kubernetes-map-type: atomic
                  type: array
                exportV6:
                  items:
                    properties:
                      action:
                        enum:
                          - Accept
                          - Reject
                        type: string
                      cidr:
                        format: cidr
                        type: string
                      interface:
                        type: string
                      matchOperator:
                        enum:
                          - Equal
                          - NotEqual
                          - In
                          - NotIn
                        type: string
                      prefixLength:
                        properties:
                          max:
                            format: int32
                            maximum: 128
                            minimum: 0
                            type: integer
                          min:
                            format: int32
                            maximum: 128
                            minimum: 0
                            type: integer
                        type: object
                        x-kubernetes-map-type: atomic
                      source:
                        enum:
                          - RemotePeers
                        type: string
                    required:
                      - action
                    type: object
                    x-kubernetes-map-type: atomic
                  type: array
                importV4:
                  items:
                    properties:
                      action:
                        enum:
                          - Accept
                          - Reject
                        type: string
                      cidr:
                        format: cidr
                        type: string
                      interface:
                        type: string
                      matchOperator:
                        enum:
                          - Equal
                          - NotEqual
                          - In
                          - NotIn
                        type: string
                      prefixLength:
                        properties:
                          max:
                            format: int32
                            maximum: 32
                            minimum: 0
                            type: integer
                          min:
                            format: int32
                            maximum: 32
                            minimum: 0
                            type: integer
                        type: object
                        x-kubernetes-map-type: atomic
                      source:
                        enum:
                          - RemotePeers
                        type: string
                    required:
                      - action
                    type: object
                    x-kubernetes-map-type: atomic
                  type: array
                importV6:
                  items:
                    properties:
                      action:
                        enum:
                          - Accept
                          - Reject
                        type: string
                      cidr:
                        format: cidr
                        type: string
                      interface:
                        type: string
                      matchOperator:
                        enum:
                          - Equal
                          - NotEqual
                          - In
                          - NotIn
                        type: string
                      prefixLength:
                        properties:
                          max:
                            format: int32
                            maximum: 128
                            minimum: 0
                            type: integer
                          min:
                            format: int32
                            maximum: 128
                            minimum: 0
                            type: integer
                        type: object
                        x-kubernetes-map-type: atomic
                      source:
                        enum:
                          - RemotePeers
                        type: string
                    required:
                      - action
                    type: object
                    x-kubernetes-map-type: atomic
                  type: array
              type: object
          type: object
      served: true
      storage: true
---
# Source: calico/templates/kdd-crds.yaml
apiVersion: apiextensions.k8s.io/v1
kind: CustomResourceDefinition
metadata:
  annotations:
    controller-gen.kubebuilder.io/version: v0.18.0
  name: bgppeers.crd.projectcalico.org
spec:
  group: crd.projectcalico.org
  names:
    kind: BGPPeer
    listKind: BGPPeerList
    plural: bgppeers
    singular: bgppeer
  preserveUnknownFields: false
  scope: Cluster
  versions:
    - name: v1
      schema:
        openAPIV3Schema:
          properties:
            apiVersion:
              type: string
            kind:
              type: string
            metadata:
              type: object
            spec:
              properties:
                asNumber:
                  format: int32
                  type: integer
                filters:
                  items:
                    type: string
                  type: array
                keepOriginalNextHop:
                  type: boolean
                keepaliveTime:
                  type: string
                localASNumber:
                  format: int32
                  type: integer
                localWorkloadSelector:
                  type: string
                maxRestartTime:
                  type: string
                nextHopMode:
                  enum:
                    - Auto
                    - Self
                    - Keep
                  type: string
                node:
                  type: string
                nodeSelector:
                  type: string
                numAllowedLocalASNumbers:
                  format: int32
                  type: integer
                password:
                  properties:
                    secretKeyRef:
                      properties:
                        key:
                          type: string
                        name:
                          default: ""
                          type: string
                        optional:
                          type: boolean
                      required:
                        - key
                      type: object
                      x-kubernetes-map-type: atomic
                  type: object
                peerIP:
                  format: ip
                  type: string
                peerSelector:
                  type: string
                reachableBy:
                  type: string
                reversePeering:
                  allOf:
                    - enum:
                        - Auto
                        - Manual
                    - enum:
                        - Auto
                        - Manual
                  type: string
                sourceAddress:
                  enum:
                    - UseNodeIP
                    - None
                  type: string
                ttlSecurity:
                  type: integer
              type: object
          type: object
      served: true
      storage: true
---
# Source: calico/templates/kdd-crds.yaml
apiVersion: apiextensions.k8s.io/v1
kind: CustomResourceDefinition
metadata:
  annotations:
    controller-gen.kubebuilder.io/version: v0.18.0
  name: blockaffinities.crd.projectcalico.org
spec:
  group: crd.projectcalico.org
  names:
    kind: BlockAffinity
    listKind: BlockAffinityList
    plural: blockaffinities
    singular: blockaffinity
  preserveUnknownFields: false
  scope: Cluster
  versions:
    - name: v1
      schema:
        openAPIV3Schema:
          properties:
            apiVersion:
              type: string
            kind:
              type: string
            metadata:
              type: object
            spec:
              properties:
                cidr:
                  type: string
                deleted:
                  type: string
                node:
                  type: string
                state:
                  type: string
                type:
                  type: string
              required:
                - cidr
                - deleted
                - node
                - state
              type: object
          type: object
      served: true
      storage: true
---
# Source: calico/templates/kdd-crds.yaml
apiVersion: apiextensions.k8s.io/v1
kind: CustomResourceDefinition
metadata:
  annotations:
    controller-gen.kubebuilder.io/version: v0.18.0
  name: caliconodestatuses.crd.projectcalico.org
spec:
  group: crd.projectcalico.org
  names:
    kind: CalicoNodeStatus
    listKind: CalicoNodeStatusList
    plural: caliconodestatuses
    singular: caliconodestatus
  preserveUnknownFields: false
  scope: Cluster
  versions:
    - name: v1
      schema:
        openAPIV3Schema:
          properties:
            apiVersion:
              type: string
            kind:
              type: string
            metadata:
              type: object
            spec:
              properties:
                classes:
                  items:
                    enum:
                      - Agent
                      - BGP
                      - Routes
                    type: string
                  type: array
                node:
                  type: string
                updatePeriodSeconds:
                  format: int32
                  type: integer
              type: object
            status:
              properties:
                agent:
                  properties:
                    birdV4:
                      properties:
                        lastBootTime:
                          type: string
                        lastReconfigurationTime:
                          type: string
                        routerID:
                          type: string
                        state:
                          enum:
                            - Ready
                            - NotReady
                          type: string
                        version:
                          type: string
                      type: object
                    birdV6:
                      properties:
                        lastBootTime:
                          type: string
                        lastReconfigurationTime:
                          type: string
                        routerID:
                          type: string
                        state:
                          enum:
                            - Ready
                            - NotReady
                          type: string
                        version:
                          type: string
                      type: object
                  type: object
                bgp:
                  properties:
                    numberEstablishedV4:
                      type: integer
                    numberEstablishedV6:
                      type: integer
                    numberNotEstablishedV4:
                      type: integer
                    numberNotEstablishedV6:
                      type: integer
                    peersV4:
                      items:
                        properties:
                          peerIP:
                            type: string
                          since:
                            type: string
                          state:
                            enum:
                              - Idle
                              - Connect
                              - Active
                              - OpenSent
                              - OpenConfirm
                              - Established
                              - Close
                            type: string
                          type:
                            enum:
                              - NodeMesh
                              - NodePeer
                              - GlobalPeer
                            type: string
                        type: object
                      type: array
                    peersV6:
                      items:
                        properties:
                          peerIP:
                            type: string
                          since:
                            type: string
                          state:
                            enum:
                              - Idle
                              - Connect
                              - Active
                              - OpenSent
                              - OpenConfirm
                              - Established
                              - Close
                            type: string
                          type:
                            enum:
                              - NodeMesh
                              - NodePeer
                              - GlobalPeer
                            type: string
                        type: object
                      type: array
                  required:
                    - numberEstablishedV4
                    - numberEstablishedV6
                    - numberNotEstablishedV4
                    - numberNotEstablishedV6
                  type: object
                lastUpdated:
                  format: date-time
                  nullable: true
                  type: string
                routes:
                  properties:
                    routesV4:
                      items:
                        properties:
                          destination:
                            type: string
                          gateway:
                            type: string
                          interface:
                            type: string
                          learnedFrom:
                            properties:
                              peerIP:
                                type: string
                              sourceType:
                                enum:
                                  - Kernel
                                  - Static
                                  - Direct
                                  - NodeMesh
                                  - BGPPeer
                                type: string
                            type: object
                          type:
                            enum:
                              - FIB
                              - RIB
                            type: string
                        type: object
                      type: array
                    routesV6:
                      items:
                        properties:
                          destination:
                            type: string
                          gateway:
                            type: string
                          interface:
                            type: string
                          learnedFrom:
                            properties:
                              peerIP:
                                type: string
                              sourceType:
                                enum:
                                  - Kernel
                                  - Static
                                  - Direct
                                  - NodeMesh
                                  - BGPPeer
                                type: string
                            type: object
                          type:
                            enum:
                              - FIB
                              - RIB
                            type: string
                        type: object
                      type: array
                  type: object
              type: object
          type: object
      served: true
      storage: true
---
# Source: calico/templates/kdd-crds.yaml
apiVersion: apiextensions.k8s.io/v1
kind: CustomResourceDefinition
metadata:
  annotations:
    controller-gen.kubebuilder.io/version: v0.18.0
  name: clusterinformations.crd.projectcalico.org
spec:
  group: crd.projectcalico.org
  names:
    kind: ClusterInformation
    listKind: ClusterInformationList
    plural: clusterinformations
    singular: clusterinformation
  preserveUnknownFields: false
  scope: Cluster
  versions:
    - name: v1
      schema:
        openAPIV3Schema:
          properties:
            apiVersion:
              type: string
            kind:
              type: string
            metadata:
              type: object
            spec:
              properties:
                calicoVersion:
                  type: string
                clusterGUID:
                  type: string
                clusterType:
                  type: string
                datastoreReady:
                  type: boolean
                variant:
                  type: string
              type: object
          type: object
      served: true
      storage: true
---
# Source: calico/templates/kdd-crds.yaml
apiVersion: apiextensions.k8s.io/v1
kind: CustomResourceDefinition
metadata:
  annotations:
    controller-gen.kubebuilder.io/version: v0.18.0
  name: felixconfigurations.crd.projectcalico.org
spec:
  group: crd.projectcalico.org
  names:
    kind: FelixConfiguration
    listKind: FelixConfigurationList
    plural: felixconfigurations
    singular: felixconfiguration
  preserveUnknownFields: false
  scope: Cluster
  versions:
    - name: v1
      schema:
        openAPIV3Schema:
          description: Felix Configuration contains the configuration for Felix.
          properties:
            apiVersion:
              description: |-
                APIVersion defines the versioned schema of this representation of an object.
                Servers should convert recognized schemas to the latest internal value, and
                may reject unrecognized values.
                More info: https://git.k8s.io/community/contributors/devel/sig-architecture/api-conventions.md#resources
              type: string
            kind:
              description: |-
                Kind is a string value representing the REST resource this object represents.
                Servers may infer this from the endpoint the client submits requests to.
                Cannot be updated.
                In CamelCase.
                More info: https://git.k8s.io/community/contributors/devel/sig-architecture/api-conventions.md#types-kinds
              type: string
            metadata:
              type: object
            spec:
              description: FelixConfigurationSpec contains the values of the Felix configuration.
              properties:
                allowIPIPPacketsFromWorkloads:
                  description: |-
                    AllowIPIPPacketsFromWorkloads controls whether Felix will add a rule to drop IPIP encapsulated traffic
                    from workloads. [Default: false]
                  type: boolean
                allowVXLANPacketsFromWorkloads:
                  description: |-
                    AllowVXLANPacketsFromWorkloads controls whether Felix will add a rule to drop VXLAN encapsulated traffic
                    from workloads. [Default: false]
                  type: boolean
                awsSrcDstCheck:
                  description: |-
                    AWSSrcDstCheck controls whether Felix will try to change the "source/dest check" setting on the EC2 instance
                    on which it is running. A value of "Disable" will try to disable the source/dest check. Disabling the check
                    allows for sending workload traffic without encapsulation within the same AWS subnet.
                    [Default: DoNothing]
                  enum:
                    - DoNothing
                    - Enable
                    - Disable
                  type: string
                bpfAttachType:
                  description: |-
                    BPFAttachType controls how are the BPF programs at the network interfaces attached.
                    By default `TCX` is used where available to enable easier coexistence with 3rd party programs.
                    `TC` can force the legacy method of attaching via a qdisc. `TCX` falls back to `TC` if `TCX` is not available.
                    [Default: TCX]
                  enum:
                    - TC
                    - TCX
                  type: string
                bpfCTLBLogFilter:
                  description: |-
                    BPFCTLBLogFilter specifies, what is logged by connect time load balancer when BPFLogLevel is
                    debug. Currently has to be specified as 'all' when BPFLogFilters is set
                    to see CTLB logs.
                    [Default: unset - means logs are emitted when BPFLogLevel id debug and BPFLogFilters not set.]
                  type: string
                bpfConnectTimeLoadBalancing:
                  description: |-
                    BPFConnectTimeLoadBalancing when in BPF mode, controls whether Felix installs the connect-time load
                    balancer. The connect-time load balancer is required for the host to be able to reach Kubernetes services
                    and it improves the performance of pod-to-service connections.When set to TCP, connect time load balancing
                    is available only for services with TCP ports. [Default: TCP]
                  enum:
                    - TCP
                    - Enabled
                    - Disabled
                  type: string
                bpfConnectTimeLoadBalancingEnabled:
                  description: |-
                    BPFConnectTimeLoadBalancingEnabled when in BPF mode, controls whether Felix installs the connection-time load
                    balancer.  The connect-time load balancer is required for the host to be able to reach Kubernetes services
                    and it improves the performance of pod-to-service connections.  The only reason to disable it is for debugging
                    purposes.

                    Deprecated: Use BPFConnectTimeLoadBalancing [Default: true]
                  type: boolean
                bpfConntrackLogLevel:
                  description: |-
                    BPFConntrackLogLevel controls the log level of the BPF conntrack cleanup program, which runs periodically
                    to clean up expired BPF conntrack entries.
                    [Default: Off].
                  enum:
                    - "Off"
                    - Debug
                  type: string
                bpfConntrackMode:
                  description: |-
                    BPFConntrackCleanupMode controls how BPF conntrack entries are cleaned up.  `Auto` will use a BPF program if supported,
                    falling back to userspace if not.  `Userspace` will always use the userspace cleanup code.  `BPFProgram` will
                    always use the BPF program (failing if not supported).

                    /To be deprecated in future versions as conntrack map type changed to
                    lru_hash and userspace cleanup is the only mode that is supported.
                    [Default: Userspace]
                  enum:
                    - Auto
                    - Userspace
                    - BPFProgram
                  type: string
                bpfConntrackTimeouts:
                  description: |-
                    BPFConntrackTimers overrides the default values for the specified conntrack timer if
                    set. Each value can be either a duration or `Auto` to pick the value from
                    a Linux conntrack timeout.

                    Configurable timers are: CreationGracePeriod, TCPSynSent,
                    TCPEstablished, TCPFinsSeen, TCPResetSeen, UDPTimeout, GenericTimeout,
                    ICMPTimeout.

                    Unset values are replaced by the default values with a warning log for
                    incorrect values.
                  properties:
                    creationGracePeriod:
                      description: |-
                        CreationGracePeriod gives a generic grace period to new connections
                        before they are considered for cleanup [Default: 10s].
                      pattern: ^(([0-9]*(\.[0-9]*)?(ms|s|h|m|us)+)+|Auto)$
                      type: string
                    genericTimeout:
                      description: |-
                        GenericTimeout controls how long it takes before considering this
                        entry for cleanup after the connection became idle. If set to 'Auto', the
                        value from nf_conntrack_generic_timeout is used. If nil, Calico uses its
                        own default value. [Default: 10m].
                      pattern: ^(([0-9]*(\.[0-9]*)?(ms|s|h|m|us)+)+|Auto)$
                      type: string
                    icmpTimeout:
                      description: |-
                        ICMPTimeout controls how long it takes before considering this
                        entry for cleanup after the connection became idle. If set to 'Auto', the
                        value from nf_conntrack_icmp_timeout is used. If nil, Calico uses its
                        own default value. [Default: 5s].
                      pattern: ^(([0-9]*(\.[0-9]*)?(ms|s|h|m|us)+)+|Auto)$
                      type: string
                    tcpEstablished:
                      description: |-
                        TCPEstablished controls how long it takes before considering this entry for
                        cleanup after the connection became idle. If set to 'Auto', the
                        value from nf_conntrack_tcp_timeout_established is used. If nil, Calico uses
                        its own default value. [Default: 1h].
                      pattern: ^(([0-9]*(\.[0-9]*)?(ms|s|h|m|us)+)+|Auto)$
                      type: string
                    tcpFinsSeen:
                      description: |-
                        TCPFinsSeen controls how long it takes before considering this entry for
                        cleanup after the connection was closed gracefully. If set to 'Auto', the
                        value from nf_conntrack_tcp_timeout_time_wait is used. If nil, Calico uses
                        its own default value. [Default: Auto].
                      pattern: ^(([0-9]*(\.[0-9]*)?(ms|s|h|m|us)+)+|Auto)$
                      type: string
                    tcpResetSeen:
                      description: |-
                        TCPResetSeen controls how long it takes before considering this entry for
                        cleanup after the connection was aborted. If nil, Calico uses its own
                        default value. [Default: 40s].
                      pattern: ^(([0-9]*(\.[0-9]*)?(ms|s|h|m|us)+)+|Auto)$
                      type: string
                    tcpSynSent:
                      description: |-
                        TCPSynSent controls how long it takes before considering this entry for
                        cleanup after the last SYN without a response. If set to 'Auto', the
                        value from nf_conntrack_tcp_timeout_syn_sent is used. If nil, Calico uses
                        its own default value. [Default: 20s].
                      pattern: ^(([0-9]*(\.[0-9]*)?(ms|s|h|m|us)+)+|Auto)$
                      type: string
                    udpTimeout:
                      description: |-
                        UDPTimeout controls how long it takes before considering this entry for
                        cleanup after the connection became idle. If nil, Calico uses its own
                        default value. [Default: 60s].
                      pattern: ^(([0-9]*(\.[0-9]*)?(ms|s|h|m|us)+)+|Auto)$
                      type: string
                  type: object
                bpfDSROptoutCIDRs:
                  description: |-
                    BPFDSROptoutCIDRs is a list of CIDRs which are excluded from DSR. That is, clients
                    in those CIDRs will access service node ports as if BPFExternalServiceMode was set to
                    Tunnel.
                  items:
                    type: string
                  type: array
                bpfDataIfacePattern:
                  description: |-
                    BPFDataIfacePattern is a regular expression that controls which interfaces Felix should attach BPF programs to
                    in order to catch traffic to/from the network.  This needs to match the interfaces that Calico workload traffic
                    flows over as well as any interfaces that handle incoming traffic to nodeports and services from outside the
                    cluster.  It should not match the workload interfaces (usually named cali...) or any other special device managed
                    by Calico itself (e.g., tunnels).
                  type: string
                bpfDisableGROForIfaces:
                  description: |-
                    BPFDisableGROForIfaces is a regular expression that controls which interfaces Felix should disable the
                    Generic Receive Offload [GRO] option.  It should not match the workload interfaces (usually named cali...).
                  type: string
                bpfDisableUnprivileged:
                  description: |-
                    BPFDisableUnprivileged, if enabled, Felix sets the kernel.unprivileged_bpf_disabled sysctl to disable
                    unprivileged use of BPF.  This ensures that unprivileged users cannot access Calico's BPF maps and
                    cannot insert their own BPF programs to interfere with Calico's. [Default: true]
                  type: boolean
                bpfEnabled:
                  description:
                    "BPFEnabled, if enabled Felix will use the BPF dataplane.
                    [Default: false]"
                  type: boolean
                bpfEnforceRPF:
                  description: |-
                    BPFEnforceRPF enforce strict RPF on all host interfaces with BPF programs regardless of
                    what is the per-interfaces or global setting. Possible values are Disabled, Strict
                    or Loose. [Default: Loose]
                  pattern: ^(?i)(Disabled|Strict|Loose)?$
                  type: string
                bpfExcludeCIDRsFromNAT:
                  description: |-
                    BPFExcludeCIDRsFromNAT is a list of CIDRs that are to be excluded from NAT
                    resolution so that host can handle them. A typical usecase is node local
                    DNS cache.
                  items:
                    type: string
                  type: array
                bpfExportBufferSizeMB:
                  description: |-
                    BPFExportBufferSizeMB in BPF mode, controls the buffer size used for sending BPF events to felix.
                    [Default: 1]
                  type: integer
                bpfExtToServiceConnmark:
                  description: |-
                    BPFExtToServiceConnmark in BPF mode, controls a 32bit mark that is set on connections from an
                    external client to a local service. This mark allows us to control how packets of that
                    connection are routed within the host and how is routing interpreted by RPF check. [Default: 0]
                  type: integer
                bpfExternalServiceMode:
                  description: |-
                    BPFExternalServiceMode in BPF mode, controls how connections from outside the cluster to services (node ports
                    and cluster IPs) are forwarded to remote workloads.  If set to "Tunnel" then both request and response traffic
                    is tunneled to the remote node.  If set to "DSR", the request traffic is tunneled but the response traffic
                    is sent directly from the remote node.  In "DSR" mode, the remote node appears to use the IP of the ingress
                    node; this requires a permissive L2 network.  [Default: Tunnel]
                  pattern: ^(?i)(Tunnel|DSR)?$
                  type: string
                bpfForceTrackPacketsFromIfaces:
                  description: |-
                    BPFForceTrackPacketsFromIfaces in BPF mode, forces traffic from these interfaces
                    to skip Calico's iptables NOTRACK rule, allowing traffic from those interfaces to be
                    tracked by Linux conntrack.  Should only be used for interfaces that are not used for
                    the Calico fabric.  For example, a docker bridge device for non-Calico-networked
                    containers. [Default: docker+]
                  items:
                    type: string
                  type: array
                bpfHostConntrackBypass:
                  description: |-
                    BPFHostConntrackBypass Controls whether to bypass Linux conntrack in BPF mode for
                    workloads and services. [Default: true - bypass Linux conntrack]
                  type: boolean
                bpfHostNetworkedNATWithoutCTLB:
                  description: |-
                    BPFHostNetworkedNATWithoutCTLB when in BPF mode, controls whether Felix does a NAT without CTLB. This along with BPFConnectTimeLoadBalancing
                    determines the CTLB behavior. [Default: Enabled]
                  enum:
                    - Enabled
                    - Disabled
                  type: string
                bpfJITHardening:
                  allOf:
                    - enum:
                        - Auto
                        - Strict
                    - enum:
                        - Auto
                        - Strict
                  description: |-
                    BPFJITHardening controls BPF JIT hardening. When set to "Auto", Felix will set JIT hardening to 1
                    if it detects the current value is 2 (strict mode that hurts performance). When set to "Strict",
                    Felix will not modify the JIT hardening setting. [Default: Auto]
                  type: string
                bpfKubeProxyEndpointSlicesEnabled:
                  description: |-
                    BPFKubeProxyEndpointSlicesEnabled is deprecated and has no effect. BPF
                    kube-proxy always accepts endpoint slices. This option will be removed in
                    the next release.
                  type: boolean
                bpfKubeProxyHealthzPort:
                  description: |-
                    BPFKubeProxyHealthzPort, in BPF mode, controls the port that Felix's embedded kube-proxy health check server binds to.
                    The health check server is used by external load balancers to determine if this node should receive traffic.  [Default: 10256]
                  type: integer
                bpfKubeProxyIptablesCleanupEnabled:
                  description: |-
                    BPFKubeProxyIptablesCleanupEnabled, if enabled in BPF mode, Felix will proactively clean up the upstream
                    Kubernetes kube-proxy's iptables chains.  Should only be enabled if kube-proxy is not running.  [Default: true]
                  type: boolean
                bpfKubeProxyMinSyncPeriod:
                  description: |-
                    BPFKubeProxyMinSyncPeriod, in BPF mode, controls the minimum time between updates to the dataplane for Felix's
                    embedded kube-proxy.  Lower values give reduced set-up latency.  Higher values reduce Felix CPU usage by
                    batching up more work.  [Default: 1s]
                  pattern: ^([0-9]+(\\.[0-9]+)?(ms|s|m|h))*$
                  type: string
                bpfL3IfacePattern:
                  description: |-
                    BPFL3IfacePattern is a regular expression that allows to list tunnel devices like wireguard or vxlan (i.e., L3 devices)
                    in addition to BPFDataIfacePattern. That is, tunnel interfaces not created by Calico, that Calico workload traffic flows
                    over as well as any interfaces that handle incoming traffic to nodeports and services from outside the cluster.
                  type: string
                bpfLogFilters:
                  additionalProperties:
                    type: string
                  description: |-
                    BPFLogFilters is a map of key=values where the value is
                    a pcap filter expression and the key is an interface name with 'all'
                    denoting all interfaces, 'weps' all workload endpoints and 'heps' all host
                    endpoints.

                    When specified as an env var, it accepts a comma-separated list of
                    key=values.
                    [Default: unset - means all debug logs are emitted]
                  type: object
                bpfLogLevel:
                  description: |-
                    BPFLogLevel controls the log level of the BPF programs when in BPF dataplane mode.  One of "Off", "Info", or
                    "Debug".  The logs are emitted to the BPF trace pipe, accessible with the command `tc exec bpf debug`.
                    [Default: Off].
                  pattern: ^(?i)(Off|Info|Debug)?$
                  type: string
                bpfMapSizeConntrack:
                  description: |-
                    BPFMapSizeConntrack sets the size for the conntrack map.  This map must be large enough to hold
                    an entry for each active connection.  Warning: changing the size of the conntrack map can cause disruption.
                  type: integer
                bpfMapSizeConntrackCleanupQueue:
                  description: |-
                    BPFMapSizeConntrackCleanupQueue sets the size for the map used to hold NAT conntrack entries that are queued
                    for cleanup.  This should be big enough to hold all the NAT entries that expire within one cleanup interval.
                  minimum: 1
                  type: integer
                bpfMapSizeConntrackScaling:
                  description: |-
                    BPFMapSizeConntrackScaling controls whether and how we scale the conntrack map size depending
                    on its usage. 'Disabled' make the size stay at the default or whatever is set by
                    BPFMapSizeConntrack*. 'DoubleIfFull' doubles the size when the map is pretty much full even
                    after cleanups. [Default: DoubleIfFull]
                  pattern: ^(?i)(Disabled|DoubleIfFull)?$
                  type: string
                bpfMapSizeIPSets:
                  description: |-
                    BPFMapSizeIPSets sets the size for ipsets map.  The IP sets map must be large enough to hold an entry
                    for each endpoint matched by every selector in the source/destination matches in network policy.  Selectors
                    such as "all()" can result in large numbers of entries (one entry per endpoint in that case).
                  type: integer
                bpfMapSizeIfState:
                  description: |-
                    BPFMapSizeIfState sets the size for ifstate map.  The ifstate map must be large enough to hold an entry
                    for each device (host + workloads) on a host.
                  type: integer
                bpfMapSizeNATAffinity:
                  description: |-
                    BPFMapSizeNATAffinity sets the size of the BPF map that stores the affinity of a connection (for services that
                    enable that feature.
                  type: integer
                bpfMapSizeNATBackend:
                  description: |-
                    BPFMapSizeNATBackend sets the size for NAT back end map.
                    This is the total number of endpoints. This is mostly
                    more than the size of the number of services.
                  type: integer
                bpfMapSizeNATFrontend:
                  description: |-
                    BPFMapSizeNATFrontend sets the size for NAT front end map.
                    FrontendMap should be large enough to hold an entry for each nodeport,
                    external IP and each port in each service.
                  type: integer
                bpfMapSizePerCpuConntrack:
                  description: |-
                    BPFMapSizePerCPUConntrack determines the size of conntrack map based on the number of CPUs. If set to a
                    non-zero value, overrides BPFMapSizeConntrack with `BPFMapSizePerCPUConntrack * (Number of CPUs)`.
                    This map must be large enough to hold an entry for each active connection.  Warning: changing the size of the
                    conntrack map can cause disruption.
                  type: integer
                bpfMapSizeRoute:
                  description: |-
                    BPFMapSizeRoute sets the size for the routes map.  The routes map should be large enough
                    to hold one entry per workload and a handful of entries per host (enough to cover its own IPs and
                    tunnel IPs).
                  type: integer
                bpfPSNATPorts:
                  anyOf:
                    - type: integer
                    - type: string
                  description: |-
                    BPFPSNATPorts sets the range from which we randomly pick a port if there is a source port
                    collision. This should be within the ephemeral range as defined by RFC 6056 (1024–65535) and
                    preferably outside the  ephemeral ranges used by common operating systems. Linux uses
                    32768–60999, while others mostly use the IANA defined range 49152–65535. It is not necessarily
                    a problem if this range overlaps with the operating systems. Both ends of the range are
                    inclusive. [Default: 20000:29999]
                  pattern: ^.*
                  x-kubernetes-int-or-string: true
                bpfPolicyDebugEnabled:
                  description: |-
                    BPFPolicyDebugEnabled when true, Felix records detailed information
                    about the BPF policy programs, which can be examined with the calico-bpf command-line tool.
                  type: boolean
                bpfProfiling:
                  description: |-
                    BPFProfiling controls profiling of BPF programs. At the monent, it can be
                    Disabled or Enabled. [Default: Disabled]
                  enum:
                    - Enabled
                    - Disabled
                  type: string
                bpfRedirectToPeer:
                  description: |-
                    BPFRedirectToPeer controls which whether it is allowed to forward straight to the
                    peer side of the workload devices. It is allowed for any host L2 devices by default
                    (L2Only), but it breaks TCP dump on the host side of workload device as it bypasses
                    it on ingress. Value of Enabled also allows redirection from L3 host devices like
                    IPIP tunnel or Wireguard directly to the peer side of the workload's device. This
                    makes redirection faster, however, it breaks tools like tcpdump on the peer side.
                    Use Enabled with caution. [Default: L2Only]
                  enum:
                    - Enabled
                    - Disabled
                    - L2Only
                  type: string
                cgroupV2Path:
                  description:
                    CgroupV2Path overrides the default location where to
                    find the cgroup hierarchy.
                  type: string
                chainInsertMode:
                  description: |-
                    ChainInsertMode controls whether Felix hooks the kernel's top-level iptables chains by inserting a rule
                    at the top of the chain or by appending a rule at the bottom. insert is the safe default since it prevents
                    Calico's rules from being bypassed. If you switch to append mode, be sure that the other rules in the chains
                    signal acceptance by falling through to the Calico rules, otherwise the Calico policy will be bypassed.
                    [Default: insert]
                  pattern: ^(?i)(Insert|Append)?$
                  type: string
                dataplaneDriver:
                  description: |-
                    DataplaneDriver filename of the external dataplane driver to use.  Only used if UseInternalDataplaneDriver
                    is set to false.
                  type: string
                dataplaneWatchdogTimeout:
                  description: |-
                    DataplaneWatchdogTimeout is the readiness/liveness timeout used for Felix's (internal) dataplane driver.
                    Deprecated: replaced by the generic HealthTimeoutOverrides.
                  type: string
                debugDisableLogDropping:
                  description: |-
                    DebugDisableLogDropping disables the dropping of log messages when the log buffer is full.  This can
                    significantly impact performance if log write-out is a bottleneck. [Default: false]
                  type: boolean
                debugHost:
                  description: |-
                    DebugHost is the host IP or hostname to bind the debug port to.  Only used
                    if DebugPort is set. [Default:localhost]
                  type: string
                debugMemoryProfilePath:
                  description:
                    DebugMemoryProfilePath is the path to write the memory
                    profile to when triggered by signal.
                  type: string
                debugPort:
                  description: |-
                    DebugPort if set, enables Felix's debug HTTP port, which allows memory and CPU profiles
                    to be retrieved.  The debug port is not secure, it should not be exposed to the internet.
                  type: integer
                debugSimulateCalcGraphHangAfter:
                  description: |-
                    DebugSimulateCalcGraphHangAfter is used to simulate a hang in the calculation graph after the specified duration.
                    This is useful in tests of the watchdog system only!
                  pattern: ^([0-9]+(\\.[0-9]+)?(ms|s|m|h))*$
                  type: string
                debugSimulateDataplaneApplyDelay:
                  description: |-
                    DebugSimulateDataplaneApplyDelay adds an artificial delay to every dataplane operation.  This is useful for
                    simulating a heavily loaded system for test purposes only.
                  pattern: ^([0-9]+(\\.[0-9]+)?(ms|s|m|h))*$
                  type: string
                debugSimulateDataplaneHangAfter:
                  description: |-
                    DebugSimulateDataplaneHangAfter is used to simulate a hang in the dataplane after the specified duration.
                    This is useful in tests of the watchdog system only!
                  pattern: ^([0-9]+(\\.[0-9]+)?(ms|s|m|h))*$
                  type: string
                defaultEndpointToHostAction:
                  description: |-
                    DefaultEndpointToHostAction controls what happens to traffic that goes from a workload endpoint to the host
                    itself (after the endpoint's egress policy is applied). By default, Calico blocks traffic from workload
                    endpoints to the host itself with an iptables "DROP" action. If you want to allow some or all traffic from
                    endpoint to host, set this parameter to RETURN or ACCEPT. Use RETURN if you have your own rules in the iptables
                    "INPUT" chain; Calico will insert its rules at the top of that chain, then "RETURN" packets to the "INPUT" chain
                    once it has completed processing workload endpoint egress policy. Use ACCEPT to unconditionally accept packets
                    from workloads after processing workload endpoint egress policy. [Default: Drop]
                  pattern: ^(?i)(Drop|Accept|Return)?$
                  type: string
                deviceRouteProtocol:
                  description: |-
                    DeviceRouteProtocol controls the protocol to set on routes programmed by Felix. The protocol is an 8-bit label
                    used to identify the owner of the route.
                  type: integer
                deviceRouteSourceAddress:
                  description: |-
                    DeviceRouteSourceAddress IPv4 address to set as the source hint for routes programmed by Felix. When not set
                    the source address for local traffic from host to workload will be determined by the kernel.
                  type: string
                deviceRouteSourceAddressIPv6:
                  description: |-
                    DeviceRouteSourceAddressIPv6 IPv6 address to set as the source hint for routes programmed by Felix. When not set
                    the source address for local traffic from host to workload will be determined by the kernel.
                  type: string
                disableConntrackInvalidCheck:
                  description: |-
                    DisableConntrackInvalidCheck disables the check for invalid connections in conntrack. While the conntrack
                    invalid check helps to detect malicious traffic, it can also cause issues with certain multi-NIC scenarios.
                  type: boolean
                endpointReportingDelay:
                  description: |-
                    EndpointReportingDelay is the delay before Felix reports endpoint status to the datastore. This is only used
                    by the OpenStack integration. [Default: 1s]
                  pattern: ^([0-9]+(\\.[0-9]+)?(ms|s|m|h))*$
                  type: string
                endpointReportingEnabled:
                  description: |-
                    EndpointReportingEnabled controls whether Felix reports endpoint status to the datastore. This is only used
                    by the OpenStack integration. [Default: false]
                  type: boolean
                endpointStatusPathPrefix:
                  description: |-
                    EndpointStatusPathPrefix is the path to the directory where endpoint status will be written. Endpoint status
                    file reporting is disabled if field is left empty.

                    Chosen directory should match the directory used by the CNI plugin for PodStartupDelay.
                    [Default: /var/run/calico]
                  type: string
                externalNodesList:
                  description: |-
                    ExternalNodesCIDRList is a list of CIDR's of external, non-Calico nodes from which VXLAN/IPIP overlay traffic
                    will be allowed.  By default, external tunneled traffic is blocked to reduce attack surface.
                  items:
                    type: string
                  type: array
                failsafeInboundHostPorts:
                  description: |-
                    FailsafeInboundHostPorts is a list of ProtoPort struct objects including UDP/TCP/SCTP ports and CIDRs that Felix will
                    allow incoming traffic to host endpoints on irrespective of the security policy. This is useful to avoid accidentally
                    cutting off a host with incorrect configuration. For backwards compatibility, if the protocol is not specified,
                    it defaults to "tcp". If a CIDR is not specified, it will allow traffic from all addresses. To disable all inbound host ports,
                    use the value "[]". The default value allows ssh access, DHCP, BGP, etcd and the Kubernetes API.
                    [Default: tcp:22, udp:68, tcp:179, tcp:2379, tcp:2380, tcp:5473, tcp:6443, tcp:6666, tcp:6667 ]
                  items:
                    description:
                      ProtoPort is combination of protocol, port, and CIDR.
                      Protocol and port must be specified.
                    properties:
                      net:
                        type: string
                      port:
                        type: integer
                      protocol:
                        type: string
                    required:
                      - port
                    type: object
                  type: array
                failsafeOutboundHostPorts:
                  description: |-
                    FailsafeOutboundHostPorts is a list of PortProto struct objects including UDP/TCP/SCTP ports and CIDRs that Felix
                    will allow outgoing traffic from host endpoints to irrespective of the security policy. This is useful to avoid accidentally
                    cutting off a host with incorrect configuration. For backwards compatibility, if the protocol is not specified, it defaults
                    to "tcp". If a CIDR is not specified, it will allow traffic from all addresses. To disable all outbound host ports,
                    use the value "[]". The default value opens etcd's standard ports to ensure that Felix does not get cut off from etcd
                    as well as allowing DHCP, DNS, BGP and the Kubernetes API.
                    [Default: udp:53, udp:67, tcp:179, tcp:2379, tcp:2380, tcp:5473, tcp:6443, tcp:6666, tcp:6667 ]
                  items:
                    description:
                      ProtoPort is combination of protocol, port, and CIDR.
                      Protocol and port must be specified.
                    properties:
                      net:
                        type: string
                      port:
                        type: integer
                      protocol:
                        type: string
                    required:
                      - port
                    type: object
                  type: array
                featureDetectOverride:
                  description: |-
                    FeatureDetectOverride is used to override feature detection based on auto-detected platform
                    capabilities.  Values are specified in a comma separated list with no spaces, example;
                    "SNATFullyRandom=true,MASQFullyRandom=false,RestoreSupportsLock=". A value of "true" or "false" will
                    force enable/disable feature, empty or omitted values fall back to auto-detection.
                  pattern: ^([a-zA-Z0-9-_]+=(true|false|),)*([a-zA-Z0-9-_]+=(true|false|))?$
                  type: string
                featureGates:
                  description: |-
                    FeatureGates is used to enable or disable tech-preview Calico features.
                    Values are specified in a comma separated list with no spaces, example;
                    "BPFConnectTimeLoadBalancingWorkaround=enabled,XyZ=false". This is
                    used to enable features that are not fully production ready.
                  pattern: ^([a-zA-Z0-9-_]+=([^=]+),)*([a-zA-Z0-9-_]+=([^=]+))?$
                  type: string
                floatingIPs:
                  description: |-
                    FloatingIPs configures whether or not Felix will program non-OpenStack floating IP addresses.  (OpenStack-derived
                    floating IPs are always programmed, regardless of this setting.)
                  enum:
                    - Enabled
                    - Disabled
                  type: string
                flowLogsCollectorDebugTrace:
                  description: |-
                    When FlowLogsCollectorDebugTrace is set to true, enables the logs in the collector to be
                    printed in their entirety.
                  type: boolean
                flowLogsFlushInterval:
                  description:
                    FlowLogsFlushInterval configures the interval at which
                    Felix exports flow logs.
                  pattern: ^([0-9]+(\\.[0-9]+)?(ms|s|m|h))*$
                  type: string
                flowLogsGoldmaneServer:
                  description:
                    FlowLogGoldmaneServer is the flow server endpoint to
                    which flow data should be published.
                  type: string
                flowLogsLocalReporter:
                  description:
                    "FlowLogsLocalReporter configures local unix socket for
                    reporting flow data from each node. [Default: Disabled]"
                  enum:
                    - Disabled
                    - Enabled
                  type: string
                flowLogsPolicyEvaluationMode:
                  description: |-
                    Continuous - Felix evaluates active flows on a regular basis to determine the rule
                    traces in the flow logs. Any policy updates that impact a flow will be reflected in the
                    pending_policies field, offering a near-real-time view of policy changes across flows.
                    None - Felix stops evaluating pending traces.
                    [Default: Continuous]
                  enum:
                    - None
                    - Continuous
                  type: string
                genericXDPEnabled:
                  description: |-
                    GenericXDPEnabled enables Generic XDP so network cards that don't support XDP offload or driver
                    modes can use XDP. This is not recommended since it doesn't provide better performance than
                    iptables. [Default: false]
                  type: boolean
                goGCThreshold:
                  description: |-
                    GoGCThreshold Sets the Go runtime's garbage collection threshold.  I.e. the percentage that the heap is
                    allowed to grow before garbage collection is triggered.  In general, doubling the value halves the CPU time
                    spent doing GC, but it also doubles peak GC memory overhead.  A special value of -1 can be used
                    to disable GC entirely; this should only be used in conjunction with the GoMemoryLimitMB setting.

                    This setting is overridden by the GOGC environment variable.

                    [Default: 40]
                  type: integer
                goMaxProcs:
                  description: |-
                    GoMaxProcs sets the maximum number of CPUs that the Go runtime will use concurrently.  A value of -1 means
                    "use the system default"; typically the number of real CPUs on the system.

                    this setting is overridden by the GOMAXPROCS environment variable.

                    [Default: -1]
                  type: integer
                goMemoryLimitMB:
                  description: |-
                    GoMemoryLimitMB sets a (soft) memory limit for the Go runtime in MB.  The Go runtime will try to keep its memory
                    usage under the limit by triggering GC as needed.  To avoid thrashing, it will exceed the limit if GC starts to
                    take more than 50% of the process's CPU time.  A value of -1 disables the memory limit.

                    Note that the memory limit, if used, must be considerably less than any hard resource limit set at the container
                    or pod level.  This is because felix is not the only process that must run in the container or pod.

                    This setting is overridden by the GOMEMLIMIT environment variable.

                    [Default: -1]
                  type: integer
                healthEnabled:
                  description: |-
                    HealthEnabled if set to true, enables Felix's health port, which provides readiness and liveness endpoints.
                    [Default: false]
                  type: boolean
                healthHost:
                  description:
                    "HealthHost is the host that the health server should
                    bind to. [Default: localhost]"
                  type: string
                healthPort:
                  description:
                    "HealthPort is the TCP port that the health server should
                    bind to. [Default: 9099]"
                  type: integer
                healthTimeoutOverrides:
                  description: |-
                    HealthTimeoutOverrides allows the internal watchdog timeouts of individual subcomponents to be
                    overridden.  This is useful for working around "false positive" liveness timeouts that can occur
                    in particularly stressful workloads or if CPU is constrained.  For a list of active
                    subcomponents, see Felix's logs.
                  items:
                    properties:
                      name:
                        type: string
                      timeout:
                        type: string
                    required:
                      - name
                      - timeout
                    type: object
                  type: array
                interfaceExclude:
                  description: |-
                    InterfaceExclude A comma-separated list of interface names that should be excluded when Felix is resolving
                    host endpoints. The default value ensures that Felix ignores Kubernetes' internal `kube-ipvs0` device. If you
                    want to exclude multiple interface names using a single value, the list supports regular expressions. For
                    regular expressions you must wrap the value with `/`. For example having values `/^kube/,veth1` will exclude
                    all interfaces that begin with `kube` and also the interface `veth1`. [Default: kube-ipvs0]
                  type: string
                interfacePrefix:
                  description: |-
                    InterfacePrefix is the interface name prefix that identifies workload endpoints and so distinguishes
                    them from host endpoint interfaces. Note: in environments other than bare metal, the orchestrators
                    configure this appropriately. For example our Kubernetes and Docker integrations set the 'cali' value,
                    and our OpenStack integration sets the 'tap' value. [Default: cali]
                  type: string
                interfaceRefreshInterval:
                  description: |-
                    InterfaceRefreshInterval is the period at which Felix rescans local interfaces to verify their state.
                    The rescan can be disabled by setting the interval to 0.
                  pattern: ^([0-9]+(\\.[0-9]+)?(ms|s|m|h))*$
                  type: string
                ipForwarding:
                  description: |-
                    IPForwarding controls whether Felix sets the host sysctls to enable IP forwarding.  IP forwarding is required
                    when using Calico for workload networking.  This should be disabled only on hosts where Calico is used solely for
                    host protection. In BPF mode, due to a kernel interaction, either IPForwarding must be enabled or BPFEnforceRPF
                    must be disabled. [Default: Enabled]
                  enum:
                    - Enabled
                    - Disabled
                  type: string
                ipipEnabled:
                  description: |-
                    IPIPEnabled overrides whether Felix should configure an IPIP interface on the host. Optional as Felix
                    determines this based on the existing IP pools. [Default: nil (unset)]
                  type: boolean
                ipipMTU:
                  description: |-
                    IPIPMTU controls the MTU to set on the IPIP tunnel device.  Optional as Felix auto-detects the MTU based on the
                    MTU of the host's interfaces. [Default: 0 (auto-detect)]
                  type: integer
                ipsetsRefreshInterval:
                  description: |-
                    IpsetsRefreshInterval controls the period at which Felix re-checks all IP sets to look for discrepancies.
                    Set to 0 to disable the periodic refresh. [Default: 90s]
                  pattern: ^([0-9]+(\\.[0-9]+)?(ms|s|m|h))*$
                  type: string
                iptablesBackend:
                  description: |-
                    IptablesBackend controls which backend of iptables will be used. The default is `Auto`.

                    Warning: changing this on a running system can leave "orphaned" rules in the "other" backend. These
                    should be cleaned up to avoid confusing interactions.
                  enum:
                    - Legacy
                    - NFT
                    - Auto
                  pattern: ^(?i)(Auto|Legacy|NFT)?$
                  type: string
                iptablesFilterAllowAction:
                  description: |-
                    IptablesFilterAllowAction controls what happens to traffic that is accepted by a Felix policy chain in the
                    iptables filter table (which is used for "normal" policy). The default will immediately `Accept` the traffic. Use
                    `Return` to send the traffic back up to the system chains for further processing.
                  pattern: ^(?i)(Accept|Return)?$
                  type: string
                iptablesFilterDenyAction:
                  description: |-
                    IptablesFilterDenyAction controls what happens to traffic that is denied by network policy. By default Calico blocks traffic
                    with an iptables "DROP" action. If you want to use "REJECT" action instead you can configure it in here.
                  pattern: ^(?i)(Drop|Reject)?$
                  type: string
                iptablesLockFilePath:
                  description: |-
                    IptablesLockFilePath is the location of the iptables lock file. You may need to change this
                    if the lock file is not in its standard location (for example if you have mapped it into Felix's
                    container at a different path). [Default: /run/xtables.lock]
                  type: string
                iptablesLockProbeInterval:
                  description: |-
                    IptablesLockProbeInterval when IptablesLockTimeout is enabled: the time that Felix will wait between
                    attempts to acquire the iptables lock if it is not available. Lower values make Felix more
                    responsive when the lock is contended, but use more CPU. [Default: 50ms]
                  pattern: ^([0-9]+(\\.[0-9]+)?(ms|s|m|h))*$
                  type: string
                iptablesLockTimeout:
                  description: |-
                    IptablesLockTimeout is the time that Felix itself will wait for the iptables lock (rather than delegating the
                    lock handling to the `iptables` command).

                    Deprecated: `iptables-restore` v1.8+ always takes the lock, so enabling this feature results in deadlock.
                    [Default: 0s disabled]
                  pattern: ^([0-9]+(\\.[0-9]+)?(ms|s|m|h))*$
                  type: string
                iptablesMangleAllowAction:
                  description: |-
                    IptablesMangleAllowAction controls what happens to traffic that is accepted by a Felix policy chain in the
                    iptables mangle table (which is used for "pre-DNAT" policy). The default will immediately `Accept` the traffic.
                    Use `Return` to send the traffic back up to the system chains for further processing.
                  pattern: ^(?i)(Accept|Return)?$
                  type: string
                iptablesMarkMask:
                  description: |-
                    IptablesMarkMask is the mask that Felix selects its IPTables Mark bits from. Should be a 32 bit hexadecimal
                    number with at least 8 bits set, none of which clash with any other mark bits in use on the system.
                    [Default: 0xffff0000]
                  format: int32
                  type: integer
                iptablesNATOutgoingInterfaceFilter:
                  description: |-
                    This parameter can be used to limit the host interfaces on which Calico will apply SNAT to traffic leaving a
                    Calico IPAM pool with "NAT outgoing" enabled. This can be useful if you have a main data interface, where
                    traffic should be SNATted and a secondary device (such as the docker bridge) which is local to the host and
                    doesn't require SNAT. This parameter uses the iptables interface matching syntax, which allows + as a
                    wildcard. Most users will not need to set this. Example: if your data interfaces are eth0 and eth1 and you
                    want to exclude the docker bridge, you could set this to eth+
                  type: string
                iptablesPostWriteCheckInterval:
                  description: |-
                    IptablesPostWriteCheckInterval is the period after Felix has done a write
                    to the dataplane that it schedules an extra read back in order to check the write was not
                    clobbered by another process. This should only occur if another application on the system
                    doesn't respect the iptables lock. [Default: 1s]
                  pattern: ^([0-9]+(\\.[0-9]+)?(ms|s|m|h))*$
                  type: string
                iptablesRefreshInterval:
                  description: |-
                    IptablesRefreshInterval is the period at which Felix re-checks the IP sets
                    in the dataplane to ensure that no other process has accidentally broken Calico's rules.
                    Set to 0 to disable IP sets refresh. Note: the default for this value is lower than the
                    other refresh intervals as a workaround for a Linux kernel bug that was fixed in kernel
                    version 4.11. If you are using v4.11 or greater you may want to set this to, a higher value
                    to reduce Felix CPU usage. [Default: 10s]
                  pattern: ^([0-9]+(\\.[0-9]+)?(ms|s|m|h))*$
                  type: string
                ipv6Support:
                  description:
                    IPv6Support controls whether Felix enables support for
                    IPv6 (if supported by the in-use dataplane).
                  type: boolean
                kubeNodePortRanges:
                  description: |-
                    KubeNodePortRanges holds list of port ranges used for service node ports. Only used if felix detects kube-proxy running in ipvs mode.
                    Felix uses these ranges to separate host and workload traffic. [Default: 30000:32767].
                  items:
                    anyOf:
                      - type: integer
                      - type: string
                    pattern: ^.*
                    x-kubernetes-int-or-string: true
                  type: array
                logDebugFilenameRegex:
                  description: |-
                    LogDebugFilenameRegex controls which source code files have their Debug log output included in the logs.
                    Only logs from files with names that match the given regular expression are included.  The filter only applies
                    to Debug level logs.
                  type: string
                logFilePath:
                  description:
                    "LogFilePath is the full path to the Felix log. Set to
                    none to disable file logging. [Default: /var/log/calico/felix.log]"
                  type: string
                logPrefix:
                  description:
                    "LogPrefix is the log prefix that Felix uses when rendering
                    LOG rules. [Default: calico-packet]"
                  type: string
                logSeverityFile:
                  description:
                    "LogSeverityFile is the log severity above which logs
                    are sent to the log file. [Default: Info]"
                  pattern: ^(?i)(Trace|Debug|Info|Warning|Error|Fatal)?$
                  type: string
                logSeverityScreen:
                  description:
                    "LogSeverityScreen is the log severity above which logs
                    are sent to the stdout. [Default: Info]"
                  pattern: ^(?i)(Trace|Debug|Info|Warning|Error|Fatal)?$
                  type: string
                logSeveritySys:
                  description: |-
                    LogSeveritySys is the log severity above which logs are sent to the syslog. Set to None for no logging to syslog.
                    [Default: Info]
                  pattern: ^(?i)(Trace|Debug|Info|Warning|Error|Fatal)?$
                  type: string
                maglevMaxEndpointsPerService:
                  description: |-
                    MaglevMaxEndpointsPerService is the maximum number of endpoints
                    expected to be part of a single Maglev-enabled service.

                    Influences the size of the per-service Maglev lookup-tables generated by Felix
                    and thus the amount of memory reserved.

                    [Default: 100]
                  type: integer
                maglevMaxService:
                  description: |-
                    MaglevMaxServices is the maximum number of expected Maglev-enabled
                    services that Felix will allocate lookup-tables for.

                    [Default: 100]
                  type: integer
                maxIpsetSize:
                  description: |-
                    MaxIpsetSize is the maximum number of IP addresses that can be stored in an IP set. Not applicable
                    if using the nftables backend.
                  type: integer
                metadataAddr:
                  description: |-
                    MetadataAddr is the IP address or domain name of the server that can answer VM queries for
                    cloud-init metadata. In OpenStack, this corresponds to the machine running nova-api (or in
                    Ubuntu, nova-api-metadata). A value of none (case-insensitive) means that Felix should not
                    set up any NAT rule for the metadata path. [Default: 127.0.0.1]
                  type: string
                metadataPort:
                  description: |-
                    MetadataPort is the port of the metadata server. This, combined with global.MetadataAddr (if
                    not 'None'), is used to set up a NAT rule, from 169.254.169.254:80 to MetadataAddr:MetadataPort.
                    In most cases this should not need to be changed [Default: 8775].
                  type: integer
                mtuIfacePattern:
                  description: |-
                    MTUIfacePattern is a regular expression that controls which interfaces Felix should scan in order
                    to calculate the host's MTU.
                    This should not match workload interfaces (usually named cali...).
                  type: string
                natOutgoingAddress:
                  description: |-
                    NATOutgoingAddress specifies an address to use when performing source NAT for traffic in a natOutgoing pool that
                    is leaving the network. By default the address used is an address on the interface the traffic is leaving on
                    (i.e. it uses the iptables MASQUERADE target).
                  type: string
                natOutgoingExclusions:
                  description: |-
                    When a IP pool setting `natOutgoing` is true, packets sent from Calico networked containers in this IP pool to destinations will be masqueraded.
                    Configure which type of destinations is excluded from being masqueraded.
                    - IPPoolsOnly: destinations outside of this IP pool will be masqueraded.
                    - IPPoolsAndHostIPs: destinations outside of this IP pool and all hosts will be masqueraded.
                    [Default: IPPoolsOnly]
                  enum:
                    - IPPoolsOnly
                    - IPPoolsAndHostIPs
                  type: string
                natPortRange:
                  anyOf:
                    - type: integer
                    - type: string
                  description: |-
                    NATPortRange specifies the range of ports that is used for port mapping when doing outgoing NAT. When unset the default behavior of the
                    network stack is used.
                  pattern: ^.*
                  x-kubernetes-int-or-string: true
                netlinkTimeout:
                  description: |-
                    NetlinkTimeout is the timeout when talking to the kernel over the netlink protocol, used for programming
                    routes, rules, and other kernel objects. [Default: 10s]
                  pattern: ^([0-9]+(\\.[0-9]+)?(ms|s|m|h))*$
                  type: string
                nftablesFilterAllowAction:
                  description: |-
                    NftablesFilterAllowAction controls the nftables action that Felix uses to represent the "allow" policy verdict
                    in the filter table. The default is to `ACCEPT` the traffic, which is a terminal action.  Alternatively,
                    `RETURN` can be used to return the traffic back to the top-level chain for further processing by your rules.
                  pattern: ^(?i)(Accept|Return)?$
                  type: string
                nftablesFilterDenyAction:
                  description: |-
                    NftablesFilterDenyAction controls what happens to traffic that is denied by network policy. By default, Calico
                    blocks traffic with a "drop" action. If you want to use a "reject" action instead you can configure it here.
                  pattern: ^(?i)(Drop|Reject)?$
                  type: string
                nftablesMangleAllowAction:
                  description: |-
                    NftablesMangleAllowAction controls the nftables action that Felix uses to represent the "allow" policy verdict
                    in the mangle table. The default is to `ACCEPT` the traffic, which is a terminal action.  Alternatively,
                    `RETURN` can be used to return the traffic back to the top-level chain for further processing by your rules.
                  pattern: ^(?i)(Accept|Return)?$
                  type: string
                nftablesMarkMask:
                  description: |-
                    NftablesMarkMask is the mask that Felix selects its nftables Mark bits from. Should be a 32 bit hexadecimal
                    number with at least 8 bits set, none of which clash with any other mark bits in use on the system.
                    [Default: 0xffff0000]
                  format: int32
                  type: integer
                nftablesMode:
                  allOf:
                    - enum:
                        - Enabled
                        - Disabled
                    - enum:
                        - Disabled
                        - Enabled
                        - Auto
                  description:
                    "NFTablesMode configures nftables support in Felix. [Default:
                    Disabled]"
                  type: string
                nftablesRefreshInterval:
                  description:
                    "NftablesRefreshInterval controls the interval at which
                    Felix periodically refreshes the nftables rules. [Default: 90s]"
                  type: string
                openstackRegion:
                  description: |-
                    OpenstackRegion is the name of the region that a particular Felix belongs to. In a multi-region
                    Calico/OpenStack deployment, this must be configured somehow for each Felix (here in the datamodel,
                    or in felix.cfg or the environment on each compute node), and must match the [calico]
                    openstack_region value configured in neutron.conf on each node. [Default: Empty]
                  type: string
                policySyncPathPrefix:
                  description: |-
                    PolicySyncPathPrefix is used to by Felix to communicate policy changes to external services,
                    like Application layer policy. [Default: Empty]
                  type: string
                programClusterRoutes:
                  description: |-
                    ProgramClusterRoutes specifies whether Felix should program IPIP routes instead of BIRD.
                    Felix always programs VXLAN routes. [Default: Disabled]
                  enum:
                    - Enabled
                    - Disabled
                  type: string
                prometheusGoMetricsEnabled:
                  description: |-
                    PrometheusGoMetricsEnabled disables Go runtime metrics collection, which the Prometheus client does by default, when
                    set to false. This reduces the number of metrics reported, reducing Prometheus load. [Default: true]
                  type: boolean
                prometheusMetricsCAFile:
                  description: |-
                    PrometheusMetricsCAFile defines the absolute path to the TLS CA certificate file used for securing the /metrics endpoint.
                    This certificate must be valid and accessible by the calico-node process.
                  type: string
                prometheusMetricsCertFile:
                  description: |-
                    PrometheusMetricsCertFile defines the absolute path to the TLS certificate file used for securing the /metrics endpoint.
                    This certificate must be valid and accessible by the calico-node process.
                  type: string
                prometheusMetricsClientAuth:
                  description: |-
                    PrometheusMetricsClientAuth specifies the client authentication type for the /metrics endpoint.
                    This determines how the server validates client certificates. Default is "RequireAndVerifyClientCert".
                  type: string
                prometheusMetricsEnabled:
                  description:
                    "PrometheusMetricsEnabled enables the Prometheus metrics
                    server in Felix if set to true. [Default: false]"
                  type: boolean
                prometheusMetricsHost:
                  description:
                    "PrometheusMetricsHost is the host that the Prometheus
                    metrics server should bind to. [Default: empty]"
                  type: string
                prometheusMetricsKeyFile:
                  description: |-
                    PrometheusMetricsKeyFile defines the absolute path to the private key file corresponding to the TLS certificate
                    used for securing the /metrics endpoint. The private key must be valid and accessible by the calico-node process.
                  type: string
                prometheusMetricsPort:
                  description:
                    "PrometheusMetricsPort is the TCP port that the Prometheus
                    metrics server should bind to. [Default: 9091]"
                  type: integer
                prometheusProcessMetricsEnabled:
                  description: |-
                    PrometheusProcessMetricsEnabled disables process metrics collection, which the Prometheus client does by default, when
                    set to false. This reduces the number of metrics reported, reducing Prometheus load. [Default: true]
                  type: boolean
                prometheusWireGuardMetricsEnabled:
                  description: |-
                    PrometheusWireGuardMetricsEnabled disables wireguard metrics collection, which the Prometheus client does by default, when
                    set to false. This reduces the number of metrics reported, reducing Prometheus load. [Default: true]
                  type: boolean
                removeExternalRoutes:
                  description: |-
                    RemoveExternalRoutes Controls whether Felix will remove unexpected routes to workload interfaces. Felix will
                    always clean up expected routes that use the configured DeviceRouteProtocol.  To add your own routes, you must
                    use a distinct protocol (in addition to setting this field to false).
                  type: boolean
                reportingInterval:
                  description: |-
                    ReportingInterval is the interval at which Felix reports its status into the datastore or 0 to disable.
                    Must be non-zero in OpenStack deployments. [Default: 30s]
                  pattern: ^([0-9]+(\\.[0-9]+)?(ms|s|m|h))*$
                  type: string
                reportingTTL:
                  description:
                    "ReportingTTL is the time-to-live setting for process-wide
                    status reports. [Default: 90s]"
                  pattern: ^([0-9]+(\\.[0-9]+)?(ms|s|m|h))*$
                  type: string
                requireMTUFile:
                  description: |-
                    RequireMTUFile specifies whether mtu file is required to start the felix.
                    Optional as to keep the same as previous behavior. [Default: false]
                  type: boolean
                routeRefreshInterval:
                  description: |-
                    RouteRefreshInterval is the period at which Felix re-checks the routes
                    in the dataplane to ensure that no other process has accidentally broken Calico's rules.
                    Set to 0 to disable route refresh. [Default: 90s]
                  pattern: ^([0-9]+(\\.[0-9]+)?(ms|s|m|h))*$
                  type: string
                routeSource:
                  description: |-
                    RouteSource configures where Felix gets its routing information.
                    - WorkloadIPs: use workload endpoints to construct routes.
                    - CalicoIPAM: the default - use IPAM data to construct routes.
                  pattern: ^(?i)(WorkloadIPs|CalicoIPAM)?$
                  type: string
                routeSyncDisabled:
                  description: |-
                    RouteSyncDisabled will disable all operations performed on the route table. Set to true to
                    run in network-policy mode only.
                  type: boolean
                routeTableRange:
                  description: |-
                    Deprecated in favor of RouteTableRanges.
                    Calico programs additional Linux route tables for various purposes.
                    RouteTableRange specifies the indices of the route tables that Calico should use.
                  properties:
                    max:
                      type: integer
                    min:
                      type: integer
                  required:
                    - max
                    - min
                  type: object
                routeTableRanges:
                  description: |-
                    Calico programs additional Linux route tables for various purposes.
                    RouteTableRanges specifies a set of table index ranges that Calico should use.
                    Deprecates`RouteTableRange`, overrides `RouteTableRange`.
                  items:
                    properties:
                      max:
                        type: integer
                      min:
                        type: integer
                    required:
                      - max
                      - min
                    type: object
                  type: array
                serviceLoopPrevention:
                  description: |-
                    When service IP advertisement is enabled, prevent routing loops to service IPs that are
                    not in use, by dropping or rejecting packets that do not get DNAT'd by kube-proxy.
                    Unless set to "Disabled", in which case such routing loops continue to be allowed.
                    [Default: Drop]
                  pattern: ^(?i)(Drop|Reject|Disabled)?$
                  type: string
                sidecarAccelerationEnabled:
                  description:
                    "SidecarAccelerationEnabled enables experimental sidecar
                    acceleration [Default: false]"
                  type: boolean
                usageReportingEnabled:
                  description: |-
                    UsageReportingEnabled reports anonymous Calico version number and cluster size to projectcalico.org. Logs warnings returned by the usage
                    server. For example, if a significant security vulnerability has been discovered in the version of Calico being used. [Default: true]
                  type: boolean
                usageReportingInitialDelay:
                  description:
                    "UsageReportingInitialDelay controls the minimum delay
                    before Felix makes a report. [Default: 300s]"
                  pattern: ^([0-9]+(\\.[0-9]+)?(ms|s|m|h))*$
                  type: string
                usageReportingInterval:
                  description:
                    "UsageReportingInterval controls the interval at which
                    Felix makes reports. [Default: 86400s]"
                  pattern: ^([0-9]+(\\.[0-9]+)?(ms|s|m|h))*$
                  type: string
                useInternalDataplaneDriver:
                  description: |-
                    UseInternalDataplaneDriver, if true, Felix will use its internal dataplane programming logic.  If false, it
                    will launch an external dataplane driver and communicate with it over protobuf.
                  type: boolean
                vxlanEnabled:
                  description: |-
                    VXLANEnabled overrides whether Felix should create the VXLAN tunnel device for IPv4 VXLAN networking.
                    Optional as Felix determines this based on the existing IP pools. [Default: nil (unset)]
                  type: boolean
                vxlanMTU:
                  description: |-
                    VXLANMTU is the MTU to set on the IPv4 VXLAN tunnel device.  Optional as Felix auto-detects the MTU based on the
                    MTU of the host's interfaces. [Default: 0 (auto-detect)]
                  type: integer
                vxlanMTUV6:
                  description: |-
                    VXLANMTUV6 is the MTU to set on the IPv6 VXLAN tunnel device. Optional as Felix auto-detects the MTU based on the
                    MTU of the host's interfaces. [Default: 0 (auto-detect)]
                  type: integer
                vxlanPort:
                  description:
                    "VXLANPort is the UDP port number to use for VXLAN traffic.
                    [Default: 4789]"
                  type: integer
                vxlanVNI:
                  description: |-
                    VXLANVNI is the VXLAN VNI to use for VXLAN traffic.  You may need to change this if the default value is
                    in use on your system. [Default: 4096]
                  type: integer
                windowsManageFirewallRules:
                  description:
                    "WindowsManageFirewallRules configures whether or not
                    Felix will program Windows Firewall rules (to allow inbound access
                    to its own metrics ports). [Default: Disabled]"
                  enum:
                    - Enabled
                    - Disabled
                  type: string
                wireguardEnabled:
                  description:
                    "WireguardEnabled controls whether Wireguard is enabled
                    for IPv4 (encapsulating IPv4 traffic over an IPv4 underlay network).
                    [Default: false]"
                  type: boolean
                wireguardEnabledV6:
                  description:
                    "WireguardEnabledV6 controls whether Wireguard is enabled
                    for IPv6 (encapsulating IPv6 traffic over an IPv6 underlay network).
                    [Default: false]"
                  type: boolean
                wireguardHostEncryptionEnabled:
                  description:
                    "WireguardHostEncryptionEnabled controls whether Wireguard
                    host-to-host encryption is enabled. [Default: false]"
                  type: boolean
                wireguardInterfaceName:
                  description:
                    "WireguardInterfaceName specifies the name to use for
                    the IPv4 Wireguard interface. [Default: wireguard.cali]"
                  type: string
                wireguardInterfaceNameV6:
                  description:
                    "WireguardInterfaceNameV6 specifies the name to use for
                    the IPv6 Wireguard interface. [Default: wg-v6.cali]"
                  type: string
                wireguardKeepAlive:
                  description:
                    "WireguardPersistentKeepAlive controls Wireguard PersistentKeepalive
                    option. Set 0 to disable. [Default: 0]"
                  pattern: ^([0-9]+(\\.[0-9]+)?(ms|s|m|h))*$
                  type: string
                wireguardListeningPort:
                  description:
                    "WireguardListeningPort controls the listening port used
                    by IPv4 Wireguard. [Default: 51820]"
                  type: integer
                wireguardListeningPortV6:
                  description:
                    "WireguardListeningPortV6 controls the listening port
                    used by IPv6 Wireguard. [Default: 51821]"
                  type: integer
                wireguardMTU:
                  description:
                    "WireguardMTU controls the MTU on the IPv4 Wireguard
                    interface. See Configuring MTU [Default: 1440]"
                  type: integer
                wireguardMTUV6:
                  description:
                    "WireguardMTUV6 controls the MTU on the IPv6 Wireguard
                    interface. See Configuring MTU [Default: 1420]"
                  type: integer
                wireguardRoutingRulePriority:
                  description:
                    "WireguardRoutingRulePriority controls the priority value
                    to use for the Wireguard routing rule. [Default: 99]"
                  type: integer
                wireguardThreadingEnabled:
                  description: |-
                    WireguardThreadingEnabled controls whether Wireguard has Threaded NAPI enabled. [Default: false]
                    This increases the maximum number of packets a Wireguard interface can process.
                    Consider threaded NAPI only if you have high packets per second workloads that are causing dropping packets due to a saturated `softirq` CPU core.
                    There is a [known issue](https://lore.kernel.org/netdev/CALrw=nEoT2emQ0OAYCjM1d_6Xe_kNLSZ6dhjb5FxrLFYh4kozA@mail.gmail.com/T/) with this setting
                    that may cause NAPI to get stuck holding the global `rtnl_mutex` when a peer is removed.
                    Workaround: Make sure your Linux kernel [includes this patch](https://github.com/torvalds/linux/commit/56364c910691f6d10ba88c964c9041b9ab777bd6) to unwedge NAPI.
                  type: boolean
                workloadSourceSpoofing:
                  description: |-
                    WorkloadSourceSpoofing controls whether pods can use the allowedSourcePrefixes annotation to send traffic with a source IP
                    address that is not theirs. This is disabled by default. When set to "Any", pods can request any prefix.
                  pattern: ^(?i)(Disabled|Any)?$
                  type: string
                xdpEnabled:
                  description:
                    "XDPEnabled enables XDP acceleration for suitable untracked
                    incoming deny rules. [Default: true]"
                  type: boolean
                xdpRefreshInterval:
                  description: |-
                    XDPRefreshInterval is the period at which Felix re-checks all XDP state to ensure that no
                    other process has accidentally broken Calico's BPF maps or attached programs. Set to 0 to
                    disable XDP refresh. [Default: 90s]
                  pattern: ^([0-9]+(\\.[0-9]+)?(ms|s|m|h))*$
                  type: string
              type: object
          type: object
      served: true
      storage: true
---
# Source: calico/templates/kdd-crds.yaml
apiVersion: apiextensions.k8s.io/v1
kind: CustomResourceDefinition
metadata:
  annotations:
    controller-gen.kubebuilder.io/version: v0.18.0
  name: globalnetworkpolicies.crd.projectcalico.org
spec:
  group: crd.projectcalico.org
  names:
    kind: GlobalNetworkPolicy
    listKind: GlobalNetworkPolicyList
    plural: globalnetworkpolicies
    singular: globalnetworkpolicy
  preserveUnknownFields: false
  scope: Cluster
  versions:
    - name: v1
      schema:
        openAPIV3Schema:
          properties:
            apiVersion:
              type: string
            kind:
              type: string
            metadata:
              type: object
            spec:
              properties:
                applyOnForward:
                  type: boolean
                doNotTrack:
                  type: boolean
                egress:
                  items:
                    properties:
                      action:
                        enum:
                          - Allow
                          - Deny
                          - Log
                          - Pass
                        type: string
                      destination:
                        properties:
                          namespaceSelector:
                            type: string
                          nets:
                            items:
                              type: string
                            type: array
                            x-kubernetes-list-type: set
                          notNets:
                            items:
                              type: string
                            type: array
                          notPorts:
                            items:
                              anyOf:
                                - type: integer
                                - type: string
                              pattern: ^.*
                              x-kubernetes-int-or-string: true
                            type: array
                          notSelector:
                            type: string
                          ports:
                            items:
                              anyOf:
                                - type: integer
                                - type: string
                              pattern: ^.*
                              x-kubernetes-int-or-string: true
                            type: array
                          selector:
                            type: string
                          serviceAccounts:
                            properties:
                              names:
                                items:
                                  type: string
                                type: array
                                x-kubernetes-list-type: set
                              selector:
                                type: string
                            type: object
                          services:
                            properties:
                              name:
                                type: string
                              namespace:
                                type: string
                            type: object
                        type: object
                      http:
                        properties:
                          methods:
                            items:
                              type: string
                            type: array
                          paths:
                            items:
                              properties:
                                exact:
                                  type: string
                                prefix:
                                  type: string
                              type: object
                            type: array
                        type: object
                      icmp:
                        properties:
                          code:
                            maximum: 255
                            minimum: 0
                            type: integer
                          type:
                            maximum: 255
                            minimum: 0
                            type: integer
                        type: object
                      ipVersion:
                        enum:
                          - 4
                          - 6
                        type: integer
                      metadata:
                        properties:
                          annotations:
                            additionalProperties:
                              type: string
                            type: object
                        type: object
                      notICMP:
                        properties:
                          code:
                            maximum: 255
                            minimum: 0
                            type: integer
                          type:
                            maximum: 255
                            minimum: 0
                            type: integer
                        type: object
                      notProtocol:
                        anyOf:
                          - type: integer
                          - type: string
                        pattern: ^.*
                        x-kubernetes-int-or-string: true
                      protocol:
                        anyOf:
                          - type: integer
                          - type: string
                        pattern: ^.*
                        x-kubernetes-int-or-string: true
                      source:
                        properties:
                          namespaceSelector:
                            type: string
                          nets:
                            items:
                              type: string
                            type: array
                            x-kubernetes-list-type: set
                          notNets:
                            items:
                              type: string
                            type: array
                          notPorts:
                            items:
                              anyOf:
                                - type: integer
                                - type: string
                              pattern: ^.*
                              x-kubernetes-int-or-string: true
                            type: array
                          notSelector:
                            type: string
                          ports:
                            items:
                              anyOf:
                                - type: integer
                                - type: string
                              pattern: ^.*
                              x-kubernetes-int-or-string: true
                            type: array
                          selector:
                            type: string
                          serviceAccounts:
                            properties:
                              names:
                                items:
                                  type: string
                                type: array
                                x-kubernetes-list-type: set
                              selector:
                                type: string
                            type: object
                          services:
                            properties:
                              name:
                                type: string
                              namespace:
                                type: string
                            type: object
                        type: object
                    required:
                      - action
                    type: object
                  type: array
                ingress:
                  items:
                    properties:
                      action:
                        enum:
                          - Allow
                          - Deny
                          - Log
                          - Pass
                        type: string
                      destination:
                        properties:
                          namespaceSelector:
                            type: string
                          nets:
                            items:
                              type: string
                            type: array
                            x-kubernetes-list-type: set
                          notNets:
                            items:
                              type: string
                            type: array
                          notPorts:
                            items:
                              anyOf:
                                - type: integer
                                - type: string
                              pattern: ^.*
                              x-kubernetes-int-or-string: true
                            type: array
                          notSelector:
                            type: string
                          ports:
                            items:
                              anyOf:
                                - type: integer
                                - type: string
                              pattern: ^.*
                              x-kubernetes-int-or-string: true
                            type: array
                          selector:
                            type: string
                          serviceAccounts:
                            properties:
                              names:
                                items:
                                  type: string
                                type: array
                                x-kubernetes-list-type: set
                              selector:
                                type: string
                            type: object
                          services:
                            properties:
                              name:
                                type: string
                              namespace:
                                type: string
                            type: object
                        type: object
                      http:
                        properties:
                          methods:
                            items:
                              type: string
                            type: array
                          paths:
                            items:
                              properties:
                                exact:
                                  type: string
                                prefix:
                                  type: string
                              type: object
                            type: array
                        type: object
                      icmp:
                        properties:
                          code:
                            maximum: 255
                            minimum: 0
                            type: integer
                          type:
                            maximum: 255
                            minimum: 0
                            type: integer
                        type: object
                      ipVersion:
                        enum:
                          - 4
                          - 6
                        type: integer
                      metadata:
                        properties:
                          annotations:
                            additionalProperties:
                              type: string
                            type: object
                        type: object
                      notICMP:
                        properties:
                          code:
                            maximum: 255
                            minimum: 0
                            type: integer
                          type:
                            maximum: 255
                            minimum: 0
                            type: integer
                        type: object
                      notProtocol:
                        anyOf:
                          - type: integer
                          - type: string
                        pattern: ^.*
                        x-kubernetes-int-or-string: true
                      protocol:
                        anyOf:
                          - type: integer
                          - type: string
                        pattern: ^.*
                        x-kubernetes-int-or-string: true
                      source:
                        properties:
                          namespaceSelector:
                            type: string
                          nets:
                            items:
                              type: string
                            type: array
                            x-kubernetes-list-type: set
                          notNets:
                            items:
                              type: string
                            type: array
                          notPorts:
                            items:
                              anyOf:
                                - type: integer
                                - type: string
                              pattern: ^.*
                              x-kubernetes-int-or-string: true
                            type: array
                          notSelector:
                            type: string
                          ports:
                            items:
                              anyOf:
                                - type: integer
                                - type: string
                              pattern: ^.*
                              x-kubernetes-int-or-string: true
                            type: array
                          selector:
                            type: string
                          serviceAccounts:
                            properties:
                              names:
                                items:
                                  type: string
                                type: array
                                x-kubernetes-list-type: set
                              selector:
                                type: string
                            type: object
                          services:
                            properties:
                              name:
                                type: string
                              namespace:
                                type: string
                            type: object
                        type: object
                    required:
                      - action
                    type: object
                  type: array
                namespaceSelector:
                  type: string
                order:
                  type: number
                performanceHints:
                  items:
                    enum:
                      - AssumeNeededOnEveryNode
                    type: string
                  type: array
                preDNAT:
                  type: boolean
                selector:
                  type: string
                serviceAccountSelector:
                  type: string
                tier:
                  type: string
                types:
                  items:
                    enum:
                      - Ingress
                      - Egress
                    type: string
                  type: array
              type: object
          type: object
      served: true
      storage: true
---
# Source: calico/templates/kdd-crds.yaml
apiVersion: apiextensions.k8s.io/v1
kind: CustomResourceDefinition
metadata:
  annotations:
    controller-gen.kubebuilder.io/version: v0.18.0
  name: globalnetworksets.crd.projectcalico.org
spec:
  group: crd.projectcalico.org
  names:
    kind: GlobalNetworkSet
    listKind: GlobalNetworkSetList
    plural: globalnetworksets
    singular: globalnetworkset
  preserveUnknownFields: false
  scope: Cluster
  versions:
    - name: v1
      schema:
        openAPIV3Schema:
          properties:
            apiVersion:
              type: string
            kind:
              type: string
            metadata:
              type: object
            spec:
              properties:
                nets:
                  items:
                    type: string
                  type: array
                  x-kubernetes-list-type: set
              type: object
          type: object
      served: true
      storage: true
---
# Source: calico/templates/kdd-crds.yaml
apiVersion: apiextensions.k8s.io/v1
kind: CustomResourceDefinition
metadata:
  annotations:
    controller-gen.kubebuilder.io/version: v0.18.0
  name: hostendpoints.crd.projectcalico.org
spec:
  group: crd.projectcalico.org
  names:
    kind: HostEndpoint
    listKind: HostEndpointList
    plural: hostendpoints
    singular: hostendpoint
  preserveUnknownFields: false
  scope: Cluster
  versions:
    - name: v1
      schema:
        openAPIV3Schema:
          properties:
            apiVersion:
              type: string
            kind:
              type: string
            metadata:
              type: object
            spec:
              properties:
                expectedIPs:
                  items:
                    type: string
                  type: array
                  x-kubernetes-list-type: set
                interfaceName:
                  type: string
                node:
                  type: string
                ports:
                  items:
                    properties:
                      name:
                        type: string
                      port:
                        maximum: 65535
                        minimum: 0
                        type: integer
                      protocol:
                        anyOf:
                          - type: integer
                          - type: string
                        pattern: ^.*
                        x-kubernetes-int-or-string: true
                    required:
                      - name
                      - port
                      - protocol
                    type: object
                  type: array
                profiles:
                  items:
                    type: string
                  type: array
                  x-kubernetes-list-type: set
              type: object
          type: object
      served: true
      storage: true
---
# Source: calico/templates/kdd-crds.yaml
apiVersion: apiextensions.k8s.io/v1
kind: CustomResourceDefinition
metadata:
  annotations:
    controller-gen.kubebuilder.io/version: v0.18.0
  name: ipamblocks.crd.projectcalico.org
spec:
  group: crd.projectcalico.org
  names:
    kind: IPAMBlock
    listKind: IPAMBlockList
    plural: ipamblocks
    singular: ipamblock
  preserveUnknownFields: false
  scope: Cluster
  versions:
    - name: v1
      schema:
        openAPIV3Schema:
          properties:
            apiVersion:
              type: string
            kind:
              type: string
            metadata:
              type: object
            spec:
              properties:
                affinity:
                  type: string
                affinityClaimTime:
                  format: date-time
                  type: string
                allocations:
                  items:
                    type: integer
                    # TODO: This nullable is manually added in. We should update controller-gen
                    # to handle []*int properly itself.
                    nullable: true
                  type: array
                attributes:
                  items:
                    properties:
                      handle_id:
                        type: string
                      secondary:
                        additionalProperties:
                          type: string
                        type: object
                    type: object
                  type: array
                cidr:
                  type: string
                deleted:
                  type: boolean
                sequenceNumber:
                  default: 0
                  format: int64
                  type: integer
                sequenceNumberForAllocation:
                  additionalProperties:
                    format: int64
                    type: integer
                  type: object
                strictAffinity:
                  type: boolean
                unallocated:
                  items:
                    type: integer
                  type: array
              required:
                - allocations
                - attributes
                - cidr
                - strictAffinity
                - unallocated
              type: object
          type: object
      served: true
      storage: true
---
# Source: calico/templates/kdd-crds.yaml
apiVersion: apiextensions.k8s.io/v1
kind: CustomResourceDefinition
metadata:
  annotations:
    controller-gen.kubebuilder.io/version: v0.18.0
  name: ipamconfigs.crd.projectcalico.org
spec:
  group: crd.projectcalico.org
  names:
    kind: IPAMConfig
    listKind: IPAMConfigList
    plural: ipamconfigs
    singular: ipamconfig
  preserveUnknownFields: false
  scope: Cluster
  versions:
    - name: v1
      schema:
        openAPIV3Schema:
          properties:
            apiVersion:
              type: string
            kind:
              type: string
            metadata:
              type: object
            spec:
              properties:
                autoAllocateBlocks:
                  type: boolean
                maxBlocksPerHost:
                  maximum: 2147483647
                  minimum: 0
                  type: integer
                strictAffinity:
                  type: boolean
              required:
                - autoAllocateBlocks
                - strictAffinity
              type: object
          type: object
      served: true
      storage: true
---
# Source: calico/templates/kdd-crds.yaml
apiVersion: apiextensions.k8s.io/v1
kind: CustomResourceDefinition
metadata:
  annotations:
    controller-gen.kubebuilder.io/version: v0.18.0
  name: ipamhandles.crd.projectcalico.org
spec:
  group: crd.projectcalico.org
  names:
    kind: IPAMHandle
    listKind: IPAMHandleList
    plural: ipamhandles
    singular: ipamhandle
  preserveUnknownFields: false
  scope: Cluster
  versions:
    - name: v1
      schema:
        openAPIV3Schema:
          properties:
            apiVersion:
              type: string
            kind:
              type: string
            metadata:
              type: object
            spec:
              properties:
                block:
                  additionalProperties:
                    type: integer
                  type: object
                deleted:
                  type: boolean
                handleID:
                  type: string
              required:
                - block
                - handleID
              type: object
          type: object
      served: true
      storage: true
---
# Source: calico/templates/kdd-crds.yaml
apiVersion: apiextensions.k8s.io/v1
kind: CustomResourceDefinition
metadata:
  annotations:
    controller-gen.kubebuilder.io/version: v0.18.0
  name: ippools.crd.projectcalico.org
spec:
  group: crd.projectcalico.org
  names:
    kind: IPPool
    listKind: IPPoolList
    plural: ippools
    singular: ippool
  preserveUnknownFields: false
  scope: Cluster
  versions:
    - name: v1
      schema:
        openAPIV3Schema:
          properties:
            apiVersion:
              type: string
            kind:
              type: string
            metadata:
              type: object
            spec:
              properties:
                allowedUses:
                  items:
                    enum:
                      - Workload
                      - Tunnel
                      - LoadBalancer
                    type: string
                  type: array
                  x-kubernetes-list-type: set
                assignmentMode:
                  default: Automatic
                  enum:
                    - Automatic
                    - Manual
                  type: string
                blockSize:
                  maximum: 128
                  minimum: 0
                  type: integer
                cidr:
                  format: cidr
                  type: string
                disableBGPExport:
                  type: boolean
                disabled:
                  type: boolean
                ipipMode:
                  enum:
                    - Never
                    - Always
                    - CrossSubnet
                  type: string
                namespaceSelector:
                  type: string
                natOutgoing:
                  type: boolean
                nodeSelector:
                  type: string
                vxlanMode:
                  enum:
                    - Never
                    - Always
                    - CrossSubnet
                  type: string
              required:
                - cidr
              type: object
          type: object
      served: true
      storage: true
---
# Source: calico/templates/kdd-crds.yaml
apiVersion: apiextensions.k8s.io/v1
kind: CustomResourceDefinition
metadata:
  annotations:
    controller-gen.kubebuilder.io/version: v0.18.0
  name: ipreservations.crd.projectcalico.org
spec:
  group: crd.projectcalico.org
  names:
    kind: IPReservation
    listKind: IPReservationList
    plural: ipreservations
    singular: ipreservation
  preserveUnknownFields: false
  scope: Cluster
  versions:
    - name: v1
      schema:
        openAPIV3Schema:
          properties:
            apiVersion:
              type: string
            kind:
              type: string
            metadata:
              type: object
            spec:
              properties:
                reservedCIDRs:
                  format: cidr
                  items:
                    type: string
                  type: array
                  x-kubernetes-list-type: set
              type: object
          type: object
      served: true
      storage: true
---
# Source: calico/templates/kdd-crds.yaml
apiVersion: apiextensions.k8s.io/v1
kind: CustomResourceDefinition
metadata:
  annotations:
    controller-gen.kubebuilder.io/version: v0.18.0
  name: kubecontrollersconfigurations.crd.projectcalico.org
spec:
  group: crd.projectcalico.org
  names:
    kind: KubeControllersConfiguration
    listKind: KubeControllersConfigurationList
    plural: kubecontrollersconfigurations
    singular: kubecontrollersconfiguration
  preserveUnknownFields: false
  scope: Cluster
  versions:
    - name: v1
      schema:
        openAPIV3Schema:
          properties:
            apiVersion:
              type: string
            kind:
              type: string
            metadata:
              type: object
            spec:
              properties:
                controllers:
                  properties:
                    loadBalancer:
                      properties:
                        assignIPs:
<<<<<<< HEAD
                          enum:
                            - AllServices
                            - RequestedServicesOnly
=======
                          default: AllServices
>>>>>>> 2cfc7447
                          type: string
                      type: object
                    namespace:
                      properties:
                        reconcilerPeriod:
                          type: string
                      type: object
                    node:
                      properties:
                        hostEndpoint:
                          properties:
                            autoCreate:
                              enum:
                                - Enabled
                                - Disabled
                              type: string
                            createDefaultHostEndpoint:
                              type: string
                            templates:
                              items:
                                properties:
                                  generateName:
                                    maxLength: 253
                                    type: string
                                  interfaceCIDRs:
                                    items:
                                      type: string
                                    type: array
                                    x-kubernetes-list-type: set
                                  interfacePattern:
                                    type: string
                                  labels:
                                    additionalProperties:
                                      type: string
                                    type: object
                                  nodeSelector:
                                    type: string
                                type: object
                              type: array
                          type: object
                        leakGracePeriod:
                          type: string
                        reconcilerPeriod:
                          type: string
                        syncLabels:
                          enum:
                            - Enabled
                            - Disabled
                          type: string
                      type: object
                    policy:
                      properties:
                        reconcilerPeriod:
                          type: string
                      type: object
                    serviceAccount:
                      properties:
                        reconcilerPeriod:
                          type: string
                      type: object
                    workloadEndpoint:
                      properties:
                        reconcilerPeriod:
                          type: string
                      type: object
                  type: object
                debugProfilePort:
                  format: int32
                  maximum: 65535
                  minimum: 0
                  type: integer
                etcdV3CompactionPeriod:
                  type: string
                healthChecks:
                  default: Enabled
                  enum:
                    - Enabled
                    - Disabled
                  type: string
                logSeverityScreen:
                  enum:
                    - None
                    - Debug
                    - Info
                    - Warning
                    - Error
                    - Fatal
                    - Panic
                  type: string
                prometheusMetricsPort:
                  maximum: 65535
                  minimum: 0
                  type: integer
              required:
                - controllers
              type: object
            status:
              properties:
                environmentVars:
                  additionalProperties:
                    type: string
                  type: object
                runningConfig:
                  properties:
                    controllers:
                      properties:
                        loadBalancer:
                          properties:
                            assignIPs:
<<<<<<< HEAD
                              enum:
                                - AllServices
                                - RequestedServicesOnly
=======
                              default: AllServices
>>>>>>> 2cfc7447
                              type: string
                          type: object
                        namespace:
                          properties:
                            reconcilerPeriod:
                              type: string
                          type: object
                        node:
                          properties:
                            hostEndpoint:
                              properties:
                                autoCreate:
                                  enum:
                                    - Enabled
                                    - Disabled
                                  type: string
                                createDefaultHostEndpoint:
                                  type: string
                                templates:
                                  items:
                                    properties:
                                      generateName:
                                        maxLength: 253
                                        type: string
                                      interfaceCIDRs:
                                        items:
                                          type: string
                                        type: array
                                        x-kubernetes-list-type: set
                                      interfacePattern:
                                        type: string
                                      labels:
                                        additionalProperties:
                                          type: string
                                        type: object
                                      nodeSelector:
                                        type: string
                                    type: object
                                  type: array
                              type: object
                            leakGracePeriod:
                              type: string
                            reconcilerPeriod:
                              type: string
                            syncLabels:
                              enum:
                                - Enabled
                                - Disabled
                              type: string
                          type: object
                        policy:
                          properties:
                            reconcilerPeriod:
                              type: string
                          type: object
                        serviceAccount:
                          properties:
                            reconcilerPeriod:
                              type: string
                          type: object
                        workloadEndpoint:
                          properties:
                            reconcilerPeriod:
                              type: string
                          type: object
                      type: object
                    debugProfilePort:
                      format: int32
                      maximum: 65535
                      minimum: 0
                      type: integer
                    etcdV3CompactionPeriod:
                      type: string
                    healthChecks:
                      default: Enabled
                      enum:
                        - Enabled
                        - Disabled
                      type: string
                    logSeverityScreen:
                      enum:
                        - None
                        - Debug
                        - Info
                        - Warning
                        - Error
                        - Fatal
                        - Panic
                      type: string
                    prometheusMetricsPort:
                      maximum: 65535
                      minimum: 0
                      type: integer
                  required:
                    - controllers
                  type: object
              type: object
          type: object
      served: true
      storage: true
---
# Source: calico/templates/kdd-crds.yaml
apiVersion: apiextensions.k8s.io/v1
kind: CustomResourceDefinition
metadata:
  annotations:
    controller-gen.kubebuilder.io/version: v0.18.0
  name: networkpolicies.crd.projectcalico.org
spec:
  group: crd.projectcalico.org
  names:
    kind: NetworkPolicy
    listKind: NetworkPolicyList
    plural: networkpolicies
    singular: networkpolicy
  preserveUnknownFields: false
  scope: Namespaced
  versions:
    - name: v1
      schema:
        openAPIV3Schema:
          properties:
            apiVersion:
              type: string
            kind:
              type: string
            metadata:
              type: object
            spec:
              properties:
                egress:
                  items:
                    properties:
                      action:
                        enum:
                          - Allow
                          - Deny
                          - Log
                          - Pass
                        type: string
                      destination:
                        properties:
                          namespaceSelector:
                            type: string
                          nets:
                            items:
                              type: string
                            type: array
                            x-kubernetes-list-type: set
                          notNets:
                            items:
                              type: string
                            type: array
                          notPorts:
                            items:
                              anyOf:
                                - type: integer
                                - type: string
                              pattern: ^.*
                              x-kubernetes-int-or-string: true
                            type: array
                          notSelector:
                            type: string
                          ports:
                            items:
                              anyOf:
                                - type: integer
                                - type: string
                              pattern: ^.*
                              x-kubernetes-int-or-string: true
                            type: array
                          selector:
                            type: string
                          serviceAccounts:
                            properties:
                              names:
                                items:
                                  type: string
                                type: array
                                x-kubernetes-list-type: set
                              selector:
                                type: string
                            type: object
                          services:
                            properties:
                              name:
                                type: string
                              namespace:
                                type: string
                            type: object
                        type: object
                      http:
                        properties:
                          methods:
                            items:
                              type: string
                            type: array
                          paths:
                            items:
                              properties:
                                exact:
                                  type: string
                                prefix:
                                  type: string
                              type: object
                            type: array
                        type: object
                      icmp:
                        properties:
                          code:
                            maximum: 255
                            minimum: 0
                            type: integer
                          type:
                            maximum: 255
                            minimum: 0
                            type: integer
                        type: object
                      ipVersion:
                        enum:
                          - 4
                          - 6
                        type: integer
                      metadata:
                        properties:
                          annotations:
                            additionalProperties:
                              type: string
                            type: object
                        type: object
                      notICMP:
                        properties:
                          code:
                            maximum: 255
                            minimum: 0
                            type: integer
                          type:
                            maximum: 255
                            minimum: 0
                            type: integer
                        type: object
                      notProtocol:
                        anyOf:
                          - type: integer
                          - type: string
                        pattern: ^.*
                        x-kubernetes-int-or-string: true
                      protocol:
                        anyOf:
                          - type: integer
                          - type: string
                        pattern: ^.*
                        x-kubernetes-int-or-string: true
                      source:
                        properties:
                          namespaceSelector:
                            type: string
                          nets:
                            items:
                              type: string
                            type: array
                            x-kubernetes-list-type: set
                          notNets:
                            items:
                              type: string
                            type: array
                          notPorts:
                            items:
                              anyOf:
                                - type: integer
                                - type: string
                              pattern: ^.*
                              x-kubernetes-int-or-string: true
                            type: array
                          notSelector:
                            type: string
                          ports:
                            items:
                              anyOf:
                                - type: integer
                                - type: string
                              pattern: ^.*
                              x-kubernetes-int-or-string: true
                            type: array
                          selector:
                            type: string
                          serviceAccounts:
                            properties:
                              names:
                                items:
                                  type: string
                                type: array
                                x-kubernetes-list-type: set
                              selector:
                                type: string
                            type: object
                          services:
                            properties:
                              name:
                                type: string
                              namespace:
                                type: string
                            type: object
                        type: object
                    required:
                      - action
                    type: object
                  type: array
                ingress:
                  items:
                    properties:
                      action:
                        enum:
                          - Allow
                          - Deny
                          - Log
                          - Pass
                        type: string
                      destination:
                        properties:
                          namespaceSelector:
                            type: string
                          nets:
                            items:
                              type: string
                            type: array
                            x-kubernetes-list-type: set
                          notNets:
                            items:
                              type: string
                            type: array
                          notPorts:
                            items:
                              anyOf:
                                - type: integer
                                - type: string
                              pattern: ^.*
                              x-kubernetes-int-or-string: true
                            type: array
                          notSelector:
                            type: string
                          ports:
                            items:
                              anyOf:
                                - type: integer
                                - type: string
                              pattern: ^.*
                              x-kubernetes-int-or-string: true
                            type: array
                          selector:
                            type: string
                          serviceAccounts:
                            properties:
                              names:
                                items:
                                  type: string
                                type: array
                                x-kubernetes-list-type: set
                              selector:
                                type: string
                            type: object
                          services:
                            properties:
                              name:
                                type: string
                              namespace:
                                type: string
                            type: object
                        type: object
                      http:
                        properties:
                          methods:
                            items:
                              type: string
                            type: array
                          paths:
                            items:
                              properties:
                                exact:
                                  type: string
                                prefix:
                                  type: string
                              type: object
                            type: array
                        type: object
                      icmp:
                        properties:
                          code:
                            maximum: 255
                            minimum: 0
                            type: integer
                          type:
                            maximum: 255
                            minimum: 0
                            type: integer
                        type: object
                      ipVersion:
                        enum:
                          - 4
                          - 6
                        type: integer
                      metadata:
                        properties:
                          annotations:
                            additionalProperties:
                              type: string
                            type: object
                        type: object
                      notICMP:
                        properties:
                          code:
                            maximum: 255
                            minimum: 0
                            type: integer
                          type:
                            maximum: 255
                            minimum: 0
                            type: integer
                        type: object
                      notProtocol:
                        anyOf:
                          - type: integer
                          - type: string
                        pattern: ^.*
                        x-kubernetes-int-or-string: true
                      protocol:
                        anyOf:
                          - type: integer
                          - type: string
                        pattern: ^.*
                        x-kubernetes-int-or-string: true
                      source:
                        properties:
                          namespaceSelector:
                            type: string
                          nets:
                            items:
                              type: string
                            type: array
                            x-kubernetes-list-type: set
                          notNets:
                            items:
                              type: string
                            type: array
                          notPorts:
                            items:
                              anyOf:
                                - type: integer
                                - type: string
                              pattern: ^.*
                              x-kubernetes-int-or-string: true
                            type: array
                          notSelector:
                            type: string
                          ports:
                            items:
                              anyOf:
                                - type: integer
                                - type: string
                              pattern: ^.*
                              x-kubernetes-int-or-string: true
                            type: array
                          selector:
                            type: string
                          serviceAccounts:
                            properties:
                              names:
                                items:
                                  type: string
                                type: array
                                x-kubernetes-list-type: set
                              selector:
                                type: string
                            type: object
                          services:
                            properties:
                              name:
                                type: string
                              namespace:
                                type: string
                            type: object
                        type: object
                    required:
                      - action
                    type: object
                  type: array
                order:
                  type: number
                performanceHints:
                  items:
                    enum:
                      - AssumeNeededOnEveryNode
                    type: string
                  type: array
                selector:
                  type: string
                serviceAccountSelector:
                  type: string
                tier:
                  default: default
                  type: string
                types:
                  items:
                    enum:
                      - Ingress
                      - Egress
                    type: string
                  type: array
              type: object
          type: object
      served: true
      storage: true
---
# Source: calico/templates/kdd-crds.yaml
apiVersion: apiextensions.k8s.io/v1
kind: CustomResourceDefinition
metadata:
  annotations:
    controller-gen.kubebuilder.io/version: v0.18.0
  name: networksets.crd.projectcalico.org
spec:
  group: crd.projectcalico.org
  names:
    kind: NetworkSet
    listKind: NetworkSetList
    plural: networksets
    singular: networkset
  preserveUnknownFields: false
  scope: Namespaced
  versions:
    - name: v1
      schema:
        openAPIV3Schema:
          properties:
            apiVersion:
              type: string
            kind:
              type: string
            metadata:
              type: object
            spec:
              properties:
                nets:
                  items:
                    type: string
                  type: array
                  x-kubernetes-list-type: set
              type: object
          type: object
      served: true
      storage: true
---
# Source: calico/templates/kdd-crds.yaml
apiVersion: apiextensions.k8s.io/v1
kind: CustomResourceDefinition
metadata:
  annotations:
    controller-gen.kubebuilder.io/version: v0.18.0
  name: stagedglobalnetworkpolicies.crd.projectcalico.org
spec:
  group: crd.projectcalico.org
  names:
    kind: StagedGlobalNetworkPolicy
    listKind: StagedGlobalNetworkPolicyList
    plural: stagedglobalnetworkpolicies
    singular: stagedglobalnetworkpolicy
  preserveUnknownFields: false
  scope: Cluster
  versions:
    - name: v1
      schema:
        openAPIV3Schema:
          properties:
            apiVersion:
              type: string
            kind:
              type: string
            metadata:
              type: object
            spec:
              properties:
                applyOnForward:
                  type: boolean
                doNotTrack:
                  type: boolean
                egress:
                  items:
                    properties:
                      action:
                        enum:
                          - Allow
                          - Deny
                          - Log
                          - Pass
                        type: string
                      destination:
                        properties:
                          namespaceSelector:
                            type: string
                          nets:
                            items:
                              type: string
                            type: array
                            x-kubernetes-list-type: set
                          notNets:
                            items:
                              type: string
                            type: array
                          notPorts:
                            items:
                              anyOf:
                                - type: integer
                                - type: string
                              pattern: ^.*
                              x-kubernetes-int-or-string: true
                            type: array
                          notSelector:
                            type: string
                          ports:
                            items:
                              anyOf:
                                - type: integer
                                - type: string
                              pattern: ^.*
                              x-kubernetes-int-or-string: true
                            type: array
                          selector:
                            type: string
                          serviceAccounts:
                            properties:
                              names:
                                items:
                                  type: string
                                type: array
                                x-kubernetes-list-type: set
                              selector:
                                type: string
                            type: object
                          services:
                            properties:
                              name:
                                type: string
                              namespace:
                                type: string
                            type: object
                        type: object
                      http:
                        properties:
                          methods:
                            items:
                              type: string
                            type: array
                          paths:
                            items:
                              properties:
                                exact:
                                  type: string
                                prefix:
                                  type: string
                              type: object
                            type: array
                        type: object
                      icmp:
                        properties:
                          code:
                            maximum: 255
                            minimum: 0
                            type: integer
                          type:
                            maximum: 255
                            minimum: 0
                            type: integer
                        type: object
                      ipVersion:
                        enum:
                          - 4
                          - 6
                        type: integer
                      metadata:
                        properties:
                          annotations:
                            additionalProperties:
                              type: string
                            type: object
                        type: object
                      notICMP:
                        properties:
                          code:
                            maximum: 255
                            minimum: 0
                            type: integer
                          type:
                            maximum: 255
                            minimum: 0
                            type: integer
                        type: object
                      notProtocol:
                        anyOf:
                          - type: integer
                          - type: string
                        pattern: ^.*
                        x-kubernetes-int-or-string: true
                      protocol:
                        anyOf:
                          - type: integer
                          - type: string
                        pattern: ^.*
                        x-kubernetes-int-or-string: true
                      source:
                        properties:
                          namespaceSelector:
                            type: string
                          nets:
                            items:
                              type: string
                            type: array
                            x-kubernetes-list-type: set
                          notNets:
                            items:
                              type: string
                            type: array
                          notPorts:
                            items:
                              anyOf:
                                - type: integer
                                - type: string
                              pattern: ^.*
                              x-kubernetes-int-or-string: true
                            type: array
                          notSelector:
                            type: string
                          ports:
                            items:
                              anyOf:
                                - type: integer
                                - type: string
                              pattern: ^.*
                              x-kubernetes-int-or-string: true
                            type: array
                          selector:
                            type: string
                          serviceAccounts:
                            properties:
                              names:
                                items:
                                  type: string
                                type: array
                                x-kubernetes-list-type: set
                              selector:
                                type: string
                            type: object
                          services:
                            properties:
                              name:
                                type: string
                              namespace:
                                type: string
                            type: object
                        type: object
                    required:
                      - action
                    type: object
                  type: array
                ingress:
                  items:
                    properties:
                      action:
                        enum:
                          - Allow
                          - Deny
                          - Log
                          - Pass
                        type: string
                      destination:
                        properties:
                          namespaceSelector:
                            type: string
                          nets:
                            items:
                              type: string
                            type: array
                            x-kubernetes-list-type: set
                          notNets:
                            items:
                              type: string
                            type: array
                          notPorts:
                            items:
                              anyOf:
                                - type: integer
                                - type: string
                              pattern: ^.*
                              x-kubernetes-int-or-string: true
                            type: array
                          notSelector:
                            type: string
                          ports:
                            items:
                              anyOf:
                                - type: integer
                                - type: string
                              pattern: ^.*
                              x-kubernetes-int-or-string: true
                            type: array
                          selector:
                            type: string
                          serviceAccounts:
                            properties:
                              names:
                                items:
                                  type: string
                                type: array
                                x-kubernetes-list-type: set
                              selector:
                                type: string
                            type: object
                          services:
                            properties:
                              name:
                                type: string
                              namespace:
                                type: string
                            type: object
                        type: object
                      http:
                        properties:
                          methods:
                            items:
                              type: string
                            type: array
                          paths:
                            items:
                              properties:
                                exact:
                                  type: string
                                prefix:
                                  type: string
                              type: object
                            type: array
                        type: object
                      icmp:
                        properties:
                          code:
                            maximum: 255
                            minimum: 0
                            type: integer
                          type:
                            maximum: 255
                            minimum: 0
                            type: integer
                        type: object
                      ipVersion:
                        enum:
                          - 4
                          - 6
                        type: integer
                      metadata:
                        properties:
                          annotations:
                            additionalProperties:
                              type: string
                            type: object
                        type: object
                      notICMP:
                        properties:
                          code:
                            maximum: 255
                            minimum: 0
                            type: integer
                          type:
                            maximum: 255
                            minimum: 0
                            type: integer
                        type: object
                      notProtocol:
                        anyOf:
                          - type: integer
                          - type: string
                        pattern: ^.*
                        x-kubernetes-int-or-string: true
                      protocol:
                        anyOf:
                          - type: integer
                          - type: string
                        pattern: ^.*
                        x-kubernetes-int-or-string: true
                      source:
                        properties:
                          namespaceSelector:
                            type: string
                          nets:
                            items:
                              type: string
                            type: array
                            x-kubernetes-list-type: set
                          notNets:
                            items:
                              type: string
                            type: array
                          notPorts:
                            items:
                              anyOf:
                                - type: integer
                                - type: string
                              pattern: ^.*
                              x-kubernetes-int-or-string: true
                            type: array
                          notSelector:
                            type: string
                          ports:
                            items:
                              anyOf:
                                - type: integer
                                - type: string
                              pattern: ^.*
                              x-kubernetes-int-or-string: true
                            type: array
                          selector:
                            type: string
                          serviceAccounts:
                            properties:
                              names:
                                items:
                                  type: string
                                type: array
                                x-kubernetes-list-type: set
                              selector:
                                type: string
                            type: object
                          services:
                            properties:
                              name:
                                type: string
                              namespace:
                                type: string
                            type: object
                        type: object
                    required:
                      - action
                    type: object
                  type: array
                namespaceSelector:
                  type: string
                order:
                  type: number
                performanceHints:
                  items:
                    enum:
                      - AssumeNeededOnEveryNode
                    type: string
                  type: array
                preDNAT:
                  type: boolean
                selector:
                  type: string
                serviceAccountSelector:
                  type: string
                stagedAction:
                  enum:
                    - Set
                    - Delete
                    - Learn
                    - Ignore
                  type: string
                tier:
                  type: string
                types:
                  items:
                    enum:
                      - Ingress
                      - Egress
                    type: string
                  type: array
              type: object
          type: object
      served: true
      storage: true
---
# Source: calico/templates/kdd-crds.yaml
apiVersion: apiextensions.k8s.io/v1
kind: CustomResourceDefinition
metadata:
  annotations:
    controller-gen.kubebuilder.io/version: v0.18.0
  name: stagedkubernetesnetworkpolicies.crd.projectcalico.org
spec:
  group: crd.projectcalico.org
  names:
    kind: StagedKubernetesNetworkPolicy
    listKind: StagedKubernetesNetworkPolicyList
    plural: stagedkubernetesnetworkpolicies
    singular: stagedkubernetesnetworkpolicy
  preserveUnknownFields: false
  scope: Namespaced
  versions:
    - name: v1
      schema:
        openAPIV3Schema:
          properties:
            apiVersion:
              type: string
            kind:
              type: string
            metadata:
              type: object
            spec:
              properties:
                egress:
                  items:
                    properties:
                      ports:
                        items:
                          properties:
                            endPort:
                              format: int32
                              type: integer
                            port:
                              anyOf:
                                - type: integer
                                - type: string
                              x-kubernetes-int-or-string: true
                            protocol:
                              type: string
                          type: object
                        type: array
                        x-kubernetes-list-type: atomic
                      to:
                        items:
                          properties:
                            ipBlock:
                              properties:
                                cidr:
                                  type: string
                                except:
                                  items:
                                    type: string
                                  type: array
                                  x-kubernetes-list-type: atomic
                              required:
                                - cidr
                              type: object
                            namespaceSelector:
                              properties:
                                matchExpressions:
                                  items:
                                    properties:
                                      key:
                                        type: string
                                      operator:
                                        type: string
                                      values:
                                        items:
                                          type: string
                                        type: array
                                        x-kubernetes-list-type: atomic
                                    required:
                                      - key
                                      - operator
                                    type: object
                                  type: array
                                  x-kubernetes-list-type: atomic
                                matchLabels:
                                  additionalProperties:
                                    type: string
                                  type: object
                              type: object
                              x-kubernetes-map-type: atomic
                            podSelector:
                              properties:
                                matchExpressions:
                                  items:
                                    properties:
                                      key:
                                        type: string
                                      operator:
                                        type: string
                                      values:
                                        items:
                                          type: string
                                        type: array
                                        x-kubernetes-list-type: atomic
                                    required:
                                      - key
                                      - operator
                                    type: object
                                  type: array
                                  x-kubernetes-list-type: atomic
                                matchLabels:
                                  additionalProperties:
                                    type: string
                                  type: object
                              type: object
                              x-kubernetes-map-type: atomic
                          type: object
                        type: array
                        x-kubernetes-list-type: atomic
                    type: object
                  type: array
                ingress:
                  items:
                    properties:
                      from:
                        items:
                          properties:
                            ipBlock:
                              properties:
                                cidr:
                                  type: string
                                except:
                                  items:
                                    type: string
                                  type: array
                                  x-kubernetes-list-type: atomic
                              required:
                                - cidr
                              type: object
                            namespaceSelector:
                              properties:
                                matchExpressions:
                                  items:
                                    properties:
                                      key:
                                        type: string
                                      operator:
                                        type: string
                                      values:
                                        items:
                                          type: string
                                        type: array
                                        x-kubernetes-list-type: atomic
                                    required:
                                      - key
                                      - operator
                                    type: object
                                  type: array
                                  x-kubernetes-list-type: atomic
                                matchLabels:
                                  additionalProperties:
                                    type: string
                                  type: object
                              type: object
                              x-kubernetes-map-type: atomic
                            podSelector:
                              properties:
                                matchExpressions:
                                  items:
                                    properties:
                                      key:
                                        type: string
                                      operator:
                                        type: string
                                      values:
                                        items:
                                          type: string
                                        type: array
                                        x-kubernetes-list-type: atomic
                                    required:
                                      - key
                                      - operator
                                    type: object
                                  type: array
                                  x-kubernetes-list-type: atomic
                                matchLabels:
                                  additionalProperties:
                                    type: string
                                  type: object
                              type: object
                              x-kubernetes-map-type: atomic
                          type: object
                        type: array
                        x-kubernetes-list-type: atomic
                      ports:
                        items:
                          properties:
                            endPort:
                              format: int32
                              type: integer
                            port:
                              anyOf:
                                - type: integer
                                - type: string
                              x-kubernetes-int-or-string: true
                            protocol:
                              type: string
                          type: object
                        type: array
                        x-kubernetes-list-type: atomic
                    type: object
                  type: array
                podSelector:
                  properties:
                    matchExpressions:
                      items:
                        properties:
                          key:
                            type: string
                          operator:
                            type: string
                          values:
                            items:
                              type: string
                            type: array
                            x-kubernetes-list-type: atomic
                        required:
                          - key
                          - operator
                        type: object
                      type: array
                      x-kubernetes-list-type: atomic
                    matchLabels:
                      additionalProperties:
                        type: string
                      type: object
                  type: object
                  x-kubernetes-map-type: atomic
                policyTypes:
                  items:
                    type: string
                  type: array
                stagedAction:
                  enum:
                    - Set
                    - Delete
                    - Learn
                    - Ignore
                  type: string
              type: object
          type: object
      served: true
      storage: true
---
# Source: calico/templates/kdd-crds.yaml
apiVersion: apiextensions.k8s.io/v1
kind: CustomResourceDefinition
metadata:
  annotations:
    controller-gen.kubebuilder.io/version: v0.18.0
  name: stagednetworkpolicies.crd.projectcalico.org
spec:
  group: crd.projectcalico.org
  names:
    kind: StagedNetworkPolicy
    listKind: StagedNetworkPolicyList
    plural: stagednetworkpolicies
    singular: stagednetworkpolicy
  preserveUnknownFields: false
  scope: Namespaced
  versions:
    - name: v1
      schema:
        openAPIV3Schema:
          properties:
            apiVersion:
              type: string
            kind:
              type: string
            metadata:
              type: object
            spec:
              properties:
                egress:
                  items:
                    properties:
                      action:
                        enum:
                          - Allow
                          - Deny
                          - Log
                          - Pass
                        type: string
                      destination:
                        properties:
                          namespaceSelector:
                            type: string
                          nets:
                            items:
                              type: string
                            type: array
                            x-kubernetes-list-type: set
                          notNets:
                            items:
                              type: string
                            type: array
                          notPorts:
                            items:
                              anyOf:
                                - type: integer
                                - type: string
                              pattern: ^.*
                              x-kubernetes-int-or-string: true
                            type: array
                          notSelector:
                            type: string
                          ports:
                            items:
                              anyOf:
                                - type: integer
                                - type: string
                              pattern: ^.*
                              x-kubernetes-int-or-string: true
                            type: array
                          selector:
                            type: string
                          serviceAccounts:
                            properties:
                              names:
                                items:
                                  type: string
                                type: array
                                x-kubernetes-list-type: set
                              selector:
                                type: string
                            type: object
                          services:
                            properties:
                              name:
                                type: string
                              namespace:
                                type: string
                            type: object
                        type: object
                      http:
                        properties:
                          methods:
                            items:
                              type: string
                            type: array
                          paths:
                            items:
                              properties:
                                exact:
                                  type: string
                                prefix:
                                  type: string
                              type: object
                            type: array
                        type: object
                      icmp:
                        properties:
                          code:
                            maximum: 255
                            minimum: 0
                            type: integer
                          type:
                            maximum: 255
                            minimum: 0
                            type: integer
                        type: object
                      ipVersion:
                        enum:
                          - 4
                          - 6
                        type: integer
                      metadata:
                        properties:
                          annotations:
                            additionalProperties:
                              type: string
                            type: object
                        type: object
                      notICMP:
                        properties:
                          code:
                            maximum: 255
                            minimum: 0
                            type: integer
                          type:
                            maximum: 255
                            minimum: 0
                            type: integer
                        type: object
                      notProtocol:
                        anyOf:
                          - type: integer
                          - type: string
                        pattern: ^.*
                        x-kubernetes-int-or-string: true
                      protocol:
                        anyOf:
                          - type: integer
                          - type: string
                        pattern: ^.*
                        x-kubernetes-int-or-string: true
                      source:
                        properties:
                          namespaceSelector:
                            type: string
                          nets:
                            items:
                              type: string
                            type: array
                            x-kubernetes-list-type: set
                          notNets:
                            items:
                              type: string
                            type: array
                          notPorts:
                            items:
                              anyOf:
                                - type: integer
                                - type: string
                              pattern: ^.*
                              x-kubernetes-int-or-string: true
                            type: array
                          notSelector:
                            type: string
                          ports:
                            items:
                              anyOf:
                                - type: integer
                                - type: string
                              pattern: ^.*
                              x-kubernetes-int-or-string: true
                            type: array
                          selector:
                            type: string
                          serviceAccounts:
                            properties:
                              names:
                                items:
                                  type: string
                                type: array
                                x-kubernetes-list-type: set
                              selector:
                                type: string
                            type: object
                          services:
                            properties:
                              name:
                                type: string
                              namespace:
                                type: string
                            type: object
                        type: object
                    required:
                      - action
                    type: object
                  type: array
                ingress:
                  items:
                    properties:
                      action:
                        enum:
                          - Allow
                          - Deny
                          - Log
                          - Pass
                        type: string
                      destination:
                        properties:
                          namespaceSelector:
                            type: string
                          nets:
                            items:
                              type: string
                            type: array
                            x-kubernetes-list-type: set
                          notNets:
                            items:
                              type: string
                            type: array
                          notPorts:
                            items:
                              anyOf:
                                - type: integer
                                - type: string
                              pattern: ^.*
                              x-kubernetes-int-or-string: true
                            type: array
                          notSelector:
                            type: string
                          ports:
                            items:
                              anyOf:
                                - type: integer
                                - type: string
                              pattern: ^.*
                              x-kubernetes-int-or-string: true
                            type: array
                          selector:
                            type: string
                          serviceAccounts:
                            properties:
                              names:
                                items:
                                  type: string
                                type: array
                                x-kubernetes-list-type: set
                              selector:
                                type: string
                            type: object
                          services:
                            properties:
                              name:
                                type: string
                              namespace:
                                type: string
                            type: object
                        type: object
                      http:
                        properties:
                          methods:
                            items:
                              type: string
                            type: array
                          paths:
                            items:
                              properties:
                                exact:
                                  type: string
                                prefix:
                                  type: string
                              type: object
                            type: array
                        type: object
                      icmp:
                        properties:
                          code:
                            maximum: 255
                            minimum: 0
                            type: integer
                          type:
                            maximum: 255
                            minimum: 0
                            type: integer
                        type: object
                      ipVersion:
                        enum:
                          - 4
                          - 6
                        type: integer
                      metadata:
                        properties:
                          annotations:
                            additionalProperties:
                              type: string
                            type: object
                        type: object
                      notICMP:
                        properties:
                          code:
                            maximum: 255
                            minimum: 0
                            type: integer
                          type:
                            maximum: 255
                            minimum: 0
                            type: integer
                        type: object
                      notProtocol:
                        anyOf:
                          - type: integer
                          - type: string
                        pattern: ^.*
                        x-kubernetes-int-or-string: true
                      protocol:
                        anyOf:
                          - type: integer
                          - type: string
                        pattern: ^.*
                        x-kubernetes-int-or-string: true
                      source:
                        properties:
                          namespaceSelector:
                            type: string
                          nets:
                            items:
                              type: string
                            type: array
                            x-kubernetes-list-type: set
                          notNets:
                            items:
                              type: string
                            type: array
                          notPorts:
                            items:
                              anyOf:
                                - type: integer
                                - type: string
                              pattern: ^.*
                              x-kubernetes-int-or-string: true
                            type: array
                          notSelector:
                            type: string
                          ports:
                            items:
                              anyOf:
                                - type: integer
                                - type: string
                              pattern: ^.*
                              x-kubernetes-int-or-string: true
                            type: array
                          selector:
                            type: string
                          serviceAccounts:
                            properties:
                              names:
                                items:
                                  type: string
                                type: array
                                x-kubernetes-list-type: set
                              selector:
                                type: string
                            type: object
                          services:
                            properties:
                              name:
                                type: string
                              namespace:
                                type: string
                            type: object
                        type: object
                    required:
                      - action
                    type: object
                  type: array
                order:
                  type: number
                performanceHints:
                  items:
                    enum:
                      - AssumeNeededOnEveryNode
                    type: string
                  type: array
                selector:
                  type: string
                serviceAccountSelector:
                  type: string
                stagedAction:
                  enum:
                    - Set
                    - Delete
                    - Learn
                    - Ignore
                  type: string
                tier:
                  type: string
                types:
                  items:
                    enum:
                      - Ingress
                      - Egress
                    type: string
                  type: array
              type: object
          type: object
      served: true
      storage: true
---
# Source: calico/templates/kdd-crds.yaml
apiVersion: apiextensions.k8s.io/v1
kind: CustomResourceDefinition
metadata:
  annotations:
    controller-gen.kubebuilder.io/version: v0.18.0
  name: tiers.crd.projectcalico.org
spec:
  group: crd.projectcalico.org
  names:
    kind: Tier
    listKind: TierList
    plural: tiers
    singular: tier
  preserveUnknownFields: false
  scope: Cluster
  versions:
    - name: v1
      schema:
        openAPIV3Schema:
          properties:
            apiVersion:
              type: string
            kind:
              type: string
            metadata:
              type: object
            spec:
              properties:
                defaultAction:
                  allOf:
                    - enum:
                        - Allow
                        - Deny
                        - Log
                        - Pass
                    - enum:
                        - Pass
                        - Deny
                  type: string
                order:
                  type: number
              type: object
          type: object
      served: true
      storage: true
---
# Source: calico/templates/kdd-crds.yaml
apiVersion: apiextensions.k8s.io/v1
kind: CustomResourceDefinition
metadata:
  annotations:
    api-approved.kubernetes.io: https://github.com/kubernetes-sigs/network-policy-api/pull/30
    policy.networking.k8s.io/bundle-version: v0.1.1
    policy.networking.k8s.io/channel: experimental
  creationTimestamp: null
  name: adminnetworkpolicies.policy.networking.k8s.io
spec:
  group: policy.networking.k8s.io
  names:
    kind: AdminNetworkPolicy
    listKind: AdminNetworkPolicyList
    plural: adminnetworkpolicies
    shortNames:
      - anp
    singular: adminnetworkpolicy
  scope: Cluster
  versions:
    - additionalPrinterColumns:
        - jsonPath: .spec.priority
          name: Priority
          type: string
        - jsonPath: .metadata.creationTimestamp
          name: Age
          type: date
      name: v1alpha1
      schema:
        openAPIV3Schema:
          description: |-
            AdminNetworkPolicy is  a cluster level resource that is part of the
            AdminNetworkPolicy API.
          properties:
            apiVersion:
              description: |-
                APIVersion defines the versioned schema of this representation of an object.
                Servers should convert recognized schemas to the latest internal value, and
                may reject unrecognized values.
                More info: https://git.k8s.io/community/contributors/devel/sig-architecture/api-conventions.md#resources
              type: string
            kind:
              description: |-
                Kind is a string value representing the REST resource this object represents.
                Servers may infer this from the endpoint the client submits requests to.
                Cannot be updated.
                In CamelCase.
                More info: https://git.k8s.io/community/contributors/devel/sig-architecture/api-conventions.md#types-kinds
              type: string
            metadata:
              type: object
            spec:
              description: Specification of the desired behavior of AdminNetworkPolicy.
              properties:
                egress:
                  description: |-
                    Egress is the list of Egress rules to be applied to the selected pods.
                    A total of 100 rules will be allowed in each ANP instance.
                    The relative precedence of egress rules within a single ANP object (all of
                    which share the priority) will be determined by the order in which the rule
                    is written. Thus, a rule that appears at the top of the egress rules
                    would take the highest precedence.
                    ANPs with no egress rules do not affect egress traffic.


                    Support: Core
                  items:
                    description: |-
                      AdminNetworkPolicyEgressRule describes an action to take on a particular
                      set of traffic originating from pods selected by a AdminNetworkPolicy's
                      Subject field.
                      <network-policy-api:experimental:validation>
                    properties:
                      action:
                        description: |-
                          Action specifies the effect this rule will have on matching traffic.
                          Currently the following actions are supported:
                          Allow: allows the selected traffic (even if it would otherwise have been denied by NetworkPolicy)
                          Deny: denies the selected traffic
                          Pass: instructs the selected traffic to skip any remaining ANP rules, and
                          then pass execution to any NetworkPolicies that select the pod.
                          If the pod is not selected by any NetworkPolicies then execution
                          is passed to any BaselineAdminNetworkPolicies that select the pod.


                          Support: Core
                        enum:
                          - Allow
                          - Deny
                          - Pass
                        type: string
                      name:
                        description: |-
                          Name is an identifier for this rule, that may be no more than 100 characters
                          in length. This field should be used by the implementation to help
                          improve observability, readability and error-reporting for any applied
                          AdminNetworkPolicies.


                          Support: Core
                        maxLength: 100
                        type: string
                      ports:
                        description: |-
                          Ports allows for matching traffic based on port and protocols.
                          This field is a list of destination ports for the outgoing egress traffic.
                          If Ports is not set then the rule does not filter traffic via port.


                          Support: Core
                        items:
                          description: |-
                            AdminNetworkPolicyPort describes how to select network ports on pod(s).
                            Exactly one field must be set.
                          maxProperties: 1
                          minProperties: 1
                          properties:
                            namedPort:
                              description: |-
                                NamedPort selects a port on a pod(s) based on name.


                                Support: Extended


                                <network-policy-api:experimental>
                              type: string
                            portNumber:
                              description: |-
                                Port selects a port on a pod(s) based on number.


                                Support: Core
                              properties:
                                port:
                                  description: |-
                                    Number defines a network port value.


                                    Support: Core
                                  format: int32
                                  maximum: 65535
                                  minimum: 1
                                  type: integer
                                protocol:
                                  default: TCP
                                  description: |-
                                    Protocol is the network protocol (TCP, UDP, or SCTP) which traffic must
                                    match. If not specified, this field defaults to TCP.


                                    Support: Core
                                  type: string
                              required:
                                - port
                                - protocol
                              type: object
                            portRange:
                              description: |-
                                PortRange selects a port range on a pod(s) based on provided start and end
                                values.


                                Support: Core
                              properties:
                                end:
                                  description: |-
                                    End defines a network port that is the end of a port range, the End value
                                    must be greater than Start.


                                    Support: Core
                                  format: int32
                                  maximum: 65535
                                  minimum: 1
                                  type: integer
                                protocol:
                                  default: TCP
                                  description: |-
                                    Protocol is the network protocol (TCP, UDP, or SCTP) which traffic must
                                    match. If not specified, this field defaults to TCP.


                                    Support: Core
                                  type: string
                                start:
                                  description: |-
                                    Start defines a network port that is the start of a port range, the Start
                                    value must be less than End.


                                    Support: Core
                                  format: int32
                                  maximum: 65535
                                  minimum: 1
                                  type: integer
                              required:
                                - end
                                - start
                              type: object
                          type: object
                        maxItems: 100
                        type: array
                      to:
                        description: |-
                          To is the List of destinations whose traffic this rule applies to.
                          If any AdminNetworkPolicyEgressPeer matches the destination of outgoing
                          traffic then the specified action is applied.
                          This field must be defined and contain at least one item.


                          Support: Core
                        items:
                          description: |-
                            AdminNetworkPolicyEgressPeer defines a peer to allow traffic to.
                            Exactly one of the selector pointers must be set for a given peer. If a
                            consumer observes none of its fields are set, they must assume an unknown
                            option has been specified and fail closed.
                          maxProperties: 1
                          minProperties: 1
                          properties:
                            namespaces:
                              description: |-
                                Namespaces defines a way to select all pods within a set of Namespaces.
                                Note that host-networked pods are not included in this type of peer.


                                Support: Core
                              properties:
                                matchExpressions:
                                  description:
                                    matchExpressions is a list of label selector
                                    requirements. The requirements are ANDed.
                                  items:
                                    description: |-
                                      A label selector requirement is a selector that contains values, a key, and an operator that
                                      relates the key and values.
                                    properties:
                                      key:
                                        description:
                                          key is the label key that the selector
                                          applies to.
                                        type: string
                                      operator:
                                        description: |-
                                          operator represents a key's relationship to a set of values.
                                          Valid operators are In, NotIn, Exists and DoesNotExist.
                                        type: string
                                      values:
                                        description: |-
                                          values is an array of string values. If the operator is In or NotIn,
                                          the values array must be non-empty. If the operator is Exists or DoesNotExist,
                                          the values array must be empty. This array is replaced during a strategic
                                          merge patch.
                                        items:
                                          type: string
                                        type: array
                                    required:
                                      - key
                                      - operator
                                    type: object
                                  type: array
                                matchLabels:
                                  additionalProperties:
                                    type: string
                                  description: |-
                                    matchLabels is a map of {key,value} pairs. A single {key,value} in the matchLabels
                                    map is equivalent to an element of matchExpressions, whose key field is "key", the
                                    operator is "In", and the values array contains only "value". The requirements are ANDed.
                                  type: object
                              type: object
                              x-kubernetes-map-type: atomic
                            networks:
                              description: |-
                                Networks defines a way to select peers via CIDR blocks.
                                This is intended for representing entities that live outside the cluster,
                                which can't be selected by pods, namespaces and nodes peers, but note
                                that cluster-internal traffic will be checked against the rule as
                                well. So if you Allow or Deny traffic to `"0.0.0.0/0"`, that will allow
                                or deny all IPv4 pod-to-pod traffic as well. If you don't want that,
                                add a rule that Passes all pod traffic before the Networks rule.


                                Each item in Networks should be provided in the CIDR format and should be
                                IPv4 or IPv6, for example "10.0.0.0/8" or "fd00::/8".


                                Networks can have upto 25 CIDRs specified.


                                Support: Extended


                                <network-policy-api:experimental>
                              items:
                                description: |-
                                  CIDR is an IP address range in CIDR notation (for example, "10.0.0.0/8" or "fd00::/8").
                                  This string must be validated by implementations using net.ParseCIDR
                                  TODO: Introduce CEL CIDR validation regex isCIDR() in Kube 1.31 when it is available.
                                maxLength: 43
                                type: string
                                x-kubernetes-validations:
                                  - message:
                                      CIDR must be either an IPv4 or IPv6 address.
                                      IPv4 address embedded in IPv6 addresses are not
                                      supported
                                    rule: self.contains(':') != self.contains('.')
                              maxItems: 25
                              minItems: 1
                              type: array
                              x-kubernetes-list-type: set
                            nodes:
                              description: |-
                                Nodes defines a way to select a set of nodes in
                                the cluster. This field follows standard label selector
                                semantics; if present but empty, it selects all Nodes.


                                Support: Extended


                                <network-policy-api:experimental>
                              properties:
                                matchExpressions:
                                  description:
                                    matchExpressions is a list of label selector
                                    requirements. The requirements are ANDed.
                                  items:
                                    description: |-
                                      A label selector requirement is a selector that contains values, a key, and an operator that
                                      relates the key and values.
                                    properties:
                                      key:
                                        description:
                                          key is the label key that the selector
                                          applies to.
                                        type: string
                                      operator:
                                        description: |-
                                          operator represents a key's relationship to a set of values.
                                          Valid operators are In, NotIn, Exists and DoesNotExist.
                                        type: string
                                      values:
                                        description: |-
                                          values is an array of string values. If the operator is In or NotIn,
                                          the values array must be non-empty. If the operator is Exists or DoesNotExist,
                                          the values array must be empty. This array is replaced during a strategic
                                          merge patch.
                                        items:
                                          type: string
                                        type: array
                                    required:
                                      - key
                                      - operator
                                    type: object
                                  type: array
                                matchLabels:
                                  additionalProperties:
                                    type: string
                                  description: |-
                                    matchLabels is a map of {key,value} pairs. A single {key,value} in the matchLabels
                                    map is equivalent to an element of matchExpressions, whose key field is "key", the
                                    operator is "In", and the values array contains only "value". The requirements are ANDed.
                                  type: object
                              type: object
                              x-kubernetes-map-type: atomic
                            pods:
                              description: |-
                                Pods defines a way to select a set of pods in
                                a set of namespaces. Note that host-networked pods
                                are not included in this type of peer.


                                Support: Core
                              properties:
                                namespaceSelector:
                                  description: |-
                                    NamespaceSelector follows standard label selector semantics; if empty,
                                    it selects all Namespaces.
                                  properties:
                                    matchExpressions:
                                      description:
                                        matchExpressions is a list of label
                                        selector requirements. The requirements are
                                        ANDed.
                                      items:
                                        description: |-
                                          A label selector requirement is a selector that contains values, a key, and an operator that
                                          relates the key and values.
                                        properties:
                                          key:
                                            description:
                                              key is the label key that the
                                              selector applies to.
                                            type: string
                                          operator:
                                            description: |-
                                              operator represents a key's relationship to a set of values.
                                              Valid operators are In, NotIn, Exists and DoesNotExist.
                                            type: string
                                          values:
                                            description: |-
                                              values is an array of string values. If the operator is In or NotIn,
                                              the values array must be non-empty. If the operator is Exists or DoesNotExist,
                                              the values array must be empty. This array is replaced during a strategic
                                              merge patch.
                                            items:
                                              type: string
                                            type: array
                                        required:
                                          - key
                                          - operator
                                        type: object
                                      type: array
                                    matchLabels:
                                      additionalProperties:
                                        type: string
                                      description: |-
                                        matchLabels is a map of {key,value} pairs. A single {key,value} in the matchLabels
                                        map is equivalent to an element of matchExpressions, whose key field is "key", the
                                        operator is "In", and the values array contains only "value". The requirements are ANDed.
                                      type: object
                                  type: object
                                  x-kubernetes-map-type: atomic
                                podSelector:
                                  description: |-
                                    PodSelector is used to explicitly select pods within a namespace; if empty,
                                    it selects all Pods.
                                  properties:
                                    matchExpressions:
                                      description:
                                        matchExpressions is a list of label
                                        selector requirements. The requirements are
                                        ANDed.
                                      items:
                                        description: |-
                                          A label selector requirement is a selector that contains values, a key, and an operator that
                                          relates the key and values.
                                        properties:
                                          key:
                                            description:
                                              key is the label key that the
                                              selector applies to.
                                            type: string
                                          operator:
                                            description: |-
                                              operator represents a key's relationship to a set of values.
                                              Valid operators are In, NotIn, Exists and DoesNotExist.
                                            type: string
                                          values:
                                            description: |-
                                              values is an array of string values. If the operator is In or NotIn,
                                              the values array must be non-empty. If the operator is Exists or DoesNotExist,
                                              the values array must be empty. This array is replaced during a strategic
                                              merge patch.
                                            items:
                                              type: string
                                            type: array
                                        required:
                                          - key
                                          - operator
                                        type: object
                                      type: array
                                    matchLabels:
                                      additionalProperties:
                                        type: string
                                      description: |-
                                        matchLabels is a map of {key,value} pairs. A single {key,value} in the matchLabels
                                        map is equivalent to an element of matchExpressions, whose key field is "key", the
                                        operator is "In", and the values array contains only "value". The requirements are ANDed.
                                      type: object
                                  type: object
                                  x-kubernetes-map-type: atomic
                              required:
                                - namespaceSelector
                                - podSelector
                              type: object
                          type: object
                        maxItems: 100
                        minItems: 1
                        type: array
                    required:
                      - action
                      - to
                    type: object
                    x-kubernetes-validations:
                      - message:
                          networks/nodes peer cannot be set with namedPorts since
                          there are no namedPorts for networks/nodes
                        rule:
                          "!(self.to.exists(peer, has(peer.networks) || has(peer.nodes))
                          && has(self.ports) && self.ports.exists(port, has(port.namedPort)))"
                  maxItems: 100
                  type: array
                ingress:
                  description: |-
                    Ingress is the list of Ingress rules to be applied to the selected pods.
                    A total of 100 rules will be allowed in each ANP instance.
                    The relative precedence of ingress rules within a single ANP object (all of
                    which share the priority) will be determined by the order in which the rule
                    is written. Thus, a rule that appears at the top of the ingress rules
                    would take the highest precedence.
                    ANPs with no ingress rules do not affect ingress traffic.


                    Support: Core
                  items:
                    description: |-
                      AdminNetworkPolicyIngressRule describes an action to take on a particular
                      set of traffic destined for pods selected by an AdminNetworkPolicy's
                      Subject field.
                    properties:
                      action:
                        description: |-
                          Action specifies the effect this rule will have on matching traffic.
                          Currently the following actions are supported:
                          Allow: allows the selected traffic (even if it would otherwise have been denied by NetworkPolicy)
                          Deny: denies the selected traffic
                          Pass: instructs the selected traffic to skip any remaining ANP rules, and
                          then pass execution to any NetworkPolicies that select the pod.
                          If the pod is not selected by any NetworkPolicies then execution
                          is passed to any BaselineAdminNetworkPolicies that select the pod.


                          Support: Core
                        enum:
                          - Allow
                          - Deny
                          - Pass
                        type: string
                      from:
                        description: |-
                          From is the list of sources whose traffic this rule applies to.
                          If any AdminNetworkPolicyIngressPeer matches the source of incoming
                          traffic then the specified action is applied.
                          This field must be defined and contain at least one item.


                          Support: Core
                        items:
                          description: |-
                            AdminNetworkPolicyIngressPeer defines an in-cluster peer to allow traffic from.
                            Exactly one of the selector pointers must be set for a given peer. If a
                            consumer observes none of its fields are set, they must assume an unknown
                            option has been specified and fail closed.
                          maxProperties: 1
                          minProperties: 1
                          properties:
                            namespaces:
                              description: |-
                                Namespaces defines a way to select all pods within a set of Namespaces.
                                Note that host-networked pods are not included in this type of peer.


                                Support: Core
                              properties:
                                matchExpressions:
                                  description:
                                    matchExpressions is a list of label selector
                                    requirements. The requirements are ANDed.
                                  items:
                                    description: |-
                                      A label selector requirement is a selector that contains values, a key, and an operator that
                                      relates the key and values.
                                    properties:
                                      key:
                                        description:
                                          key is the label key that the selector
                                          applies to.
                                        type: string
                                      operator:
                                        description: |-
                                          operator represents a key's relationship to a set of values.
                                          Valid operators are In, NotIn, Exists and DoesNotExist.
                                        type: string
                                      values:
                                        description: |-
                                          values is an array of string values. If the operator is In or NotIn,
                                          the values array must be non-empty. If the operator is Exists or DoesNotExist,
                                          the values array must be empty. This array is replaced during a strategic
                                          merge patch.
                                        items:
                                          type: string
                                        type: array
                                    required:
                                      - key
                                      - operator
                                    type: object
                                  type: array
                                matchLabels:
                                  additionalProperties:
                                    type: string
                                  description: |-
                                    matchLabels is a map of {key,value} pairs. A single {key,value} in the matchLabels
                                    map is equivalent to an element of matchExpressions, whose key field is "key", the
                                    operator is "In", and the values array contains only "value". The requirements are ANDed.
                                  type: object
                              type: object
                              x-kubernetes-map-type: atomic
                            pods:
                              description: |-
                                Pods defines a way to select a set of pods in
                                a set of namespaces. Note that host-networked pods
                                are not included in this type of peer.


                                Support: Core
                              properties:
                                namespaceSelector:
                                  description: |-
                                    NamespaceSelector follows standard label selector semantics; if empty,
                                    it selects all Namespaces.
                                  properties:
                                    matchExpressions:
                                      description:
                                        matchExpressions is a list of label
                                        selector requirements. The requirements are
                                        ANDed.
                                      items:
                                        description: |-
                                          A label selector requirement is a selector that contains values, a key, and an operator that
                                          relates the key and values.
                                        properties:
                                          key:
                                            description:
                                              key is the label key that the
                                              selector applies to.
                                            type: string
                                          operator:
                                            description: |-
                                              operator represents a key's relationship to a set of values.
                                              Valid operators are In, NotIn, Exists and DoesNotExist.
                                            type: string
                                          values:
                                            description: |-
                                              values is an array of string values. If the operator is In or NotIn,
                                              the values array must be non-empty. If the operator is Exists or DoesNotExist,
                                              the values array must be empty. This array is replaced during a strategic
                                              merge patch.
                                            items:
                                              type: string
                                            type: array
                                        required:
                                          - key
                                          - operator
                                        type: object
                                      type: array
                                    matchLabels:
                                      additionalProperties:
                                        type: string
                                      description: |-
                                        matchLabels is a map of {key,value} pairs. A single {key,value} in the matchLabels
                                        map is equivalent to an element of matchExpressions, whose key field is "key", the
                                        operator is "In", and the values array contains only "value". The requirements are ANDed.
                                      type: object
                                  type: object
                                  x-kubernetes-map-type: atomic
                                podSelector:
                                  description: |-
                                    PodSelector is used to explicitly select pods within a namespace; if empty,
                                    it selects all Pods.
                                  properties:
                                    matchExpressions:
                                      description:
                                        matchExpressions is a list of label
                                        selector requirements. The requirements are
                                        ANDed.
                                      items:
                                        description: |-
                                          A label selector requirement is a selector that contains values, a key, and an operator that
                                          relates the key and values.
                                        properties:
                                          key:
                                            description:
                                              key is the label key that the
                                              selector applies to.
                                            type: string
                                          operator:
                                            description: |-
                                              operator represents a key's relationship to a set of values.
                                              Valid operators are In, NotIn, Exists and DoesNotExist.
                                            type: string
                                          values:
                                            description: |-
                                              values is an array of string values. If the operator is In or NotIn,
                                              the values array must be non-empty. If the operator is Exists or DoesNotExist,
                                              the values array must be empty. This array is replaced during a strategic
                                              merge patch.
                                            items:
                                              type: string
                                            type: array
                                        required:
                                          - key
                                          - operator
                                        type: object
                                      type: array
                                    matchLabels:
                                      additionalProperties:
                                        type: string
                                      description: |-
                                        matchLabels is a map of {key,value} pairs. A single {key,value} in the matchLabels
                                        map is equivalent to an element of matchExpressions, whose key field is "key", the
                                        operator is "In", and the values array contains only "value". The requirements are ANDed.
                                      type: object
                                  type: object
                                  x-kubernetes-map-type: atomic
                              required:
                                - namespaceSelector
                                - podSelector
                              type: object
                          type: object
                        maxItems: 100
                        minItems: 1
                        type: array
                      name:
                        description: |-
                          Name is an identifier for this rule, that may be no more than 100 characters
                          in length. This field should be used by the implementation to help
                          improve observability, readability and error-reporting for any applied
                          AdminNetworkPolicies.


                          Support: Core
                        maxLength: 100
                        type: string
                      ports:
                        description: |-
                          Ports allows for matching traffic based on port and protocols.
                          This field is a list of ports which should be matched on
                          the pods selected for this policy i.e the subject of the policy.
                          So it matches on the destination port for the ingress traffic.
                          If Ports is not set then the rule does not filter traffic via port.


                          Support: Core
                        items:
                          description: |-
                            AdminNetworkPolicyPort describes how to select network ports on pod(s).
                            Exactly one field must be set.
                          maxProperties: 1
                          minProperties: 1
                          properties:
                            namedPort:
                              description: |-
                                NamedPort selects a port on a pod(s) based on name.


                                Support: Extended


                                <network-policy-api:experimental>
                              type: string
                            portNumber:
                              description: |-
                                Port selects a port on a pod(s) based on number.


                                Support: Core
                              properties:
                                port:
                                  description: |-
                                    Number defines a network port value.


                                    Support: Core
                                  format: int32
                                  maximum: 65535
                                  minimum: 1
                                  type: integer
                                protocol:
                                  default: TCP
                                  description: |-
                                    Protocol is the network protocol (TCP, UDP, or SCTP) which traffic must
                                    match. If not specified, this field defaults to TCP.


                                    Support: Core
                                  type: string
                              required:
                                - port
                                - protocol
                              type: object
                            portRange:
                              description: |-
                                PortRange selects a port range on a pod(s) based on provided start and end
                                values.


                                Support: Core
                              properties:
                                end:
                                  description: |-
                                    End defines a network port that is the end of a port range, the End value
                                    must be greater than Start.


                                    Support: Core
                                  format: int32
                                  maximum: 65535
                                  minimum: 1
                                  type: integer
                                protocol:
                                  default: TCP
                                  description: |-
                                    Protocol is the network protocol (TCP, UDP, or SCTP) which traffic must
                                    match. If not specified, this field defaults to TCP.


                                    Support: Core
                                  type: string
                                start:
                                  description: |-
                                    Start defines a network port that is the start of a port range, the Start
                                    value must be less than End.


                                    Support: Core
                                  format: int32
                                  maximum: 65535
                                  minimum: 1
                                  type: integer
                              required:
                                - end
                                - start
                              type: object
                          type: object
                        maxItems: 100
                        type: array
                    required:
                      - action
                      - from
                    type: object
                  maxItems: 100
                  type: array
                priority:
                  description: |-
                    Priority is a value from 0 to 1000. Rules with lower priority values have
                    higher precedence, and are checked before rules with higher priority values.
                    All AdminNetworkPolicy rules have higher precedence than NetworkPolicy or
                    BaselineAdminNetworkPolicy rules
                    The behavior is undefined if two ANP objects have same priority.


                    Support: Core
                  format: int32
                  maximum: 1000
                  minimum: 0
                  type: integer
                subject:
                  description: |-
                    Subject defines the pods to which this AdminNetworkPolicy applies.
                    Note that host-networked pods are not included in subject selection.


                    Support: Core
                  maxProperties: 1
                  minProperties: 1
                  properties:
                    namespaces:
                      description: Namespaces is used to select pods via namespace selectors.
                      properties:
                        matchExpressions:
                          description:
                            matchExpressions is a list of label selector
                            requirements. The requirements are ANDed.
                          items:
                            description: |-
                              A label selector requirement is a selector that contains values, a key, and an operator that
                              relates the key and values.
                            properties:
                              key:
                                description:
                                  key is the label key that the selector
                                  applies to.
                                type: string
                              operator:
                                description: |-
                                  operator represents a key's relationship to a set of values.
                                  Valid operators are In, NotIn, Exists and DoesNotExist.
                                type: string
                              values:
                                description: |-
                                  values is an array of string values. If the operator is In or NotIn,
                                  the values array must be non-empty. If the operator is Exists or DoesNotExist,
                                  the values array must be empty. This array is replaced during a strategic
                                  merge patch.
                                items:
                                  type: string
                                type: array
                            required:
                              - key
                              - operator
                            type: object
                          type: array
                        matchLabels:
                          additionalProperties:
                            type: string
                          description: |-
                            matchLabels is a map of {key,value} pairs. A single {key,value} in the matchLabels
                            map is equivalent to an element of matchExpressions, whose key field is "key", the
                            operator is "In", and the values array contains only "value". The requirements are ANDed.
                          type: object
                      type: object
                      x-kubernetes-map-type: atomic
                    pods:
                      description:
                        Pods is used to select pods via namespace AND pod
                        selectors.
                      properties:
                        namespaceSelector:
                          description: |-
                            NamespaceSelector follows standard label selector semantics; if empty,
                            it selects all Namespaces.
                          properties:
                            matchExpressions:
                              description:
                                matchExpressions is a list of label selector
                                requirements. The requirements are ANDed.
                              items:
                                description: |-
                                  A label selector requirement is a selector that contains values, a key, and an operator that
                                  relates the key and values.
                                properties:
                                  key:
                                    description:
                                      key is the label key that the selector
                                      applies to.
                                    type: string
                                  operator:
                                    description: |-
                                      operator represents a key's relationship to a set of values.
                                      Valid operators are In, NotIn, Exists and DoesNotExist.
                                    type: string
                                  values:
                                    description: |-
                                      values is an array of string values. If the operator is In or NotIn,
                                      the values array must be non-empty. If the operator is Exists or DoesNotExist,
                                      the values array must be empty. This array is replaced during a strategic
                                      merge patch.
                                    items:
                                      type: string
                                    type: array
                                required:
                                  - key
                                  - operator
                                type: object
                              type: array
                            matchLabels:
                              additionalProperties:
                                type: string
                              description: |-
                                matchLabels is a map of {key,value} pairs. A single {key,value} in the matchLabels
                                map is equivalent to an element of matchExpressions, whose key field is "key", the
                                operator is "In", and the values array contains only "value". The requirements are ANDed.
                              type: object
                          type: object
                          x-kubernetes-map-type: atomic
                        podSelector:
                          description: |-
                            PodSelector is used to explicitly select pods within a namespace; if empty,
                            it selects all Pods.
                          properties:
                            matchExpressions:
                              description:
                                matchExpressions is a list of label selector
                                requirements. The requirements are ANDed.
                              items:
                                description: |-
                                  A label selector requirement is a selector that contains values, a key, and an operator that
                                  relates the key and values.
                                properties:
                                  key:
                                    description:
                                      key is the label key that the selector
                                      applies to.
                                    type: string
                                  operator:
                                    description: |-
                                      operator represents a key's relationship to a set of values.
                                      Valid operators are In, NotIn, Exists and DoesNotExist.
                                    type: string
                                  values:
                                    description: |-
                                      values is an array of string values. If the operator is In or NotIn,
                                      the values array must be non-empty. If the operator is Exists or DoesNotExist,
                                      the values array must be empty. This array is replaced during a strategic
                                      merge patch.
                                    items:
                                      type: string
                                    type: array
                                required:
                                  - key
                                  - operator
                                type: object
                              type: array
                            matchLabels:
                              additionalProperties:
                                type: string
                              description: |-
                                matchLabels is a map of {key,value} pairs. A single {key,value} in the matchLabels
                                map is equivalent to an element of matchExpressions, whose key field is "key", the
                                operator is "In", and the values array contains only "value". The requirements are ANDed.
                              type: object
                          type: object
                          x-kubernetes-map-type: atomic
                      required:
                        - namespaceSelector
                        - podSelector
                      type: object
                  type: object
              required:
                - priority
                - subject
              type: object
            status:
              description: Status is the status to be reported by the implementation.
              properties:
                conditions:
                  items:
                    description:
                      "Condition contains details for one aspect of the current
                      state of this API Resource.\n---\nThis struct is intended for
                      direct use as an array at the field path .status.conditions.  For
                      example,\n\n\n\ttype FooStatus struct{\n\t    // Represents the
                      observations of a foo's current state.\n\t    // Known .status.conditions.type
                      are: \"Available\", \"Progressing\", and \"Degraded\"\n\t    //
                      +patchMergeKey=type\n\t    // +patchStrategy=merge\n\t    // +listType=map\n\t
                      \   // +listMapKey=type\n\t    Conditions []metav1.Condition `json:\"conditions,omitempty\"
                      patchStrategy:\"merge\" patchMergeKey:\"type\" protobuf:\"bytes,1,rep,name=conditions\"`\n\n\n\t
                      \   // other fields\n\t}"
                    properties:
                      lastTransitionTime:
                        description: |-
                          lastTransitionTime is the last time the condition transitioned from one status to another.
                          This should be when the underlying condition changed.  If that is not known, then using the time when the API field changed is acceptable.
                        format: date-time
                        type: string
                      message:
                        description: |-
                          message is a human readable message indicating details about the transition.
                          This may be an empty string.
                        maxLength: 32768
                        type: string
                      observedGeneration:
                        description: |-
                          observedGeneration represents the .metadata.generation that the condition was set based upon.
                          For instance, if .metadata.generation is currently 12, but the .status.conditions[x].observedGeneration is 9, the condition is out of date
                          with respect to the current state of the instance.
                        format: int64
                        minimum: 0
                        type: integer
                      reason:
                        description: |-
                          reason contains a programmatic identifier indicating the reason for the condition's last transition.
                          Producers of specific condition types may define expected values and meanings for this field,
                          and whether the values are considered a guaranteed API.
                          The value should be a CamelCase string.
                          This field may not be empty.
                        maxLength: 1024
                        minLength: 1
                        pattern: ^[A-Za-z]([A-Za-z0-9_,:]*[A-Za-z0-9_])?$
                        type: string
                      status:
                        description: status of the condition, one of True, False, Unknown.
                        enum:
                          - "True"
                          - "False"
                          - Unknown
                        type: string
                      type:
                        description: |-
                          type of condition in CamelCase or in foo.example.com/CamelCase.
                          ---
                          Many .condition.type values are consistent across resources like Available, but because arbitrary conditions can be
                          useful (see .node.status.conditions), the ability to deconflict is important.
                          The regex it matches is (dns1123SubdomainFmt/)?(qualifiedNameFmt)
                        maxLength: 316
                        pattern: ^([a-z0-9]([-a-z0-9]*[a-z0-9])?(\.[a-z0-9]([-a-z0-9]*[a-z0-9])?)*/)?(([A-Za-z0-9][-A-Za-z0-9_.]*)?[A-Za-z0-9])$
                        type: string
                    required:
                      - lastTransitionTime
                      - message
                      - reason
                      - status
                      - type
                    type: object
                  type: array
                  x-kubernetes-list-map-keys:
                    - type
                  x-kubernetes-list-type: map
              required:
                - conditions
              type: object
          required:
            - metadata
            - spec
          type: object
      served: true
      storage: true
      subresources:
        status: {}
status:
  acceptedNames:
    kind: ""
    plural: ""
  conditions: null
  storedVersions: null
---
# Source: calico/templates/kdd-crds.yaml
apiVersion: apiextensions.k8s.io/v1
kind: CustomResourceDefinition
metadata:
  annotations:
    api-approved.kubernetes.io: https://github.com/kubernetes-sigs/network-policy-api/pull/30
    policy.networking.k8s.io/bundle-version: v0.1.1
    policy.networking.k8s.io/channel: experimental
  creationTimestamp: null
  name: baselineadminnetworkpolicies.policy.networking.k8s.io
spec:
  group: policy.networking.k8s.io
  names:
    kind: BaselineAdminNetworkPolicy
    listKind: BaselineAdminNetworkPolicyList
    plural: baselineadminnetworkpolicies
    shortNames:
      - banp
    singular: baselineadminnetworkpolicy
  scope: Cluster
  versions:
    - additionalPrinterColumns:
        - jsonPath: .metadata.creationTimestamp
          name: Age
          type: date
      name: v1alpha1
      schema:
        openAPIV3Schema:
          description: |-
            BaselineAdminNetworkPolicy is a cluster level resource that is part of the
            AdminNetworkPolicy API.
          properties:
            apiVersion:
              description: |-
                APIVersion defines the versioned schema of this representation of an object.
                Servers should convert recognized schemas to the latest internal value, and
                may reject unrecognized values.
                More info: https://git.k8s.io/community/contributors/devel/sig-architecture/api-conventions.md#resources
              type: string
            kind:
              description: |-
                Kind is a string value representing the REST resource this object represents.
                Servers may infer this from the endpoint the client submits requests to.
                Cannot be updated.
                In CamelCase.
                More info: https://git.k8s.io/community/contributors/devel/sig-architecture/api-conventions.md#types-kinds
              type: string
            metadata:
              type: object
            spec:
              description: Specification of the desired behavior of BaselineAdminNetworkPolicy.
              properties:
                egress:
                  description: |-
                    Egress is the list of Egress rules to be applied to the selected pods if
                    they are not matched by any AdminNetworkPolicy or NetworkPolicy rules.
                    A total of 100 Egress rules will be allowed in each BANP instance.
                    The relative precedence of egress rules within a single BANP object
                    will be determined by the order in which the rule is written.
                    Thus, a rule that appears at the top of the egress rules
                    would take the highest precedence.
                    BANPs with no egress rules do not affect egress traffic.


                    Support: Core
                  items:
                    description: |-
                      BaselineAdminNetworkPolicyEgressRule describes an action to take on a particular
                      set of traffic originating from pods selected by a BaselineAdminNetworkPolicy's
                      Subject field.
                      <network-policy-api:experimental:validation>
                    properties:
                      action:
                        description: |-
                          Action specifies the effect this rule will have on matching traffic.
                          Currently the following actions are supported:
                          Allow: allows the selected traffic
                          Deny: denies the selected traffic


                          Support: Core
                        enum:
                          - Allow
                          - Deny
                        type: string
                      name:
                        description: |-
                          Name is an identifier for this rule, that may be no more than 100 characters
                          in length. This field should be used by the implementation to help
                          improve observability, readability and error-reporting for any applied
                          BaselineAdminNetworkPolicies.


                          Support: Core
                        maxLength: 100
                        type: string
                      ports:
                        description: |-
                          Ports allows for matching traffic based on port and protocols.
                          This field is a list of destination ports for the outgoing egress traffic.
                          If Ports is not set then the rule does not filter traffic via port.
                        items:
                          description: |-
                            AdminNetworkPolicyPort describes how to select network ports on pod(s).
                            Exactly one field must be set.
                          maxProperties: 1
                          minProperties: 1
                          properties:
                            namedPort:
                              description: |-
                                NamedPort selects a port on a pod(s) based on name.


                                Support: Extended


                                <network-policy-api:experimental>
                              type: string
                            portNumber:
                              description: |-
                                Port selects a port on a pod(s) based on number.


                                Support: Core
                              properties:
                                port:
                                  description: |-
                                    Number defines a network port value.


                                    Support: Core
                                  format: int32
                                  maximum: 65535
                                  minimum: 1
                                  type: integer
                                protocol:
                                  default: TCP
                                  description: |-
                                    Protocol is the network protocol (TCP, UDP, or SCTP) which traffic must
                                    match. If not specified, this field defaults to TCP.


                                    Support: Core
                                  type: string
                              required:
                                - port
                                - protocol
                              type: object
                            portRange:
                              description: |-
                                PortRange selects a port range on a pod(s) based on provided start and end
                                values.


                                Support: Core
                              properties:
                                end:
                                  description: |-
                                    End defines a network port that is the end of a port range, the End value
                                    must be greater than Start.


                                    Support: Core
                                  format: int32
                                  maximum: 65535
                                  minimum: 1
                                  type: integer
                                protocol:
                                  default: TCP
                                  description: |-
                                    Protocol is the network protocol (TCP, UDP, or SCTP) which traffic must
                                    match. If not specified, this field defaults to TCP.


                                    Support: Core
                                  type: string
                                start:
                                  description: |-
                                    Start defines a network port that is the start of a port range, the Start
                                    value must be less than End.


                                    Support: Core
                                  format: int32
                                  maximum: 65535
                                  minimum: 1
                                  type: integer
                              required:
                                - end
                                - start
                              type: object
                          type: object
                        maxItems: 100
                        type: array
                      to:
                        description: |-
                          To is the list of destinations whose traffic this rule applies to.
                          If any AdminNetworkPolicyEgressPeer matches the destination of outgoing
                          traffic then the specified action is applied.
                          This field must be defined and contain at least one item.


                          Support: Core
                        items:
                          description: |-
                            AdminNetworkPolicyEgressPeer defines a peer to allow traffic to.
                            Exactly one of the selector pointers must be set for a given peer. If a
                            consumer observes none of its fields are set, they must assume an unknown
                            option has been specified and fail closed.
                          maxProperties: 1
                          minProperties: 1
                          properties:
                            namespaces:
                              description: |-
                                Namespaces defines a way to select all pods within a set of Namespaces.
                                Note that host-networked pods are not included in this type of peer.


                                Support: Core
                              properties:
                                matchExpressions:
                                  description:
                                    matchExpressions is a list of label selector
                                    requirements. The requirements are ANDed.
                                  items:
                                    description: |-
                                      A label selector requirement is a selector that contains values, a key, and an operator that
                                      relates the key and values.
                                    properties:
                                      key:
                                        description:
                                          key is the label key that the selector
                                          applies to.
                                        type: string
                                      operator:
                                        description: |-
                                          operator represents a key's relationship to a set of values.
                                          Valid operators are In, NotIn, Exists and DoesNotExist.
                                        type: string
                                      values:
                                        description: |-
                                          values is an array of string values. If the operator is In or NotIn,
                                          the values array must be non-empty. If the operator is Exists or DoesNotExist,
                                          the values array must be empty. This array is replaced during a strategic
                                          merge patch.
                                        items:
                                          type: string
                                        type: array
                                    required:
                                      - key
                                      - operator
                                    type: object
                                  type: array
                                matchLabels:
                                  additionalProperties:
                                    type: string
                                  description: |-
                                    matchLabels is a map of {key,value} pairs. A single {key,value} in the matchLabels
                                    map is equivalent to an element of matchExpressions, whose key field is "key", the
                                    operator is "In", and the values array contains only "value". The requirements are ANDed.
                                  type: object
                              type: object
                              x-kubernetes-map-type: atomic
                            networks:
                              description: |-
                                Networks defines a way to select peers via CIDR blocks.
                                This is intended for representing entities that live outside the cluster,
                                which can't be selected by pods, namespaces and nodes peers, but note
                                that cluster-internal traffic will be checked against the rule as
                                well. So if you Allow or Deny traffic to `"0.0.0.0/0"`, that will allow
                                or deny all IPv4 pod-to-pod traffic as well. If you don't want that,
                                add a rule that Passes all pod traffic before the Networks rule.


                                Each item in Networks should be provided in the CIDR format and should be
                                IPv4 or IPv6, for example "10.0.0.0/8" or "fd00::/8".


                                Networks can have upto 25 CIDRs specified.


                                Support: Extended


                                <network-policy-api:experimental>
                              items:
                                description: |-
                                  CIDR is an IP address range in CIDR notation (for example, "10.0.0.0/8" or "fd00::/8").
                                  This string must be validated by implementations using net.ParseCIDR
                                  TODO: Introduce CEL CIDR validation regex isCIDR() in Kube 1.31 when it is available.
                                maxLength: 43
                                type: string
                                x-kubernetes-validations:
                                  - message:
                                      CIDR must be either an IPv4 or IPv6 address.
                                      IPv4 address embedded in IPv6 addresses are not
                                      supported
                                    rule: self.contains(':') != self.contains('.')
                              maxItems: 25
                              minItems: 1
                              type: array
                              x-kubernetes-list-type: set
                            nodes:
                              description: |-
                                Nodes defines a way to select a set of nodes in
                                the cluster. This field follows standard label selector
                                semantics; if present but empty, it selects all Nodes.


                                Support: Extended


                                <network-policy-api:experimental>
                              properties:
                                matchExpressions:
                                  description:
                                    matchExpressions is a list of label selector
                                    requirements. The requirements are ANDed.
                                  items:
                                    description: |-
                                      A label selector requirement is a selector that contains values, a key, and an operator that
                                      relates the key and values.
                                    properties:
                                      key:
                                        description:
                                          key is the label key that the selector
                                          applies to.
                                        type: string
                                      operator:
                                        description: |-
                                          operator represents a key's relationship to a set of values.
                                          Valid operators are In, NotIn, Exists and DoesNotExist.
                                        type: string
                                      values:
                                        description: |-
                                          values is an array of string values. If the operator is In or NotIn,
                                          the values array must be non-empty. If the operator is Exists or DoesNotExist,
                                          the values array must be empty. This array is replaced during a strategic
                                          merge patch.
                                        items:
                                          type: string
                                        type: array
                                    required:
                                      - key
                                      - operator
                                    type: object
                                  type: array
                                matchLabels:
                                  additionalProperties:
                                    type: string
                                  description: |-
                                    matchLabels is a map of {key,value} pairs. A single {key,value} in the matchLabels
                                    map is equivalent to an element of matchExpressions, whose key field is "key", the
                                    operator is "In", and the values array contains only "value". The requirements are ANDed.
                                  type: object
                              type: object
                              x-kubernetes-map-type: atomic
                            pods:
                              description: |-
                                Pods defines a way to select a set of pods in
                                a set of namespaces. Note that host-networked pods
                                are not included in this type of peer.


                                Support: Core
                              properties:
                                namespaceSelector:
                                  description: |-
                                    NamespaceSelector follows standard label selector semantics; if empty,
                                    it selects all Namespaces.
                                  properties:
                                    matchExpressions:
                                      description:
                                        matchExpressions is a list of label
                                        selector requirements. The requirements are
                                        ANDed.
                                      items:
                                        description: |-
                                          A label selector requirement is a selector that contains values, a key, and an operator that
                                          relates the key and values.
                                        properties:
                                          key:
                                            description:
                                              key is the label key that the
                                              selector applies to.
                                            type: string
                                          operator:
                                            description: |-
                                              operator represents a key's relationship to a set of values.
                                              Valid operators are In, NotIn, Exists and DoesNotExist.
                                            type: string
                                          values:
                                            description: |-
                                              values is an array of string values. If the operator is In or NotIn,
                                              the values array must be non-empty. If the operator is Exists or DoesNotExist,
                                              the values array must be empty. This array is replaced during a strategic
                                              merge patch.
                                            items:
                                              type: string
                                            type: array
                                        required:
                                          - key
                                          - operator
                                        type: object
                                      type: array
                                    matchLabels:
                                      additionalProperties:
                                        type: string
                                      description: |-
                                        matchLabels is a map of {key,value} pairs. A single {key,value} in the matchLabels
                                        map is equivalent to an element of matchExpressions, whose key field is "key", the
                                        operator is "In", and the values array contains only "value". The requirements are ANDed.
                                      type: object
                                  type: object
                                  x-kubernetes-map-type: atomic
                                podSelector:
                                  description: |-
                                    PodSelector is used to explicitly select pods within a namespace; if empty,
                                    it selects all Pods.
                                  properties:
                                    matchExpressions:
                                      description:
                                        matchExpressions is a list of label
                                        selector requirements. The requirements are
                                        ANDed.
                                      items:
                                        description: |-
                                          A label selector requirement is a selector that contains values, a key, and an operator that
                                          relates the key and values.
                                        properties:
                                          key:
                                            description:
                                              key is the label key that the
                                              selector applies to.
                                            type: string
                                          operator:
                                            description: |-
                                              operator represents a key's relationship to a set of values.
                                              Valid operators are In, NotIn, Exists and DoesNotExist.
                                            type: string
                                          values:
                                            description: |-
                                              values is an array of string values. If the operator is In or NotIn,
                                              the values array must be non-empty. If the operator is Exists or DoesNotExist,
                                              the values array must be empty. This array is replaced during a strategic
                                              merge patch.
                                            items:
                                              type: string
                                            type: array
                                        required:
                                          - key
                                          - operator
                                        type: object
                                      type: array
                                    matchLabels:
                                      additionalProperties:
                                        type: string
                                      description: |-
                                        matchLabels is a map of {key,value} pairs. A single {key,value} in the matchLabels
                                        map is equivalent to an element of matchExpressions, whose key field is "key", the
                                        operator is "In", and the values array contains only "value". The requirements are ANDed.
                                      type: object
                                  type: object
                                  x-kubernetes-map-type: atomic
                              required:
                                - namespaceSelector
                                - podSelector
                              type: object
                          type: object
                        maxItems: 100
                        minItems: 1
                        type: array
                    required:
                      - action
                      - to
                    type: object
                    x-kubernetes-validations:
                      - message:
                          networks/nodes peer cannot be set with namedPorts since
                          there are no namedPorts for networks/nodes
                        rule:
                          "!(self.to.exists(peer, has(peer.networks) || has(peer.nodes))
                          && has(self.ports) && self.ports.exists(port, has(port.namedPort)))"
                  maxItems: 100
                  type: array
                ingress:
                  description: |-
                    Ingress is the list of Ingress rules to be applied to the selected pods
                    if they are not matched by any AdminNetworkPolicy or NetworkPolicy rules.
                    A total of 100 Ingress rules will be allowed in each BANP instance.
                    The relative precedence of ingress rules within a single BANP object
                    will be determined by the order in which the rule is written.
                    Thus, a rule that appears at the top of the ingress rules
                    would take the highest precedence.
                    BANPs with no ingress rules do not affect ingress traffic.


                    Support: Core
                  items:
                    description: |-
                      BaselineAdminNetworkPolicyIngressRule describes an action to take on a particular
                      set of traffic destined for pods selected by a BaselineAdminNetworkPolicy's
                      Subject field.
                    properties:
                      action:
                        description: |-
                          Action specifies the effect this rule will have on matching traffic.
                          Currently the following actions are supported:
                          Allow: allows the selected traffic
                          Deny: denies the selected traffic


                          Support: Core
                        enum:
                          - Allow
                          - Deny
                        type: string
                      from:
                        description: |-
                          From is the list of sources whose traffic this rule applies to.
                          If any AdminNetworkPolicyIngressPeer matches the source of incoming
                          traffic then the specified action is applied.
                          This field must be defined and contain at least one item.


                          Support: Core
                        items:
                          description: |-
                            AdminNetworkPolicyIngressPeer defines an in-cluster peer to allow traffic from.
                            Exactly one of the selector pointers must be set for a given peer. If a
                            consumer observes none of its fields are set, they must assume an unknown
                            option has been specified and fail closed.
                          maxProperties: 1
                          minProperties: 1
                          properties:
                            namespaces:
                              description: |-
                                Namespaces defines a way to select all pods within a set of Namespaces.
                                Note that host-networked pods are not included in this type of peer.


                                Support: Core
                              properties:
                                matchExpressions:
                                  description:
                                    matchExpressions is a list of label selector
                                    requirements. The requirements are ANDed.
                                  items:
                                    description: |-
                                      A label selector requirement is a selector that contains values, a key, and an operator that
                                      relates the key and values.
                                    properties:
                                      key:
                                        description:
                                          key is the label key that the selector
                                          applies to.
                                        type: string
                                      operator:
                                        description: |-
                                          operator represents a key's relationship to a set of values.
                                          Valid operators are In, NotIn, Exists and DoesNotExist.
                                        type: string
                                      values:
                                        description: |-
                                          values is an array of string values. If the operator is In or NotIn,
                                          the values array must be non-empty. If the operator is Exists or DoesNotExist,
                                          the values array must be empty. This array is replaced during a strategic
                                          merge patch.
                                        items:
                                          type: string
                                        type: array
                                    required:
                                      - key
                                      - operator
                                    type: object
                                  type: array
                                matchLabels:
                                  additionalProperties:
                                    type: string
                                  description: |-
                                    matchLabels is a map of {key,value} pairs. A single {key,value} in the matchLabels
                                    map is equivalent to an element of matchExpressions, whose key field is "key", the
                                    operator is "In", and the values array contains only "value". The requirements are ANDed.
                                  type: object
                              type: object
                              x-kubernetes-map-type: atomic
                            pods:
                              description: |-
                                Pods defines a way to select a set of pods in
                                a set of namespaces. Note that host-networked pods
                                are not included in this type of peer.


                                Support: Core
                              properties:
                                namespaceSelector:
                                  description: |-
                                    NamespaceSelector follows standard label selector semantics; if empty,
                                    it selects all Namespaces.
                                  properties:
                                    matchExpressions:
                                      description:
                                        matchExpressions is a list of label
                                        selector requirements. The requirements are
                                        ANDed.
                                      items:
                                        description: |-
                                          A label selector requirement is a selector that contains values, a key, and an operator that
                                          relates the key and values.
                                        properties:
                                          key:
                                            description:
                                              key is the label key that the
                                              selector applies to.
                                            type: string
                                          operator:
                                            description: |-
                                              operator represents a key's relationship to a set of values.
                                              Valid operators are In, NotIn, Exists and DoesNotExist.
                                            type: string
                                          values:
                                            description: |-
                                              values is an array of string values. If the operator is In or NotIn,
                                              the values array must be non-empty. If the operator is Exists or DoesNotExist,
                                              the values array must be empty. This array is replaced during a strategic
                                              merge patch.
                                            items:
                                              type: string
                                            type: array
                                        required:
                                          - key
                                          - operator
                                        type: object
                                      type: array
                                    matchLabels:
                                      additionalProperties:
                                        type: string
                                      description: |-
                                        matchLabels is a map of {key,value} pairs. A single {key,value} in the matchLabels
                                        map is equivalent to an element of matchExpressions, whose key field is "key", the
                                        operator is "In", and the values array contains only "value". The requirements are ANDed.
                                      type: object
                                  type: object
                                  x-kubernetes-map-type: atomic
                                podSelector:
                                  description: |-
                                    PodSelector is used to explicitly select pods within a namespace; if empty,
                                    it selects all Pods.
                                  properties:
                                    matchExpressions:
                                      description:
                                        matchExpressions is a list of label
                                        selector requirements. The requirements are
                                        ANDed.
                                      items:
                                        description: |-
                                          A label selector requirement is a selector that contains values, a key, and an operator that
                                          relates the key and values.
                                        properties:
                                          key:
                                            description:
                                              key is the label key that the
                                              selector applies to.
                                            type: string
                                          operator:
                                            description: |-
                                              operator represents a key's relationship to a set of values.
                                              Valid operators are In, NotIn, Exists and DoesNotExist.
                                            type: string
                                          values:
                                            description: |-
                                              values is an array of string values. If the operator is In or NotIn,
                                              the values array must be non-empty. If the operator is Exists or DoesNotExist,
                                              the values array must be empty. This array is replaced during a strategic
                                              merge patch.
                                            items:
                                              type: string
                                            type: array
                                        required:
                                          - key
                                          - operator
                                        type: object
                                      type: array
                                    matchLabels:
                                      additionalProperties:
                                        type: string
                                      description: |-
                                        matchLabels is a map of {key,value} pairs. A single {key,value} in the matchLabels
                                        map is equivalent to an element of matchExpressions, whose key field is "key", the
                                        operator is "In", and the values array contains only "value". The requirements are ANDed.
                                      type: object
                                  type: object
                                  x-kubernetes-map-type: atomic
                              required:
                                - namespaceSelector
                                - podSelector
                              type: object
                          type: object
                        maxItems: 100
                        minItems: 1
                        type: array
                      name:
                        description: |-
                          Name is an identifier for this rule, that may be no more than 100 characters
                          in length. This field should be used by the implementation to help
                          improve observability, readability and error-reporting for any applied
                          BaselineAdminNetworkPolicies.


                          Support: Core
                        maxLength: 100
                        type: string
                      ports:
                        description: |-
                          Ports allows for matching traffic based on port and protocols.
                          This field is a list of ports which should be matched on
                          the pods selected for this policy i.e the subject of the policy.
                          So it matches on the destination port for the ingress traffic.
                          If Ports is not set then the rule does not filter traffic via port.


                          Support: Core
                        items:
                          description: |-
                            AdminNetworkPolicyPort describes how to select network ports on pod(s).
                            Exactly one field must be set.
                          maxProperties: 1
                          minProperties: 1
                          properties:
                            namedPort:
                              description: |-
                                NamedPort selects a port on a pod(s) based on name.


                                Support: Extended


                                <network-policy-api:experimental>
                              type: string
                            portNumber:
                              description: |-
                                Port selects a port on a pod(s) based on number.


                                Support: Core
                              properties:
                                port:
                                  description: |-
                                    Number defines a network port value.


                                    Support: Core
                                  format: int32
                                  maximum: 65535
                                  minimum: 1
                                  type: integer
                                protocol:
                                  default: TCP
                                  description: |-
                                    Protocol is the network protocol (TCP, UDP, or SCTP) which traffic must
                                    match. If not specified, this field defaults to TCP.


                                    Support: Core
                                  type: string
                              required:
                                - port
                                - protocol
                              type: object
                            portRange:
                              description: |-
                                PortRange selects a port range on a pod(s) based on provided start and end
                                values.


                                Support: Core
                              properties:
                                end:
                                  description: |-
                                    End defines a network port that is the end of a port range, the End value
                                    must be greater than Start.


                                    Support: Core
                                  format: int32
                                  maximum: 65535
                                  minimum: 1
                                  type: integer
                                protocol:
                                  default: TCP
                                  description: |-
                                    Protocol is the network protocol (TCP, UDP, or SCTP) which traffic must
                                    match. If not specified, this field defaults to TCP.


                                    Support: Core
                                  type: string
                                start:
                                  description: |-
                                    Start defines a network port that is the start of a port range, the Start
                                    value must be less than End.


                                    Support: Core
                                  format: int32
                                  maximum: 65535
                                  minimum: 1
                                  type: integer
                              required:
                                - end
                                - start
                              type: object
                          type: object
                        maxItems: 100
                        type: array
                    required:
                      - action
                      - from
                    type: object
                  maxItems: 100
                  type: array
                subject:
                  description: |-
                    Subject defines the pods to which this BaselineAdminNetworkPolicy applies.
                    Note that host-networked pods are not included in subject selection.


                    Support: Core
                  maxProperties: 1
                  minProperties: 1
                  properties:
                    namespaces:
                      description: Namespaces is used to select pods via namespace selectors.
                      properties:
                        matchExpressions:
                          description:
                            matchExpressions is a list of label selector
                            requirements. The requirements are ANDed.
                          items:
                            description: |-
                              A label selector requirement is a selector that contains values, a key, and an operator that
                              relates the key and values.
                            properties:
                              key:
                                description:
                                  key is the label key that the selector
                                  applies to.
                                type: string
                              operator:
                                description: |-
                                  operator represents a key's relationship to a set of values.
                                  Valid operators are In, NotIn, Exists and DoesNotExist.
                                type: string
                              values:
                                description: |-
                                  values is an array of string values. If the operator is In or NotIn,
                                  the values array must be non-empty. If the operator is Exists or DoesNotExist,
                                  the values array must be empty. This array is replaced during a strategic
                                  merge patch.
                                items:
                                  type: string
                                type: array
                            required:
                              - key
                              - operator
                            type: object
                          type: array
                        matchLabels:
                          additionalProperties:
                            type: string
                          description: |-
                            matchLabels is a map of {key,value} pairs. A single {key,value} in the matchLabels
                            map is equivalent to an element of matchExpressions, whose key field is "key", the
                            operator is "In", and the values array contains only "value". The requirements are ANDed.
                          type: object
                      type: object
                      x-kubernetes-map-type: atomic
                    pods:
                      description:
                        Pods is used to select pods via namespace AND pod
                        selectors.
                      properties:
                        namespaceSelector:
                          description: |-
                            NamespaceSelector follows standard label selector semantics; if empty,
                            it selects all Namespaces.
                          properties:
                            matchExpressions:
                              description:
                                matchExpressions is a list of label selector
                                requirements. The requirements are ANDed.
                              items:
                                description: |-
                                  A label selector requirement is a selector that contains values, a key, and an operator that
                                  relates the key and values.
                                properties:
                                  key:
                                    description:
                                      key is the label key that the selector
                                      applies to.
                                    type: string
                                  operator:
                                    description: |-
                                      operator represents a key's relationship to a set of values.
                                      Valid operators are In, NotIn, Exists and DoesNotExist.
                                    type: string
                                  values:
                                    description: |-
                                      values is an array of string values. If the operator is In or NotIn,
                                      the values array must be non-empty. If the operator is Exists or DoesNotExist,
                                      the values array must be empty. This array is replaced during a strategic
                                      merge patch.
                                    items:
                                      type: string
                                    type: array
                                required:
                                  - key
                                  - operator
                                type: object
                              type: array
                            matchLabels:
                              additionalProperties:
                                type: string
                              description: |-
                                matchLabels is a map of {key,value} pairs. A single {key,value} in the matchLabels
                                map is equivalent to an element of matchExpressions, whose key field is "key", the
                                operator is "In", and the values array contains only "value". The requirements are ANDed.
                              type: object
                          type: object
                          x-kubernetes-map-type: atomic
                        podSelector:
                          description: |-
                            PodSelector is used to explicitly select pods within a namespace; if empty,
                            it selects all Pods.
                          properties:
                            matchExpressions:
                              description:
                                matchExpressions is a list of label selector
                                requirements. The requirements are ANDed.
                              items:
                                description: |-
                                  A label selector requirement is a selector that contains values, a key, and an operator that
                                  relates the key and values.
                                properties:
                                  key:
                                    description:
                                      key is the label key that the selector
                                      applies to.
                                    type: string
                                  operator:
                                    description: |-
                                      operator represents a key's relationship to a set of values.
                                      Valid operators are In, NotIn, Exists and DoesNotExist.
                                    type: string
                                  values:
                                    description: |-
                                      values is an array of string values. If the operator is In or NotIn,
                                      the values array must be non-empty. If the operator is Exists or DoesNotExist,
                                      the values array must be empty. This array is replaced during a strategic
                                      merge patch.
                                    items:
                                      type: string
                                    type: array
                                required:
                                  - key
                                  - operator
                                type: object
                              type: array
                            matchLabels:
                              additionalProperties:
                                type: string
                              description: |-
                                matchLabels is a map of {key,value} pairs. A single {key,value} in the matchLabels
                                map is equivalent to an element of matchExpressions, whose key field is "key", the
                                operator is "In", and the values array contains only "value". The requirements are ANDed.
                              type: object
                          type: object
                          x-kubernetes-map-type: atomic
                      required:
                        - namespaceSelector
                        - podSelector
                      type: object
                  type: object
              required:
                - subject
              type: object
            status:
              description: Status is the status to be reported by the implementation.
              properties:
                conditions:
                  items:
                    description:
                      "Condition contains details for one aspect of the current
                      state of this API Resource.\n---\nThis struct is intended for
                      direct use as an array at the field path .status.conditions.  For
                      example,\n\n\n\ttype FooStatus struct{\n\t    // Represents the
                      observations of a foo's current state.\n\t    // Known .status.conditions.type
                      are: \"Available\", \"Progressing\", and \"Degraded\"\n\t    //
                      +patchMergeKey=type\n\t    // +patchStrategy=merge\n\t    // +listType=map\n\t
                      \   // +listMapKey=type\n\t    Conditions []metav1.Condition `json:\"conditions,omitempty\"
                      patchStrategy:\"merge\" patchMergeKey:\"type\" protobuf:\"bytes,1,rep,name=conditions\"`\n\n\n\t
                      \   // other fields\n\t}"
                    properties:
                      lastTransitionTime:
                        description: |-
                          lastTransitionTime is the last time the condition transitioned from one status to another.
                          This should be when the underlying condition changed.  If that is not known, then using the time when the API field changed is acceptable.
                        format: date-time
                        type: string
                      message:
                        description: |-
                          message is a human readable message indicating details about the transition.
                          This may be an empty string.
                        maxLength: 32768
                        type: string
                      observedGeneration:
                        description: |-
                          observedGeneration represents the .metadata.generation that the condition was set based upon.
                          For instance, if .metadata.generation is currently 12, but the .status.conditions[x].observedGeneration is 9, the condition is out of date
                          with respect to the current state of the instance.
                        format: int64
                        minimum: 0
                        type: integer
                      reason:
                        description: |-
                          reason contains a programmatic identifier indicating the reason for the condition's last transition.
                          Producers of specific condition types may define expected values and meanings for this field,
                          and whether the values are considered a guaranteed API.
                          The value should be a CamelCase string.
                          This field may not be empty.
                        maxLength: 1024
                        minLength: 1
                        pattern: ^[A-Za-z]([A-Za-z0-9_,:]*[A-Za-z0-9_])?$
                        type: string
                      status:
                        description: status of the condition, one of True, False, Unknown.
                        enum:
                          - "True"
                          - "False"
                          - Unknown
                        type: string
                      type:
                        description: |-
                          type of condition in CamelCase or in foo.example.com/CamelCase.
                          ---
                          Many .condition.type values are consistent across resources like Available, but because arbitrary conditions can be
                          useful (see .node.status.conditions), the ability to deconflict is important.
                          The regex it matches is (dns1123SubdomainFmt/)?(qualifiedNameFmt)
                        maxLength: 316
                        pattern: ^([a-z0-9]([-a-z0-9]*[a-z0-9])?(\.[a-z0-9]([-a-z0-9]*[a-z0-9])?)*/)?(([A-Za-z0-9][-A-Za-z0-9_.]*)?[A-Za-z0-9])$
                        type: string
                    required:
                      - lastTransitionTime
                      - message
                      - reason
                      - status
                      - type
                    type: object
                  type: array
                  x-kubernetes-list-map-keys:
                    - type
                  x-kubernetes-list-type: map
              required:
                - conditions
              type: object
          required:
            - metadata
            - spec
          type: object
          x-kubernetes-validations:
            - message:
                Only one baseline admin network policy with metadata.name="default"
                can be created in the cluster
              rule: self.metadata.name == 'default'
      served: true
      storage: true
      subresources:
        status: {}
status:
  acceptedNames:
    kind: ""
    plural: ""
  conditions: null
  storedVersions: null
---
# Source: calico/templates/calico-kube-controllers-rbac.yaml
# Include a clusterrole for the kube-controllers component,
# and bind it to the calico-kube-controllers serviceaccount.
kind: ClusterRole
apiVersion: rbac.authorization.k8s.io/v1
metadata:
  name: calico-kube-controllers
rules:
  # Nodes are watched to monitor for deletions.
  - apiGroups: [""]
    resources:
      - nodes
    verbs:
      - watch
      - list
      - get
  # Pods are watched to check for existence as part of IPAM controller.
  - apiGroups: [""]
    resources:
      - pods
    verbs:
      - get
      - list
      - watch
  # Namespaces are watched for LoadBalancer IP allocation with namespace selector support
  - apiGroups: [""]
    resources:
      - namespaces
    verbs:
      - get
      - list
      - watch
  # Services are monitored for service LoadBalancer IP allocation
  - apiGroups: [""]
    resources:
      - services
      - services/status
    verbs:
      - get
      - list
      - update
      - watch
  # IPAM resources are manipulated in response to node and block updates, as well as periodic triggers.
  - apiGroups: ["crd.projectcalico.org"]
    resources:
      - ipreservations
    verbs:
      - list
  - apiGroups: ["crd.projectcalico.org"]
    resources:
      - blockaffinities
      - ipamblocks
      - ipamhandles
      - ipamconfigs
      - tiers
    verbs:
      - get
      - list
      - create
      - update
      - delete
      - watch
  # Pools are watched to maintain a mapping of blocks to IP pools.
  - apiGroups: ["crd.projectcalico.org"]
    resources:
      - ippools
    verbs:
      - list
      - watch
  # kube-controllers manages hostendpoints.
  - apiGroups: ["crd.projectcalico.org"]
    resources:
      - hostendpoints
    verbs:
      - get
      - list
      - create
      - update
      - delete
      - watch
  # Needs access to update clusterinformations.
  - apiGroups: ["crd.projectcalico.org"]
    resources:
      - clusterinformations
    verbs:
      - get
      - list
      - create
      - update
      - watch
  # KubeControllersConfiguration is where it gets its config
  - apiGroups: ["crd.projectcalico.org"]
    resources:
      - kubecontrollersconfigurations
    verbs:
      # read its own config
      - get
      - list
      # create a default if none exists
      - create
      # update status
      - update
      # watch for changes
      - watch
---
# Source: calico/templates/calico-node-rbac.yaml
# Include a clusterrole for the calico-node DaemonSet,
# and bind it to the calico-node serviceaccount.
kind: ClusterRole
apiVersion: rbac.authorization.k8s.io/v1
metadata:
  name: calico-node
rules:
  # Used for creating service account tokens to be used by the CNI plugin
  - apiGroups: [""]
    resources:
      - serviceaccounts/token
    resourceNames:
      - calico-cni-plugin
    verbs:
      - create
  # The CNI plugin needs to get pods, nodes, and namespaces.
  - apiGroups: [""]
    resources:
      - pods
      - nodes
      - namespaces
    verbs:
      - get
  # EndpointSlices are used for Service-based network policy rule
  # enforcement.
  - apiGroups: ["discovery.k8s.io"]
    resources:
      - endpointslices
    verbs:
      - watch
      - list
  - apiGroups: [""]
    resources:
      - endpoints
      - services
    verbs:
      # Used to discover service IPs for advertisement.
      - watch
      - list
      # Used to discover Typhas.
      - get
  # Pod CIDR auto-detection on kubeadm needs access to config maps.
  - apiGroups: [""]
    resources:
      - configmaps
    verbs:
      - get
  - apiGroups: [""]
    resources:
      - nodes/status
    verbs:
      # Needed for clearing NodeNetworkUnavailable flag.
      - patch
      # Calico stores some configuration information in node annotations.
      - update
  # Watch for changes to Kubernetes NetworkPolicies.
  - apiGroups: ["networking.k8s.io"]
    resources:
      - networkpolicies
    verbs:
      - watch
      - list
  # Watch for changes to Kubernetes (Baseline)AdminNetworkPolicies.
  - apiGroups: ["policy.networking.k8s.io"]
    resources:
      - adminnetworkpolicies
      - baselineadminnetworkpolicies
    verbs:
      - watch
      - list
  # Used by Calico for policy information.
  - apiGroups: [""]
    resources:
      - pods
      - namespaces
      - serviceaccounts
    verbs:
      - list
      - watch
  # The CNI plugin patches pods/status.
  - apiGroups: [""]
    resources:
      - pods/status
    verbs:
      - patch
  # Calico monitors various CRDs for config.
  - apiGroups: ["crd.projectcalico.org"]
    resources:
      - globalfelixconfigs
      - felixconfigurations
      - bgppeers
      - bgpfilters
      - globalbgpconfigs
      - bgpconfigurations
      - ippools
      - ipreservations
      - ipamblocks
      - globalnetworkpolicies
      - stagedglobalnetworkpolicies
      - networkpolicies
      - stagednetworkpolicies
      - stagedkubernetesnetworkpolicies
      - globalnetworksets
      - networksets
      - clusterinformations
      - hostendpoints
      - blockaffinities
      - caliconodestatuses
      - tiers
    verbs:
      - get
      - list
      - watch
  # Calico creates some tiers on startup.
  - apiGroups: ["crd.projectcalico.org"]
    resources:
      - tiers
    verbs:
      - create
  # Calico must create and update some CRDs on startup.
  - apiGroups: ["crd.projectcalico.org"]
    resources:
      - ippools
      - felixconfigurations
      - clusterinformations
    verbs:
      - create
      - update
  # Calico must update some CRDs.
  - apiGroups: ["crd.projectcalico.org"]
    resources:
      - caliconodestatuses
    verbs:
      - update
  # Calico stores some configuration information on the node.
  - apiGroups: [""]
    resources:
      - nodes
    verbs:
      - get
      - list
      - watch
  # These permissions are only required for upgrade from v2.6, and can
  # be removed after upgrade or on fresh installations.
  - apiGroups: ["crd.projectcalico.org"]
    resources:
      - bgpconfigurations
      - bgppeers
    verbs:
      - create
      - update
---
# Source: calico/templates/calico-node-rbac.yaml
# CNI cluster role
kind: ClusterRole
apiVersion: rbac.authorization.k8s.io/v1
metadata:
  name: calico-cni-plugin
rules:
  - apiGroups: [""]
    resources:
      - pods
      - nodes
      - namespaces
    verbs:
      - get
  - apiGroups: [""]
    resources:
      - pods/status
    verbs:
      - patch
---
# Source: calico/templates/tier-getter.yaml
# Implements the necessary permissions for the kube-controller-manager to interact with
# Tiers and Tiered Policies for GC.
#
# https://github.com/tigera/operator/blob/v1.37.0/pkg/render/apiserver.go#L1505-L1545
kind: ClusterRole
apiVersion: rbac.authorization.k8s.io/v1
metadata:
  name: calico-tier-getter
rules:
  - apiGroups:
      - "projectcalico.org"
    resources:
      - "tiers"
    verbs:
      - "get"
---
# Source: calico/templates/calico-kube-controllers-rbac.yaml
kind: ClusterRoleBinding
apiVersion: rbac.authorization.k8s.io/v1
metadata:
  name: calico-kube-controllers
roleRef:
  apiGroup: rbac.authorization.k8s.io
  kind: ClusterRole
  name: calico-kube-controllers
subjects:
  - kind: ServiceAccount
    name: calico-kube-controllers
    namespace: kube-system
---
# Source: calico/templates/calico-node-rbac.yaml
apiVersion: rbac.authorization.k8s.io/v1
kind: ClusterRoleBinding
metadata:
  name: calico-node
roleRef:
  apiGroup: rbac.authorization.k8s.io
  kind: ClusterRole
  name: calico-node
subjects:
  - kind: ServiceAccount
    name: calico-node
    namespace: kube-system
---
# Source: calico/templates/calico-node-rbac.yaml
apiVersion: rbac.authorization.k8s.io/v1
kind: ClusterRoleBinding
metadata:
  name: calico-cni-plugin
roleRef:
  apiGroup: rbac.authorization.k8s.io
  kind: ClusterRole
  name: calico-cni-plugin
subjects:
  - kind: ServiceAccount
    name: calico-cni-plugin
    namespace: kube-system
---
# Source: calico/templates/tier-getter.yaml
apiVersion: rbac.authorization.k8s.io/v1
kind: ClusterRoleBinding
metadata:
  name: calico-tier-getter
roleRef:
  apiGroup: rbac.authorization.k8s.io
  kind: ClusterRole
  name: calico-tier-getter
subjects:
  - apiGroup: rbac.authorization.k8s.io
    kind: User
    name: system:kube-controller-manager
---
# Source: calico/templates/calico-typha.yaml
# This manifest creates a Service, which will be backed by Calico's Typha daemon.
# Typha sits in between Felix and the API server, reducing Calico's load on the API server.

apiVersion: v1
kind: Service
metadata:
  name: calico-typha
  namespace: kube-system
  labels:
    k8s-app: calico-typha
spec:
  ports:
    - port: 5473
      protocol: TCP
      targetPort: calico-typha
      name: calico-typha
  selector:
    k8s-app: calico-typha
---
# Source: calico/templates/calico-node.yaml
# This manifest installs the calico-node container, as well
# as the CNI plugins and network config on
# each master and worker node in a Kubernetes cluster.
kind: DaemonSet
apiVersion: apps/v1
metadata:
  name: calico-node
  namespace: kube-system
  labels:
    k8s-app: calico-node
spec:
  selector:
    matchLabels:
      k8s-app: calico-node
  updateStrategy:
    type: RollingUpdate
    rollingUpdate:
      maxUnavailable: 1
  template:
    metadata:
      labels:
        k8s-app: calico-node
    spec:
      nodeSelector:
        kubernetes.io/os: linux
      hostNetwork: true
      tolerations:
        # Make sure calico-node gets scheduled on all nodes.
        - effect: NoSchedule
          operator: Exists
        # Mark the pod as a critical add-on for rescheduling.
        - key: CriticalAddonsOnly
          operator: Exists
        - effect: NoExecute
          operator: Exists
      serviceAccountName: calico-node
      securityContext:
        seccompProfile:
          type: RuntimeDefault
      # Minimize downtime during a rolling upgrade or deletion; tell Kubernetes to do a "force
      # deletion": https://kubernetes.io/docs/concepts/workloads/pods/pod/#termination-of-pods.
      terminationGracePeriodSeconds: 0
      priorityClassName: system-node-critical
      initContainers:
        # This container installs the CNI binaries
        # and CNI network config file on each node.
        - name: install-cni
          image: quay.io/calico/cni:master
          imagePullPolicy: IfNotPresent
          command: ["/opt/cni/bin/install"]
          envFrom:
            - configMapRef:
                # Allow KUBERNETES_SERVICE_HOST and KUBERNETES_SERVICE_PORT to be overridden for eBPF mode.
                name: kubernetes-services-endpoint
                optional: true
          env:
            # Name of the CNI config file to create.
            - name: CNI_CONF_NAME
              value: "10-calico.conflist"
            # The CNI network config to install on each node.
            - name: CNI_NETWORK_CONFIG
              valueFrom:
                configMapKeyRef:
                  name: calico-config
                  key: cni_network_config
            # Set the hostname based on the k8s node name.
            - name: KUBERNETES_NODE_NAME
              valueFrom:
                fieldRef:
                  fieldPath: spec.nodeName
            # Prevents the container from sleeping forever.
            - name: SLEEP
              value: "false"
          volumeMounts:
            - mountPath: /host/opt/cni/bin
              name: cni-bin-dir
            - mountPath: /host/etc/cni/net.d
              name: cni-net-dir
          securityContext:
            privileged: true
        # This init container mounts the necessary filesystems needed by the BPF data plane
        # i.e. bpf at /sys/fs/bpf and cgroup2 at /run/calico/cgroup. It also configures the initial
        # networking to allow communication with the API Server. Calico-node initialization is executed
        # in best effort fashion, i.e. no failure for errors, to not disrupt pod creation in iptables mode.
        - name: "ebpf-bootstrap"
          image: quay.io/calico/node:master
          imagePullPolicy: IfNotPresent
          command: ["calico-node", "-init", "-best-effort"]
          volumeMounts:
            - mountPath: /sys/fs
              name: sys-fs
              # Bidirectional is required to ensure that the new mount we make at /sys/fs/bpf propagates to the host
              # so that it outlives the init container.
              mountPropagation: Bidirectional
            - mountPath: /var/run/calico
              name: var-run-calico
              # Bidirectional is required to ensure that the new mount we make at /run/calico/cgroup propagates to the host
              # so that it outlives the init container.
              mountPropagation: Bidirectional
            # Mount /proc/ from host which usually is an init program at /nodeproc. It's needed by mountns binary,
            # executed by calico-node, to mount root cgroup2 fs at /run/calico/cgroup to attach CTLB programs correctly.
            - mountPath: /nodeproc
              name: nodeproc
              readOnly: true
          securityContext:
            privileged: true
      containers:
        # Runs calico-node container on each Kubernetes node. This
        # container programs network policy and routes on each
        # host.
        - name: calico-node
          image: quay.io/calico/node:master
          imagePullPolicy: IfNotPresent
          envFrom:
            - configMapRef:
                # Allow KUBERNETES_SERVICE_HOST and KUBERNETES_SERVICE_PORT to be overridden for eBPF mode.
                name: kubernetes-services-endpoint
                optional: true
          env:
            # Use Kubernetes API as the backing datastore.
            - name: DATASTORE_TYPE
              value: "kubernetes"
            # Configure route aggregation based on pod CIDR.
            - name: USE_POD_CIDR
              value: "true"
            # Typha support: controlled by the ConfigMap.
            - name: FELIX_TYPHAK8SSERVICENAME
              valueFrom:
                configMapKeyRef:
                  name: calico-config
                  key: typha_service_name
            # Wait for the datastore.
            - name: WAIT_FOR_DATASTORE
              value: "true"
            # Set based on the k8s node name.
            - name: NODENAME
              valueFrom:
                fieldRef:
                  fieldPath: spec.nodeName
            # Don't enable BGP.
            - name: CALICO_NETWORKING_BACKEND
              value: "none"
            # Cluster type to identify the deployment type
            - name: CLUSTER_TYPE
              value: "k8s"
            # Non-calico CNI, disable credential management.
            - name: CALICO_MANAGE_CNI
              value: "false"
            # The default IPv4 pool to create on startup if none exists. Pod IPs will be
            # chosen from this range. Changing this value after installation will have
            # no effect. This should fall within `--cluster-cidr`.
            # - name: CALICO_IPV4POOL_CIDR
            #   value: "192.168.0.0/16"
            # Disable file logging so `kubectl logs` works.
            - name: CALICO_DISABLE_FILE_LOGGING
              value: "true"
            # Set Felix endpoint to host default action to ACCEPT.
            - name: FELIX_DEFAULTENDPOINTTOHOSTACTION
              value: "ACCEPT"
            # Disable IPv6 on Kubernetes.
            - name: FELIX_IPV6SUPPORT
              value: "false"
            - name: FELIX_HEALTHENABLED
              value: "true"
          securityContext:
            privileged: true
          resources:
            requests:
              cpu: 250m
          lifecycle:
            preStop:
              exec:
                command:
                  - /bin/calico-node
                  - -shutdown
          livenessProbe:
            exec:
              command:
                - /bin/calico-node
                - -felix-live
            periodSeconds: 10
            initialDelaySeconds: 10
            failureThreshold: 6
            timeoutSeconds: 10
          readinessProbe:
            exec:
              command:
                - /bin/calico-node
                - -felix-ready
            periodSeconds: 10
            timeoutSeconds: 10
          volumeMounts:
            # For maintaining CNI plugin API credentials.
            - mountPath: /host/etc/cni/net.d
              name: cni-net-dir
              readOnly: false
            - mountPath: /lib/modules
              name: lib-modules
              readOnly: true
            - mountPath: /run/xtables.lock
              name: xtables-lock
              readOnly: false
            - mountPath: /var/run/calico
              name: var-run-calico
              readOnly: false
            - mountPath: /var/lib/calico
              name: var-lib-calico
              readOnly: false
            - name: policysync
              mountPath: /var/run/nodeagent
            # For eBPF mode, we need to be able to mount the BPF filesystem at /sys/fs/bpf so we mount in the
            # parent directory.
            - name: bpffs
              mountPath: /sys/fs/bpf
            - name: cni-log-dir
              mountPath: /var/log/calico/cni
              readOnly: true
      volumes:
        # Used by calico-node.
        - name: lib-modules
          hostPath:
            path: /lib/modules
        - name: var-run-calico
          hostPath:
            path: /var/run/calico
            type: DirectoryOrCreate
        - name: var-lib-calico
          hostPath:
            path: /var/lib/calico
            type: DirectoryOrCreate
        - name: xtables-lock
          hostPath:
            path: /run/xtables.lock
            type: FileOrCreate
        - name: sys-fs
          hostPath:
            path: /sys/fs/
            type: DirectoryOrCreate
        - name: bpffs
          hostPath:
            path: /sys/fs/bpf
            type: Directory
        # mount /proc at /nodeproc to be used by ebpf-bootstrap initContainer to mount root cgroup2 fs.
        - name: nodeproc
          hostPath:
            path: /proc
        # Used to install CNI.
        - name: cni-bin-dir
          hostPath:
            path: /opt/cni/bin
            type: DirectoryOrCreate
        - name: cni-net-dir
          hostPath:
            path: /etc/cni/net.d
        # Used to access CNI logs.
        - name: cni-log-dir
          hostPath:
            path: /var/log/calico/cni
        # Used to create per-pod Unix Domain Sockets
        - name: policysync
          hostPath:
            type: DirectoryOrCreate
            path: /var/run/nodeagent
---
# Source: calico/templates/calico-kube-controllers.yaml
# See https://github.com/projectcalico/kube-controllers
apiVersion: apps/v1
kind: Deployment
metadata:
  name: calico-kube-controllers
  namespace: kube-system
  labels:
    k8s-app: calico-kube-controllers
spec:
  # The controllers can only have a single active instance.
  replicas: 1
  selector:
    matchLabels:
      k8s-app: calico-kube-controllers
  strategy:
    type: Recreate
  template:
    metadata:
      name: calico-kube-controllers
      namespace: kube-system
      labels:
        k8s-app: calico-kube-controllers
    spec:
      nodeSelector:
        kubernetes.io/os: linux
      tolerations:
        # Mark the pod as a critical add-on for rescheduling.
        - key: CriticalAddonsOnly
          operator: Exists
        - key: node-role.kubernetes.io/master
          effect: NoSchedule
        - key: node-role.kubernetes.io/control-plane
          effect: NoSchedule
      serviceAccountName: calico-kube-controllers
      securityContext:
        seccompProfile:
          type: RuntimeDefault
      priorityClassName: system-cluster-critical
      containers:
        - name: calico-kube-controllers
          image: quay.io/calico/kube-controllers:master
          imagePullPolicy: IfNotPresent
          env:
            # Choose which controllers to run.
            - name: ENABLED_CONTROLLERS
              value: node,loadbalancer
            - name: DATASTORE_TYPE
              value: kubernetes
          livenessProbe:
            exec:
              command:
                - /usr/bin/check-status
                - -l
            periodSeconds: 10
            initialDelaySeconds: 10
            failureThreshold: 6
            timeoutSeconds: 10
          readinessProbe:
            exec:
              command:
                - /usr/bin/check-status
                - -r
            periodSeconds: 10
          securityContext:
            runAsNonRoot: true
---
# Source: calico/templates/calico-typha.yaml
# This manifest creates a Deployment of Typha to back the above service.

apiVersion: apps/v1
kind: Deployment
metadata:
  name: calico-typha
  namespace: kube-system
  labels:
    k8s-app: calico-typha
spec:
  # Number of Typha replicas. To enable Typha, set this to a non-zero value *and* set the
  # typha_service_name variable in the calico-config ConfigMap above.
  #
  # We recommend using Typha if you have more than 50 nodes. Above 100 nodes it is essential
  # (when using the Kubernetes datastore). Use one replica for every 100-200 nodes. In
  # production, we recommend running at least 3 replicas to reduce the impact of rolling upgrade.
  replicas: 1
  revisionHistoryLimit: 2
  selector:
    matchLabels:
      k8s-app: calico-typha
  strategy:
    rollingUpdate:
      # 100% surge allows a complete up-level set of typha instances to start and become ready,
      # which in turn allows all the back-level typha instances to start shutting down. This
      # means that connections tend to bounce directly from a back-level instance to an up-level
      # instance.
      maxSurge: 100%
      # In case the cluster is unable to schedule extra surge instances, allow at most one instance
      # to shut down to make room. You can set this to 0 if you're sure there'll always be enough room to
      # schedule extra typha instances during an upgrade (because setting it to 0 blocks shutdown until
      # up-level typha instances are online and ready).
      maxUnavailable: 1
    type: RollingUpdate
  template:
    metadata:
      labels:
        k8s-app: calico-typha
      annotations:
        cluster-autoscaler.kubernetes.io/safe-to-evict: 'true'
    spec:
      nodeSelector:
        kubernetes.io/os: linux
      hostNetwork: true
      # Typha supports graceful shut down, disconnecting clients slowly during the grace period.
      # The TYPHA_SHUTDOWNTIMEOUTSECS env var should be kept in sync with this value.
      terminationGracePeriodSeconds: 300
      tolerations:
        # Mark the pod as a critical add-on for rescheduling.
        - key: CriticalAddonsOnly
          operator: Exists
        # Make sure Typha can get scheduled on any nodes.
        - effect: NoSchedule
          operator: Exists
        - effect: NoExecute
          operator: Exists
      # Since Calico can't network a pod until Typha is up, we need to run Typha itself
      # as a host-networked pod.
      serviceAccountName: calico-node
      priorityClassName: system-cluster-critical
      # fsGroup allows using projected serviceaccount tokens as described here kubernetes/kubernetes#82573
      securityContext:
        fsGroup: 65534
        seccompProfile:
          type: RuntimeDefault
      containers:
        - image: quay.io/calico/typha:master
          imagePullPolicy: IfNotPresent
          name: calico-typha
          ports:
            - containerPort: 5473
              name: calico-typha
              protocol: TCP
          envFrom:
            - configMapRef:
                # Allow KUBERNETES_SERVICE_HOST and KUBERNETES_SERVICE_PORT to be overridden for eBPF mode.
                name: kubernetes-services-endpoint
                optional: true
          env:
            # Enable "info" logging by default. Can be set to "debug" to increase verbosity.
            - name: TYPHA_LOGSEVERITYSCREEN
              value: "info"
            # Disable logging to file and syslog since those don't make sense in Kubernetes.
            - name: TYPHA_LOGFILEPATH
              value: "none"
            - name: TYPHA_LOGSEVERITYSYS
              value: "none"
            # Monitor the Kubernetes API to find the number of running instances and rebalance
            # connections.
            - name: TYPHA_CONNECTIONREBALANCINGMODE
              value: "kubernetes"
            - name: TYPHA_DATASTORETYPE
              value: "kubernetes"
            - name: TYPHA_HEALTHENABLED
              value: "true"
            # Set this to the same value as terminationGracePeriodSeconds; it tells Typha how much time
            # it has to shut down.
            - name: TYPHA_SHUTDOWNTIMEOUTSECS
              value: "300"
            # Configure route aggregation based on pod CIDR.
            - name: USE_POD_CIDR
              value: "true"
            # Uncomment these lines to enable prometheus metrics. Since Typha is host-networked,
            # this opens a port on the host, which may need to be secured.
            #- name: TYPHA_PROMETHEUSMETRICSENABLED
            #  value: "true"
            #- name: TYPHA_PROMETHEUSMETRICSPORT
            #  value: "9093"
          livenessProbe:
            httpGet:
              path: /liveness
              port: 9098
              host: localhost
            periodSeconds: 30
            initialDelaySeconds: 30
            timeoutSeconds: 10
          securityContext:
            runAsNonRoot: true
            allowPrivilegeEscalation: false
          readinessProbe:
            httpGet:
              path: /readiness
              port: 9098
              host: localhost
            periodSeconds: 10
            timeoutSeconds: 10<|MERGE_RESOLUTION|>--- conflicted
+++ resolved
@@ -3063,13 +3063,10 @@
                     loadBalancer:
                       properties:
                         assignIPs:
-<<<<<<< HEAD
+                          default: AllServices
                           enum:
                             - AllServices
                             - RequestedServicesOnly
-=======
-                          default: AllServices
->>>>>>> 2cfc7447
                           type: string
                       type: object
                     namespace:
@@ -3179,13 +3176,10 @@
                         loadBalancer:
                           properties:
                             assignIPs:
-<<<<<<< HEAD
+                              default: AllServices
                               enum:
                                 - AllServices
                                 - RequestedServicesOnly
-=======
-                              default: AllServices
->>>>>>> 2cfc7447
                               type: string
                           type: object
                         namespace:
