--- conflicted
+++ resolved
@@ -5165,17 +5165,11 @@
         # Mark the pod as a critical add-on for rescheduling.
         - key: CriticalAddonsOnly
           operator: Exists
-<<<<<<< HEAD
-        # Be sure that the pod can schedule on all nodes
-        - effect: NoSchedule
-          operator: Exists
-=======
         # Make sure Typha can get scheduled on any nodes. 
         - effect: NoSchedule 
           operator: Exists 
         - effect: NoExecute 
-          operator: Exists           
->>>>>>> 09fc10b5
+          operator: Exists      
       # Since Calico can't network a pod until Typha is up, we need to run Typha itself
       # as a host-networked pod.
       serviceAccountName: calico-node
