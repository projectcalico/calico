--- conflicted
+++ resolved
@@ -3064,13 +3064,10 @@
                     loadBalancer:
                       properties:
                         assignIPs:
-<<<<<<< HEAD
+                          default: AllServices
                           enum:
                             - AllServices
                             - RequestedServicesOnly
-=======
-                          default: AllServices
->>>>>>> 2cfc7447
                           type: string
                       type: object
                     namespace:
@@ -3180,13 +3177,10 @@
                         loadBalancer:
                           properties:
                             assignIPs:
-<<<<<<< HEAD
+                              default: AllServices
                               enum:
                                 - AllServices
                                 - RequestedServicesOnly
-=======
-                              default: AllServices
->>>>>>> 2cfc7447
                               type: string
                           type: object
                         namespace:
