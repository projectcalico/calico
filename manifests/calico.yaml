--- conflicted
+++ resolved
@@ -3048,13 +3048,10 @@
                     loadBalancer:
                       properties:
                         assignIPs:
-<<<<<<< HEAD
+                          default: AllServices
                           enum:
                             - AllServices
                             - RequestedServicesOnly
-=======
-                          default: AllServices
->>>>>>> 2cfc7447
                           type: string
                       type: object
                     namespace:
@@ -3164,13 +3161,10 @@
                         loadBalancer:
                           properties:
                             assignIPs:
-<<<<<<< HEAD
+                              default: AllServices
                               enum:
                                 - AllServices
                                 - RequestedServicesOnly
-=======
-                              default: AllServices
->>>>>>> 2cfc7447
                               type: string
                           type: object
                         namespace:
