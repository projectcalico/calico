--- conflicted
+++ resolved
@@ -2900,13 +2900,8 @@
                     - Always
                     - CrossSubnet
                   type: string
-<<<<<<< HEAD
-=======
                 namespaceSelector:
                   type: string
-                nat-outgoing:
-                  type: boolean
->>>>>>> 1c233f1f
                 natOutgoing:
                   type: boolean
                 nodeSelector:
