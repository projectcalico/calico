--- conflicted
+++ resolved
@@ -2917,13 +2917,8 @@
                     - Always
                     - CrossSubnet
                   type: string
-<<<<<<< HEAD
-=======
                 namespaceSelector:
                   type: string
-                nat-outgoing:
-                  type: boolean
->>>>>>> 1c233f1f
                 natOutgoing:
                   type: boolean
                 nodeSelector:
