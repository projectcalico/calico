--- conflicted
+++ resolved
@@ -3076,12 +3076,8 @@
                                     items:
                                       type: string
                                     type: array
-<<<<<<< HEAD
                                     x-kubernetes-list-type: set
-                                  interfaceSelector:
-=======
                                   interfacePattern:
->>>>>>> 2e586bce
                                     type: string
                                   labels:
                                     additionalProperties:
@@ -3192,12 +3188,8 @@
                                         items:
                                           type: string
                                         type: array
-<<<<<<< HEAD
                                         x-kubernetes-list-type: set
-                                      interfaceSelector:
-=======
                                       interfacePattern:
->>>>>>> 2e586bce
                                         type: string
                                       labels:
                                         additionalProperties:
