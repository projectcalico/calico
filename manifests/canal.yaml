---
# Source: calico/templates/calico-kube-controllers.yaml
# This manifest creates a Pod Disruption Budget for Controller to allow K8s Cluster Autoscaler to evict

apiVersion: policy/v1
kind: PodDisruptionBudget
metadata:
  name: calico-kube-controllers
  namespace: kube-system
  labels:
    k8s-app: calico-kube-controllers
spec:
  maxUnavailable: 1
  selector:
    matchLabels:
      k8s-app: calico-kube-controllers
---
# Source: calico/templates/calico-kube-controllers.yaml
apiVersion: v1
kind: ServiceAccount
metadata:
  name: calico-kube-controllers
  namespace: kube-system
---
# Source: calico/templates/calico-node.yaml
apiVersion: v1
kind: ServiceAccount
metadata:
  name: canal
  namespace: kube-system
---
# Source: calico/templates/calico-node.yaml
apiVersion: v1
kind: ServiceAccount
metadata:
  name: calico-cni-plugin
  namespace: kube-system
---
# Source: calico/templates/calico-config.yaml
# This ConfigMap is used to configure a self-hosted Canal installation.
kind: ConfigMap
apiVersion: v1
metadata:
  name: canal-config
  namespace: kube-system
data:
  # Typha is disabled.
  typha_service_name: "none"

  # The interface used by canal for host <-> host communication.
  # If left blank, then the interface is chosen using the node's
  # default route.
  canal_iface: ""

  # Whether or not to masquerade traffic to destinations not within
  # the pod network.
  masquerade: "true"

  # Configure the MTU to use for workload interfaces and tunnels.
  # By default, MTU is auto-detected, and explicitly setting this field should not be required.
  # You can override auto-detection by providing a non-zero value.
  veth_mtu: "0"

  # The CNI network configuration to install on each node. The special
  # values in this config will be automatically populated.
  cni_network_config: |-
    {
      "name": "k8s-pod-network",
      "cniVersion": "0.3.1",
      "plugins": [
        {
          "type": "calico",
          "log_level": "info",
          "log_file_path": "/var/log/calico/cni/cni.log",
          "datastore_type": "kubernetes",
          "nodename": "__KUBERNETES_NODE_NAME__",
          "mtu": __CNI_MTU__,
          "ipam": {
              "type": "host-local",
              "subnet": "usePodCidr"
          },
          "policy": {
              "type": "k8s"
          },
          "kubernetes": {
              "kubeconfig": "__KUBECONFIG_FILEPATH__"
          }
        },
        {
          "type": "portmap",
          "snat": true,
          "capabilities": {"portMappings": true}
        }
      ]
    }

  # Flannel network configuration. Mounted into the flannel container.
  net-conf.json: |
    {
      "Network": "10.244.0.0/16",
      "Backend": {
        "Type": "vxlan"
      }
    }
---
# Source: calico/templates/kdd-crds.yaml
apiVersion: apiextensions.k8s.io/v1
kind: CustomResourceDefinition
metadata:
  annotations:
    controller-gen.kubebuilder.io/version: v0.18.0
  name: bgpconfigurations.crd.projectcalico.org
spec:
  group: crd.projectcalico.org
  names:
    kind: BGPConfiguration
    listKind: BGPConfigurationList
    plural: bgpconfigurations
    singular: bgpconfiguration
  preserveUnknownFields: false
  scope: Cluster
  versions:
    - name: v1
      schema:
        openAPIV3Schema:
          properties:
            apiVersion:
              type: string
            kind:
              type: string
            metadata:
              type: object
            spec:
              properties:
                asNumber:
                  format: int32
                  type: integer
                bindMode:
                  enum:
                    - None
                    - NodeIP
                  type: string
                communities:
                  items:
                    properties:
                      name:
                        type: string
                      value:
                        pattern: ^(\d+):(\d+)$|^(\d+):(\d+):(\d+)$
                        type: string
                    type: object
                    x-kubernetes-map-type: atomic
                  type: array
                  x-kubernetes-list-type: set
                ignoredInterfaces:
                  items:
                    type: string
                  type: array
                  x-kubernetes-list-type: set
                listenPort:
                  maximum: 65535
                  minimum: 1
                  type: integer
                localWorkloadPeeringIPV4:
                  type: string
                localWorkloadPeeringIPV6:
                  type: string
                logSeverityScreen:
                  default: Info
                  pattern: ^(?i)(Trace|Debug|Info|Warning|Error|Fatal)?$
                  type: string
                nodeMeshMaxRestartTime:
                  type: string
                nodeMeshPassword:
                  properties:
                    secretKeyRef:
                      properties:
                        key:
                          type: string
                        name:
                          default: ""
                          type: string
                        optional:
                          type: boolean
                      required:
                        - key
                      type: object
                      x-kubernetes-map-type: atomic
                  type: object
                nodeToNodeMeshEnabled:
                  type: boolean
                prefixAdvertisements:
                  items:
                    properties:
                      cidr:
                        format: cidr
                        type: string
                      communities:
                        items:
                          type: string
                        type: array
                    type: object
                    x-kubernetes-map-type: atomic
                  type: array
                  x-kubernetes-list-type: set
                serviceClusterIPs:
                  items:
                    properties:
                      cidr:
                        format: cidr
                        type: string
                    type: object
                    x-kubernetes-map-type: atomic
                  type: array
                  x-kubernetes-list-type: set
                serviceExternalIPs:
                  items:
                    properties:
                      cidr:
                        format: cidr
                        type: string
                    type: object
                    x-kubernetes-map-type: atomic
                  type: array
                  x-kubernetes-list-type: set
                serviceLoadBalancerAggregation:
                  default: Enabled
                  enum:
                    - Enabled
                    - Disabled
                  type: string
                serviceLoadBalancerIPs:
                  items:
                    properties:
                      cidr:
                        format: cidr
                        type: string
                    type: object
                    x-kubernetes-map-type: atomic
                  type: array
                  x-kubernetes-list-type: set
              type: object
          type: object
      served: true
      storage: true
---
# Source: calico/templates/kdd-crds.yaml
apiVersion: apiextensions.k8s.io/v1
kind: CustomResourceDefinition
metadata:
  annotations:
    controller-gen.kubebuilder.io/version: v0.18.0
  name: bgpfilters.crd.projectcalico.org
spec:
  group: crd.projectcalico.org
  names:
    kind: BGPFilter
    listKind: BGPFilterList
    plural: bgpfilters
    singular: bgpfilter
  preserveUnknownFields: false
  scope: Cluster
  versions:
    - name: v1
      schema:
        openAPIV3Schema:
          properties:
            apiVersion:
              type: string
            kind:
              type: string
            metadata:
              type: object
            spec:
              properties:
                exportV4:
                  items:
                    properties:
                      action:
                        enum:
                          - Accept
                          - Reject
                        type: string
                      cidr:
                        format: cidr
                        type: string
                      interface:
                        type: string
                      matchOperator:
                        enum:
                          - Equal
                          - NotEqual
                          - In
                          - NotIn
                        type: string
                      prefixLength:
                        properties:
                          max:
                            format: int32
                            maximum: 32
                            minimum: 0
                            type: integer
                          min:
                            format: int32
                            maximum: 32
                            minimum: 0
                            type: integer
                        type: object
                        x-kubernetes-map-type: atomic
                      source:
                        enum:
                          - RemotePeers
                        type: string
                    required:
                      - action
                    type: object
                    x-kubernetes-map-type: atomic
                  type: array
                exportV6:
                  items:
                    properties:
                      action:
                        enum:
                          - Accept
                          - Reject
                        type: string
                      cidr:
                        format: cidr
                        type: string
                      interface:
                        type: string
                      matchOperator:
                        enum:
                          - Equal
                          - NotEqual
                          - In
                          - NotIn
                        type: string
                      prefixLength:
                        properties:
                          max:
                            format: int32
                            maximum: 128
                            minimum: 0
                            type: integer
                          min:
                            format: int32
                            maximum: 128
                            minimum: 0
                            type: integer
                        type: object
                        x-kubernetes-map-type: atomic
                      source:
                        enum:
                          - RemotePeers
                        type: string
                    required:
                      - action
                    type: object
                    x-kubernetes-map-type: atomic
                  type: array
                importV4:
                  items:
                    properties:
                      action:
                        enum:
                          - Accept
                          - Reject
                        type: string
                      cidr:
                        format: cidr
                        type: string
                      interface:
                        type: string
                      matchOperator:
                        enum:
                          - Equal
                          - NotEqual
                          - In
                          - NotIn
                        type: string
                      prefixLength:
                        properties:
                          max:
                            format: int32
                            maximum: 32
                            minimum: 0
                            type: integer
                          min:
                            format: int32
                            maximum: 32
                            minimum: 0
                            type: integer
                        type: object
                        x-kubernetes-map-type: atomic
                      source:
                        enum:
                          - RemotePeers
                        type: string
                    required:
                      - action
                    type: object
                    x-kubernetes-map-type: atomic
                  type: array
                importV6:
                  items:
                    properties:
                      action:
                        enum:
                          - Accept
                          - Reject
                        type: string
                      cidr:
                        format: cidr
                        type: string
                      interface:
                        type: string
                      matchOperator:
                        enum:
                          - Equal
                          - NotEqual
                          - In
                          - NotIn
                        type: string
                      prefixLength:
                        properties:
                          max:
                            format: int32
                            maximum: 128
                            minimum: 0
                            type: integer
                          min:
                            format: int32
                            maximum: 128
                            minimum: 0
                            type: integer
                        type: object
                        x-kubernetes-map-type: atomic
                      source:
                        enum:
                          - RemotePeers
                        type: string
                    required:
                      - action
                    type: object
                    x-kubernetes-map-type: atomic
                  type: array
              type: object
          type: object
      served: true
      storage: true
---
# Source: calico/templates/kdd-crds.yaml
apiVersion: apiextensions.k8s.io/v1
kind: CustomResourceDefinition
metadata:
  annotations:
    controller-gen.kubebuilder.io/version: v0.18.0
  name: bgppeers.crd.projectcalico.org
spec:
  group: crd.projectcalico.org
  names:
    kind: BGPPeer
    listKind: BGPPeerList
    plural: bgppeers
    singular: bgppeer
  preserveUnknownFields: false
  scope: Cluster
  versions:
    - name: v1
      schema:
        openAPIV3Schema:
          properties:
            apiVersion:
              type: string
            kind:
              type: string
            metadata:
              type: object
            spec:
              properties:
                asNumber:
                  format: int32
                  type: integer
                filters:
                  items:
                    type: string
                  type: array
                keepOriginalNextHop:
                  type: boolean
                keepaliveTime:
                  type: string
                localASNumber:
                  format: int32
                  type: integer
                localWorkloadSelector:
                  type: string
                maxRestartTime:
                  type: string
                nextHopMode:
                  enum:
                    - Auto
                    - Self
                    - Keep
                  type: string
                node:
                  type: string
                nodeSelector:
                  type: string
                numAllowedLocalASNumbers:
                  format: int32
                  type: integer
                password:
                  properties:
                    secretKeyRef:
                      properties:
                        key:
                          type: string
                        name:
                          default: ""
                          type: string
                        optional:
                          type: boolean
                      required:
                        - key
                      type: object
                      x-kubernetes-map-type: atomic
                  type: object
                peerIP:
                  format: ip
                  type: string
                peerSelector:
                  type: string
                reachableBy:
                  type: string
                reversePeering:
                  allOf:
                    - enum:
                        - Auto
                        - Manual
                    - enum:
                        - Auto
                        - Manual
                  type: string
                sourceAddress:
                  enum:
                    - UseNodeIP
                    - None
                  type: string
                ttlSecurity:
                  type: integer
              type: object
          type: object
      served: true
      storage: true
---
# Source: calico/templates/kdd-crds.yaml
apiVersion: apiextensions.k8s.io/v1
kind: CustomResourceDefinition
metadata:
  annotations:
    controller-gen.kubebuilder.io/version: v0.18.0
  name: blockaffinities.crd.projectcalico.org
spec:
  group: crd.projectcalico.org
  names:
    kind: BlockAffinity
    listKind: BlockAffinityList
    plural: blockaffinities
    singular: blockaffinity
  preserveUnknownFields: false
  scope: Cluster
  versions:
    - name: v1
      schema:
        openAPIV3Schema:
          properties:
            apiVersion:
              type: string
            kind:
              type: string
            metadata:
              type: object
            spec:
              properties:
                cidr:
                  type: string
                deleted:
                  type: string
                node:
                  type: string
                state:
                  type: string
                type:
                  type: string
              required:
                - cidr
                - deleted
                - node
                - state
              type: object
          type: object
      served: true
      storage: true
---
# Source: calico/templates/kdd-crds.yaml
apiVersion: apiextensions.k8s.io/v1
kind: CustomResourceDefinition
metadata:
  annotations:
    controller-gen.kubebuilder.io/version: v0.18.0
  name: caliconodestatuses.crd.projectcalico.org
spec:
  group: crd.projectcalico.org
  names:
    kind: CalicoNodeStatus
    listKind: CalicoNodeStatusList
    plural: caliconodestatuses
    singular: caliconodestatus
  preserveUnknownFields: false
  scope: Cluster
  versions:
    - name: v1
      schema:
        openAPIV3Schema:
          properties:
            apiVersion:
              type: string
            kind:
              type: string
            metadata:
              type: object
            spec:
              properties:
                classes:
                  items:
                    enum:
                      - Agent
                      - BGP
                      - Routes
                    type: string
                  type: array
                node:
                  type: string
                updatePeriodSeconds:
                  format: int32
                  type: integer
              type: object
            status:
              properties:
                agent:
                  properties:
                    birdV4:
                      properties:
                        lastBootTime:
                          type: string
                        lastReconfigurationTime:
                          type: string
                        routerID:
                          type: string
                        state:
                          enum:
                            - Ready
                            - NotReady
                          type: string
                        version:
                          type: string
                      type: object
                    birdV6:
                      properties:
                        lastBootTime:
                          type: string
                        lastReconfigurationTime:
                          type: string
                        routerID:
                          type: string
                        state:
                          enum:
                            - Ready
                            - NotReady
                          type: string
                        version:
                          type: string
                      type: object
                  type: object
                bgp:
                  properties:
                    numberEstablishedV4:
                      type: integer
                    numberEstablishedV6:
                      type: integer
                    numberNotEstablishedV4:
                      type: integer
                    numberNotEstablishedV6:
                      type: integer
                    peersV4:
                      items:
                        properties:
                          peerIP:
                            type: string
                          since:
                            type: string
                          state:
                            enum:
                              - Idle
                              - Connect
                              - Active
                              - OpenSent
                              - OpenConfirm
                              - Established
                              - Close
                            type: string
                          type:
                            enum:
                              - NodeMesh
                              - NodePeer
                              - GlobalPeer
                            type: string
                        type: object
                      type: array
                    peersV6:
                      items:
                        properties:
                          peerIP:
                            type: string
                          since:
                            type: string
                          state:
                            enum:
                              - Idle
                              - Connect
                              - Active
                              - OpenSent
                              - OpenConfirm
                              - Established
                              - Close
                            type: string
                          type:
                            enum:
                              - NodeMesh
                              - NodePeer
                              - GlobalPeer
                            type: string
                        type: object
                      type: array
                  required:
                    - numberEstablishedV4
                    - numberEstablishedV6
                    - numberNotEstablishedV4
                    - numberNotEstablishedV6
                  type: object
                lastUpdated:
                  format: date-time
                  nullable: true
                  type: string
                routes:
                  properties:
                    routesV4:
                      items:
                        properties:
                          destination:
                            type: string
                          gateway:
                            type: string
                          interface:
                            type: string
                          learnedFrom:
                            properties:
                              peerIP:
                                type: string
                              sourceType:
                                enum:
                                  - Kernel
                                  - Static
                                  - Direct
                                  - NodeMesh
                                  - BGPPeer
                                type: string
                            type: object
                          type:
                            enum:
                              - FIB
                              - RIB
                            type: string
                        type: object
                      type: array
                    routesV6:
                      items:
                        properties:
                          destination:
                            type: string
                          gateway:
                            type: string
                          interface:
                            type: string
                          learnedFrom:
                            properties:
                              peerIP:
                                type: string
                              sourceType:
                                enum:
                                  - Kernel
                                  - Static
                                  - Direct
                                  - NodeMesh
                                  - BGPPeer
                                type: string
                            type: object
                          type:
                            enum:
                              - FIB
                              - RIB
                            type: string
                        type: object
                      type: array
                  type: object
              type: object
          type: object
      served: true
      storage: true
---
# Source: calico/templates/kdd-crds.yaml
apiVersion: apiextensions.k8s.io/v1
kind: CustomResourceDefinition
metadata:
  annotations:
    controller-gen.kubebuilder.io/version: v0.18.0
  name: clusterinformations.crd.projectcalico.org
spec:
  group: crd.projectcalico.org
  names:
    kind: ClusterInformation
    listKind: ClusterInformationList
    plural: clusterinformations
    singular: clusterinformation
  preserveUnknownFields: false
  scope: Cluster
  versions:
    - name: v1
      schema:
        openAPIV3Schema:
          properties:
            apiVersion:
              type: string
            kind:
              type: string
            metadata:
              type: object
            spec:
              properties:
                calicoVersion:
                  type: string
                clusterGUID:
                  type: string
                clusterType:
                  type: string
                datastoreReady:
                  type: boolean
                variant:
                  type: string
              type: object
          type: object
      served: true
      storage: true
---
# Source: calico/templates/kdd-crds.yaml
apiVersion: apiextensions.k8s.io/v1
kind: CustomResourceDefinition
metadata:
  annotations:
    controller-gen.kubebuilder.io/version: v0.18.0
  name: felixconfigurations.crd.projectcalico.org
spec:
  group: crd.projectcalico.org
  names:
    kind: FelixConfiguration
    listKind: FelixConfigurationList
    plural: felixconfigurations
    singular: felixconfiguration
  preserveUnknownFields: false
  scope: Cluster
  versions:
    - name: v1
      schema:
        openAPIV3Schema:
          description: Felix Configuration contains the configuration for Felix.
          properties:
            apiVersion:
              description: |-
                APIVersion defines the versioned schema of this representation of an object.
                Servers should convert recognized schemas to the latest internal value, and
                may reject unrecognized values.
                More info: https://git.k8s.io/community/contributors/devel/sig-architecture/api-conventions.md#resources
              type: string
            kind:
              description: |-
                Kind is a string value representing the REST resource this object represents.
                Servers may infer this from the endpoint the client submits requests to.
                Cannot be updated.
                In CamelCase.
                More info: https://git.k8s.io/community/contributors/devel/sig-architecture/api-conventions.md#types-kinds
              type: string
            metadata:
              type: object
            spec:
              description: FelixConfigurationSpec contains the values of the Felix configuration.
              properties:
                allowIPIPPacketsFromWorkloads:
                  description: |-
                    AllowIPIPPacketsFromWorkloads controls whether Felix will add a rule to drop IPIP encapsulated traffic
                    from workloads. [Default: false]
                  type: boolean
                allowVXLANPacketsFromWorkloads:
                  description: |-
                    AllowVXLANPacketsFromWorkloads controls whether Felix will add a rule to drop VXLAN encapsulated traffic
                    from workloads. [Default: false]
                  type: boolean
                awsSrcDstCheck:
                  description: |-
                    AWSSrcDstCheck controls whether Felix will try to change the "source/dest check" setting on the EC2 instance
                    on which it is running. A value of "Disable" will try to disable the source/dest check. Disabling the check
                    allows for sending workload traffic without encapsulation within the same AWS subnet.
                    [Default: DoNothing]
                  enum:
                    - DoNothing
                    - Enable
                    - Disable
                  type: string
                bpfAttachType:
                  description: |-
                    BPFAttachType controls how are the BPF programs at the network interfaces attached.
                    By default `TCX` is used where available to enable easier coexistence with 3rd party programs.
                    `TC` can force the legacy method of attaching via a qdisc. `TCX` falls back to `TC` if `TCX` is not available.
                    [Default: TCX]
                  enum:
                    - TC
                    - TCX
                  type: string
                bpfCTLBLogFilter:
                  description: |-
                    BPFCTLBLogFilter specifies, what is logged by connect time load balancer when BPFLogLevel is
                    debug. Currently has to be specified as 'all' when BPFLogFilters is set
                    to see CTLB logs.
                    [Default: unset - means logs are emitted when BPFLogLevel id debug and BPFLogFilters not set.]
                  type: string
                bpfConnectTimeLoadBalancing:
                  description: |-
                    BPFConnectTimeLoadBalancing when in BPF mode, controls whether Felix installs the connect-time load
                    balancer. The connect-time load balancer is required for the host to be able to reach Kubernetes services
                    and it improves the performance of pod-to-service connections.When set to TCP, connect time load balancing
                    is available only for services with TCP ports. [Default: TCP]
                  enum:
                    - TCP
                    - Enabled
                    - Disabled
                  type: string
                bpfConnectTimeLoadBalancingEnabled:
                  description: |-
                    BPFConnectTimeLoadBalancingEnabled when in BPF mode, controls whether Felix installs the connection-time load
                    balancer.  The connect-time load balancer is required for the host to be able to reach Kubernetes services
                    and it improves the performance of pod-to-service connections.  The only reason to disable it is for debugging
                    purposes.

                    Deprecated: Use BPFConnectTimeLoadBalancing [Default: true]
                  type: boolean
                bpfConntrackLogLevel:
                  description: |-
                    BPFConntrackLogLevel controls the log level of the BPF conntrack cleanup program, which runs periodically
                    to clean up expired BPF conntrack entries.
                    [Default: Off].
                  enum:
                    - "Off"
                    - Debug
                  type: string
                bpfConntrackMode:
                  description: |-
                    BPFConntrackCleanupMode controls how BPF conntrack entries are cleaned up.  `Auto` will use a BPF program if supported,
                    falling back to userspace if not.  `Userspace` will always use the userspace cleanup code.  `BPFProgram` will
                    always use the BPF program (failing if not supported).

                    /To be deprecated in future versions as conntrack map type changed to
                    lru_hash and userspace cleanup is the only mode that is supported.
                    [Default: Userspace]
                  enum:
                    - Auto
                    - Userspace
                    - BPFProgram
                  type: string
                bpfConntrackTimeouts:
                  description: |-
                    BPFConntrackTimers overrides the default values for the specified conntrack timer if
                    set. Each value can be either a duration or `Auto` to pick the value from
                    a Linux conntrack timeout.

                    Configurable timers are: CreationGracePeriod, TCPSynSent,
                    TCPEstablished, TCPFinsSeen, TCPResetSeen, UDPTimeout, GenericTimeout,
                    ICMPTimeout.

                    Unset values are replaced by the default values with a warning log for
                    incorrect values.
                  properties:
                    creationGracePeriod:
                      description: |-
                        CreationGracePeriod gives a generic grace period to new connections
                        before they are considered for cleanup [Default: 10s].
                      pattern: ^(([0-9]*(\.[0-9]*)?(ms|s|h|m|us)+)+|Auto)$
                      type: string
                    genericTimeout:
                      description: |-
                        GenericTimeout controls how long it takes before considering this
                        entry for cleanup after the connection became idle. If set to 'Auto', the
                        value from nf_conntrack_generic_timeout is used. If nil, Calico uses its
                        own default value. [Default: 10m].
                      pattern: ^(([0-9]*(\.[0-9]*)?(ms|s|h|m|us)+)+|Auto)$
                      type: string
                    icmpTimeout:
                      description: |-
                        ICMPTimeout controls how long it takes before considering this
                        entry for cleanup after the connection became idle. If set to 'Auto', the
                        value from nf_conntrack_icmp_timeout is used. If nil, Calico uses its
                        own default value. [Default: 5s].
                      pattern: ^(([0-9]*(\.[0-9]*)?(ms|s|h|m|us)+)+|Auto)$
                      type: string
                    tcpEstablished:
                      description: |-
                        TCPEstablished controls how long it takes before considering this entry for
                        cleanup after the connection became idle. If set to 'Auto', the
                        value from nf_conntrack_tcp_timeout_established is used. If nil, Calico uses
                        its own default value. [Default: 1h].
                      pattern: ^(([0-9]*(\.[0-9]*)?(ms|s|h|m|us)+)+|Auto)$
                      type: string
                    tcpFinsSeen:
                      description: |-
                        TCPFinsSeen controls how long it takes before considering this entry for
                        cleanup after the connection was closed gracefully. If set to 'Auto', the
                        value from nf_conntrack_tcp_timeout_time_wait is used. If nil, Calico uses
                        its own default value. [Default: Auto].
                      pattern: ^(([0-9]*(\.[0-9]*)?(ms|s|h|m|us)+)+|Auto)$
                      type: string
                    tcpResetSeen:
                      description: |-
                        TCPResetSeen controls how long it takes before considering this entry for
                        cleanup after the connection was aborted. If nil, Calico uses its own
                        default value. [Default: 40s].
                      pattern: ^(([0-9]*(\.[0-9]*)?(ms|s|h|m|us)+)+|Auto)$
                      type: string
                    tcpSynSent:
                      description: |-
                        TCPSynSent controls how long it takes before considering this entry for
                        cleanup after the last SYN without a response. If set to 'Auto', the
                        value from nf_conntrack_tcp_timeout_syn_sent is used. If nil, Calico uses
                        its own default value. [Default: 20s].
                      pattern: ^(([0-9]*(\.[0-9]*)?(ms|s|h|m|us)+)+|Auto)$
                      type: string
                    udpTimeout:
                      description: |-
                        UDPTimeout controls how long it takes before considering this entry for
                        cleanup after the connection became idle. If nil, Calico uses its own
                        default value. [Default: 60s].
                      pattern: ^(([0-9]*(\.[0-9]*)?(ms|s|h|m|us)+)+|Auto)$
                      type: string
                  type: object
                bpfDSROptoutCIDRs:
                  description: |-
                    BPFDSROptoutCIDRs is a list of CIDRs which are excluded from DSR. That is, clients
                    in those CIDRs will access service node ports as if BPFExternalServiceMode was set to
                    Tunnel.
                  items:
                    type: string
                  type: array
                bpfDataIfacePattern:
                  description: |-
                    BPFDataIfacePattern is a regular expression that controls which interfaces Felix should attach BPF programs to
                    in order to catch traffic to/from the network.  This needs to match the interfaces that Calico workload traffic
                    flows over as well as any interfaces that handle incoming traffic to nodeports and services from outside the
                    cluster.  It should not match the workload interfaces (usually named cali...) or any other special device managed
                    by Calico itself (e.g., tunnels).
                  type: string
                bpfDisableGROForIfaces:
                  description: |-
                    BPFDisableGROForIfaces is a regular expression that controls which interfaces Felix should disable the
                    Generic Receive Offload [GRO] option.  It should not match the workload interfaces (usually named cali...).
                  type: string
                bpfDisableUnprivileged:
                  description: |-
                    BPFDisableUnprivileged, if enabled, Felix sets the kernel.unprivileged_bpf_disabled sysctl to disable
                    unprivileged use of BPF.  This ensures that unprivileged users cannot access Calico's BPF maps and
                    cannot insert their own BPF programs to interfere with Calico's. [Default: true]
                  type: boolean
                bpfEnabled:
                  description:
                    "BPFEnabled, if enabled Felix will use the BPF dataplane.
                    [Default: false]"
                  type: boolean
                bpfEnforceRPF:
                  description: |-
                    BPFEnforceRPF enforce strict RPF on all host interfaces with BPF programs regardless of
                    what is the per-interfaces or global setting. Possible values are Disabled, Strict
                    or Loose. [Default: Loose]
                  pattern: ^(?i)(Disabled|Strict|Loose)?$
                  type: string
                bpfExcludeCIDRsFromNAT:
                  description: |-
                    BPFExcludeCIDRsFromNAT is a list of CIDRs that are to be excluded from NAT
                    resolution so that host can handle them. A typical usecase is node local
                    DNS cache.
                  items:
                    type: string
                  type: array
                bpfExportBufferSizeMB:
                  description: |-
                    BPFExportBufferSizeMB in BPF mode, controls the buffer size used for sending BPF events to felix.
                    [Default: 1]
                  type: integer
                bpfExtToServiceConnmark:
                  description: |-
                    BPFExtToServiceConnmark in BPF mode, controls a 32bit mark that is set on connections from an
                    external client to a local service. This mark allows us to control how packets of that
                    connection are routed within the host and how is routing interpreted by RPF check. [Default: 0]
                  type: integer
                bpfExternalServiceMode:
                  description: |-
                    BPFExternalServiceMode in BPF mode, controls how connections from outside the cluster to services (node ports
                    and cluster IPs) are forwarded to remote workloads.  If set to "Tunnel" then both request and response traffic
                    is tunneled to the remote node.  If set to "DSR", the request traffic is tunneled but the response traffic
                    is sent directly from the remote node.  In "DSR" mode, the remote node appears to use the IP of the ingress
                    node; this requires a permissive L2 network.  [Default: Tunnel]
                  pattern: ^(?i)(Tunnel|DSR)?$
                  type: string
                bpfForceTrackPacketsFromIfaces:
                  description: |-
                    BPFForceTrackPacketsFromIfaces in BPF mode, forces traffic from these interfaces
                    to skip Calico's iptables NOTRACK rule, allowing traffic from those interfaces to be
                    tracked by Linux conntrack.  Should only be used for interfaces that are not used for
                    the Calico fabric.  For example, a docker bridge device for non-Calico-networked
                    containers. [Default: docker+]
                  items:
                    type: string
                  type: array
                bpfHostConntrackBypass:
                  description: |-
                    BPFHostConntrackBypass Controls whether to bypass Linux conntrack in BPF mode for
                    workloads and services. [Default: true - bypass Linux conntrack]
                  type: boolean
                bpfHostNetworkedNATWithoutCTLB:
                  description: |-
                    BPFHostNetworkedNATWithoutCTLB when in BPF mode, controls whether Felix does a NAT without CTLB. This along with BPFConnectTimeLoadBalancing
                    determines the CTLB behavior. [Default: Enabled]
                  enum:
                    - Enabled
                    - Disabled
                  type: string
                bpfJITHardening:
                  allOf:
                    - enum:
                        - Auto
                        - Strict
                    - enum:
                        - Auto
                        - Strict
                  description: |-
                    BPFJITHardening controls BPF JIT hardening. When set to "Auto", Felix will set JIT hardening to 1
                    if it detects the current value is 2 (strict mode that hurts performance). When set to "Strict",
                    Felix will not modify the JIT hardening setting. [Default: Auto]
                  type: string
                bpfKubeProxyEndpointSlicesEnabled:
                  description: |-
                    BPFKubeProxyEndpointSlicesEnabled is deprecated and has no effect. BPF
                    kube-proxy always accepts endpoint slices. This option will be removed in
                    the next release.
                  type: boolean
                bpfKubeProxyHealthzPort:
                  description: |-
                    BPFKubeProxyHealthzPort, in BPF mode, controls the port that Felix's embedded kube-proxy health check server binds to.
                    The health check server is used by external load balancers to determine if this node should receive traffic.  [Default: 10256]
                  type: integer
                bpfKubeProxyIptablesCleanupEnabled:
                  description: |-
                    BPFKubeProxyIptablesCleanupEnabled, if enabled in BPF mode, Felix will proactively clean up the upstream
                    Kubernetes kube-proxy's iptables chains.  Should only be enabled if kube-proxy is not running.  [Default: true]
                  type: boolean
                bpfKubeProxyMinSyncPeriod:
                  description: |-
                    BPFKubeProxyMinSyncPeriod, in BPF mode, controls the minimum time between updates to the dataplane for Felix's
                    embedded kube-proxy.  Lower values give reduced set-up latency.  Higher values reduce Felix CPU usage by
                    batching up more work.  [Default: 1s]
                  pattern: ^([0-9]+(\\.[0-9]+)?(ms|s|m|h))*$
                  type: string
                bpfL3IfacePattern:
                  description: |-
                    BPFL3IfacePattern is a regular expression that allows to list tunnel devices like wireguard or vxlan (i.e., L3 devices)
                    in addition to BPFDataIfacePattern. That is, tunnel interfaces not created by Calico, that Calico workload traffic flows
                    over as well as any interfaces that handle incoming traffic to nodeports and services from outside the cluster.
                  type: string
                bpfLogFilters:
                  additionalProperties:
                    type: string
                  description: |-
                    BPFLogFilters is a map of key=values where the value is
                    a pcap filter expression and the key is an interface name with 'all'
                    denoting all interfaces, 'weps' all workload endpoints and 'heps' all host
                    endpoints.

                    When specified as an env var, it accepts a comma-separated list of
                    key=values.
                    [Default: unset - means all debug logs are emitted]
                  type: object
                bpfLogLevel:
                  description: |-
                    BPFLogLevel controls the log level of the BPF programs when in BPF dataplane mode.  One of "Off", "Info", or
                    "Debug".  The logs are emitted to the BPF trace pipe, accessible with the command `tc exec bpf debug`.
                    [Default: Off].
                  pattern: ^(?i)(Off|Info|Debug)?$
                  type: string
                bpfMapSizeConntrack:
                  description: |-
                    BPFMapSizeConntrack sets the size for the conntrack map.  This map must be large enough to hold
                    an entry for each active connection.  Warning: changing the size of the conntrack map can cause disruption.
                  type: integer
                bpfMapSizeConntrackCleanupQueue:
                  description: |-
                    BPFMapSizeConntrackCleanupQueue sets the size for the map used to hold NAT conntrack entries that are queued
                    for cleanup.  This should be big enough to hold all the NAT entries that expire within one cleanup interval.
                  minimum: 1
                  type: integer
                bpfMapSizeConntrackScaling:
                  description: |-
                    BPFMapSizeConntrackScaling controls whether and how we scale the conntrack map size depending
                    on its usage. 'Disabled' make the size stay at the default or whatever is set by
                    BPFMapSizeConntrack*. 'DoubleIfFull' doubles the size when the map is pretty much full even
                    after cleanups. [Default: DoubleIfFull]
                  pattern: ^(?i)(Disabled|DoubleIfFull)?$
                  type: string
                bpfMapSizeIPSets:
                  description: |-
                    BPFMapSizeIPSets sets the size for ipsets map.  The IP sets map must be large enough to hold an entry
                    for each endpoint matched by every selector in the source/destination matches in network policy.  Selectors
                    such as "all()" can result in large numbers of entries (one entry per endpoint in that case).
                  type: integer
                bpfMapSizeIfState:
                  description: |-
                    BPFMapSizeIfState sets the size for ifstate map.  The ifstate map must be large enough to hold an entry
                    for each device (host + workloads) on a host.
                  type: integer
                bpfMapSizeNATAffinity:
                  description: |-
                    BPFMapSizeNATAffinity sets the size of the BPF map that stores the affinity of a connection (for services that
                    enable that feature.
                  type: integer
                bpfMapSizeNATBackend:
                  description: |-
                    BPFMapSizeNATBackend sets the size for NAT back end map.
                    This is the total number of endpoints. This is mostly
                    more than the size of the number of services.
                  type: integer
                bpfMapSizeNATFrontend:
                  description: |-
                    BPFMapSizeNATFrontend sets the size for NAT front end map.
                    FrontendMap should be large enough to hold an entry for each nodeport,
                    external IP and each port in each service.
                  type: integer
                bpfMapSizePerCpuConntrack:
                  description: |-
                    BPFMapSizePerCPUConntrack determines the size of conntrack map based on the number of CPUs. If set to a
                    non-zero value, overrides BPFMapSizeConntrack with `BPFMapSizePerCPUConntrack * (Number of CPUs)`.
                    This map must be large enough to hold an entry for each active connection.  Warning: changing the size of the
                    conntrack map can cause disruption.
                  type: integer
                bpfMapSizeRoute:
                  description: |-
                    BPFMapSizeRoute sets the size for the routes map.  The routes map should be large enough
                    to hold one entry per workload and a handful of entries per host (enough to cover its own IPs and
                    tunnel IPs).
                  type: integer
                bpfPSNATPorts:
                  anyOf:
                    - type: integer
                    - type: string
                  description: |-
                    BPFPSNATPorts sets the range from which we randomly pick a port if there is a source port
                    collision. This should be within the ephemeral range as defined by RFC 6056 (1024–65535) and
                    preferably outside the  ephemeral ranges used by common operating systems. Linux uses
                    32768–60999, while others mostly use the IANA defined range 49152–65535. It is not necessarily
                    a problem if this range overlaps with the operating systems. Both ends of the range are
                    inclusive. [Default: 20000:29999]
                  pattern: ^.*
                  x-kubernetes-int-or-string: true
                bpfPolicyDebugEnabled:
                  description: |-
                    BPFPolicyDebugEnabled when true, Felix records detailed information
                    about the BPF policy programs, which can be examined with the calico-bpf command-line tool.
                  type: boolean
                bpfProfiling:
                  description: |-
                    BPFProfiling controls profiling of BPF programs. At the monent, it can be
                    Disabled or Enabled. [Default: Disabled]
                  enum:
                    - Enabled
                    - Disabled
                  type: string
                bpfRedirectToPeer:
                  description: |-
                    BPFRedirectToPeer controls which whether it is allowed to forward straight to the
                    peer side of the workload devices. It is allowed for any host L2 devices by default
                    (L2Only), but it breaks TCP dump on the host side of workload device as it bypasses
                    it on ingress. Value of Enabled also allows redirection from L3 host devices like
                    IPIP tunnel or Wireguard directly to the peer side of the workload's device. This
                    makes redirection faster, however, it breaks tools like tcpdump on the peer side.
                    Use Enabled with caution. [Default: L2Only]
                  enum:
                    - Enabled
                    - Disabled
                    - L2Only
                  type: string
                cgroupV2Path:
                  description:
                    CgroupV2Path overrides the default location where to
                    find the cgroup hierarchy.
                  type: string
                chainInsertMode:
                  description: |-
                    ChainInsertMode controls whether Felix hooks the kernel's top-level iptables chains by inserting a rule
                    at the top of the chain or by appending a rule at the bottom. insert is the safe default since it prevents
                    Calico's rules from being bypassed. If you switch to append mode, be sure that the other rules in the chains
                    signal acceptance by falling through to the Calico rules, otherwise the Calico policy will be bypassed.
                    [Default: insert]
                  pattern: ^(?i)(Insert|Append)?$
                  type: string
                dataplaneDriver:
                  description: |-
                    DataplaneDriver filename of the external dataplane driver to use.  Only used if UseInternalDataplaneDriver
                    is set to false.
                  type: string
                dataplaneWatchdogTimeout:
                  description: |-
                    DataplaneWatchdogTimeout is the readiness/liveness timeout used for Felix's (internal) dataplane driver.
                    Deprecated: replaced by the generic HealthTimeoutOverrides.
                  type: string
                debugDisableLogDropping:
                  description: |-
                    DebugDisableLogDropping disables the dropping of log messages when the log buffer is full.  This can
                    significantly impact performance if log write-out is a bottleneck. [Default: false]
                  type: boolean
                debugHost:
                  description: |-
                    DebugHost is the host IP or hostname to bind the debug port to.  Only used
                    if DebugPort is set. [Default:localhost]
                  type: string
                debugMemoryProfilePath:
                  description:
                    DebugMemoryProfilePath is the path to write the memory
                    profile to when triggered by signal.
                  type: string
                debugPort:
                  description: |-
                    DebugPort if set, enables Felix's debug HTTP port, which allows memory and CPU profiles
                    to be retrieved.  The debug port is not secure, it should not be exposed to the internet.
                  type: integer
                debugSimulateCalcGraphHangAfter:
                  description: |-
                    DebugSimulateCalcGraphHangAfter is used to simulate a hang in the calculation graph after the specified duration.
                    This is useful in tests of the watchdog system only!
                  pattern: ^([0-9]+(\\.[0-9]+)?(ms|s|m|h))*$
                  type: string
                debugSimulateDataplaneApplyDelay:
                  description: |-
                    DebugSimulateDataplaneApplyDelay adds an artificial delay to every dataplane operation.  This is useful for
                    simulating a heavily loaded system for test purposes only.
                  pattern: ^([0-9]+(\\.[0-9]+)?(ms|s|m|h))*$
                  type: string
                debugSimulateDataplaneHangAfter:
                  description: |-
                    DebugSimulateDataplaneHangAfter is used to simulate a hang in the dataplane after the specified duration.
                    This is useful in tests of the watchdog system only!
                  pattern: ^([0-9]+(\\.[0-9]+)?(ms|s|m|h))*$
                  type: string
                defaultEndpointToHostAction:
                  description: |-
                    DefaultEndpointToHostAction controls what happens to traffic that goes from a workload endpoint to the host
                    itself (after the endpoint's egress policy is applied). By default, Calico blocks traffic from workload
                    endpoints to the host itself with an iptables "DROP" action. If you want to allow some or all traffic from
                    endpoint to host, set this parameter to RETURN or ACCEPT. Use RETURN if you have your own rules in the iptables
                    "INPUT" chain; Calico will insert its rules at the top of that chain, then "RETURN" packets to the "INPUT" chain
                    once it has completed processing workload endpoint egress policy. Use ACCEPT to unconditionally accept packets
                    from workloads after processing workload endpoint egress policy. [Default: Drop]
                  pattern: ^(?i)(Drop|Accept|Return)?$
                  type: string
                deviceRouteProtocol:
                  description: |-
                    DeviceRouteProtocol controls the protocol to set on routes programmed by Felix. The protocol is an 8-bit label
                    used to identify the owner of the route.
                  type: integer
                deviceRouteSourceAddress:
                  description: |-
                    DeviceRouteSourceAddress IPv4 address to set as the source hint for routes programmed by Felix. When not set
                    the source address for local traffic from host to workload will be determined by the kernel.
                  type: string
                deviceRouteSourceAddressIPv6:
                  description: |-
                    DeviceRouteSourceAddressIPv6 IPv6 address to set as the source hint for routes programmed by Felix. When not set
                    the source address for local traffic from host to workload will be determined by the kernel.
                  type: string
                disableConntrackInvalidCheck:
                  description: |-
                    DisableConntrackInvalidCheck disables the check for invalid connections in conntrack. While the conntrack
                    invalid check helps to detect malicious traffic, it can also cause issues with certain multi-NIC scenarios.
                  type: boolean
                endpointReportingDelay:
                  description: |-
                    EndpointReportingDelay is the delay before Felix reports endpoint status to the datastore. This is only used
                    by the OpenStack integration. [Default: 1s]
                  pattern: ^([0-9]+(\\.[0-9]+)?(ms|s|m|h))*$
                  type: string
                endpointReportingEnabled:
                  description: |-
                    EndpointReportingEnabled controls whether Felix reports endpoint status to the datastore. This is only used
                    by the OpenStack integration. [Default: false]
                  type: boolean
                endpointStatusPathPrefix:
                  description: |-
                    EndpointStatusPathPrefix is the path to the directory where endpoint status will be written. Endpoint status
                    file reporting is disabled if field is left empty.

                    Chosen directory should match the directory used by the CNI plugin for PodStartupDelay.
                    [Default: /var/run/calico]
                  type: string
                externalNodesList:
                  description: |-
                    ExternalNodesCIDRList is a list of CIDR's of external, non-Calico nodes from which VXLAN/IPIP overlay traffic
                    will be allowed.  By default, external tunneled traffic is blocked to reduce attack surface.
                  items:
                    type: string
                  type: array
                failsafeInboundHostPorts:
                  description: |-
                    FailsafeInboundHostPorts is a list of ProtoPort struct objects including UDP/TCP/SCTP ports and CIDRs that Felix will
                    allow incoming traffic to host endpoints on irrespective of the security policy. This is useful to avoid accidentally
                    cutting off a host with incorrect configuration. For backwards compatibility, if the protocol is not specified,
                    it defaults to "tcp". If a CIDR is not specified, it will allow traffic from all addresses. To disable all inbound host ports,
                    use the value "[]". The default value allows ssh access, DHCP, BGP, etcd and the Kubernetes API.
                    [Default: tcp:22, udp:68, tcp:179, tcp:2379, tcp:2380, tcp:5473, tcp:6443, tcp:6666, tcp:6667 ]
                  items:
                    description:
                      ProtoPort is combination of protocol, port, and CIDR.
                      Protocol and port must be specified.
                    properties:
                      net:
                        type: string
                      port:
                        type: integer
                      protocol:
                        type: string
                    required:
                      - port
                    type: object
                  type: array
                failsafeOutboundHostPorts:
                  description: |-
                    FailsafeOutboundHostPorts is a list of PortProto struct objects including UDP/TCP/SCTP ports and CIDRs that Felix
                    will allow outgoing traffic from host endpoints to irrespective of the security policy. This is useful to avoid accidentally
                    cutting off a host with incorrect configuration. For backwards compatibility, if the protocol is not specified, it defaults
                    to "tcp". If a CIDR is not specified, it will allow traffic from all addresses. To disable all outbound host ports,
                    use the value "[]". The default value opens etcd's standard ports to ensure that Felix does not get cut off from etcd
                    as well as allowing DHCP, DNS, BGP and the Kubernetes API.
                    [Default: udp:53, udp:67, tcp:179, tcp:2379, tcp:2380, tcp:5473, tcp:6443, tcp:6666, tcp:6667 ]
                  items:
                    description:
                      ProtoPort is combination of protocol, port, and CIDR.
                      Protocol and port must be specified.
                    properties:
                      net:
                        type: string
                      port:
                        type: integer
                      protocol:
                        type: string
                    required:
                      - port
                    type: object
                  type: array
                featureDetectOverride:
                  description: |-
                    FeatureDetectOverride is used to override feature detection based on auto-detected platform
                    capabilities.  Values are specified in a comma separated list with no spaces, example;
                    "SNATFullyRandom=true,MASQFullyRandom=false,RestoreSupportsLock=". A value of "true" or "false" will
                    force enable/disable feature, empty or omitted values fall back to auto-detection.
                  pattern: ^([a-zA-Z0-9-_]+=(true|false|),)*([a-zA-Z0-9-_]+=(true|false|))?$
                  type: string
                featureGates:
                  description: |-
                    FeatureGates is used to enable or disable tech-preview Calico features.
                    Values are specified in a comma separated list with no spaces, example;
                    "BPFConnectTimeLoadBalancingWorkaround=enabled,XyZ=false". This is
                    used to enable features that are not fully production ready.
                  pattern: ^([a-zA-Z0-9-_]+=([^=]+),)*([a-zA-Z0-9-_]+=([^=]+))?$
                  type: string
                floatingIPs:
                  description: |-
                    FloatingIPs configures whether or not Felix will program non-OpenStack floating IP addresses.  (OpenStack-derived
                    floating IPs are always programmed, regardless of this setting.)
                  enum:
                    - Enabled
                    - Disabled
                  type: string
                flowLogsCollectorDebugTrace:
                  description: |-
                    When FlowLogsCollectorDebugTrace is set to true, enables the logs in the collector to be
                    printed in their entirety.
                  type: boolean
                flowLogsFlushInterval:
                  description:
                    FlowLogsFlushInterval configures the interval at which
                    Felix exports flow logs.
                  pattern: ^([0-9]+(\\.[0-9]+)?(ms|s|m|h))*$
                  type: string
                flowLogsGoldmaneServer:
                  description:
                    FlowLogGoldmaneServer is the flow server endpoint to
                    which flow data should be published.
                  type: string
                flowLogsLocalReporter:
                  description:
                    "FlowLogsLocalReporter configures local unix socket for
                    reporting flow data from each node. [Default: Disabled]"
                  enum:
                    - Disabled
                    - Enabled
                  type: string
                flowLogsPolicyEvaluationMode:
                  description: |-
                    Continuous - Felix evaluates active flows on a regular basis to determine the rule
                    traces in the flow logs. Any policy updates that impact a flow will be reflected in the
                    pending_policies field, offering a near-real-time view of policy changes across flows.
                    None - Felix stops evaluating pending traces.
                    [Default: Continuous]
                  enum:
                    - None
                    - Continuous
                  type: string
                genericXDPEnabled:
                  description: |-
                    GenericXDPEnabled enables Generic XDP so network cards that don't support XDP offload or driver
                    modes can use XDP. This is not recommended since it doesn't provide better performance than
                    iptables. [Default: false]
                  type: boolean
                goGCThreshold:
                  description: |-
                    GoGCThreshold Sets the Go runtime's garbage collection threshold.  I.e. the percentage that the heap is
                    allowed to grow before garbage collection is triggered.  In general, doubling the value halves the CPU time
                    spent doing GC, but it also doubles peak GC memory overhead.  A special value of -1 can be used
                    to disable GC entirely; this should only be used in conjunction with the GoMemoryLimitMB setting.

                    This setting is overridden by the GOGC environment variable.

                    [Default: 40]
                  type: integer
                goMaxProcs:
                  description: |-
                    GoMaxProcs sets the maximum number of CPUs that the Go runtime will use concurrently.  A value of -1 means
                    "use the system default"; typically the number of real CPUs on the system.

                    this setting is overridden by the GOMAXPROCS environment variable.

                    [Default: -1]
                  type: integer
                goMemoryLimitMB:
                  description: |-
                    GoMemoryLimitMB sets a (soft) memory limit for the Go runtime in MB.  The Go runtime will try to keep its memory
                    usage under the limit by triggering GC as needed.  To avoid thrashing, it will exceed the limit if GC starts to
                    take more than 50% of the process's CPU time.  A value of -1 disables the memory limit.

                    Note that the memory limit, if used, must be considerably less than any hard resource limit set at the container
                    or pod level.  This is because felix is not the only process that must run in the container or pod.

                    This setting is overridden by the GOMEMLIMIT environment variable.

                    [Default: -1]
                  type: integer
                healthEnabled:
                  description: |-
                    HealthEnabled if set to true, enables Felix's health port, which provides readiness and liveness endpoints.
                    [Default: false]
                  type: boolean
                healthHost:
                  description:
                    "HealthHost is the host that the health server should
                    bind to. [Default: localhost]"
                  type: string
                healthPort:
                  description:
                    "HealthPort is the TCP port that the health server should
                    bind to. [Default: 9099]"
                  type: integer
                healthTimeoutOverrides:
                  description: |-
                    HealthTimeoutOverrides allows the internal watchdog timeouts of individual subcomponents to be
                    overridden.  This is useful for working around "false positive" liveness timeouts that can occur
                    in particularly stressful workloads or if CPU is constrained.  For a list of active
                    subcomponents, see Felix's logs.
                  items:
                    properties:
                      name:
                        type: string
                      timeout:
                        type: string
                    required:
                      - name
                      - timeout
                    type: object
                  type: array
                interfaceExclude:
                  description: |-
                    InterfaceExclude A comma-separated list of interface names that should be excluded when Felix is resolving
                    host endpoints. The default value ensures that Felix ignores Kubernetes' internal `kube-ipvs0` device. If you
                    want to exclude multiple interface names using a single value, the list supports regular expressions. For
                    regular expressions you must wrap the value with `/`. For example having values `/^kube/,veth1` will exclude
                    all interfaces that begin with `kube` and also the interface `veth1`. [Default: kube-ipvs0]
                  type: string
                interfacePrefix:
                  description: |-
                    InterfacePrefix is the interface name prefix that identifies workload endpoints and so distinguishes
                    them from host endpoint interfaces. Note: in environments other than bare metal, the orchestrators
                    configure this appropriately. For example our Kubernetes and Docker integrations set the 'cali' value,
                    and our OpenStack integration sets the 'tap' value. [Default: cali]
                  type: string
                interfaceRefreshInterval:
                  description: |-
                    InterfaceRefreshInterval is the period at which Felix rescans local interfaces to verify their state.
                    The rescan can be disabled by setting the interval to 0.
                  pattern: ^([0-9]+(\\.[0-9]+)?(ms|s|m|h))*$
                  type: string
                ipForwarding:
                  description: |-
                    IPForwarding controls whether Felix sets the host sysctls to enable IP forwarding.  IP forwarding is required
                    when using Calico for workload networking.  This should be disabled only on hosts where Calico is used solely for
                    host protection. In BPF mode, due to a kernel interaction, either IPForwarding must be enabled or BPFEnforceRPF
                    must be disabled. [Default: Enabled]
                  enum:
                    - Enabled
                    - Disabled
                  type: string
                ipipEnabled:
                  description: |-
                    IPIPEnabled overrides whether Felix should configure an IPIP interface on the host. Optional as Felix
                    determines this based on the existing IP pools. [Default: nil (unset)]
                  type: boolean
                ipipMTU:
                  description: |-
                    IPIPMTU controls the MTU to set on the IPIP tunnel device.  Optional as Felix auto-detects the MTU based on the
                    MTU of the host's interfaces. [Default: 0 (auto-detect)]
                  type: integer
                ipsetsRefreshInterval:
                  description: |-
                    IpsetsRefreshInterval controls the period at which Felix re-checks all IP sets to look for discrepancies.
                    Set to 0 to disable the periodic refresh. [Default: 90s]
                  pattern: ^([0-9]+(\\.[0-9]+)?(ms|s|m|h))*$
                  type: string
                iptablesBackend:
                  description: |-
                    IptablesBackend controls which backend of iptables will be used. The default is `Auto`.

                    Warning: changing this on a running system can leave "orphaned" rules in the "other" backend. These
                    should be cleaned up to avoid confusing interactions.
                  enum:
                    - Legacy
                    - NFT
                    - Auto
                  pattern: ^(?i)(Auto|Legacy|NFT)?$
                  type: string
                iptablesFilterAllowAction:
                  description: |-
                    IptablesFilterAllowAction controls what happens to traffic that is accepted by a Felix policy chain in the
                    iptables filter table (which is used for "normal" policy). The default will immediately `Accept` the traffic. Use
                    `Return` to send the traffic back up to the system chains for further processing.
                  pattern: ^(?i)(Accept|Return)?$
                  type: string
                iptablesFilterDenyAction:
                  description: |-
                    IptablesFilterDenyAction controls what happens to traffic that is denied by network policy. By default Calico blocks traffic
                    with an iptables "DROP" action. If you want to use "REJECT" action instead you can configure it in here.
                  pattern: ^(?i)(Drop|Reject)?$
                  type: string
                iptablesLockFilePath:
                  description: |-
                    IptablesLockFilePath is the location of the iptables lock file. You may need to change this
                    if the lock file is not in its standard location (for example if you have mapped it into Felix's
                    container at a different path). [Default: /run/xtables.lock]
                  type: string
                iptablesLockProbeInterval:
                  description: |-
                    IptablesLockProbeInterval when IptablesLockTimeout is enabled: the time that Felix will wait between
                    attempts to acquire the iptables lock if it is not available. Lower values make Felix more
                    responsive when the lock is contended, but use more CPU. [Default: 50ms]
                  pattern: ^([0-9]+(\\.[0-9]+)?(ms|s|m|h))*$
                  type: string
                iptablesLockTimeout:
                  description: |-
                    IptablesLockTimeout is the time that Felix itself will wait for the iptables lock (rather than delegating the
                    lock handling to the `iptables` command).

                    Deprecated: `iptables-restore` v1.8+ always takes the lock, so enabling this feature results in deadlock.
                    [Default: 0s disabled]
                  pattern: ^([0-9]+(\\.[0-9]+)?(ms|s|m|h))*$
                  type: string
                iptablesMangleAllowAction:
                  description: |-
                    IptablesMangleAllowAction controls what happens to traffic that is accepted by a Felix policy chain in the
                    iptables mangle table (which is used for "pre-DNAT" policy). The default will immediately `Accept` the traffic.
                    Use `Return` to send the traffic back up to the system chains for further processing.
                  pattern: ^(?i)(Accept|Return)?$
                  type: string
                iptablesMarkMask:
                  description: |-
                    IptablesMarkMask is the mask that Felix selects its IPTables Mark bits from. Should be a 32 bit hexadecimal
                    number with at least 8 bits set, none of which clash with any other mark bits in use on the system.
                    [Default: 0xffff0000]
                  format: int32
                  type: integer
                iptablesNATOutgoingInterfaceFilter:
                  description: |-
                    This parameter can be used to limit the host interfaces on which Calico will apply SNAT to traffic leaving a
                    Calico IPAM pool with "NAT outgoing" enabled. This can be useful if you have a main data interface, where
                    traffic should be SNATted and a secondary device (such as the docker bridge) which is local to the host and
                    doesn't require SNAT. This parameter uses the iptables interface matching syntax, which allows + as a
                    wildcard. Most users will not need to set this. Example: if your data interfaces are eth0 and eth1 and you
                    want to exclude the docker bridge, you could set this to eth+
                  type: string
                iptablesPostWriteCheckInterval:
                  description: |-
                    IptablesPostWriteCheckInterval is the period after Felix has done a write
                    to the dataplane that it schedules an extra read back in order to check the write was not
                    clobbered by another process. This should only occur if another application on the system
                    doesn't respect the iptables lock. [Default: 1s]
                  pattern: ^([0-9]+(\\.[0-9]+)?(ms|s|m|h))*$
                  type: string
                iptablesRefreshInterval:
                  description: |-
                    IptablesRefreshInterval is the period at which Felix re-checks the IP sets
                    in the dataplane to ensure that no other process has accidentally broken Calico's rules.
                    Set to 0 to disable IP sets refresh. Note: the default for this value is lower than the
                    other refresh intervals as a workaround for a Linux kernel bug that was fixed in kernel
                    version 4.11. If you are using v4.11 or greater you may want to set this to, a higher value
                    to reduce Felix CPU usage. [Default: 10s]
                  pattern: ^([0-9]+(\\.[0-9]+)?(ms|s|m|h))*$
                  type: string
                ipv6Support:
                  description:
                    IPv6Support controls whether Felix enables support for
                    IPv6 (if supported by the in-use dataplane).
                  type: boolean
                kubeNodePortRanges:
                  description: |-
                    KubeNodePortRanges holds list of port ranges used for service node ports. Only used if felix detects kube-proxy running in ipvs mode.
                    Felix uses these ranges to separate host and workload traffic. [Default: 30000:32767].
                  items:
                    anyOf:
                      - type: integer
                      - type: string
                    pattern: ^.*
                    x-kubernetes-int-or-string: true
                  type: array
                logDebugFilenameRegex:
                  description: |-
                    LogDebugFilenameRegex controls which source code files have their Debug log output included in the logs.
                    Only logs from files with names that match the given regular expression are included.  The filter only applies
                    to Debug level logs.
                  type: string
                logFilePath:
                  description:
                    "LogFilePath is the full path to the Felix log. Set to
                    none to disable file logging. [Default: /var/log/calico/felix.log]"
                  type: string
                logPrefix:
                  description:
                    "LogPrefix is the log prefix that Felix uses when rendering
                    LOG rules. [Default: calico-packet]"
                  type: string
                logSeverityFile:
                  description:
                    "LogSeverityFile is the log severity above which logs
                    are sent to the log file. [Default: Info]"
                  pattern: ^(?i)(Trace|Debug|Info|Warning|Error|Fatal)?$
                  type: string
                logSeverityScreen:
                  description:
                    "LogSeverityScreen is the log severity above which logs
                    are sent to the stdout. [Default: Info]"
                  pattern: ^(?i)(Trace|Debug|Info|Warning|Error|Fatal)?$
                  type: string
                logSeveritySys:
                  description: |-
                    LogSeveritySys is the log severity above which logs are sent to the syslog. Set to None for no logging to syslog.
                    [Default: Info]
                  pattern: ^(?i)(Trace|Debug|Info|Warning|Error|Fatal)?$
                  type: string
                maglevMaxEndpointsPerService:
                  description: |-
                    MaglevMaxEndpointsPerService is the maximum number of endpoints
                    expected to be part of a single Maglev-enabled service.

                    Influences the size of the per-service Maglev lookup-tables generated by Felix
                    and thus the amount of memory reserved.

                    [Default: 100]
                  type: integer
                maglevMaxService:
                  description: |-
                    MaglevMaxServices is the maximum number of expected Maglev-enabled
                    services that Felix will allocate lookup-tables for.

                    [Default: 100]
                  type: integer
                maxIpsetSize:
                  description: |-
                    MaxIpsetSize is the maximum number of IP addresses that can be stored in an IP set. Not applicable
                    if using the nftables backend.
                  type: integer
                metadataAddr:
                  description: |-
                    MetadataAddr is the IP address or domain name of the server that can answer VM queries for
                    cloud-init metadata. In OpenStack, this corresponds to the machine running nova-api (or in
                    Ubuntu, nova-api-metadata). A value of none (case-insensitive) means that Felix should not
                    set up any NAT rule for the metadata path. [Default: 127.0.0.1]
                  type: string
                metadataPort:
                  description: |-
                    MetadataPort is the port of the metadata server. This, combined with global.MetadataAddr (if
                    not 'None'), is used to set up a NAT rule, from 169.254.169.254:80 to MetadataAddr:MetadataPort.
                    In most cases this should not need to be changed [Default: 8775].
                  type: integer
                mtuIfacePattern:
                  description: |-
                    MTUIfacePattern is a regular expression that controls which interfaces Felix should scan in order
                    to calculate the host's MTU.
                    This should not match workload interfaces (usually named cali...).
                  type: string
                natOutgoingAddress:
                  description: |-
                    NATOutgoingAddress specifies an address to use when performing source NAT for traffic in a natOutgoing pool that
                    is leaving the network. By default the address used is an address on the interface the traffic is leaving on
                    (i.e. it uses the iptables MASQUERADE target).
                  type: string
                natOutgoingExclusions:
                  description: |-
                    When a IP pool setting `natOutgoing` is true, packets sent from Calico networked containers in this IP pool to destinations will be masqueraded.
                    Configure which type of destinations is excluded from being masqueraded.
                    - IPPoolsOnly: destinations outside of this IP pool will be masqueraded.
                    - IPPoolsAndHostIPs: destinations outside of this IP pool and all hosts will be masqueraded.
                    [Default: IPPoolsOnly]
                  enum:
                    - IPPoolsOnly
                    - IPPoolsAndHostIPs
                  type: string
                natPortRange:
                  anyOf:
                    - type: integer
                    - type: string
                  description: |-
                    NATPortRange specifies the range of ports that is used for port mapping when doing outgoing NAT. When unset the default behavior of the
                    network stack is used.
                  pattern: ^.*
                  x-kubernetes-int-or-string: true
                netlinkTimeout:
                  description: |-
                    NetlinkTimeout is the timeout when talking to the kernel over the netlink protocol, used for programming
                    routes, rules, and other kernel objects. [Default: 10s]
                  pattern: ^([0-9]+(\\.[0-9]+)?(ms|s|m|h))*$
                  type: string
                nftablesFilterAllowAction:
                  description: |-
                    NftablesFilterAllowAction controls the nftables action that Felix uses to represent the "allow" policy verdict
                    in the filter table. The default is to `ACCEPT` the traffic, which is a terminal action.  Alternatively,
                    `RETURN` can be used to return the traffic back to the top-level chain for further processing by your rules.
                  pattern: ^(?i)(Accept|Return)?$
                  type: string
                nftablesFilterDenyAction:
                  description: |-
                    NftablesFilterDenyAction controls what happens to traffic that is denied by network policy. By default, Calico
                    blocks traffic with a "drop" action. If you want to use a "reject" action instead you can configure it here.
                  pattern: ^(?i)(Drop|Reject)?$
                  type: string
                nftablesMangleAllowAction:
                  description: |-
                    NftablesMangleAllowAction controls the nftables action that Felix uses to represent the "allow" policy verdict
                    in the mangle table. The default is to `ACCEPT` the traffic, which is a terminal action.  Alternatively,
                    `RETURN` can be used to return the traffic back to the top-level chain for further processing by your rules.
                  pattern: ^(?i)(Accept|Return)?$
                  type: string
                nftablesMarkMask:
                  description: |-
                    NftablesMarkMask is the mask that Felix selects its nftables Mark bits from. Should be a 32 bit hexadecimal
                    number with at least 8 bits set, none of which clash with any other mark bits in use on the system.
                    [Default: 0xffff0000]
                  format: int32
                  type: integer
                nftablesMode:
                  allOf:
                    - enum:
                        - Enabled
                        - Disabled
                    - enum:
                        - Disabled
                        - Enabled
                        - Auto
                  description:
                    "NFTablesMode configures nftables support in Felix. [Default:
                    Disabled]"
                  type: string
                nftablesRefreshInterval:
                  description:
                    "NftablesRefreshInterval controls the interval at which
                    Felix periodically refreshes the nftables rules. [Default: 90s]"
                  type: string
                openstackRegion:
                  description: |-
                    OpenstackRegion is the name of the region that a particular Felix belongs to. In a multi-region
                    Calico/OpenStack deployment, this must be configured somehow for each Felix (here in the datamodel,
                    or in felix.cfg or the environment on each compute node), and must match the [calico]
                    openstack_region value configured in neutron.conf on each node. [Default: Empty]
                  type: string
                policySyncPathPrefix:
                  description: |-
                    PolicySyncPathPrefix is used to by Felix to communicate policy changes to external services,
                    like Application layer policy. [Default: Empty]
                  type: string
                programClusterRoutes:
                  description: |-
                    ProgramClusterRoutes specifies whether Felix should program IPIP routes instead of BIRD.
                    Felix always programs VXLAN routes. [Default: Disabled]
                  enum:
                    - Enabled
                    - Disabled
                  type: string
                prometheusGoMetricsEnabled:
                  description: |-
                    PrometheusGoMetricsEnabled disables Go runtime metrics collection, which the Prometheus client does by default, when
                    set to false. This reduces the number of metrics reported, reducing Prometheus load. [Default: true]
                  type: boolean
                prometheusMetricsCAFile:
                  description: |-
                    PrometheusMetricsCAFile defines the absolute path to the TLS CA certificate file used for securing the /metrics endpoint.
                    This certificate must be valid and accessible by the calico-node process.
                  type: string
                prometheusMetricsCertFile:
                  description: |-
                    PrometheusMetricsCertFile defines the absolute path to the TLS certificate file used for securing the /metrics endpoint.
                    This certificate must be valid and accessible by the calico-node process.
                  type: string
                prometheusMetricsClientAuth:
                  description: |-
                    PrometheusMetricsClientAuth specifies the client authentication type for the /metrics endpoint.
                    This determines how the server validates client certificates. Default is "RequireAndVerifyClientCert".
                  type: string
                prometheusMetricsEnabled:
                  description:
                    "PrometheusMetricsEnabled enables the Prometheus metrics
                    server in Felix if set to true. [Default: false]"
                  type: boolean
                prometheusMetricsHost:
                  description:
                    "PrometheusMetricsHost is the host that the Prometheus
                    metrics server should bind to. [Default: empty]"
                  type: string
                prometheusMetricsKeyFile:
                  description: |-
                    PrometheusMetricsKeyFile defines the absolute path to the private key file corresponding to the TLS certificate
                    used for securing the /metrics endpoint. The private key must be valid and accessible by the calico-node process.
                  type: string
                prometheusMetricsPort:
                  description:
                    "PrometheusMetricsPort is the TCP port that the Prometheus
                    metrics server should bind to. [Default: 9091]"
                  type: integer
                prometheusProcessMetricsEnabled:
                  description: |-
                    PrometheusProcessMetricsEnabled disables process metrics collection, which the Prometheus client does by default, when
                    set to false. This reduces the number of metrics reported, reducing Prometheus load. [Default: true]
                  type: boolean
                prometheusWireGuardMetricsEnabled:
                  description: |-
                    PrometheusWireGuardMetricsEnabled disables wireguard metrics collection, which the Prometheus client does by default, when
                    set to false. This reduces the number of metrics reported, reducing Prometheus load. [Default: true]
                  type: boolean
                removeExternalRoutes:
                  description: |-
                    RemoveExternalRoutes Controls whether Felix will remove unexpected routes to workload interfaces. Felix will
                    always clean up expected routes that use the configured DeviceRouteProtocol.  To add your own routes, you must
                    use a distinct protocol (in addition to setting this field to false).
                  type: boolean
                reportingInterval:
                  description: |-
                    ReportingInterval is the interval at which Felix reports its status into the datastore or 0 to disable.
                    Must be non-zero in OpenStack deployments. [Default: 30s]
                  pattern: ^([0-9]+(\\.[0-9]+)?(ms|s|m|h))*$
                  type: string
                reportingTTL:
                  description:
                    "ReportingTTL is the time-to-live setting for process-wide
                    status reports. [Default: 90s]"
                  pattern: ^([0-9]+(\\.[0-9]+)?(ms|s|m|h))*$
                  type: string
                requireMTUFile:
                  description: |-
                    RequireMTUFile specifies whether mtu file is required to start the felix.
                    Optional as to keep the same as previous behavior. [Default: false]
                  type: boolean
                routeRefreshInterval:
                  description: |-
                    RouteRefreshInterval is the period at which Felix re-checks the routes
                    in the dataplane to ensure that no other process has accidentally broken Calico's rules.
                    Set to 0 to disable route refresh. [Default: 90s]
                  pattern: ^([0-9]+(\\.[0-9]+)?(ms|s|m|h))*$
                  type: string
                routeSource:
                  description: |-
                    RouteSource configures where Felix gets its routing information.
                    - WorkloadIPs: use workload endpoints to construct routes.
                    - CalicoIPAM: the default - use IPAM data to construct routes.
                  pattern: ^(?i)(WorkloadIPs|CalicoIPAM)?$
                  type: string
                routeSyncDisabled:
                  description: |-
                    RouteSyncDisabled will disable all operations performed on the route table. Set to true to
                    run in network-policy mode only.
                  type: boolean
                routeTableRange:
                  description: |-
                    Deprecated in favor of RouteTableRanges.
                    Calico programs additional Linux route tables for various purposes.
                    RouteTableRange specifies the indices of the route tables that Calico should use.
                  properties:
                    max:
                      type: integer
                    min:
                      type: integer
                  required:
                    - max
                    - min
                  type: object
                routeTableRanges:
                  description: |-
                    Calico programs additional Linux route tables for various purposes.
                    RouteTableRanges specifies a set of table index ranges that Calico should use.
                    Deprecates`RouteTableRange`, overrides `RouteTableRange`.
                  items:
                    properties:
                      max:
                        type: integer
                      min:
                        type: integer
                    required:
                      - max
                      - min
                    type: object
                  type: array
                serviceLoopPrevention:
                  description: |-
                    When service IP advertisement is enabled, prevent routing loops to service IPs that are
                    not in use, by dropping or rejecting packets that do not get DNAT'd by kube-proxy.
                    Unless set to "Disabled", in which case such routing loops continue to be allowed.
                    [Default: Drop]
                  pattern: ^(?i)(Drop|Reject|Disabled)?$
                  type: string
                sidecarAccelerationEnabled:
                  description:
                    "SidecarAccelerationEnabled enables experimental sidecar
                    acceleration [Default: false]"
                  type: boolean
                usageReportingEnabled:
                  description: |-
                    UsageReportingEnabled reports anonymous Calico version number and cluster size to projectcalico.org. Logs warnings returned by the usage
                    server. For example, if a significant security vulnerability has been discovered in the version of Calico being used. [Default: true]
                  type: boolean
                usageReportingInitialDelay:
                  description:
                    "UsageReportingInitialDelay controls the minimum delay
                    before Felix makes a report. [Default: 300s]"
                  pattern: ^([0-9]+(\\.[0-9]+)?(ms|s|m|h))*$
                  type: string
                usageReportingInterval:
                  description:
                    "UsageReportingInterval controls the interval at which
                    Felix makes reports. [Default: 86400s]"
                  pattern: ^([0-9]+(\\.[0-9]+)?(ms|s|m|h))*$
                  type: string
                useInternalDataplaneDriver:
                  description: |-
                    UseInternalDataplaneDriver, if true, Felix will use its internal dataplane programming logic.  If false, it
                    will launch an external dataplane driver and communicate with it over protobuf.
                  type: boolean
                vxlanEnabled:
                  description: |-
                    VXLANEnabled overrides whether Felix should create the VXLAN tunnel device for IPv4 VXLAN networking.
                    Optional as Felix determines this based on the existing IP pools. [Default: nil (unset)]
                  type: boolean
                vxlanMTU:
                  description: |-
                    VXLANMTU is the MTU to set on the IPv4 VXLAN tunnel device.  Optional as Felix auto-detects the MTU based on the
                    MTU of the host's interfaces. [Default: 0 (auto-detect)]
                  type: integer
                vxlanMTUV6:
                  description: |-
                    VXLANMTUV6 is the MTU to set on the IPv6 VXLAN tunnel device. Optional as Felix auto-detects the MTU based on the
                    MTU of the host's interfaces. [Default: 0 (auto-detect)]
                  type: integer
                vxlanPort:
                  description:
                    "VXLANPort is the UDP port number to use for VXLAN traffic.
                    [Default: 4789]"
                  type: integer
                vxlanVNI:
                  description: |-
                    VXLANVNI is the VXLAN VNI to use for VXLAN traffic.  You may need to change this if the default value is
                    in use on your system. [Default: 4096]
                  type: integer
                windowsManageFirewallRules:
                  description:
                    "WindowsManageFirewallRules configures whether or not
                    Felix will program Windows Firewall rules (to allow inbound access
                    to its own metrics ports). [Default: Disabled]"
                  enum:
                    - Enabled
                    - Disabled
                  type: string
                wireguardEnabled:
                  description:
                    "WireguardEnabled controls whether Wireguard is enabled
                    for IPv4 (encapsulating IPv4 traffic over an IPv4 underlay network).
                    [Default: false]"
                  type: boolean
                wireguardEnabledV6:
                  description:
                    "WireguardEnabledV6 controls whether Wireguard is enabled
                    for IPv6 (encapsulating IPv6 traffic over an IPv6 underlay network).
                    [Default: false]"
                  type: boolean
                wireguardHostEncryptionEnabled:
                  description:
                    "WireguardHostEncryptionEnabled controls whether Wireguard
                    host-to-host encryption is enabled. [Default: false]"
                  type: boolean
                wireguardInterfaceName:
                  description:
                    "WireguardInterfaceName specifies the name to use for
                    the IPv4 Wireguard interface. [Default: wireguard.cali]"
                  type: string
                wireguardInterfaceNameV6:
                  description:
                    "WireguardInterfaceNameV6 specifies the name to use for
                    the IPv6 Wireguard interface. [Default: wg-v6.cali]"
                  type: string
                wireguardKeepAlive:
                  description:
                    "WireguardPersistentKeepAlive controls Wireguard PersistentKeepalive
                    option. Set 0 to disable. [Default: 0]"
                  pattern: ^([0-9]+(\\.[0-9]+)?(ms|s|m|h))*$
                  type: string
                wireguardListeningPort:
                  description:
                    "WireguardListeningPort controls the listening port used
                    by IPv4 Wireguard. [Default: 51820]"
                  type: integer
                wireguardListeningPortV6:
                  description:
                    "WireguardListeningPortV6 controls the listening port
                    used by IPv6 Wireguard. [Default: 51821]"
                  type: integer
                wireguardMTU:
                  description:
                    "WireguardMTU controls the MTU on the IPv4 Wireguard
                    interface. See Configuring MTU [Default: 1440]"
                  type: integer
                wireguardMTUV6:
                  description:
                    "WireguardMTUV6 controls the MTU on the IPv6 Wireguard
                    interface. See Configuring MTU [Default: 1420]"
                  type: integer
                wireguardRoutingRulePriority:
                  description:
                    "WireguardRoutingRulePriority controls the priority value
                    to use for the Wireguard routing rule. [Default: 99]"
                  type: integer
                wireguardThreadingEnabled:
                  description: |-
                    WireguardThreadingEnabled controls whether Wireguard has Threaded NAPI enabled. [Default: false]
                    This increases the maximum number of packets a Wireguard interface can process.
                    Consider threaded NAPI only if you have high packets per second workloads that are causing dropping packets due to a saturated `softirq` CPU core.
                    There is a [known issue](https://lore.kernel.org/netdev/CALrw=nEoT2emQ0OAYCjM1d_6Xe_kNLSZ6dhjb5FxrLFYh4kozA@mail.gmail.com/T/) with this setting
                    that may cause NAPI to get stuck holding the global `rtnl_mutex` when a peer is removed.
                    Workaround: Make sure your Linux kernel [includes this patch](https://github.com/torvalds/linux/commit/56364c910691f6d10ba88c964c9041b9ab777bd6) to unwedge NAPI.
                  type: boolean
                workloadSourceSpoofing:
                  description: |-
                    WorkloadSourceSpoofing controls whether pods can use the allowedSourcePrefixes annotation to send traffic with a source IP
                    address that is not theirs. This is disabled by default. When set to "Any", pods can request any prefix.
                  pattern: ^(?i)(Disabled|Any)?$
                  type: string
                xdpEnabled:
                  description:
                    "XDPEnabled enables XDP acceleration for suitable untracked
                    incoming deny rules. [Default: true]"
                  type: boolean
                xdpRefreshInterval:
                  description: |-
                    XDPRefreshInterval is the period at which Felix re-checks all XDP state to ensure that no
                    other process has accidentally broken Calico's BPF maps or attached programs. Set to 0 to
                    disable XDP refresh. [Default: 90s]
                  pattern: ^([0-9]+(\\.[0-9]+)?(ms|s|m|h))*$
                  type: string
              type: object
          type: object
      served: true
      storage: true
---
# Source: calico/templates/kdd-crds.yaml
apiVersion: apiextensions.k8s.io/v1
kind: CustomResourceDefinition
metadata:
  annotations:
    controller-gen.kubebuilder.io/version: v0.18.0
  name: globalnetworkpolicies.crd.projectcalico.org
spec:
  group: crd.projectcalico.org
  names:
    kind: GlobalNetworkPolicy
    listKind: GlobalNetworkPolicyList
    plural: globalnetworkpolicies
    singular: globalnetworkpolicy
  preserveUnknownFields: false
  scope: Cluster
  versions:
    - name: v1
      schema:
        openAPIV3Schema:
          properties:
            apiVersion:
              type: string
            kind:
              type: string
            metadata:
              type: object
            spec:
              properties:
                applyOnForward:
                  type: boolean
                doNotTrack:
                  type: boolean
                egress:
                  items:
                    properties:
                      action:
                        enum:
                          - Allow
                          - Deny
                          - Log
                          - Pass
                        type: string
                      destination:
                        properties:
                          namespaceSelector:
                            type: string
                          nets:
                            items:
                              type: string
                            type: array
                            x-kubernetes-list-type: set
                          notNets:
                            items:
                              type: string
                            type: array
                          notPorts:
                            items:
                              anyOf:
                                - type: integer
                                - type: string
                              pattern: ^.*
                              x-kubernetes-int-or-string: true
                            type: array
                          notSelector:
                            type: string
                          ports:
                            items:
                              anyOf:
                                - type: integer
                                - type: string
                              pattern: ^.*
                              x-kubernetes-int-or-string: true
                            type: array
                          selector:
                            type: string
                          serviceAccounts:
                            properties:
                              names:
                                items:
                                  type: string
                                type: array
                                x-kubernetes-list-type: set
                              selector:
                                type: string
                            type: object
                          services:
                            properties:
                              name:
                                type: string
                              namespace:
                                type: string
                            type: object
                        type: object
                      http:
                        properties:
                          methods:
                            items:
                              type: string
                            type: array
                          paths:
                            items:
                              properties:
                                exact:
                                  type: string
                                prefix:
                                  type: string
                              type: object
                            type: array
                        type: object
                      icmp:
                        properties:
                          code:
                            maximum: 255
                            minimum: 0
                            type: integer
                          type:
                            maximum: 255
                            minimum: 0
                            type: integer
                        type: object
                      ipVersion:
                        enum:
                          - 4
                          - 6
                        type: integer
                      metadata:
                        properties:
                          annotations:
                            additionalProperties:
                              type: string
                            type: object
                        type: object
                      notICMP:
                        properties:
                          code:
                            maximum: 255
                            minimum: 0
                            type: integer
                          type:
                            maximum: 255
                            minimum: 0
                            type: integer
                        type: object
                      notProtocol:
                        anyOf:
                          - type: integer
                          - type: string
                        pattern: ^.*
                        x-kubernetes-int-or-string: true
                      protocol:
                        anyOf:
                          - type: integer
                          - type: string
                        pattern: ^.*
                        x-kubernetes-int-or-string: true
                      source:
                        properties:
                          namespaceSelector:
                            type: string
                          nets:
                            items:
                              type: string
                            type: array
                            x-kubernetes-list-type: set
                          notNets:
                            items:
                              type: string
                            type: array
                          notPorts:
                            items:
                              anyOf:
                                - type: integer
                                - type: string
                              pattern: ^.*
                              x-kubernetes-int-or-string: true
                            type: array
                          notSelector:
                            type: string
                          ports:
                            items:
                              anyOf:
                                - type: integer
                                - type: string
                              pattern: ^.*
                              x-kubernetes-int-or-string: true
                            type: array
                          selector:
                            type: string
                          serviceAccounts:
                            properties:
                              names:
                                items:
                                  type: string
                                type: array
                                x-kubernetes-list-type: set
                              selector:
                                type: string
                            type: object
                          services:
                            properties:
                              name:
                                type: string
                              namespace:
                                type: string
                            type: object
                        type: object
                    required:
                      - action
                    type: object
                  type: array
                ingress:
                  items:
                    properties:
                      action:
                        enum:
                          - Allow
                          - Deny
                          - Log
                          - Pass
                        type: string
                      destination:
                        properties:
                          namespaceSelector:
                            type: string
                          nets:
                            items:
                              type: string
                            type: array
                            x-kubernetes-list-type: set
                          notNets:
                            items:
                              type: string
                            type: array
                          notPorts:
                            items:
                              anyOf:
                                - type: integer
                                - type: string
                              pattern: ^.*
                              x-kubernetes-int-or-string: true
                            type: array
                          notSelector:
                            type: string
                          ports:
                            items:
                              anyOf:
                                - type: integer
                                - type: string
                              pattern: ^.*
                              x-kubernetes-int-or-string: true
                            type: array
                          selector:
                            type: string
                          serviceAccounts:
                            properties:
                              names:
                                items:
                                  type: string
                                type: array
                                x-kubernetes-list-type: set
                              selector:
                                type: string
                            type: object
                          services:
                            properties:
                              name:
                                type: string
                              namespace:
                                type: string
                            type: object
                        type: object
                      http:
                        properties:
                          methods:
                            items:
                              type: string
                            type: array
                          paths:
                            items:
                              properties:
                                exact:
                                  type: string
                                prefix:
                                  type: string
                              type: object
                            type: array
                        type: object
                      icmp:
                        properties:
                          code:
                            maximum: 255
                            minimum: 0
                            type: integer
                          type:
                            maximum: 255
                            minimum: 0
                            type: integer
                        type: object
                      ipVersion:
                        enum:
                          - 4
                          - 6
                        type: integer
                      metadata:
                        properties:
                          annotations:
                            additionalProperties:
                              type: string
                            type: object
                        type: object
                      notICMP:
                        properties:
                          code:
                            maximum: 255
                            minimum: 0
                            type: integer
                          type:
                            maximum: 255
                            minimum: 0
                            type: integer
                        type: object
                      notProtocol:
                        anyOf:
                          - type: integer
                          - type: string
                        pattern: ^.*
                        x-kubernetes-int-or-string: true
                      protocol:
                        anyOf:
                          - type: integer
                          - type: string
                        pattern: ^.*
                        x-kubernetes-int-or-string: true
                      source:
                        properties:
                          namespaceSelector:
                            type: string
                          nets:
                            items:
                              type: string
                            type: array
                            x-kubernetes-list-type: set
                          notNets:
                            items:
                              type: string
                            type: array
                          notPorts:
                            items:
                              anyOf:
                                - type: integer
                                - type: string
                              pattern: ^.*
                              x-kubernetes-int-or-string: true
                            type: array
                          notSelector:
                            type: string
                          ports:
                            items:
                              anyOf:
                                - type: integer
                                - type: string
                              pattern: ^.*
                              x-kubernetes-int-or-string: true
                            type: array
                          selector:
                            type: string
                          serviceAccounts:
                            properties:
                              names:
                                items:
                                  type: string
                                type: array
                                x-kubernetes-list-type: set
                              selector:
                                type: string
                            type: object
                          services:
                            properties:
                              name:
                                type: string
                              namespace:
                                type: string
                            type: object
                        type: object
                    required:
                      - action
                    type: object
                  type: array
                namespaceSelector:
                  type: string
                order:
                  type: number
                performanceHints:
                  items:
                    enum:
                      - AssumeNeededOnEveryNode
                    type: string
                  type: array
                preDNAT:
                  type: boolean
                selector:
                  type: string
                serviceAccountSelector:
                  type: string
                tier:
                  type: string
                types:
                  items:
                    enum:
                      - Ingress
                      - Egress
                    type: string
                  type: array
              type: object
          type: object
      served: true
      storage: true
---
# Source: calico/templates/kdd-crds.yaml
apiVersion: apiextensions.k8s.io/v1
kind: CustomResourceDefinition
metadata:
  annotations:
    controller-gen.kubebuilder.io/version: v0.18.0
  name: globalnetworksets.crd.projectcalico.org
spec:
  group: crd.projectcalico.org
  names:
    kind: GlobalNetworkSet
    listKind: GlobalNetworkSetList
    plural: globalnetworksets
    singular: globalnetworkset
  preserveUnknownFields: false
  scope: Cluster
  versions:
    - name: v1
      schema:
        openAPIV3Schema:
          properties:
            apiVersion:
              type: string
            kind:
              type: string
            metadata:
              type: object
            spec:
              properties:
                nets:
                  items:
                    type: string
                  type: array
                  x-kubernetes-list-type: set
              type: object
          type: object
      served: true
      storage: true
---
# Source: calico/templates/kdd-crds.yaml
apiVersion: apiextensions.k8s.io/v1
kind: CustomResourceDefinition
metadata:
  annotations:
    controller-gen.kubebuilder.io/version: v0.18.0
  name: hostendpoints.crd.projectcalico.org
spec:
  group: crd.projectcalico.org
  names:
    kind: HostEndpoint
    listKind: HostEndpointList
    plural: hostendpoints
    singular: hostendpoint
  preserveUnknownFields: false
  scope: Cluster
  versions:
    - name: v1
      schema:
        openAPIV3Schema:
          properties:
            apiVersion:
              type: string
            kind:
              type: string
            metadata:
              type: object
            spec:
              properties:
                expectedIPs:
                  items:
                    type: string
                  type: array
                  x-kubernetes-list-type: set
                interfaceName:
                  type: string
                node:
                  type: string
                ports:
                  items:
                    properties:
                      name:
                        type: string
                      port:
                        maximum: 65535
                        minimum: 0
                        type: integer
                      protocol:
                        anyOf:
                          - type: integer
                          - type: string
                        pattern: ^.*
                        x-kubernetes-int-or-string: true
                    required:
                      - name
                      - port
                      - protocol
                    type: object
                  type: array
                profiles:
                  items:
                    type: string
                  type: array
                  x-kubernetes-list-type: set
              type: object
          type: object
      served: true
      storage: true
---
# Source: calico/templates/kdd-crds.yaml
apiVersion: apiextensions.k8s.io/v1
kind: CustomResourceDefinition
metadata:
  annotations:
    controller-gen.kubebuilder.io/version: v0.18.0
  name: ipamblocks.crd.projectcalico.org
spec:
  group: crd.projectcalico.org
  names:
    kind: IPAMBlock
    listKind: IPAMBlockList
    plural: ipamblocks
    singular: ipamblock
  preserveUnknownFields: false
  scope: Cluster
  versions:
    - name: v1
      schema:
        openAPIV3Schema:
          properties:
            apiVersion:
              type: string
            kind:
              type: string
            metadata:
              type: object
            spec:
              properties:
                affinity:
                  type: string
                affinityClaimTime:
                  format: date-time
                  type: string
                allocations:
                  items:
                    type: integer
                    # TODO: This nullable is manually added in. We should update controller-gen
                    # to handle []*int properly itself.
                    nullable: true
                  type: array
                attributes:
                  items:
                    properties:
                      handle_id:
                        type: string
                      secondary:
                        additionalProperties:
                          type: string
                        type: object
                    type: object
                  type: array
                cidr:
                  type: string
                deleted:
                  type: boolean
                sequenceNumber:
                  default: 0
                  format: int64
                  type: integer
                sequenceNumberForAllocation:
                  additionalProperties:
                    format: int64
                    type: integer
                  type: object
                strictAffinity:
                  type: boolean
                unallocated:
                  items:
                    type: integer
                  type: array
              required:
                - allocations
                - attributes
                - cidr
                - strictAffinity
                - unallocated
              type: object
          type: object
      served: true
      storage: true
---
# Source: calico/templates/kdd-crds.yaml
apiVersion: apiextensions.k8s.io/v1
kind: CustomResourceDefinition
metadata:
  annotations:
    controller-gen.kubebuilder.io/version: v0.18.0
  name: ipamconfigs.crd.projectcalico.org
spec:
  group: crd.projectcalico.org
  names:
    kind: IPAMConfig
    listKind: IPAMConfigList
    plural: ipamconfigs
    singular: ipamconfig
  preserveUnknownFields: false
  scope: Cluster
  versions:
    - name: v1
      schema:
        openAPIV3Schema:
          properties:
            apiVersion:
              type: string
            kind:
              type: string
            metadata:
              type: object
            spec:
              properties:
                autoAllocateBlocks:
                  type: boolean
                maxBlocksPerHost:
                  maximum: 2147483647
                  minimum: 0
                  type: integer
                strictAffinity:
                  type: boolean
              required:
                - autoAllocateBlocks
                - strictAffinity
              type: object
          type: object
      served: true
      storage: true
---
# Source: calico/templates/kdd-crds.yaml
apiVersion: apiextensions.k8s.io/v1
kind: CustomResourceDefinition
metadata:
  annotations:
    controller-gen.kubebuilder.io/version: v0.18.0
  name: ipamhandles.crd.projectcalico.org
spec:
  group: crd.projectcalico.org
  names:
    kind: IPAMHandle
    listKind: IPAMHandleList
    plural: ipamhandles
    singular: ipamhandle
  preserveUnknownFields: false
  scope: Cluster
  versions:
    - name: v1
      schema:
        openAPIV3Schema:
          properties:
            apiVersion:
              type: string
            kind:
              type: string
            metadata:
              type: object
            spec:
              properties:
                block:
                  additionalProperties:
                    type: integer
                  type: object
                deleted:
                  type: boolean
                handleID:
                  type: string
              required:
                - block
                - handleID
              type: object
          type: object
      served: true
      storage: true
---
# Source: calico/templates/kdd-crds.yaml
apiVersion: apiextensions.k8s.io/v1
kind: CustomResourceDefinition
metadata:
  annotations:
    controller-gen.kubebuilder.io/version: v0.18.0
  name: ippools.crd.projectcalico.org
spec:
  group: crd.projectcalico.org
  names:
    kind: IPPool
    listKind: IPPoolList
    plural: ippools
    singular: ippool
  preserveUnknownFields: false
  scope: Cluster
  versions:
    - name: v1
      schema:
        openAPIV3Schema:
          properties:
            apiVersion:
              type: string
            kind:
              type: string
            metadata:
              type: object
            spec:
              properties:
                allowedUses:
                  items:
                    enum:
                      - Workload
                      - Tunnel
                      - LoadBalancer
                    type: string
                  type: array
                  x-kubernetes-list-type: set
                assignmentMode:
                  default: Automatic
                  enum:
                    - Automatic
                    - Manual
                  type: string
                blockSize:
                  maximum: 128
                  minimum: 0
                  type: integer
                cidr:
                  format: cidr
                  type: string
                disableBGPExport:
                  type: boolean
                disabled:
                  type: boolean
                ipipMode:
                  enum:
                    - Never
                    - Always
                    - CrossSubnet
                  type: string
                namespaceSelector:
                  type: string
                natOutgoing:
                  type: boolean
                nodeSelector:
                  type: string
                vxlanMode:
                  enum:
                    - Never
                    - Always
                    - CrossSubnet
                  type: string
              required:
                - cidr
              type: object
          type: object
      served: true
      storage: true
---
# Source: calico/templates/kdd-crds.yaml
apiVersion: apiextensions.k8s.io/v1
kind: CustomResourceDefinition
metadata:
  annotations:
    controller-gen.kubebuilder.io/version: v0.18.0
  name: ipreservations.crd.projectcalico.org
spec:
  group: crd.projectcalico.org
  names:
    kind: IPReservation
    listKind: IPReservationList
    plural: ipreservations
    singular: ipreservation
  preserveUnknownFields: false
  scope: Cluster
  versions:
    - name: v1
      schema:
        openAPIV3Schema:
          properties:
            apiVersion:
              type: string
            kind:
              type: string
            metadata:
              type: object
            spec:
              properties:
                reservedCIDRs:
                  format: cidr
                  items:
                    type: string
                  type: array
                  x-kubernetes-list-type: set
              type: object
          type: object
      served: true
      storage: true
---
# Source: calico/templates/kdd-crds.yaml
apiVersion: apiextensions.k8s.io/v1
kind: CustomResourceDefinition
metadata:
  annotations:
    controller-gen.kubebuilder.io/version: v0.18.0
  name: kubecontrollersconfigurations.crd.projectcalico.org
spec:
  group: crd.projectcalico.org
  names:
    kind: KubeControllersConfiguration
    listKind: KubeControllersConfigurationList
    plural: kubecontrollersconfigurations
    singular: kubecontrollersconfiguration
  preserveUnknownFields: false
  scope: Cluster
  versions:
    - name: v1
      schema:
        openAPIV3Schema:
          properties:
            apiVersion:
              type: string
            kind:
              type: string
            metadata:
              type: object
            spec:
              properties:
                controllers:
                  properties:
                    loadBalancer:
                      properties:
                        assignIPs:
<<<<<<< HEAD
                          enum:
                            - AllServices
                            - RequestedServicesOnly
=======
                          default: AllServices
>>>>>>> 2cfc7447
                          type: string
                      type: object
                    namespace:
                      properties:
                        reconcilerPeriod:
                          type: string
                      type: object
                    node:
                      properties:
                        hostEndpoint:
                          properties:
                            autoCreate:
                              enum:
                                - Enabled
                                - Disabled
                              type: string
                            createDefaultHostEndpoint:
                              type: string
                            templates:
                              items:
                                properties:
                                  generateName:
                                    maxLength: 253
                                    type: string
                                  interfaceCIDRs:
                                    items:
                                      type: string
                                    type: array
                                    x-kubernetes-list-type: set
                                  interfacePattern:
                                    type: string
                                  labels:
                                    additionalProperties:
                                      type: string
                                    type: object
                                  nodeSelector:
                                    type: string
                                type: object
                              type: array
                          type: object
                        leakGracePeriod:
                          type: string
                        reconcilerPeriod:
                          type: string
                        syncLabels:
                          enum:
                            - Enabled
                            - Disabled
                          type: string
                      type: object
                    policy:
                      properties:
                        reconcilerPeriod:
                          type: string
                      type: object
                    serviceAccount:
                      properties:
                        reconcilerPeriod:
                          type: string
                      type: object
                    workloadEndpoint:
                      properties:
                        reconcilerPeriod:
                          type: string
                      type: object
                  type: object
                debugProfilePort:
                  format: int32
                  maximum: 65535
                  minimum: 0
                  type: integer
                etcdV3CompactionPeriod:
                  type: string
                healthChecks:
                  default: Enabled
                  enum:
                    - Enabled
                    - Disabled
                  type: string
                logSeverityScreen:
                  enum:
                    - None
                    - Debug
                    - Info
                    - Warning
                    - Error
                    - Fatal
                    - Panic
                  type: string
                prometheusMetricsPort:
                  maximum: 65535
                  minimum: 0
                  type: integer
              required:
                - controllers
              type: object
            status:
              properties:
                environmentVars:
                  additionalProperties:
                    type: string
                  type: object
                runningConfig:
                  properties:
                    controllers:
                      properties:
                        loadBalancer:
                          properties:
                            assignIPs:
<<<<<<< HEAD
                              enum:
                                - AllServices
                                - RequestedServicesOnly
=======
                              default: AllServices
>>>>>>> 2cfc7447
                              type: string
                          type: object
                        namespace:
                          properties:
                            reconcilerPeriod:
                              type: string
                          type: object
                        node:
                          properties:
                            hostEndpoint:
                              properties:
                                autoCreate:
                                  enum:
                                    - Enabled
                                    - Disabled
                                  type: string
                                createDefaultHostEndpoint:
                                  type: string
                                templates:
                                  items:
                                    properties:
                                      generateName:
                                        maxLength: 253
                                        type: string
                                      interfaceCIDRs:
                                        items:
                                          type: string
                                        type: array
                                        x-kubernetes-list-type: set
                                      interfacePattern:
                                        type: string
                                      labels:
                                        additionalProperties:
                                          type: string
                                        type: object
                                      nodeSelector:
                                        type: string
                                    type: object
                                  type: array
                              type: object
                            leakGracePeriod:
                              type: string
                            reconcilerPeriod:
                              type: string
                            syncLabels:
                              enum:
                                - Enabled
                                - Disabled
                              type: string
                          type: object
                        policy:
                          properties:
                            reconcilerPeriod:
                              type: string
                          type: object
                        serviceAccount:
                          properties:
                            reconcilerPeriod:
                              type: string
                          type: object
                        workloadEndpoint:
                          properties:
                            reconcilerPeriod:
                              type: string
                          type: object
                      type: object
                    debugProfilePort:
                      format: int32
                      maximum: 65535
                      minimum: 0
                      type: integer
                    etcdV3CompactionPeriod:
                      type: string
                    healthChecks:
                      default: Enabled
                      enum:
                        - Enabled
                        - Disabled
                      type: string
                    logSeverityScreen:
                      enum:
                        - None
                        - Debug
                        - Info
                        - Warning
                        - Error
                        - Fatal
                        - Panic
                      type: string
                    prometheusMetricsPort:
                      maximum: 65535
                      minimum: 0
                      type: integer
                  required:
                    - controllers
                  type: object
              type: object
          type: object
      served: true
      storage: true
---
# Source: calico/templates/kdd-crds.yaml
apiVersion: apiextensions.k8s.io/v1
kind: CustomResourceDefinition
metadata:
  annotations:
    controller-gen.kubebuilder.io/version: v0.18.0
  name: networkpolicies.crd.projectcalico.org
spec:
  group: crd.projectcalico.org
  names:
    kind: NetworkPolicy
    listKind: NetworkPolicyList
    plural: networkpolicies
    singular: networkpolicy
  preserveUnknownFields: false
  scope: Namespaced
  versions:
    - name: v1
      schema:
        openAPIV3Schema:
          properties:
            apiVersion:
              type: string
            kind:
              type: string
            metadata:
              type: object
            spec:
              properties:
                egress:
                  items:
                    properties:
                      action:
                        enum:
                          - Allow
                          - Deny
                          - Log
                          - Pass
                        type: string
                      destination:
                        properties:
                          namespaceSelector:
                            type: string
                          nets:
                            items:
                              type: string
                            type: array
                            x-kubernetes-list-type: set
                          notNets:
                            items:
                              type: string
                            type: array
                          notPorts:
                            items:
                              anyOf:
                                - type: integer
                                - type: string
                              pattern: ^.*
                              x-kubernetes-int-or-string: true
                            type: array
                          notSelector:
                            type: string
                          ports:
                            items:
                              anyOf:
                                - type: integer
                                - type: string
                              pattern: ^.*
                              x-kubernetes-int-or-string: true
                            type: array
                          selector:
                            type: string
                          serviceAccounts:
                            properties:
                              names:
                                items:
                                  type: string
                                type: array
                                x-kubernetes-list-type: set
                              selector:
                                type: string
                            type: object
                          services:
                            properties:
                              name:
                                type: string
                              namespace:
                                type: string
                            type: object
                        type: object
                      http:
                        properties:
                          methods:
                            items:
                              type: string
                            type: array
                          paths:
                            items:
                              properties:
                                exact:
                                  type: string
                                prefix:
                                  type: string
                              type: object
                            type: array
                        type: object
                      icmp:
                        properties:
                          code:
                            maximum: 255
                            minimum: 0
                            type: integer
                          type:
                            maximum: 255
                            minimum: 0
                            type: integer
                        type: object
                      ipVersion:
                        enum:
                          - 4
                          - 6
                        type: integer
                      metadata:
                        properties:
                          annotations:
                            additionalProperties:
                              type: string
                            type: object
                        type: object
                      notICMP:
                        properties:
                          code:
                            maximum: 255
                            minimum: 0
                            type: integer
                          type:
                            maximum: 255
                            minimum: 0
                            type: integer
                        type: object
                      notProtocol:
                        anyOf:
                          - type: integer
                          - type: string
                        pattern: ^.*
                        x-kubernetes-int-or-string: true
                      protocol:
                        anyOf:
                          - type: integer
                          - type: string
                        pattern: ^.*
                        x-kubernetes-int-or-string: true
                      source:
                        properties:
                          namespaceSelector:
                            type: string
                          nets:
                            items:
                              type: string
                            type: array
                            x-kubernetes-list-type: set
                          notNets:
                            items:
                              type: string
                            type: array
                          notPorts:
                            items:
                              anyOf:
                                - type: integer
                                - type: string
                              pattern: ^.*
                              x-kubernetes-int-or-string: true
                            type: array
                          notSelector:
                            type: string
                          ports:
                            items:
                              anyOf:
                                - type: integer
                                - type: string
                              pattern: ^.*
                              x-kubernetes-int-or-string: true
                            type: array
                          selector:
                            type: string
                          serviceAccounts:
                            properties:
                              names:
                                items:
                                  type: string
                                type: array
                                x-kubernetes-list-type: set
                              selector:
                                type: string
                            type: object
                          services:
                            properties:
                              name:
                                type: string
                              namespace:
                                type: string
                            type: object
                        type: object
                    required:
                      - action
                    type: object
                  type: array
                ingress:
                  items:
                    properties:
                      action:
                        enum:
                          - Allow
                          - Deny
                          - Log
                          - Pass
                        type: string
                      destination:
                        properties:
                          namespaceSelector:
                            type: string
                          nets:
                            items:
                              type: string
                            type: array
                            x-kubernetes-list-type: set
                          notNets:
                            items:
                              type: string
                            type: array
                          notPorts:
                            items:
                              anyOf:
                                - type: integer
                                - type: string
                              pattern: ^.*
                              x-kubernetes-int-or-string: true
                            type: array
                          notSelector:
                            type: string
                          ports:
                            items:
                              anyOf:
                                - type: integer
                                - type: string
                              pattern: ^.*
                              x-kubernetes-int-or-string: true
                            type: array
                          selector:
                            type: string
                          serviceAccounts:
                            properties:
                              names:
                                items:
                                  type: string
                                type: array
                                x-kubernetes-list-type: set
                              selector:
                                type: string
                            type: object
                          services:
                            properties:
                              name:
                                type: string
                              namespace:
                                type: string
                            type: object
                        type: object
                      http:
                        properties:
                          methods:
                            items:
                              type: string
                            type: array
                          paths:
                            items:
                              properties:
                                exact:
                                  type: string
                                prefix:
                                  type: string
                              type: object
                            type: array
                        type: object
                      icmp:
                        properties:
                          code:
                            maximum: 255
                            minimum: 0
                            type: integer
                          type:
                            maximum: 255
                            minimum: 0
                            type: integer
                        type: object
                      ipVersion:
                        enum:
                          - 4
                          - 6
                        type: integer
                      metadata:
                        properties:
                          annotations:
                            additionalProperties:
                              type: string
                            type: object
                        type: object
                      notICMP:
                        properties:
                          code:
                            maximum: 255
                            minimum: 0
                            type: integer
                          type:
                            maximum: 255
                            minimum: 0
                            type: integer
                        type: object
                      notProtocol:
                        anyOf:
                          - type: integer
                          - type: string
                        pattern: ^.*
                        x-kubernetes-int-or-string: true
                      protocol:
                        anyOf:
                          - type: integer
                          - type: string
                        pattern: ^.*
                        x-kubernetes-int-or-string: true
                      source:
                        properties:
                          namespaceSelector:
                            type: string
                          nets:
                            items:
                              type: string
                            type: array
                            x-kubernetes-list-type: set
                          notNets:
                            items:
                              type: string
                            type: array
                          notPorts:
                            items:
                              anyOf:
                                - type: integer
                                - type: string
                              pattern: ^.*
                              x-kubernetes-int-or-string: true
                            type: array
                          notSelector:
                            type: string
                          ports:
                            items:
                              anyOf:
                                - type: integer
                                - type: string
                              pattern: ^.*
                              x-kubernetes-int-or-string: true
                            type: array
                          selector:
                            type: string
                          serviceAccounts:
                            properties:
                              names:
                                items:
                                  type: string
                                type: array
                                x-kubernetes-list-type: set
                              selector:
                                type: string
                            type: object
                          services:
                            properties:
                              name:
                                type: string
                              namespace:
                                type: string
                            type: object
                        type: object
                    required:
                      - action
                    type: object
                  type: array
                order:
                  type: number
                performanceHints:
                  items:
                    enum:
                      - AssumeNeededOnEveryNode
                    type: string
                  type: array
                selector:
                  type: string
                serviceAccountSelector:
                  type: string
                tier:
                  default: default
                  type: string
                types:
                  items:
                    enum:
                      - Ingress
                      - Egress
                    type: string
                  type: array
              type: object
          type: object
      served: true
      storage: true
---
# Source: calico/templates/kdd-crds.yaml
apiVersion: apiextensions.k8s.io/v1
kind: CustomResourceDefinition
metadata:
  annotations:
    controller-gen.kubebuilder.io/version: v0.18.0
  name: networksets.crd.projectcalico.org
spec:
  group: crd.projectcalico.org
  names:
    kind: NetworkSet
    listKind: NetworkSetList
    plural: networksets
    singular: networkset
  preserveUnknownFields: false
  scope: Namespaced
  versions:
    - name: v1
      schema:
        openAPIV3Schema:
          properties:
            apiVersion:
              type: string
            kind:
              type: string
            metadata:
              type: object
            spec:
              properties:
                nets:
                  items:
                    type: string
                  type: array
                  x-kubernetes-list-type: set
              type: object
          type: object
      served: true
      storage: true
---
# Source: calico/templates/kdd-crds.yaml
apiVersion: apiextensions.k8s.io/v1
kind: CustomResourceDefinition
metadata:
  annotations:
    controller-gen.kubebuilder.io/version: v0.18.0
  name: stagedglobalnetworkpolicies.crd.projectcalico.org
spec:
  group: crd.projectcalico.org
  names:
    kind: StagedGlobalNetworkPolicy
    listKind: StagedGlobalNetworkPolicyList
    plural: stagedglobalnetworkpolicies
    singular: stagedglobalnetworkpolicy
  preserveUnknownFields: false
  scope: Cluster
  versions:
    - name: v1
      schema:
        openAPIV3Schema:
          properties:
            apiVersion:
              type: string
            kind:
              type: string
            metadata:
              type: object
            spec:
              properties:
                applyOnForward:
                  type: boolean
                doNotTrack:
                  type: boolean
                egress:
                  items:
                    properties:
                      action:
                        enum:
                          - Allow
                          - Deny
                          - Log
                          - Pass
                        type: string
                      destination:
                        properties:
                          namespaceSelector:
                            type: string
                          nets:
                            items:
                              type: string
                            type: array
                            x-kubernetes-list-type: set
                          notNets:
                            items:
                              type: string
                            type: array
                          notPorts:
                            items:
                              anyOf:
                                - type: integer
                                - type: string
                              pattern: ^.*
                              x-kubernetes-int-or-string: true
                            type: array
                          notSelector:
                            type: string
                          ports:
                            items:
                              anyOf:
                                - type: integer
                                - type: string
                              pattern: ^.*
                              x-kubernetes-int-or-string: true
                            type: array
                          selector:
                            type: string
                          serviceAccounts:
                            properties:
                              names:
                                items:
                                  type: string
                                type: array
                                x-kubernetes-list-type: set
                              selector:
                                type: string
                            type: object
                          services:
                            properties:
                              name:
                                type: string
                              namespace:
                                type: string
                            type: object
                        type: object
                      http:
                        properties:
                          methods:
                            items:
                              type: string
                            type: array
                          paths:
                            items:
                              properties:
                                exact:
                                  type: string
                                prefix:
                                  type: string
                              type: object
                            type: array
                        type: object
                      icmp:
                        properties:
                          code:
                            maximum: 255
                            minimum: 0
                            type: integer
                          type:
                            maximum: 255
                            minimum: 0
                            type: integer
                        type: object
                      ipVersion:
                        enum:
                          - 4
                          - 6
                        type: integer
                      metadata:
                        properties:
                          annotations:
                            additionalProperties:
                              type: string
                            type: object
                        type: object
                      notICMP:
                        properties:
                          code:
                            maximum: 255
                            minimum: 0
                            type: integer
                          type:
                            maximum: 255
                            minimum: 0
                            type: integer
                        type: object
                      notProtocol:
                        anyOf:
                          - type: integer
                          - type: string
                        pattern: ^.*
                        x-kubernetes-int-or-string: true
                      protocol:
                        anyOf:
                          - type: integer
                          - type: string
                        pattern: ^.*
                        x-kubernetes-int-or-string: true
                      source:
                        properties:
                          namespaceSelector:
                            type: string
                          nets:
                            items:
                              type: string
                            type: array
                            x-kubernetes-list-type: set
                          notNets:
                            items:
                              type: string
                            type: array
                          notPorts:
                            items:
                              anyOf:
                                - type: integer
                                - type: string
                              pattern: ^.*
                              x-kubernetes-int-or-string: true
                            type: array
                          notSelector:
                            type: string
                          ports:
                            items:
                              anyOf:
                                - type: integer
                                - type: string
                              pattern: ^.*
                              x-kubernetes-int-or-string: true
                            type: array
                          selector:
                            type: string
                          serviceAccounts:
                            properties:
                              names:
                                items:
                                  type: string
                                type: array
                                x-kubernetes-list-type: set
                              selector:
                                type: string
                            type: object
                          services:
                            properties:
                              name:
                                type: string
                              namespace:
                                type: string
                            type: object
                        type: object
                    required:
                      - action
                    type: object
                  type: array
                ingress:
                  items:
                    properties:
                      action:
                        enum:
                          - Allow
                          - Deny
                          - Log
                          - Pass
                        type: string
                      destination:
                        properties:
                          namespaceSelector:
                            type: string
                          nets:
                            items:
                              type: string
                            type: array
                            x-kubernetes-list-type: set
                          notNets:
                            items:
                              type: string
                            type: array
                          notPorts:
                            items:
                              anyOf:
                                - type: integer
                                - type: string
                              pattern: ^.*
                              x-kubernetes-int-or-string: true
                            type: array
                          notSelector:
                            type: string
                          ports:
                            items:
                              anyOf:
                                - type: integer
                                - type: string
                              pattern: ^.*
                              x-kubernetes-int-or-string: true
                            type: array
                          selector:
                            type: string
                          serviceAccounts:
                            properties:
                              names:
                                items:
                                  type: string
                                type: array
                                x-kubernetes-list-type: set
                              selector:
                                type: string
                            type: object
                          services:
                            properties:
                              name:
                                type: string
                              namespace:
                                type: string
                            type: object
                        type: object
                      http:
                        properties:
                          methods:
                            items:
                              type: string
                            type: array
                          paths:
                            items:
                              properties:
                                exact:
                                  type: string
                                prefix:
                                  type: string
                              type: object
                            type: array
                        type: object
                      icmp:
                        properties:
                          code:
                            maximum: 255
                            minimum: 0
                            type: integer
                          type:
                            maximum: 255
                            minimum: 0
                            type: integer
                        type: object
                      ipVersion:
                        enum:
                          - 4
                          - 6
                        type: integer
                      metadata:
                        properties:
                          annotations:
                            additionalProperties:
                              type: string
                            type: object
                        type: object
                      notICMP:
                        properties:
                          code:
                            maximum: 255
                            minimum: 0
                            type: integer
                          type:
                            maximum: 255
                            minimum: 0
                            type: integer
                        type: object
                      notProtocol:
                        anyOf:
                          - type: integer
                          - type: string
                        pattern: ^.*
                        x-kubernetes-int-or-string: true
                      protocol:
                        anyOf:
                          - type: integer
                          - type: string
                        pattern: ^.*
                        x-kubernetes-int-or-string: true
                      source:
                        properties:
                          namespaceSelector:
                            type: string
                          nets:
                            items:
                              type: string
                            type: array
                            x-kubernetes-list-type: set
                          notNets:
                            items:
                              type: string
                            type: array
                          notPorts:
                            items:
                              anyOf:
                                - type: integer
                                - type: string
                              pattern: ^.*
                              x-kubernetes-int-or-string: true
                            type: array
                          notSelector:
                            type: string
                          ports:
                            items:
                              anyOf:
                                - type: integer
                                - type: string
                              pattern: ^.*
                              x-kubernetes-int-or-string: true
                            type: array
                          selector:
                            type: string
                          serviceAccounts:
                            properties:
                              names:
                                items:
                                  type: string
                                type: array
                                x-kubernetes-list-type: set
                              selector:
                                type: string
                            type: object
                          services:
                            properties:
                              name:
                                type: string
                              namespace:
                                type: string
                            type: object
                        type: object
                    required:
                      - action
                    type: object
                  type: array
                namespaceSelector:
                  type: string
                order:
                  type: number
                performanceHints:
                  items:
                    enum:
                      - AssumeNeededOnEveryNode
                    type: string
                  type: array
                preDNAT:
                  type: boolean
                selector:
                  type: string
                serviceAccountSelector:
                  type: string
                stagedAction:
                  enum:
                    - Set
                    - Delete
                    - Learn
                    - Ignore
                  type: string
                tier:
                  type: string
                types:
                  items:
                    enum:
                      - Ingress
                      - Egress
                    type: string
                  type: array
              type: object
          type: object
      served: true
      storage: true
---
# Source: calico/templates/kdd-crds.yaml
apiVersion: apiextensions.k8s.io/v1
kind: CustomResourceDefinition
metadata:
  annotations:
    controller-gen.kubebuilder.io/version: v0.18.0
  name: stagedkubernetesnetworkpolicies.crd.projectcalico.org
spec:
  group: crd.projectcalico.org
  names:
    kind: StagedKubernetesNetworkPolicy
    listKind: StagedKubernetesNetworkPolicyList
    plural: stagedkubernetesnetworkpolicies
    singular: stagedkubernetesnetworkpolicy
  preserveUnknownFields: false
  scope: Namespaced
  versions:
    - name: v1
      schema:
        openAPIV3Schema:
          properties:
            apiVersion:
              type: string
            kind:
              type: string
            metadata:
              type: object
            spec:
              properties:
                egress:
                  items:
                    properties:
                      ports:
                        items:
                          properties:
                            endPort:
                              format: int32
                              type: integer
                            port:
                              anyOf:
                                - type: integer
                                - type: string
                              x-kubernetes-int-or-string: true
                            protocol:
                              type: string
                          type: object
                        type: array
                        x-kubernetes-list-type: atomic
                      to:
                        items:
                          properties:
                            ipBlock:
                              properties:
                                cidr:
                                  type: string
                                except:
                                  items:
                                    type: string
                                  type: array
                                  x-kubernetes-list-type: atomic
                              required:
                                - cidr
                              type: object
                            namespaceSelector:
                              properties:
                                matchExpressions:
                                  items:
                                    properties:
                                      key:
                                        type: string
                                      operator:
                                        type: string
                                      values:
                                        items:
                                          type: string
                                        type: array
                                        x-kubernetes-list-type: atomic
                                    required:
                                      - key
                                      - operator
                                    type: object
                                  type: array
                                  x-kubernetes-list-type: atomic
                                matchLabels:
                                  additionalProperties:
                                    type: string
                                  type: object
                              type: object
                              x-kubernetes-map-type: atomic
                            podSelector:
                              properties:
                                matchExpressions:
                                  items:
                                    properties:
                                      key:
                                        type: string
                                      operator:
                                        type: string
                                      values:
                                        items:
                                          type: string
                                        type: array
                                        x-kubernetes-list-type: atomic
                                    required:
                                      - key
                                      - operator
                                    type: object
                                  type: array
                                  x-kubernetes-list-type: atomic
                                matchLabels:
                                  additionalProperties:
                                    type: string
                                  type: object
                              type: object
                              x-kubernetes-map-type: atomic
                          type: object
                        type: array
                        x-kubernetes-list-type: atomic
                    type: object
                  type: array
                ingress:
                  items:
                    properties:
                      from:
                        items:
                          properties:
                            ipBlock:
                              properties:
                                cidr:
                                  type: string
                                except:
                                  items:
                                    type: string
                                  type: array
                                  x-kubernetes-list-type: atomic
                              required:
                                - cidr
                              type: object
                            namespaceSelector:
                              properties:
                                matchExpressions:
                                  items:
                                    properties:
                                      key:
                                        type: string
                                      operator:
                                        type: string
                                      values:
                                        items:
                                          type: string
                                        type: array
                                        x-kubernetes-list-type: atomic
                                    required:
                                      - key
                                      - operator
                                    type: object
                                  type: array
                                  x-kubernetes-list-type: atomic
                                matchLabels:
                                  additionalProperties:
                                    type: string
                                  type: object
                              type: object
                              x-kubernetes-map-type: atomic
                            podSelector:
                              properties:
                                matchExpressions:
                                  items:
                                    properties:
                                      key:
                                        type: string
                                      operator:
                                        type: string
                                      values:
                                        items:
                                          type: string
                                        type: array
                                        x-kubernetes-list-type: atomic
                                    required:
                                      - key
                                      - operator
                                    type: object
                                  type: array
                                  x-kubernetes-list-type: atomic
                                matchLabels:
                                  additionalProperties:
                                    type: string
                                  type: object
                              type: object
                              x-kubernetes-map-type: atomic
                          type: object
                        type: array
                        x-kubernetes-list-type: atomic
                      ports:
                        items:
                          properties:
                            endPort:
                              format: int32
                              type: integer
                            port:
                              anyOf:
                                - type: integer
                                - type: string
                              x-kubernetes-int-or-string: true
                            protocol:
                              type: string
                          type: object
                        type: array
                        x-kubernetes-list-type: atomic
                    type: object
                  type: array
                podSelector:
                  properties:
                    matchExpressions:
                      items:
                        properties:
                          key:
                            type: string
                          operator:
                            type: string
                          values:
                            items:
                              type: string
                            type: array
                            x-kubernetes-list-type: atomic
                        required:
                          - key
                          - operator
                        type: object
                      type: array
                      x-kubernetes-list-type: atomic
                    matchLabels:
                      additionalProperties:
                        type: string
                      type: object
                  type: object
                  x-kubernetes-map-type: atomic
                policyTypes:
                  items:
                    type: string
                  type: array
                stagedAction:
                  enum:
                    - Set
                    - Delete
                    - Learn
                    - Ignore
                  type: string
              type: object
          type: object
      served: true
      storage: true
---
# Source: calico/templates/kdd-crds.yaml
apiVersion: apiextensions.k8s.io/v1
kind: CustomResourceDefinition
metadata:
  annotations:
    controller-gen.kubebuilder.io/version: v0.18.0
  name: stagednetworkpolicies.crd.projectcalico.org
spec:
  group: crd.projectcalico.org
  names:
    kind: StagedNetworkPolicy
    listKind: StagedNetworkPolicyList
    plural: stagednetworkpolicies
    singular: stagednetworkpolicy
  preserveUnknownFields: false
  scope: Namespaced
  versions:
    - name: v1
      schema:
        openAPIV3Schema:
          properties:
            apiVersion:
              type: string
            kind:
              type: string
            metadata:
              type: object
            spec:
              properties:
                egress:
                  items:
                    properties:
                      action:
                        enum:
                          - Allow
                          - Deny
                          - Log
                          - Pass
                        type: string
                      destination:
                        properties:
                          namespaceSelector:
                            type: string
                          nets:
                            items:
                              type: string
                            type: array
                            x-kubernetes-list-type: set
                          notNets:
                            items:
                              type: string
                            type: array
                          notPorts:
                            items:
                              anyOf:
                                - type: integer
                                - type: string
                              pattern: ^.*
                              x-kubernetes-int-or-string: true
                            type: array
                          notSelector:
                            type: string
                          ports:
                            items:
                              anyOf:
                                - type: integer
                                - type: string
                              pattern: ^.*
                              x-kubernetes-int-or-string: true
                            type: array
                          selector:
                            type: string
                          serviceAccounts:
                            properties:
                              names:
                                items:
                                  type: string
                                type: array
                                x-kubernetes-list-type: set
                              selector:
                                type: string
                            type: object
                          services:
                            properties:
                              name:
                                type: string
                              namespace:
                                type: string
                            type: object
                        type: object
                      http:
                        properties:
                          methods:
                            items:
                              type: string
                            type: array
                          paths:
                            items:
                              properties:
                                exact:
                                  type: string
                                prefix:
                                  type: string
                              type: object
                            type: array
                        type: object
                      icmp:
                        properties:
                          code:
                            maximum: 255
                            minimum: 0
                            type: integer
                          type:
                            maximum: 255
                            minimum: 0
                            type: integer
                        type: object
                      ipVersion:
                        enum:
                          - 4
                          - 6
                        type: integer
                      metadata:
                        properties:
                          annotations:
                            additionalProperties:
                              type: string
                            type: object
                        type: object
                      notICMP:
                        properties:
                          code:
                            maximum: 255
                            minimum: 0
                            type: integer
                          type:
                            maximum: 255
                            minimum: 0
                            type: integer
                        type: object
                      notProtocol:
                        anyOf:
                          - type: integer
                          - type: string
                        pattern: ^.*
                        x-kubernetes-int-or-string: true
                      protocol:
                        anyOf:
                          - type: integer
                          - type: string
                        pattern: ^.*
                        x-kubernetes-int-or-string: true
                      source:
                        properties:
                          namespaceSelector:
                            type: string
                          nets:
                            items:
                              type: string
                            type: array
                            x-kubernetes-list-type: set
                          notNets:
                            items:
                              type: string
                            type: array
                          notPorts:
                            items:
                              anyOf:
                                - type: integer
                                - type: string
                              pattern: ^.*
                              x-kubernetes-int-or-string: true
                            type: array
                          notSelector:
                            type: string
                          ports:
                            items:
                              anyOf:
                                - type: integer
                                - type: string
                              pattern: ^.*
                              x-kubernetes-int-or-string: true
                            type: array
                          selector:
                            type: string
                          serviceAccounts:
                            properties:
                              names:
                                items:
                                  type: string
                                type: array
                                x-kubernetes-list-type: set
                              selector:
                                type: string
                            type: object
                          services:
                            properties:
                              name:
                                type: string
                              namespace:
                                type: string
                            type: object
                        type: object
                    required:
                      - action
                    type: object
                  type: array
                ingress:
                  items:
                    properties:
                      action:
                        enum:
                          - Allow
                          - Deny
                          - Log
                          - Pass
                        type: string
                      destination:
                        properties:
                          namespaceSelector:
                            type: string
                          nets:
                            items:
                              type: string
                            type: array
                            x-kubernetes-list-type: set
                          notNets:
                            items:
                              type: string
                            type: array
                          notPorts:
                            items:
                              anyOf:
                                - type: integer
                                - type: string
                              pattern: ^.*
                              x-kubernetes-int-or-string: true
                            type: array
                          notSelector:
                            type: string
                          ports:
                            items:
                              anyOf:
                                - type: integer
                                - type: string
                              pattern: ^.*
                              x-kubernetes-int-or-string: true
                            type: array
                          selector:
                            type: string
                          serviceAccounts:
                            properties:
                              names:
                                items:
                                  type: string
                                type: array
                                x-kubernetes-list-type: set
                              selector:
                                type: string
                            type: object
                          services:
                            properties:
                              name:
                                type: string
                              namespace:
                                type: string
                            type: object
                        type: object
                      http:
                        properties:
                          methods:
                            items:
                              type: string
                            type: array
                          paths:
                            items:
                              properties:
                                exact:
                                  type: string
                                prefix:
                                  type: string
                              type: object
                            type: array
                        type: object
                      icmp:
                        properties:
                          code:
                            maximum: 255
                            minimum: 0
                            type: integer
                          type:
                            maximum: 255
                            minimum: 0
                            type: integer
                        type: object
                      ipVersion:
                        enum:
                          - 4
                          - 6
                        type: integer
                      metadata:
                        properties:
                          annotations:
                            additionalProperties:
                              type: string
                            type: object
                        type: object
                      notICMP:
                        properties:
                          code:
                            maximum: 255
                            minimum: 0
                            type: integer
                          type:
                            maximum: 255
                            minimum: 0
                            type: integer
                        type: object
                      notProtocol:
                        anyOf:
                          - type: integer
                          - type: string
                        pattern: ^.*
                        x-kubernetes-int-or-string: true
                      protocol:
                        anyOf:
                          - type: integer
                          - type: string
                        pattern: ^.*
                        x-kubernetes-int-or-string: true
                      source:
                        properties:
                          namespaceSelector:
                            type: string
                          nets:
                            items:
                              type: string
                            type: array
                            x-kubernetes-list-type: set
                          notNets:
                            items:
                              type: string
                            type: array
                          notPorts:
                            items:
                              anyOf:
                                - type: integer
                                - type: string
                              pattern: ^.*
                              x-kubernetes-int-or-string: true
                            type: array
                          notSelector:
                            type: string
                          ports:
                            items:
                              anyOf:
                                - type: integer
                                - type: string
                              pattern: ^.*
                              x-kubernetes-int-or-string: true
                            type: array
                          selector:
                            type: string
                          serviceAccounts:
                            properties:
                              names:
                                items:
                                  type: string
                                type: array
                                x-kubernetes-list-type: set
                              selector:
                                type: string
                            type: object
                          services:
                            properties:
                              name:
                                type: string
                              namespace:
                                type: string
                            type: object
                        type: object
                    required:
                      - action
                    type: object
                  type: array
                order:
                  type: number
                performanceHints:
                  items:
                    enum:
                      - AssumeNeededOnEveryNode
                    type: string
                  type: array
                selector:
                  type: string
                serviceAccountSelector:
                  type: string
                stagedAction:
                  enum:
                    - Set
                    - Delete
                    - Learn
                    - Ignore
                  type: string
                tier:
                  type: string
                types:
                  items:
                    enum:
                      - Ingress
                      - Egress
                    type: string
                  type: array
              type: object
          type: object
      served: true
      storage: true
---
# Source: calico/templates/kdd-crds.yaml
apiVersion: apiextensions.k8s.io/v1
kind: CustomResourceDefinition
metadata:
  annotations:
    controller-gen.kubebuilder.io/version: v0.18.0
  name: tiers.crd.projectcalico.org
spec:
  group: crd.projectcalico.org
  names:
    kind: Tier
    listKind: TierList
    plural: tiers
    singular: tier
  preserveUnknownFields: false
  scope: Cluster
  versions:
    - name: v1
      schema:
        openAPIV3Schema:
          properties:
            apiVersion:
              type: string
            kind:
              type: string
            metadata:
              type: object
            spec:
              properties:
                defaultAction:
                  allOf:
                    - enum:
                        - Allow
                        - Deny
                        - Log
                        - Pass
                    - enum:
                        - Pass
                        - Deny
                  type: string
                order:
                  type: number
              type: object
          type: object
      served: true
      storage: true
---
# Source: calico/templates/kdd-crds.yaml
apiVersion: apiextensions.k8s.io/v1
kind: CustomResourceDefinition
metadata:
  annotations:
    api-approved.kubernetes.io: https://github.com/kubernetes-sigs/network-policy-api/pull/30
    policy.networking.k8s.io/bundle-version: v0.1.1
    policy.networking.k8s.io/channel: experimental
  creationTimestamp: null
  name: adminnetworkpolicies.policy.networking.k8s.io
spec:
  group: policy.networking.k8s.io
  names:
    kind: AdminNetworkPolicy
    listKind: AdminNetworkPolicyList
    plural: adminnetworkpolicies
    shortNames:
      - anp
    singular: adminnetworkpolicy
  scope: Cluster
  versions:
    - additionalPrinterColumns:
        - jsonPath: .spec.priority
          name: Priority
          type: string
        - jsonPath: .metadata.creationTimestamp
          name: Age
          type: date
      name: v1alpha1
      schema:
        openAPIV3Schema:
          description: |-
            AdminNetworkPolicy is  a cluster level resource that is part of the
            AdminNetworkPolicy API.
          properties:
            apiVersion:
              description: |-
                APIVersion defines the versioned schema of this representation of an object.
                Servers should convert recognized schemas to the latest internal value, and
                may reject unrecognized values.
                More info: https://git.k8s.io/community/contributors/devel/sig-architecture/api-conventions.md#resources
              type: string
            kind:
              description: |-
                Kind is a string value representing the REST resource this object represents.
                Servers may infer this from the endpoint the client submits requests to.
                Cannot be updated.
                In CamelCase.
                More info: https://git.k8s.io/community/contributors/devel/sig-architecture/api-conventions.md#types-kinds
              type: string
            metadata:
              type: object
            spec:
              description: Specification of the desired behavior of AdminNetworkPolicy.
              properties:
                egress:
                  description: |-
                    Egress is the list of Egress rules to be applied to the selected pods.
                    A total of 100 rules will be allowed in each ANP instance.
                    The relative precedence of egress rules within a single ANP object (all of
                    which share the priority) will be determined by the order in which the rule
                    is written. Thus, a rule that appears at the top of the egress rules
                    would take the highest precedence.
                    ANPs with no egress rules do not affect egress traffic.


                    Support: Core
                  items:
                    description: |-
                      AdminNetworkPolicyEgressRule describes an action to take on a particular
                      set of traffic originating from pods selected by a AdminNetworkPolicy's
                      Subject field.
                      <network-policy-api:experimental:validation>
                    properties:
                      action:
                        description: |-
                          Action specifies the effect this rule will have on matching traffic.
                          Currently the following actions are supported:
                          Allow: allows the selected traffic (even if it would otherwise have been denied by NetworkPolicy)
                          Deny: denies the selected traffic
                          Pass: instructs the selected traffic to skip any remaining ANP rules, and
                          then pass execution to any NetworkPolicies that select the pod.
                          If the pod is not selected by any NetworkPolicies then execution
                          is passed to any BaselineAdminNetworkPolicies that select the pod.


                          Support: Core
                        enum:
                          - Allow
                          - Deny
                          - Pass
                        type: string
                      name:
                        description: |-
                          Name is an identifier for this rule, that may be no more than 100 characters
                          in length. This field should be used by the implementation to help
                          improve observability, readability and error-reporting for any applied
                          AdminNetworkPolicies.


                          Support: Core
                        maxLength: 100
                        type: string
                      ports:
                        description: |-
                          Ports allows for matching traffic based on port and protocols.
                          This field is a list of destination ports for the outgoing egress traffic.
                          If Ports is not set then the rule does not filter traffic via port.


                          Support: Core
                        items:
                          description: |-
                            AdminNetworkPolicyPort describes how to select network ports on pod(s).
                            Exactly one field must be set.
                          maxProperties: 1
                          minProperties: 1
                          properties:
                            namedPort:
                              description: |-
                                NamedPort selects a port on a pod(s) based on name.


                                Support: Extended


                                <network-policy-api:experimental>
                              type: string
                            portNumber:
                              description: |-
                                Port selects a port on a pod(s) based on number.


                                Support: Core
                              properties:
                                port:
                                  description: |-
                                    Number defines a network port value.


                                    Support: Core
                                  format: int32
                                  maximum: 65535
                                  minimum: 1
                                  type: integer
                                protocol:
                                  default: TCP
                                  description: |-
                                    Protocol is the network protocol (TCP, UDP, or SCTP) which traffic must
                                    match. If not specified, this field defaults to TCP.


                                    Support: Core
                                  type: string
                              required:
                                - port
                                - protocol
                              type: object
                            portRange:
                              description: |-
                                PortRange selects a port range on a pod(s) based on provided start and end
                                values.


                                Support: Core
                              properties:
                                end:
                                  description: |-
                                    End defines a network port that is the end of a port range, the End value
                                    must be greater than Start.


                                    Support: Core
                                  format: int32
                                  maximum: 65535
                                  minimum: 1
                                  type: integer
                                protocol:
                                  default: TCP
                                  description: |-
                                    Protocol is the network protocol (TCP, UDP, or SCTP) which traffic must
                                    match. If not specified, this field defaults to TCP.


                                    Support: Core
                                  type: string
                                start:
                                  description: |-
                                    Start defines a network port that is the start of a port range, the Start
                                    value must be less than End.


                                    Support: Core
                                  format: int32
                                  maximum: 65535
                                  minimum: 1
                                  type: integer
                              required:
                                - end
                                - start
                              type: object
                          type: object
                        maxItems: 100
                        type: array
                      to:
                        description: |-
                          To is the List of destinations whose traffic this rule applies to.
                          If any AdminNetworkPolicyEgressPeer matches the destination of outgoing
                          traffic then the specified action is applied.
                          This field must be defined and contain at least one item.


                          Support: Core
                        items:
                          description: |-
                            AdminNetworkPolicyEgressPeer defines a peer to allow traffic to.
                            Exactly one of the selector pointers must be set for a given peer. If a
                            consumer observes none of its fields are set, they must assume an unknown
                            option has been specified and fail closed.
                          maxProperties: 1
                          minProperties: 1
                          properties:
                            namespaces:
                              description: |-
                                Namespaces defines a way to select all pods within a set of Namespaces.
                                Note that host-networked pods are not included in this type of peer.


                                Support: Core
                              properties:
                                matchExpressions:
                                  description:
                                    matchExpressions is a list of label selector
                                    requirements. The requirements are ANDed.
                                  items:
                                    description: |-
                                      A label selector requirement is a selector that contains values, a key, and an operator that
                                      relates the key and values.
                                    properties:
                                      key:
                                        description:
                                          key is the label key that the selector
                                          applies to.
                                        type: string
                                      operator:
                                        description: |-
                                          operator represents a key's relationship to a set of values.
                                          Valid operators are In, NotIn, Exists and DoesNotExist.
                                        type: string
                                      values:
                                        description: |-
                                          values is an array of string values. If the operator is In or NotIn,
                                          the values array must be non-empty. If the operator is Exists or DoesNotExist,
                                          the values array must be empty. This array is replaced during a strategic
                                          merge patch.
                                        items:
                                          type: string
                                        type: array
                                    required:
                                      - key
                                      - operator
                                    type: object
                                  type: array
                                matchLabels:
                                  additionalProperties:
                                    type: string
                                  description: |-
                                    matchLabels is a map of {key,value} pairs. A single {key,value} in the matchLabels
                                    map is equivalent to an element of matchExpressions, whose key field is "key", the
                                    operator is "In", and the values array contains only "value". The requirements are ANDed.
                                  type: object
                              type: object
                              x-kubernetes-map-type: atomic
                            networks:
                              description: |-
                                Networks defines a way to select peers via CIDR blocks.
                                This is intended for representing entities that live outside the cluster,
                                which can't be selected by pods, namespaces and nodes peers, but note
                                that cluster-internal traffic will be checked against the rule as
                                well. So if you Allow or Deny traffic to `"0.0.0.0/0"`, that will allow
                                or deny all IPv4 pod-to-pod traffic as well. If you don't want that,
                                add a rule that Passes all pod traffic before the Networks rule.


                                Each item in Networks should be provided in the CIDR format and should be
                                IPv4 or IPv6, for example "10.0.0.0/8" or "fd00::/8".


                                Networks can have upto 25 CIDRs specified.


                                Support: Extended


                                <network-policy-api:experimental>
                              items:
                                description: |-
                                  CIDR is an IP address range in CIDR notation (for example, "10.0.0.0/8" or "fd00::/8").
                                  This string must be validated by implementations using net.ParseCIDR
                                  TODO: Introduce CEL CIDR validation regex isCIDR() in Kube 1.31 when it is available.
                                maxLength: 43
                                type: string
                                x-kubernetes-validations:
                                  - message:
                                      CIDR must be either an IPv4 or IPv6 address.
                                      IPv4 address embedded in IPv6 addresses are not
                                      supported
                                    rule: self.contains(':') != self.contains('.')
                              maxItems: 25
                              minItems: 1
                              type: array
                              x-kubernetes-list-type: set
                            nodes:
                              description: |-
                                Nodes defines a way to select a set of nodes in
                                the cluster. This field follows standard label selector
                                semantics; if present but empty, it selects all Nodes.


                                Support: Extended


                                <network-policy-api:experimental>
                              properties:
                                matchExpressions:
                                  description:
                                    matchExpressions is a list of label selector
                                    requirements. The requirements are ANDed.
                                  items:
                                    description: |-
                                      A label selector requirement is a selector that contains values, a key, and an operator that
                                      relates the key and values.
                                    properties:
                                      key:
                                        description:
                                          key is the label key that the selector
                                          applies to.
                                        type: string
                                      operator:
                                        description: |-
                                          operator represents a key's relationship to a set of values.
                                          Valid operators are In, NotIn, Exists and DoesNotExist.
                                        type: string
                                      values:
                                        description: |-
                                          values is an array of string values. If the operator is In or NotIn,
                                          the values array must be non-empty. If the operator is Exists or DoesNotExist,
                                          the values array must be empty. This array is replaced during a strategic
                                          merge patch.
                                        items:
                                          type: string
                                        type: array
                                    required:
                                      - key
                                      - operator
                                    type: object
                                  type: array
                                matchLabels:
                                  additionalProperties:
                                    type: string
                                  description: |-
                                    matchLabels is a map of {key,value} pairs. A single {key,value} in the matchLabels
                                    map is equivalent to an element of matchExpressions, whose key field is "key", the
                                    operator is "In", and the values array contains only "value". The requirements are ANDed.
                                  type: object
                              type: object
                              x-kubernetes-map-type: atomic
                            pods:
                              description: |-
                                Pods defines a way to select a set of pods in
                                a set of namespaces. Note that host-networked pods
                                are not included in this type of peer.


                                Support: Core
                              properties:
                                namespaceSelector:
                                  description: |-
                                    NamespaceSelector follows standard label selector semantics; if empty,
                                    it selects all Namespaces.
                                  properties:
                                    matchExpressions:
                                      description:
                                        matchExpressions is a list of label
                                        selector requirements. The requirements are
                                        ANDed.
                                      items:
                                        description: |-
                                          A label selector requirement is a selector that contains values, a key, and an operator that
                                          relates the key and values.
                                        properties:
                                          key:
                                            description:
                                              key is the label key that the
                                              selector applies to.
                                            type: string
                                          operator:
                                            description: |-
                                              operator represents a key's relationship to a set of values.
                                              Valid operators are In, NotIn, Exists and DoesNotExist.
                                            type: string
                                          values:
                                            description: |-
                                              values is an array of string values. If the operator is In or NotIn,
                                              the values array must be non-empty. If the operator is Exists or DoesNotExist,
                                              the values array must be empty. This array is replaced during a strategic
                                              merge patch.
                                            items:
                                              type: string
                                            type: array
                                        required:
                                          - key
                                          - operator
                                        type: object
                                      type: array
                                    matchLabels:
                                      additionalProperties:
                                        type: string
                                      description: |-
                                        matchLabels is a map of {key,value} pairs. A single {key,value} in the matchLabels
                                        map is equivalent to an element of matchExpressions, whose key field is "key", the
                                        operator is "In", and the values array contains only "value". The requirements are ANDed.
                                      type: object
                                  type: object
                                  x-kubernetes-map-type: atomic
                                podSelector:
                                  description: |-
                                    PodSelector is used to explicitly select pods within a namespace; if empty,
                                    it selects all Pods.
                                  properties:
                                    matchExpressions:
                                      description:
                                        matchExpressions is a list of label
                                        selector requirements. The requirements are
                                        ANDed.
                                      items:
                                        description: |-
                                          A label selector requirement is a selector that contains values, a key, and an operator that
                                          relates the key and values.
                                        properties:
                                          key:
                                            description:
                                              key is the label key that the
                                              selector applies to.
                                            type: string
                                          operator:
                                            description: |-
                                              operator represents a key's relationship to a set of values.
                                              Valid operators are In, NotIn, Exists and DoesNotExist.
                                            type: string
                                          values:
                                            description: |-
                                              values is an array of string values. If the operator is In or NotIn,
                                              the values array must be non-empty. If the operator is Exists or DoesNotExist,
                                              the values array must be empty. This array is replaced during a strategic
                                              merge patch.
                                            items:
                                              type: string
                                            type: array
                                        required:
                                          - key
                                          - operator
                                        type: object
                                      type: array
                                    matchLabels:
                                      additionalProperties:
                                        type: string
                                      description: |-
                                        matchLabels is a map of {key,value} pairs. A single {key,value} in the matchLabels
                                        map is equivalent to an element of matchExpressions, whose key field is "key", the
                                        operator is "In", and the values array contains only "value". The requirements are ANDed.
                                      type: object
                                  type: object
                                  x-kubernetes-map-type: atomic
                              required:
                                - namespaceSelector
                                - podSelector
                              type: object
                          type: object
                        maxItems: 100
                        minItems: 1
                        type: array
                    required:
                      - action
                      - to
                    type: object
                    x-kubernetes-validations:
                      - message:
                          networks/nodes peer cannot be set with namedPorts since
                          there are no namedPorts for networks/nodes
                        rule:
                          "!(self.to.exists(peer, has(peer.networks) || has(peer.nodes))
                          && has(self.ports) && self.ports.exists(port, has(port.namedPort)))"
                  maxItems: 100
                  type: array
                ingress:
                  description: |-
                    Ingress is the list of Ingress rules to be applied to the selected pods.
                    A total of 100 rules will be allowed in each ANP instance.
                    The relative precedence of ingress rules within a single ANP object (all of
                    which share the priority) will be determined by the order in which the rule
                    is written. Thus, a rule that appears at the top of the ingress rules
                    would take the highest precedence.
                    ANPs with no ingress rules do not affect ingress traffic.


                    Support: Core
                  items:
                    description: |-
                      AdminNetworkPolicyIngressRule describes an action to take on a particular
                      set of traffic destined for pods selected by an AdminNetworkPolicy's
                      Subject field.
                    properties:
                      action:
                        description: |-
                          Action specifies the effect this rule will have on matching traffic.
                          Currently the following actions are supported:
                          Allow: allows the selected traffic (even if it would otherwise have been denied by NetworkPolicy)
                          Deny: denies the selected traffic
                          Pass: instructs the selected traffic to skip any remaining ANP rules, and
                          then pass execution to any NetworkPolicies that select the pod.
                          If the pod is not selected by any NetworkPolicies then execution
                          is passed to any BaselineAdminNetworkPolicies that select the pod.


                          Support: Core
                        enum:
                          - Allow
                          - Deny
                          - Pass
                        type: string
                      from:
                        description: |-
                          From is the list of sources whose traffic this rule applies to.
                          If any AdminNetworkPolicyIngressPeer matches the source of incoming
                          traffic then the specified action is applied.
                          This field must be defined and contain at least one item.


                          Support: Core
                        items:
                          description: |-
                            AdminNetworkPolicyIngressPeer defines an in-cluster peer to allow traffic from.
                            Exactly one of the selector pointers must be set for a given peer. If a
                            consumer observes none of its fields are set, they must assume an unknown
                            option has been specified and fail closed.
                          maxProperties: 1
                          minProperties: 1
                          properties:
                            namespaces:
                              description: |-
                                Namespaces defines a way to select all pods within a set of Namespaces.
                                Note that host-networked pods are not included in this type of peer.


                                Support: Core
                              properties:
                                matchExpressions:
                                  description:
                                    matchExpressions is a list of label selector
                                    requirements. The requirements are ANDed.
                                  items:
                                    description: |-
                                      A label selector requirement is a selector that contains values, a key, and an operator that
                                      relates the key and values.
                                    properties:
                                      key:
                                        description:
                                          key is the label key that the selector
                                          applies to.
                                        type: string
                                      operator:
                                        description: |-
                                          operator represents a key's relationship to a set of values.
                                          Valid operators are In, NotIn, Exists and DoesNotExist.
                                        type: string
                                      values:
                                        description: |-
                                          values is an array of string values. If the operator is In or NotIn,
                                          the values array must be non-empty. If the operator is Exists or DoesNotExist,
                                          the values array must be empty. This array is replaced during a strategic
                                          merge patch.
                                        items:
                                          type: string
                                        type: array
                                    required:
                                      - key
                                      - operator
                                    type: object
                                  type: array
                                matchLabels:
                                  additionalProperties:
                                    type: string
                                  description: |-
                                    matchLabels is a map of {key,value} pairs. A single {key,value} in the matchLabels
                                    map is equivalent to an element of matchExpressions, whose key field is "key", the
                                    operator is "In", and the values array contains only "value". The requirements are ANDed.
                                  type: object
                              type: object
                              x-kubernetes-map-type: atomic
                            pods:
                              description: |-
                                Pods defines a way to select a set of pods in
                                a set of namespaces. Note that host-networked pods
                                are not included in this type of peer.


                                Support: Core
                              properties:
                                namespaceSelector:
                                  description: |-
                                    NamespaceSelector follows standard label selector semantics; if empty,
                                    it selects all Namespaces.
                                  properties:
                                    matchExpressions:
                                      description:
                                        matchExpressions is a list of label
                                        selector requirements. The requirements are
                                        ANDed.
                                      items:
                                        description: |-
                                          A label selector requirement is a selector that contains values, a key, and an operator that
                                          relates the key and values.
                                        properties:
                                          key:
                                            description:
                                              key is the label key that the
                                              selector applies to.
                                            type: string
                                          operator:
                                            description: |-
                                              operator represents a key's relationship to a set of values.
                                              Valid operators are In, NotIn, Exists and DoesNotExist.
                                            type: string
                                          values:
                                            description: |-
                                              values is an array of string values. If the operator is In or NotIn,
                                              the values array must be non-empty. If the operator is Exists or DoesNotExist,
                                              the values array must be empty. This array is replaced during a strategic
                                              merge patch.
                                            items:
                                              type: string
                                            type: array
                                        required:
                                          - key
                                          - operator
                                        type: object
                                      type: array
                                    matchLabels:
                                      additionalProperties:
                                        type: string
                                      description: |-
                                        matchLabels is a map of {key,value} pairs. A single {key,value} in the matchLabels
                                        map is equivalent to an element of matchExpressions, whose key field is "key", the
                                        operator is "In", and the values array contains only "value". The requirements are ANDed.
                                      type: object
                                  type: object
                                  x-kubernetes-map-type: atomic
                                podSelector:
                                  description: |-
                                    PodSelector is used to explicitly select pods within a namespace; if empty,
                                    it selects all Pods.
                                  properties:
                                    matchExpressions:
                                      description:
                                        matchExpressions is a list of label
                                        selector requirements. The requirements are
                                        ANDed.
                                      items:
                                        description: |-
                                          A label selector requirement is a selector that contains values, a key, and an operator that
                                          relates the key and values.
                                        properties:
                                          key:
                                            description:
                                              key is the label key that the
                                              selector applies to.
                                            type: string
                                          operator:
                                            description: |-
                                              operator represents a key's relationship to a set of values.
                                              Valid operators are In, NotIn, Exists and DoesNotExist.
                                            type: string
                                          values:
                                            description: |-
                                              values is an array of string values. If the operator is In or NotIn,
                                              the values array must be non-empty. If the operator is Exists or DoesNotExist,
                                              the values array must be empty. This array is replaced during a strategic
                                              merge patch.
                                            items:
                                              type: string
                                            type: array
                                        required:
                                          - key
                                          - operator
                                        type: object
                                      type: array
                                    matchLabels:
                                      additionalProperties:
                                        type: string
                                      description: |-
                                        matchLabels is a map of {key,value} pairs. A single {key,value} in the matchLabels
                                        map is equivalent to an element of matchExpressions, whose key field is "key", the
                                        operator is "In", and the values array contains only "value". The requirements are ANDed.
                                      type: object
                                  type: object
                                  x-kubernetes-map-type: atomic
                              required:
                                - namespaceSelector
                                - podSelector
                              type: object
                          type: object
                        maxItems: 100
                        minItems: 1
                        type: array
                      name:
                        description: |-
                          Name is an identifier for this rule, that may be no more than 100 characters
                          in length. This field should be used by the implementation to help
                          improve observability, readability and error-reporting for any applied
                          AdminNetworkPolicies.


                          Support: Core
                        maxLength: 100
                        type: string
                      ports:
                        description: |-
                          Ports allows for matching traffic based on port and protocols.
                          This field is a list of ports which should be matched on
                          the pods selected for this policy i.e the subject of the policy.
                          So it matches on the destination port for the ingress traffic.
                          If Ports is not set then the rule does not filter traffic via port.


                          Support: Core
                        items:
                          description: |-
                            AdminNetworkPolicyPort describes how to select network ports on pod(s).
                            Exactly one field must be set.
                          maxProperties: 1
                          minProperties: 1
                          properties:
                            namedPort:
                              description: |-
                                NamedPort selects a port on a pod(s) based on name.


                                Support: Extended


                                <network-policy-api:experimental>
                              type: string
                            portNumber:
                              description: |-
                                Port selects a port on a pod(s) based on number.


                                Support: Core
                              properties:
                                port:
                                  description: |-
                                    Number defines a network port value.


                                    Support: Core
                                  format: int32
                                  maximum: 65535
                                  minimum: 1
                                  type: integer
                                protocol:
                                  default: TCP
                                  description: |-
                                    Protocol is the network protocol (TCP, UDP, or SCTP) which traffic must
                                    match. If not specified, this field defaults to TCP.


                                    Support: Core
                                  type: string
                              required:
                                - port
                                - protocol
                              type: object
                            portRange:
                              description: |-
                                PortRange selects a port range on a pod(s) based on provided start and end
                                values.


                                Support: Core
                              properties:
                                end:
                                  description: |-
                                    End defines a network port that is the end of a port range, the End value
                                    must be greater than Start.


                                    Support: Core
                                  format: int32
                                  maximum: 65535
                                  minimum: 1
                                  type: integer
                                protocol:
                                  default: TCP
                                  description: |-
                                    Protocol is the network protocol (TCP, UDP, or SCTP) which traffic must
                                    match. If not specified, this field defaults to TCP.


                                    Support: Core
                                  type: string
                                start:
                                  description: |-
                                    Start defines a network port that is the start of a port range, the Start
                                    value must be less than End.


                                    Support: Core
                                  format: int32
                                  maximum: 65535
                                  minimum: 1
                                  type: integer
                              required:
                                - end
                                - start
                              type: object
                          type: object
                        maxItems: 100
                        type: array
                    required:
                      - action
                      - from
                    type: object
                  maxItems: 100
                  type: array
                priority:
                  description: |-
                    Priority is a value from 0 to 1000. Rules with lower priority values have
                    higher precedence, and are checked before rules with higher priority values.
                    All AdminNetworkPolicy rules have higher precedence than NetworkPolicy or
                    BaselineAdminNetworkPolicy rules
                    The behavior is undefined if two ANP objects have same priority.


                    Support: Core
                  format: int32
                  maximum: 1000
                  minimum: 0
                  type: integer
                subject:
                  description: |-
                    Subject defines the pods to which this AdminNetworkPolicy applies.
                    Note that host-networked pods are not included in subject selection.


                    Support: Core
                  maxProperties: 1
                  minProperties: 1
                  properties:
                    namespaces:
                      description: Namespaces is used to select pods via namespace selectors.
                      properties:
                        matchExpressions:
                          description:
                            matchExpressions is a list of label selector
                            requirements. The requirements are ANDed.
                          items:
                            description: |-
                              A label selector requirement is a selector that contains values, a key, and an operator that
                              relates the key and values.
                            properties:
                              key:
                                description:
                                  key is the label key that the selector
                                  applies to.
                                type: string
                              operator:
                                description: |-
                                  operator represents a key's relationship to a set of values.
                                  Valid operators are In, NotIn, Exists and DoesNotExist.
                                type: string
                              values:
                                description: |-
                                  values is an array of string values. If the operator is In or NotIn,
                                  the values array must be non-empty. If the operator is Exists or DoesNotExist,
                                  the values array must be empty. This array is replaced during a strategic
                                  merge patch.
                                items:
                                  type: string
                                type: array
                            required:
                              - key
                              - operator
                            type: object
                          type: array
                        matchLabels:
                          additionalProperties:
                            type: string
                          description: |-
                            matchLabels is a map of {key,value} pairs. A single {key,value} in the matchLabels
                            map is equivalent to an element of matchExpressions, whose key field is "key", the
                            operator is "In", and the values array contains only "value". The requirements are ANDed.
                          type: object
                      type: object
                      x-kubernetes-map-type: atomic
                    pods:
                      description:
                        Pods is used to select pods via namespace AND pod
                        selectors.
                      properties:
                        namespaceSelector:
                          description: |-
                            NamespaceSelector follows standard label selector semantics; if empty,
                            it selects all Namespaces.
                          properties:
                            matchExpressions:
                              description:
                                matchExpressions is a list of label selector
                                requirements. The requirements are ANDed.
                              items:
                                description: |-
                                  A label selector requirement is a selector that contains values, a key, and an operator that
                                  relates the key and values.
                                properties:
                                  key:
                                    description:
                                      key is the label key that the selector
                                      applies to.
                                    type: string
                                  operator:
                                    description: |-
                                      operator represents a key's relationship to a set of values.
                                      Valid operators are In, NotIn, Exists and DoesNotExist.
                                    type: string
                                  values:
                                    description: |-
                                      values is an array of string values. If the operator is In or NotIn,
                                      the values array must be non-empty. If the operator is Exists or DoesNotExist,
                                      the values array must be empty. This array is replaced during a strategic
                                      merge patch.
                                    items:
                                      type: string
                                    type: array
                                required:
                                  - key
                                  - operator
                                type: object
                              type: array
                            matchLabels:
                              additionalProperties:
                                type: string
                              description: |-
                                matchLabels is a map of {key,value} pairs. A single {key,value} in the matchLabels
                                map is equivalent to an element of matchExpressions, whose key field is "key", the
                                operator is "In", and the values array contains only "value". The requirements are ANDed.
                              type: object
                          type: object
                          x-kubernetes-map-type: atomic
                        podSelector:
                          description: |-
                            PodSelector is used to explicitly select pods within a namespace; if empty,
                            it selects all Pods.
                          properties:
                            matchExpressions:
                              description:
                                matchExpressions is a list of label selector
                                requirements. The requirements are ANDed.
                              items:
                                description: |-
                                  A label selector requirement is a selector that contains values, a key, and an operator that
                                  relates the key and values.
                                properties:
                                  key:
                                    description:
                                      key is the label key that the selector
                                      applies to.
                                    type: string
                                  operator:
                                    description: |-
                                      operator represents a key's relationship to a set of values.
                                      Valid operators are In, NotIn, Exists and DoesNotExist.
                                    type: string
                                  values:
                                    description: |-
                                      values is an array of string values. If the operator is In or NotIn,
                                      the values array must be non-empty. If the operator is Exists or DoesNotExist,
                                      the values array must be empty. This array is replaced during a strategic
                                      merge patch.
                                    items:
                                      type: string
                                    type: array
                                required:
                                  - key
                                  - operator
                                type: object
                              type: array
                            matchLabels:
                              additionalProperties:
                                type: string
                              description: |-
                                matchLabels is a map of {key,value} pairs. A single {key,value} in the matchLabels
                                map is equivalent to an element of matchExpressions, whose key field is "key", the
                                operator is "In", and the values array contains only "value". The requirements are ANDed.
                              type: object
                          type: object
                          x-kubernetes-map-type: atomic
                      required:
                        - namespaceSelector
                        - podSelector
                      type: object
                  type: object
              required:
                - priority
                - subject
              type: object
            status:
              description: Status is the status to be reported by the implementation.
              properties:
                conditions:
                  items:
                    description:
                      "Condition contains details for one aspect of the current
                      state of this API Resource.\n---\nThis struct is intended for
                      direct use as an array at the field path .status.conditions.  For
                      example,\n\n\n\ttype FooStatus struct{\n\t    // Represents the
                      observations of a foo's current state.\n\t    // Known .status.conditions.type
                      are: \"Available\", \"Progressing\", and \"Degraded\"\n\t    //
                      +patchMergeKey=type\n\t    // +patchStrategy=merge\n\t    // +listType=map\n\t
                      \   // +listMapKey=type\n\t    Conditions []metav1.Condition `json:\"conditions,omitempty\"
                      patchStrategy:\"merge\" patchMergeKey:\"type\" protobuf:\"bytes,1,rep,name=conditions\"`\n\n\n\t
                      \   // other fields\n\t}"
                    properties:
                      lastTransitionTime:
                        description: |-
                          lastTransitionTime is the last time the condition transitioned from one status to another.
                          This should be when the underlying condition changed.  If that is not known, then using the time when the API field changed is acceptable.
                        format: date-time
                        type: string
                      message:
                        description: |-
                          message is a human readable message indicating details about the transition.
                          This may be an empty string.
                        maxLength: 32768
                        type: string
                      observedGeneration:
                        description: |-
                          observedGeneration represents the .metadata.generation that the condition was set based upon.
                          For instance, if .metadata.generation is currently 12, but the .status.conditions[x].observedGeneration is 9, the condition is out of date
                          with respect to the current state of the instance.
                        format: int64
                        minimum: 0
                        type: integer
                      reason:
                        description: |-
                          reason contains a programmatic identifier indicating the reason for the condition's last transition.
                          Producers of specific condition types may define expected values and meanings for this field,
                          and whether the values are considered a guaranteed API.
                          The value should be a CamelCase string.
                          This field may not be empty.
                        maxLength: 1024
                        minLength: 1
                        pattern: ^[A-Za-z]([A-Za-z0-9_,:]*[A-Za-z0-9_])?$
                        type: string
                      status:
                        description: status of the condition, one of True, False, Unknown.
                        enum:
                          - "True"
                          - "False"
                          - Unknown
                        type: string
                      type:
                        description: |-
                          type of condition in CamelCase or in foo.example.com/CamelCase.
                          ---
                          Many .condition.type values are consistent across resources like Available, but because arbitrary conditions can be
                          useful (see .node.status.conditions), the ability to deconflict is important.
                          The regex it matches is (dns1123SubdomainFmt/)?(qualifiedNameFmt)
                        maxLength: 316
                        pattern: ^([a-z0-9]([-a-z0-9]*[a-z0-9])?(\.[a-z0-9]([-a-z0-9]*[a-z0-9])?)*/)?(([A-Za-z0-9][-A-Za-z0-9_.]*)?[A-Za-z0-9])$
                        type: string
                    required:
                      - lastTransitionTime
                      - message
                      - reason
                      - status
                      - type
                    type: object
                  type: array
                  x-kubernetes-list-map-keys:
                    - type
                  x-kubernetes-list-type: map
              required:
                - conditions
              type: object
          required:
            - metadata
            - spec
          type: object
      served: true
      storage: true
      subresources:
        status: {}
status:
  acceptedNames:
    kind: ""
    plural: ""
  conditions: null
  storedVersions: null
---
# Source: calico/templates/kdd-crds.yaml
apiVersion: apiextensions.k8s.io/v1
kind: CustomResourceDefinition
metadata:
  annotations:
    api-approved.kubernetes.io: https://github.com/kubernetes-sigs/network-policy-api/pull/30
    policy.networking.k8s.io/bundle-version: v0.1.1
    policy.networking.k8s.io/channel: experimental
  creationTimestamp: null
  name: baselineadminnetworkpolicies.policy.networking.k8s.io
spec:
  group: policy.networking.k8s.io
  names:
    kind: BaselineAdminNetworkPolicy
    listKind: BaselineAdminNetworkPolicyList
    plural: baselineadminnetworkpolicies
    shortNames:
      - banp
    singular: baselineadminnetworkpolicy
  scope: Cluster
  versions:
    - additionalPrinterColumns:
        - jsonPath: .metadata.creationTimestamp
          name: Age
          type: date
      name: v1alpha1
      schema:
        openAPIV3Schema:
          description: |-
            BaselineAdminNetworkPolicy is a cluster level resource that is part of the
            AdminNetworkPolicy API.
          properties:
            apiVersion:
              description: |-
                APIVersion defines the versioned schema of this representation of an object.
                Servers should convert recognized schemas to the latest internal value, and
                may reject unrecognized values.
                More info: https://git.k8s.io/community/contributors/devel/sig-architecture/api-conventions.md#resources
              type: string
            kind:
              description: |-
                Kind is a string value representing the REST resource this object represents.
                Servers may infer this from the endpoint the client submits requests to.
                Cannot be updated.
                In CamelCase.
                More info: https://git.k8s.io/community/contributors/devel/sig-architecture/api-conventions.md#types-kinds
              type: string
            metadata:
              type: object
            spec:
              description: Specification of the desired behavior of BaselineAdminNetworkPolicy.
              properties:
                egress:
                  description: |-
                    Egress is the list of Egress rules to be applied to the selected pods if
                    they are not matched by any AdminNetworkPolicy or NetworkPolicy rules.
                    A total of 100 Egress rules will be allowed in each BANP instance.
                    The relative precedence of egress rules within a single BANP object
                    will be determined by the order in which the rule is written.
                    Thus, a rule that appears at the top of the egress rules
                    would take the highest precedence.
                    BANPs with no egress rules do not affect egress traffic.


                    Support: Core
                  items:
                    description: |-
                      BaselineAdminNetworkPolicyEgressRule describes an action to take on a particular
                      set of traffic originating from pods selected by a BaselineAdminNetworkPolicy's
                      Subject field.
                      <network-policy-api:experimental:validation>
                    properties:
                      action:
                        description: |-
                          Action specifies the effect this rule will have on matching traffic.
                          Currently the following actions are supported:
                          Allow: allows the selected traffic
                          Deny: denies the selected traffic


                          Support: Core
                        enum:
                          - Allow
                          - Deny
                        type: string
                      name:
                        description: |-
                          Name is an identifier for this rule, that may be no more than 100 characters
                          in length. This field should be used by the implementation to help
                          improve observability, readability and error-reporting for any applied
                          BaselineAdminNetworkPolicies.


                          Support: Core
                        maxLength: 100
                        type: string
                      ports:
                        description: |-
                          Ports allows for matching traffic based on port and protocols.
                          This field is a list of destination ports for the outgoing egress traffic.
                          If Ports is not set then the rule does not filter traffic via port.
                        items:
                          description: |-
                            AdminNetworkPolicyPort describes how to select network ports on pod(s).
                            Exactly one field must be set.
                          maxProperties: 1
                          minProperties: 1
                          properties:
                            namedPort:
                              description: |-
                                NamedPort selects a port on a pod(s) based on name.


                                Support: Extended


                                <network-policy-api:experimental>
                              type: string
                            portNumber:
                              description: |-
                                Port selects a port on a pod(s) based on number.


                                Support: Core
                              properties:
                                port:
                                  description: |-
                                    Number defines a network port value.


                                    Support: Core
                                  format: int32
                                  maximum: 65535
                                  minimum: 1
                                  type: integer
                                protocol:
                                  default: TCP
                                  description: |-
                                    Protocol is the network protocol (TCP, UDP, or SCTP) which traffic must
                                    match. If not specified, this field defaults to TCP.


                                    Support: Core
                                  type: string
                              required:
                                - port
                                - protocol
                              type: object
                            portRange:
                              description: |-
                                PortRange selects a port range on a pod(s) based on provided start and end
                                values.


                                Support: Core
                              properties:
                                end:
                                  description: |-
                                    End defines a network port that is the end of a port range, the End value
                                    must be greater than Start.


                                    Support: Core
                                  format: int32
                                  maximum: 65535
                                  minimum: 1
                                  type: integer
                                protocol:
                                  default: TCP
                                  description: |-
                                    Protocol is the network protocol (TCP, UDP, or SCTP) which traffic must
                                    match. If not specified, this field defaults to TCP.


                                    Support: Core
                                  type: string
                                start:
                                  description: |-
                                    Start defines a network port that is the start of a port range, the Start
                                    value must be less than End.


                                    Support: Core
                                  format: int32
                                  maximum: 65535
                                  minimum: 1
                                  type: integer
                              required:
                                - end
                                - start
                              type: object
                          type: object
                        maxItems: 100
                        type: array
                      to:
                        description: |-
                          To is the list of destinations whose traffic this rule applies to.
                          If any AdminNetworkPolicyEgressPeer matches the destination of outgoing
                          traffic then the specified action is applied.
                          This field must be defined and contain at least one item.


                          Support: Core
                        items:
                          description: |-
                            AdminNetworkPolicyEgressPeer defines a peer to allow traffic to.
                            Exactly one of the selector pointers must be set for a given peer. If a
                            consumer observes none of its fields are set, they must assume an unknown
                            option has been specified and fail closed.
                          maxProperties: 1
                          minProperties: 1
                          properties:
                            namespaces:
                              description: |-
                                Namespaces defines a way to select all pods within a set of Namespaces.
                                Note that host-networked pods are not included in this type of peer.


                                Support: Core
                              properties:
                                matchExpressions:
                                  description:
                                    matchExpressions is a list of label selector
                                    requirements. The requirements are ANDed.
                                  items:
                                    description: |-
                                      A label selector requirement is a selector that contains values, a key, and an operator that
                                      relates the key and values.
                                    properties:
                                      key:
                                        description:
                                          key is the label key that the selector
                                          applies to.
                                        type: string
                                      operator:
                                        description: |-
                                          operator represents a key's relationship to a set of values.
                                          Valid operators are In, NotIn, Exists and DoesNotExist.
                                        type: string
                                      values:
                                        description: |-
                                          values is an array of string values. If the operator is In or NotIn,
                                          the values array must be non-empty. If the operator is Exists or DoesNotExist,
                                          the values array must be empty. This array is replaced during a strategic
                                          merge patch.
                                        items:
                                          type: string
                                        type: array
                                    required:
                                      - key
                                      - operator
                                    type: object
                                  type: array
                                matchLabels:
                                  additionalProperties:
                                    type: string
                                  description: |-
                                    matchLabels is a map of {key,value} pairs. A single {key,value} in the matchLabels
                                    map is equivalent to an element of matchExpressions, whose key field is "key", the
                                    operator is "In", and the values array contains only "value". The requirements are ANDed.
                                  type: object
                              type: object
                              x-kubernetes-map-type: atomic
                            networks:
                              description: |-
                                Networks defines a way to select peers via CIDR blocks.
                                This is intended for representing entities that live outside the cluster,
                                which can't be selected by pods, namespaces and nodes peers, but note
                                that cluster-internal traffic will be checked against the rule as
                                well. So if you Allow or Deny traffic to `"0.0.0.0/0"`, that will allow
                                or deny all IPv4 pod-to-pod traffic as well. If you don't want that,
                                add a rule that Passes all pod traffic before the Networks rule.


                                Each item in Networks should be provided in the CIDR format and should be
                                IPv4 or IPv6, for example "10.0.0.0/8" or "fd00::/8".


                                Networks can have upto 25 CIDRs specified.


                                Support: Extended


                                <network-policy-api:experimental>
                              items:
                                description: |-
                                  CIDR is an IP address range in CIDR notation (for example, "10.0.0.0/8" or "fd00::/8").
                                  This string must be validated by implementations using net.ParseCIDR
                                  TODO: Introduce CEL CIDR validation regex isCIDR() in Kube 1.31 when it is available.
                                maxLength: 43
                                type: string
                                x-kubernetes-validations:
                                  - message:
                                      CIDR must be either an IPv4 or IPv6 address.
                                      IPv4 address embedded in IPv6 addresses are not
                                      supported
                                    rule: self.contains(':') != self.contains('.')
                              maxItems: 25
                              minItems: 1
                              type: array
                              x-kubernetes-list-type: set
                            nodes:
                              description: |-
                                Nodes defines a way to select a set of nodes in
                                the cluster. This field follows standard label selector
                                semantics; if present but empty, it selects all Nodes.


                                Support: Extended


                                <network-policy-api:experimental>
                              properties:
                                matchExpressions:
                                  description:
                                    matchExpressions is a list of label selector
                                    requirements. The requirements are ANDed.
                                  items:
                                    description: |-
                                      A label selector requirement is a selector that contains values, a key, and an operator that
                                      relates the key and values.
                                    properties:
                                      key:
                                        description:
                                          key is the label key that the selector
                                          applies to.
                                        type: string
                                      operator:
                                        description: |-
                                          operator represents a key's relationship to a set of values.
                                          Valid operators are In, NotIn, Exists and DoesNotExist.
                                        type: string
                                      values:
                                        description: |-
                                          values is an array of string values. If the operator is In or NotIn,
                                          the values array must be non-empty. If the operator is Exists or DoesNotExist,
                                          the values array must be empty. This array is replaced during a strategic
                                          merge patch.
                                        items:
                                          type: string
                                        type: array
                                    required:
                                      - key
                                      - operator
                                    type: object
                                  type: array
                                matchLabels:
                                  additionalProperties:
                                    type: string
                                  description: |-
                                    matchLabels is a map of {key,value} pairs. A single {key,value} in the matchLabels
                                    map is equivalent to an element of matchExpressions, whose key field is "key", the
                                    operator is "In", and the values array contains only "value". The requirements are ANDed.
                                  type: object
                              type: object
                              x-kubernetes-map-type: atomic
                            pods:
                              description: |-
                                Pods defines a way to select a set of pods in
                                a set of namespaces. Note that host-networked pods
                                are not included in this type of peer.


                                Support: Core
                              properties:
                                namespaceSelector:
                                  description: |-
                                    NamespaceSelector follows standard label selector semantics; if empty,
                                    it selects all Namespaces.
                                  properties:
                                    matchExpressions:
                                      description:
                                        matchExpressions is a list of label
                                        selector requirements. The requirements are
                                        ANDed.
                                      items:
                                        description: |-
                                          A label selector requirement is a selector that contains values, a key, and an operator that
                                          relates the key and values.
                                        properties:
                                          key:
                                            description:
                                              key is the label key that the
                                              selector applies to.
                                            type: string
                                          operator:
                                            description: |-
                                              operator represents a key's relationship to a set of values.
                                              Valid operators are In, NotIn, Exists and DoesNotExist.
                                            type: string
                                          values:
                                            description: |-
                                              values is an array of string values. If the operator is In or NotIn,
                                              the values array must be non-empty. If the operator is Exists or DoesNotExist,
                                              the values array must be empty. This array is replaced during a strategic
                                              merge patch.
                                            items:
                                              type: string
                                            type: array
                                        required:
                                          - key
                                          - operator
                                        type: object
                                      type: array
                                    matchLabels:
                                      additionalProperties:
                                        type: string
                                      description: |-
                                        matchLabels is a map of {key,value} pairs. A single {key,value} in the matchLabels
                                        map is equivalent to an element of matchExpressions, whose key field is "key", the
                                        operator is "In", and the values array contains only "value". The requirements are ANDed.
                                      type: object
                                  type: object
                                  x-kubernetes-map-type: atomic
                                podSelector:
                                  description: |-
                                    PodSelector is used to explicitly select pods within a namespace; if empty,
                                    it selects all Pods.
                                  properties:
                                    matchExpressions:
                                      description:
                                        matchExpressions is a list of label
                                        selector requirements. The requirements are
                                        ANDed.
                                      items:
                                        description: |-
                                          A label selector requirement is a selector that contains values, a key, and an operator that
                                          relates the key and values.
                                        properties:
                                          key:
                                            description:
                                              key is the label key that the
                                              selector applies to.
                                            type: string
                                          operator:
                                            description: |-
                                              operator represents a key's relationship to a set of values.
                                              Valid operators are In, NotIn, Exists and DoesNotExist.
                                            type: string
                                          values:
                                            description: |-
                                              values is an array of string values. If the operator is In or NotIn,
                                              the values array must be non-empty. If the operator is Exists or DoesNotExist,
                                              the values array must be empty. This array is replaced during a strategic
                                              merge patch.
                                            items:
                                              type: string
                                            type: array
                                        required:
                                          - key
                                          - operator
                                        type: object
                                      type: array
                                    matchLabels:
                                      additionalProperties:
                                        type: string
                                      description: |-
                                        matchLabels is a map of {key,value} pairs. A single {key,value} in the matchLabels
                                        map is equivalent to an element of matchExpressions, whose key field is "key", the
                                        operator is "In", and the values array contains only "value". The requirements are ANDed.
                                      type: object
                                  type: object
                                  x-kubernetes-map-type: atomic
                              required:
                                - namespaceSelector
                                - podSelector
                              type: object
                          type: object
                        maxItems: 100
                        minItems: 1
                        type: array
                    required:
                      - action
                      - to
                    type: object
                    x-kubernetes-validations:
                      - message:
                          networks/nodes peer cannot be set with namedPorts since
                          there are no namedPorts for networks/nodes
                        rule:
                          "!(self.to.exists(peer, has(peer.networks) || has(peer.nodes))
                          && has(self.ports) && self.ports.exists(port, has(port.namedPort)))"
                  maxItems: 100
                  type: array
                ingress:
                  description: |-
                    Ingress is the list of Ingress rules to be applied to the selected pods
                    if they are not matched by any AdminNetworkPolicy or NetworkPolicy rules.
                    A total of 100 Ingress rules will be allowed in each BANP instance.
                    The relative precedence of ingress rules within a single BANP object
                    will be determined by the order in which the rule is written.
                    Thus, a rule that appears at the top of the ingress rules
                    would take the highest precedence.
                    BANPs with no ingress rules do not affect ingress traffic.


                    Support: Core
                  items:
                    description: |-
                      BaselineAdminNetworkPolicyIngressRule describes an action to take on a particular
                      set of traffic destined for pods selected by a BaselineAdminNetworkPolicy's
                      Subject field.
                    properties:
                      action:
                        description: |-
                          Action specifies the effect this rule will have on matching traffic.
                          Currently the following actions are supported:
                          Allow: allows the selected traffic
                          Deny: denies the selected traffic


                          Support: Core
                        enum:
                          - Allow
                          - Deny
                        type: string
                      from:
                        description: |-
                          From is the list of sources whose traffic this rule applies to.
                          If any AdminNetworkPolicyIngressPeer matches the source of incoming
                          traffic then the specified action is applied.
                          This field must be defined and contain at least one item.


                          Support: Core
                        items:
                          description: |-
                            AdminNetworkPolicyIngressPeer defines an in-cluster peer to allow traffic from.
                            Exactly one of the selector pointers must be set for a given peer. If a
                            consumer observes none of its fields are set, they must assume an unknown
                            option has been specified and fail closed.
                          maxProperties: 1
                          minProperties: 1
                          properties:
                            namespaces:
                              description: |-
                                Namespaces defines a way to select all pods within a set of Namespaces.
                                Note that host-networked pods are not included in this type of peer.


                                Support: Core
                              properties:
                                matchExpressions:
                                  description:
                                    matchExpressions is a list of label selector
                                    requirements. The requirements are ANDed.
                                  items:
                                    description: |-
                                      A label selector requirement is a selector that contains values, a key, and an operator that
                                      relates the key and values.
                                    properties:
                                      key:
                                        description:
                                          key is the label key that the selector
                                          applies to.
                                        type: string
                                      operator:
                                        description: |-
                                          operator represents a key's relationship to a set of values.
                                          Valid operators are In, NotIn, Exists and DoesNotExist.
                                        type: string
                                      values:
                                        description: |-
                                          values is an array of string values. If the operator is In or NotIn,
                                          the values array must be non-empty. If the operator is Exists or DoesNotExist,
                                          the values array must be empty. This array is replaced during a strategic
                                          merge patch.
                                        items:
                                          type: string
                                        type: array
                                    required:
                                      - key
                                      - operator
                                    type: object
                                  type: array
                                matchLabels:
                                  additionalProperties:
                                    type: string
                                  description: |-
                                    matchLabels is a map of {key,value} pairs. A single {key,value} in the matchLabels
                                    map is equivalent to an element of matchExpressions, whose key field is "key", the
                                    operator is "In", and the values array contains only "value". The requirements are ANDed.
                                  type: object
                              type: object
                              x-kubernetes-map-type: atomic
                            pods:
                              description: |-
                                Pods defines a way to select a set of pods in
                                a set of namespaces. Note that host-networked pods
                                are not included in this type of peer.


                                Support: Core
                              properties:
                                namespaceSelector:
                                  description: |-
                                    NamespaceSelector follows standard label selector semantics; if empty,
                                    it selects all Namespaces.
                                  properties:
                                    matchExpressions:
                                      description:
                                        matchExpressions is a list of label
                                        selector requirements. The requirements are
                                        ANDed.
                                      items:
                                        description: |-
                                          A label selector requirement is a selector that contains values, a key, and an operator that
                                          relates the key and values.
                                        properties:
                                          key:
                                            description:
                                              key is the label key that the
                                              selector applies to.
                                            type: string
                                          operator:
                                            description: |-
                                              operator represents a key's relationship to a set of values.
                                              Valid operators are In, NotIn, Exists and DoesNotExist.
                                            type: string
                                          values:
                                            description: |-
                                              values is an array of string values. If the operator is In or NotIn,
                                              the values array must be non-empty. If the operator is Exists or DoesNotExist,
                                              the values array must be empty. This array is replaced during a strategic
                                              merge patch.
                                            items:
                                              type: string
                                            type: array
                                        required:
                                          - key
                                          - operator
                                        type: object
                                      type: array
                                    matchLabels:
                                      additionalProperties:
                                        type: string
                                      description: |-
                                        matchLabels is a map of {key,value} pairs. A single {key,value} in the matchLabels
                                        map is equivalent to an element of matchExpressions, whose key field is "key", the
                                        operator is "In", and the values array contains only "value". The requirements are ANDed.
                                      type: object
                                  type: object
                                  x-kubernetes-map-type: atomic
                                podSelector:
                                  description: |-
                                    PodSelector is used to explicitly select pods within a namespace; if empty,
                                    it selects all Pods.
                                  properties:
                                    matchExpressions:
                                      description:
                                        matchExpressions is a list of label
                                        selector requirements. The requirements are
                                        ANDed.
                                      items:
                                        description: |-
                                          A label selector requirement is a selector that contains values, a key, and an operator that
                                          relates the key and values.
                                        properties:
                                          key:
                                            description:
                                              key is the label key that the
                                              selector applies to.
                                            type: string
                                          operator:
                                            description: |-
                                              operator represents a key's relationship to a set of values.
                                              Valid operators are In, NotIn, Exists and DoesNotExist.
                                            type: string
                                          values:
                                            description: |-
                                              values is an array of string values. If the operator is In or NotIn,
                                              the values array must be non-empty. If the operator is Exists or DoesNotExist,
                                              the values array must be empty. This array is replaced during a strategic
                                              merge patch.
                                            items:
                                              type: string
                                            type: array
                                        required:
                                          - key
                                          - operator
                                        type: object
                                      type: array
                                    matchLabels:
                                      additionalProperties:
                                        type: string
                                      description: |-
                                        matchLabels is a map of {key,value} pairs. A single {key,value} in the matchLabels
                                        map is equivalent to an element of matchExpressions, whose key field is "key", the
                                        operator is "In", and the values array contains only "value". The requirements are ANDed.
                                      type: object
                                  type: object
                                  x-kubernetes-map-type: atomic
                              required:
                                - namespaceSelector
                                - podSelector
                              type: object
                          type: object
                        maxItems: 100
                        minItems: 1
                        type: array
                      name:
                        description: |-
                          Name is an identifier for this rule, that may be no more than 100 characters
                          in length. This field should be used by the implementation to help
                          improve observability, readability and error-reporting for any applied
                          BaselineAdminNetworkPolicies.


                          Support: Core
                        maxLength: 100
                        type: string
                      ports:
                        description: |-
                          Ports allows for matching traffic based on port and protocols.
                          This field is a list of ports which should be matched on
                          the pods selected for this policy i.e the subject of the policy.
                          So it matches on the destination port for the ingress traffic.
                          If Ports is not set then the rule does not filter traffic via port.


                          Support: Core
                        items:
                          description: |-
                            AdminNetworkPolicyPort describes how to select network ports on pod(s).
                            Exactly one field must be set.
                          maxProperties: 1
                          minProperties: 1
                          properties:
                            namedPort:
                              description: |-
                                NamedPort selects a port on a pod(s) based on name.


                                Support: Extended


                                <network-policy-api:experimental>
                              type: string
                            portNumber:
                              description: |-
                                Port selects a port on a pod(s) based on number.


                                Support: Core
                              properties:
                                port:
                                  description: |-
                                    Number defines a network port value.


                                    Support: Core
                                  format: int32
                                  maximum: 65535
                                  minimum: 1
                                  type: integer
                                protocol:
                                  default: TCP
                                  description: |-
                                    Protocol is the network protocol (TCP, UDP, or SCTP) which traffic must
                                    match. If not specified, this field defaults to TCP.


                                    Support: Core
                                  type: string
                              required:
                                - port
                                - protocol
                              type: object
                            portRange:
                              description: |-
                                PortRange selects a port range on a pod(s) based on provided start and end
                                values.


                                Support: Core
                              properties:
                                end:
                                  description: |-
                                    End defines a network port that is the end of a port range, the End value
                                    must be greater than Start.


                                    Support: Core
                                  format: int32
                                  maximum: 65535
                                  minimum: 1
                                  type: integer
                                protocol:
                                  default: TCP
                                  description: |-
                                    Protocol is the network protocol (TCP, UDP, or SCTP) which traffic must
                                    match. If not specified, this field defaults to TCP.


                                    Support: Core
                                  type: string
                                start:
                                  description: |-
                                    Start defines a network port that is the start of a port range, the Start
                                    value must be less than End.


                                    Support: Core
                                  format: int32
                                  maximum: 65535
                                  minimum: 1
                                  type: integer
                              required:
                                - end
                                - start
                              type: object
                          type: object
                        maxItems: 100
                        type: array
                    required:
                      - action
                      - from
                    type: object
                  maxItems: 100
                  type: array
                subject:
                  description: |-
                    Subject defines the pods to which this BaselineAdminNetworkPolicy applies.
                    Note that host-networked pods are not included in subject selection.


                    Support: Core
                  maxProperties: 1
                  minProperties: 1
                  properties:
                    namespaces:
                      description: Namespaces is used to select pods via namespace selectors.
                      properties:
                        matchExpressions:
                          description:
                            matchExpressions is a list of label selector
                            requirements. The requirements are ANDed.
                          items:
                            description: |-
                              A label selector requirement is a selector that contains values, a key, and an operator that
                              relates the key and values.
                            properties:
                              key:
                                description:
                                  key is the label key that the selector
                                  applies to.
                                type: string
                              operator:
                                description: |-
                                  operator represents a key's relationship to a set of values.
                                  Valid operators are In, NotIn, Exists and DoesNotExist.
                                type: string
                              values:
                                description: |-
                                  values is an array of string values. If the operator is In or NotIn,
                                  the values array must be non-empty. If the operator is Exists or DoesNotExist,
                                  the values array must be empty. This array is replaced during a strategic
                                  merge patch.
                                items:
                                  type: string
                                type: array
                            required:
                              - key
                              - operator
                            type: object
                          type: array
                        matchLabels:
                          additionalProperties:
                            type: string
                          description: |-
                            matchLabels is a map of {key,value} pairs. A single {key,value} in the matchLabels
                            map is equivalent to an element of matchExpressions, whose key field is "key", the
                            operator is "In", and the values array contains only "value". The requirements are ANDed.
                          type: object
                      type: object
                      x-kubernetes-map-type: atomic
                    pods:
                      description:
                        Pods is used to select pods via namespace AND pod
                        selectors.
                      properties:
                        namespaceSelector:
                          description: |-
                            NamespaceSelector follows standard label selector semantics; if empty,
                            it selects all Namespaces.
                          properties:
                            matchExpressions:
                              description:
                                matchExpressions is a list of label selector
                                requirements. The requirements are ANDed.
                              items:
                                description: |-
                                  A label selector requirement is a selector that contains values, a key, and an operator that
                                  relates the key and values.
                                properties:
                                  key:
                                    description:
                                      key is the label key that the selector
                                      applies to.
                                    type: string
                                  operator:
                                    description: |-
                                      operator represents a key's relationship to a set of values.
                                      Valid operators are In, NotIn, Exists and DoesNotExist.
                                    type: string
                                  values:
                                    description: |-
                                      values is an array of string values. If the operator is In or NotIn,
                                      the values array must be non-empty. If the operator is Exists or DoesNotExist,
                                      the values array must be empty. This array is replaced during a strategic
                                      merge patch.
                                    items:
                                      type: string
                                    type: array
                                required:
                                  - key
                                  - operator
                                type: object
                              type: array
                            matchLabels:
                              additionalProperties:
                                type: string
                              description: |-
                                matchLabels is a map of {key,value} pairs. A single {key,value} in the matchLabels
                                map is equivalent to an element of matchExpressions, whose key field is "key", the
                                operator is "In", and the values array contains only "value". The requirements are ANDed.
                              type: object
                          type: object
                          x-kubernetes-map-type: atomic
                        podSelector:
                          description: |-
                            PodSelector is used to explicitly select pods within a namespace; if empty,
                            it selects all Pods.
                          properties:
                            matchExpressions:
                              description:
                                matchExpressions is a list of label selector
                                requirements. The requirements are ANDed.
                              items:
                                description: |-
                                  A label selector requirement is a selector that contains values, a key, and an operator that
                                  relates the key and values.
                                properties:
                                  key:
                                    description:
                                      key is the label key that the selector
                                      applies to.
                                    type: string
                                  operator:
                                    description: |-
                                      operator represents a key's relationship to a set of values.
                                      Valid operators are In, NotIn, Exists and DoesNotExist.
                                    type: string
                                  values:
                                    description: |-
                                      values is an array of string values. If the operator is In or NotIn,
                                      the values array must be non-empty. If the operator is Exists or DoesNotExist,
                                      the values array must be empty. This array is replaced during a strategic
                                      merge patch.
                                    items:
                                      type: string
                                    type: array
                                required:
                                  - key
                                  - operator
                                type: object
                              type: array
                            matchLabels:
                              additionalProperties:
                                type: string
                              description: |-
                                matchLabels is a map of {key,value} pairs. A single {key,value} in the matchLabels
                                map is equivalent to an element of matchExpressions, whose key field is "key", the
                                operator is "In", and the values array contains only "value". The requirements are ANDed.
                              type: object
                          type: object
                          x-kubernetes-map-type: atomic
                      required:
                        - namespaceSelector
                        - podSelector
                      type: object
                  type: object
              required:
                - subject
              type: object
            status:
              description: Status is the status to be reported by the implementation.
              properties:
                conditions:
                  items:
                    description:
                      "Condition contains details for one aspect of the current
                      state of this API Resource.\n---\nThis struct is intended for
                      direct use as an array at the field path .status.conditions.  For
                      example,\n\n\n\ttype FooStatus struct{\n\t    // Represents the
                      observations of a foo's current state.\n\t    // Known .status.conditions.type
                      are: \"Available\", \"Progressing\", and \"Degraded\"\n\t    //
                      +patchMergeKey=type\n\t    // +patchStrategy=merge\n\t    // +listType=map\n\t
                      \   // +listMapKey=type\n\t    Conditions []metav1.Condition `json:\"conditions,omitempty\"
                      patchStrategy:\"merge\" patchMergeKey:\"type\" protobuf:\"bytes,1,rep,name=conditions\"`\n\n\n\t
                      \   // other fields\n\t}"
                    properties:
                      lastTransitionTime:
                        description: |-
                          lastTransitionTime is the last time the condition transitioned from one status to another.
                          This should be when the underlying condition changed.  If that is not known, then using the time when the API field changed is acceptable.
                        format: date-time
                        type: string
                      message:
                        description: |-
                          message is a human readable message indicating details about the transition.
                          This may be an empty string.
                        maxLength: 32768
                        type: string
                      observedGeneration:
                        description: |-
                          observedGeneration represents the .metadata.generation that the condition was set based upon.
                          For instance, if .metadata.generation is currently 12, but the .status.conditions[x].observedGeneration is 9, the condition is out of date
                          with respect to the current state of the instance.
                        format: int64
                        minimum: 0
                        type: integer
                      reason:
                        description: |-
                          reason contains a programmatic identifier indicating the reason for the condition's last transition.
                          Producers of specific condition types may define expected values and meanings for this field,
                          and whether the values are considered a guaranteed API.
                          The value should be a CamelCase string.
                          This field may not be empty.
                        maxLength: 1024
                        minLength: 1
                        pattern: ^[A-Za-z]([A-Za-z0-9_,:]*[A-Za-z0-9_])?$
                        type: string
                      status:
                        description: status of the condition, one of True, False, Unknown.
                        enum:
                          - "True"
                          - "False"
                          - Unknown
                        type: string
                      type:
                        description: |-
                          type of condition in CamelCase or in foo.example.com/CamelCase.
                          ---
                          Many .condition.type values are consistent across resources like Available, but because arbitrary conditions can be
                          useful (see .node.status.conditions), the ability to deconflict is important.
                          The regex it matches is (dns1123SubdomainFmt/)?(qualifiedNameFmt)
                        maxLength: 316
                        pattern: ^([a-z0-9]([-a-z0-9]*[a-z0-9])?(\.[a-z0-9]([-a-z0-9]*[a-z0-9])?)*/)?(([A-Za-z0-9][-A-Za-z0-9_.]*)?[A-Za-z0-9])$
                        type: string
                    required:
                      - lastTransitionTime
                      - message
                      - reason
                      - status
                      - type
                    type: object
                  type: array
                  x-kubernetes-list-map-keys:
                    - type
                  x-kubernetes-list-type: map
              required:
                - conditions
              type: object
          required:
            - metadata
            - spec
          type: object
          x-kubernetes-validations:
            - message:
                Only one baseline admin network policy with metadata.name="default"
                can be created in the cluster
              rule: self.metadata.name == 'default'
      served: true
      storage: true
      subresources:
        status: {}
status:
  acceptedNames:
    kind: ""
    plural: ""
  conditions: null
  storedVersions: null
---
# Source: calico/templates/calico-kube-controllers-rbac.yaml
# Include a clusterrole for the kube-controllers component,
# and bind it to the calico-kube-controllers serviceaccount.
kind: ClusterRole
apiVersion: rbac.authorization.k8s.io/v1
metadata:
  name: calico-kube-controllers
rules:
  # Nodes are watched to monitor for deletions.
  - apiGroups: [""]
    resources:
      - nodes
    verbs:
      - watch
      - list
      - get
  # Pods are watched to check for existence as part of IPAM controller.
  - apiGroups: [""]
    resources:
      - pods
    verbs:
      - get
      - list
      - watch
  # Namespaces are watched for LoadBalancer IP allocation with namespace selector support
  - apiGroups: [""]
    resources:
      - namespaces
    verbs:
      - get
      - list
      - watch
  # Services are monitored for service LoadBalancer IP allocation
  - apiGroups: [""]
    resources:
      - services
      - services/status
    verbs:
      - get
      - list
      - update
      - watch
  # IPAM resources are manipulated in response to node and block updates, as well as periodic triggers.
  - apiGroups: ["crd.projectcalico.org"]
    resources:
      - ipreservations
    verbs:
      - list
  - apiGroups: ["crd.projectcalico.org"]
    resources:
      - blockaffinities
      - ipamblocks
      - ipamhandles
      - ipamconfigs
      - tiers
    verbs:
      - get
      - list
      - create
      - update
      - delete
      - watch
  # Pools are watched to maintain a mapping of blocks to IP pools.
  - apiGroups: ["crd.projectcalico.org"]
    resources:
      - ippools
    verbs:
      - list
      - watch
  # kube-controllers manages hostendpoints.
  - apiGroups: ["crd.projectcalico.org"]
    resources:
      - hostendpoints
    verbs:
      - get
      - list
      - create
      - update
      - delete
      - watch
  # Needs access to update clusterinformations.
  - apiGroups: ["crd.projectcalico.org"]
    resources:
      - clusterinformations
    verbs:
      - get
      - list
      - create
      - update
      - watch
  # KubeControllersConfiguration is where it gets its config
  - apiGroups: ["crd.projectcalico.org"]
    resources:
      - kubecontrollersconfigurations
    verbs:
      # read its own config
      - get
      - list
      # create a default if none exists
      - create
      # update status
      - update
      # watch for changes
      - watch
---
# Source: calico/templates/calico-node-rbac.yaml
# Include a clusterrole for the calico-node DaemonSet,
# and bind it to the calico-node serviceaccount.
kind: ClusterRole
apiVersion: rbac.authorization.k8s.io/v1
metadata:
  name: calico-node
rules:
  # Used for creating service account tokens to be used by the CNI plugin
  - apiGroups: [""]
    resources:
      - serviceaccounts/token
    resourceNames:
      - canal
      - calico-cni-plugin
    verbs:
      - create
  # The CNI plugin needs to get pods, nodes, and namespaces.
  - apiGroups: [""]
    resources:
      - pods
      - nodes
      - namespaces
    verbs:
      - get
  # EndpointSlices are used for Service-based network policy rule
  # enforcement.
  - apiGroups: ["discovery.k8s.io"]
    resources:
      - endpointslices
    verbs:
      - watch
      - list
  - apiGroups: [""]
    resources:
      - endpoints
      - services
    verbs:
      # Used to discover service IPs for advertisement.
      - watch
      - list
      # Used to discover Typhas.
      - get
  # Pod CIDR auto-detection on kubeadm needs access to config maps.
  - apiGroups: [""]
    resources:
      - configmaps
    verbs:
      - get
  - apiGroups: [""]
    resources:
      - nodes/status
    verbs:
      # Needed for clearing NodeNetworkUnavailable flag.
      - patch
      # Calico stores some configuration information in node annotations.
      - update
  # Watch for changes to Kubernetes NetworkPolicies.
  - apiGroups: ["networking.k8s.io"]
    resources:
      - networkpolicies
    verbs:
      - watch
      - list
  # Watch for changes to Kubernetes (Baseline)AdminNetworkPolicies.
  - apiGroups: ["policy.networking.k8s.io"]
    resources:
      - adminnetworkpolicies
      - baselineadminnetworkpolicies
    verbs:
      - watch
      - list
  # Used by Calico for policy information.
  - apiGroups: [""]
    resources:
      - pods
      - namespaces
      - serviceaccounts
    verbs:
      - list
      - watch
  # The CNI plugin patches pods/status.
  - apiGroups: [""]
    resources:
      - pods/status
    verbs:
      - patch
  # Calico monitors various CRDs for config.
  - apiGroups: ["crd.projectcalico.org"]
    resources:
      - globalfelixconfigs
      - felixconfigurations
      - bgppeers
      - bgpfilters
      - globalbgpconfigs
      - bgpconfigurations
      - ippools
      - ipreservations
      - ipamblocks
      - globalnetworkpolicies
      - stagedglobalnetworkpolicies
      - networkpolicies
      - stagednetworkpolicies
      - stagedkubernetesnetworkpolicies
      - globalnetworksets
      - networksets
      - clusterinformations
      - hostendpoints
      - blockaffinities
      - caliconodestatuses
      - tiers
    verbs:
      - get
      - list
      - watch
  # Calico creates some tiers on startup.
  - apiGroups: ["crd.projectcalico.org"]
    resources:
      - tiers
    verbs:
      - create
  # Calico must create and update some CRDs on startup.
  - apiGroups: ["crd.projectcalico.org"]
    resources:
      - ippools
      - felixconfigurations
      - clusterinformations
    verbs:
      - create
      - update
  # Calico must update some CRDs.
  - apiGroups: ["crd.projectcalico.org"]
    resources:
      - caliconodestatuses
    verbs:
      - update
  # Calico stores some configuration information on the node.
  - apiGroups: [""]
    resources:
      - nodes
    verbs:
      - get
      - list
      - watch
  # These permissions are only required for upgrade from v2.6, and can
  # be removed after upgrade or on fresh installations.
  - apiGroups: ["crd.projectcalico.org"]
    resources:
      - bgpconfigurations
      - bgppeers
    verbs:
      - create
      - update
---
# Source: calico/templates/calico-node-rbac.yaml
# CNI cluster role
kind: ClusterRole
apiVersion: rbac.authorization.k8s.io/v1
metadata:
  name: calico-cni-plugin
rules:
  - apiGroups: [""]
    resources:
      - pods
      - nodes
      - namespaces
    verbs:
      - get
  - apiGroups: [""]
    resources:
      - pods/status
    verbs:
      - patch
---
# Source: calico/templates/calico-node-rbac.yaml
# Flannel ClusterRole
# Pulled from https://github.com/flannel-io/flannel/blob/master/Documentation/k8s-old-manifests/kube-flannel-rbac.yml
kind: ClusterRole
apiVersion: rbac.authorization.k8s.io/v1
metadata:
  name: flannel
rules:
  - apiGroups: [""]
    resources:
      - pods
    verbs:
      - get
  - apiGroups: [""]
    resources:
      - nodes
    verbs:
      - list
      - watch
  - apiGroups: [""]
    resources:
      - nodes/status
    verbs:
      - patch
---
# Source: calico/templates/tier-getter.yaml
# Implements the necessary permissions for the kube-controller-manager to interact with
# Tiers and Tiered Policies for GC.
#
# https://github.com/tigera/operator/blob/v1.37.0/pkg/render/apiserver.go#L1505-L1545
kind: ClusterRole
apiVersion: rbac.authorization.k8s.io/v1
metadata:
  name: calico-tier-getter
rules:
  - apiGroups:
      - "projectcalico.org"
    resources:
      - "tiers"
    verbs:
      - "get"
---
# Source: calico/templates/calico-kube-controllers-rbac.yaml
kind: ClusterRoleBinding
apiVersion: rbac.authorization.k8s.io/v1
metadata:
  name: calico-kube-controllers
roleRef:
  apiGroup: rbac.authorization.k8s.io
  kind: ClusterRole
  name: calico-kube-controllers
subjects:
  - kind: ServiceAccount
    name: calico-kube-controllers
    namespace: kube-system
---
# Source: calico/templates/calico-node-rbac.yaml
# Bind the flannel ClusterRole to the canal ServiceAccount.
kind: ClusterRoleBinding
apiVersion: rbac.authorization.k8s.io/v1
metadata:
  name: canal-flannel
roleRef:
  apiGroup: rbac.authorization.k8s.io
  kind: ClusterRole
  name: flannel
subjects:
  - kind: ServiceAccount
    name: canal
    namespace: kube-system
---
# Source: calico/templates/calico-node-rbac.yaml
apiVersion: rbac.authorization.k8s.io/v1
kind: ClusterRoleBinding
metadata:
  name: canal-calico
roleRef:
  apiGroup: rbac.authorization.k8s.io
  kind: ClusterRole
  name: calico-node
subjects:
  - kind: ServiceAccount
    name: canal
    namespace: kube-system
---
# Source: calico/templates/calico-node-rbac.yaml
apiVersion: rbac.authorization.k8s.io/v1
kind: ClusterRoleBinding
metadata:
  name: calico-cni-plugin
roleRef:
  apiGroup: rbac.authorization.k8s.io
  kind: ClusterRole
  name: calico-cni-plugin
subjects:
  - kind: ServiceAccount
    name: calico-cni-plugin
    namespace: kube-system
---
# Source: calico/templates/tier-getter.yaml
apiVersion: rbac.authorization.k8s.io/v1
kind: ClusterRoleBinding
metadata:
  name: calico-tier-getter
roleRef:
  apiGroup: rbac.authorization.k8s.io
  kind: ClusterRole
  name: calico-tier-getter
subjects:
  - apiGroup: rbac.authorization.k8s.io
    kind: User
    name: system:kube-controller-manager
---
# Source: calico/templates/calico-node.yaml
# This manifest installs the canal container, as well
# as the CNI plugins and network config on
# each master and worker node in a Kubernetes cluster.
kind: DaemonSet
apiVersion: apps/v1
metadata:
  name: canal
  namespace: kube-system
  labels:
    k8s-app: canal
spec:
  selector:
    matchLabels:
      k8s-app: canal
  updateStrategy:
    type: RollingUpdate
    rollingUpdate:
      maxUnavailable: 1
  template:
    metadata:
      labels:
        k8s-app: canal
    spec:
      nodeSelector:
        kubernetes.io/os: linux
      hostNetwork: true
      tolerations:
        # Make sure canal gets scheduled on all nodes.
        - effect: NoSchedule
          operator: Exists
        # Mark the pod as a critical add-on for rescheduling.
        - key: CriticalAddonsOnly
          operator: Exists
        - effect: NoExecute
          operator: Exists
      serviceAccountName: canal
      securityContext:
        seccompProfile:
          type: RuntimeDefault
      # Minimize downtime during a rolling upgrade or deletion; tell Kubernetes to do a "force
      # deletion": https://kubernetes.io/docs/concepts/workloads/pods/pod/#termination-of-pods.
      terminationGracePeriodSeconds: 0
      priorityClassName: system-node-critical
      initContainers:
        # This container installs the CNI binaries
        # and CNI network config file on each node.
        - name: install-cni
          image: quay.io/calico/cni:master
          imagePullPolicy: IfNotPresent
          command: ["/opt/cni/bin/install"]
          envFrom:
            - configMapRef:
                # Allow KUBERNETES_SERVICE_HOST and KUBERNETES_SERVICE_PORT to be overridden for eBPF mode.
                name: kubernetes-services-endpoint
                optional: true
          env:
            # Set the serviceaccount name to use for the Calico CNI plugin.
            # We use canal-node instead of calico-node when using flannel networking.
            - name: CALICO_CNI_SERVICE_ACCOUNT
              valueFrom:
                fieldRef:
                  fieldPath: spec.serviceAccountName
            # Name of the CNI config file to create.
            - name: CNI_CONF_NAME
              value: "10-canal.conflist"
            # The CNI network config to install on each node.
            - name: CNI_NETWORK_CONFIG
              valueFrom:
                configMapKeyRef:
                  name: canal-config
                  key: cni_network_config
            # Set the hostname based on the k8s node name.
            - name: KUBERNETES_NODE_NAME
              valueFrom:
                fieldRef:
                  fieldPath: spec.nodeName
            # CNI MTU Config variable
            - name: CNI_MTU
              valueFrom:
                configMapKeyRef:
                  name: canal-config
                  key: veth_mtu
            # Prevents the container from sleeping forever.
            - name: SLEEP
              value: "false"
          volumeMounts:
            - mountPath: /host/opt/cni/bin
              name: cni-bin-dir
            - mountPath: /host/etc/cni/net.d
              name: cni-net-dir
          securityContext:
            privileged: true
        # This init container mounts the necessary filesystems needed by the BPF data plane
        # i.e. bpf at /sys/fs/bpf and cgroup2 at /run/calico/cgroup. It also configures the initial
        # networking to allow communication with the API Server. Calico-node initialization is executed
        # in best effort fashion, i.e. no failure for errors, to not disrupt pod creation in iptables mode.
        - name: "ebpf-bootstrap"
          image: quay.io/calico/node:master
          imagePullPolicy: IfNotPresent
          command: ["calico-node", "-init", "-best-effort"]
          volumeMounts:
            - mountPath: /sys/fs
              name: sys-fs
              # Bidirectional is required to ensure that the new mount we make at /sys/fs/bpf propagates to the host
              # so that it outlives the init container.
              mountPropagation: Bidirectional
            - mountPath: /var/run/calico
              name: var-run-calico
              # Bidirectional is required to ensure that the new mount we make at /run/calico/cgroup propagates to the host
              # so that it outlives the init container.
              mountPropagation: Bidirectional
            # Mount /proc/ from host which usually is an init program at /nodeproc. It's needed by mountns binary,
            # executed by calico-node, to mount root cgroup2 fs at /run/calico/cgroup to attach CTLB programs correctly.
            - mountPath: /nodeproc
              name: nodeproc
              readOnly: true
          securityContext:
            privileged: true
      containers:
        # Runs canal container on each Kubernetes node. This
        # container programs network policy and routes on each
        # host.
        - name: calico-node
          image: quay.io/calico/node:master
          imagePullPolicy: IfNotPresent
          envFrom:
            - configMapRef:
                # Allow KUBERNETES_SERVICE_HOST and KUBERNETES_SERVICE_PORT to be overridden for eBPF mode.
                name: kubernetes-services-endpoint
                optional: true
          env:
            # Use Kubernetes API as the backing datastore.
            - name: DATASTORE_TYPE
              value: "kubernetes"
            # Configure route aggregation based on pod CIDR.
            - name: USE_POD_CIDR
              value: "true"
            # Wait for the datastore.
            - name: WAIT_FOR_DATASTORE
              value: "true"
            # Set based on the k8s node name.
            - name: NODENAME
              valueFrom:
                fieldRef:
                  fieldPath: spec.nodeName
            # Set the serviceaccount name to use for the Calico CNI plugin.
            # We use canal-node instead of calico-node when using flannel networking.
            - name: CALICO_CNI_SERVICE_ACCOUNT
              valueFrom:
                fieldRef:
                  fieldPath: spec.serviceAccountName
            # Don't enable BGP.
            - name: CALICO_NETWORKING_BACKEND
              value: "none"
            # Cluster type to identify the deployment type
            - name: CLUSTER_TYPE
              value: "k8s,canal"
            # Period, in seconds, at which felix re-applies all iptables state
            - name: FELIX_IPTABLESREFRESHINTERVAL
              value: "60"
            # No IP address needed.
            - name: IP
              value: ""
            # The default IPv4 pool to create on startup if none exists. Pod IPs will be
            # chosen from this range. Changing this value after installation will have
            # no effect. This should fall within `--cluster-cidr`.
            # - name: CALICO_IPV4POOL_CIDR
            #   value: "192.168.0.0/16"
            # Disable file logging so `kubectl logs` works.
            - name: CALICO_DISABLE_FILE_LOGGING
              value: "true"
            # Set Felix endpoint to host default action to ACCEPT.
            - name: FELIX_DEFAULTENDPOINTTOHOSTACTION
              value: "ACCEPT"
            # Disable IPv6 on Kubernetes.
            - name: FELIX_IPV6SUPPORT
              value: "false"
            - name: FELIX_HEALTHENABLED
              value: "true"
          securityContext:
            privileged: true
          resources:
            requests:
              cpu: 250m
          lifecycle:
            preStop:
              exec:
                command:
                  - /bin/calico-node
                  - -shutdown
          livenessProbe:
            exec:
              command:
                - /bin/calico-node
                - -felix-live
            periodSeconds: 10
            initialDelaySeconds: 10
            failureThreshold: 6
            timeoutSeconds: 10
          readinessProbe:
            httpGet:
              path: /readiness
              port: 9099
              host: localhost
            periodSeconds: 10
            timeoutSeconds: 10
          volumeMounts:
            # For maintaining CNI plugin API credentials.
            - mountPath: /host/etc/cni/net.d
              name: cni-net-dir
              readOnly: false
            - mountPath: /lib/modules
              name: lib-modules
              readOnly: true
            - mountPath: /run/xtables.lock
              name: xtables-lock
              readOnly: false
            - mountPath: /var/run/calico
              name: var-run-calico
              readOnly: false
            - mountPath: /var/lib/calico
              name: var-lib-calico
              readOnly: false
            - name: policysync
              mountPath: /var/run/nodeagent
            # For eBPF mode, we need to be able to mount the BPF filesystem at /sys/fs/bpf so we mount in the
            # parent directory.
            - name: bpffs
              mountPath: /sys/fs/bpf
            - name: cni-log-dir
              mountPath: /var/log/calico/cni
              readOnly: true
        # This container runs flannel using the kube-subnet-mgr backend
        # for allocating subnets.
        - name: kube-flannel
          image: docker.io/flannel/flannel:v0.24.4
          imagePullPolicy: IfNotPresent
          command: ["/opt/bin/flanneld", "--ip-masq", "--kube-subnet-mgr"]
          securityContext:
            privileged: true
          env:
            - name: POD_NAME
              valueFrom:
                fieldRef:
                  fieldPath: metadata.name
            - name: POD_NAMESPACE
              valueFrom:
                fieldRef:
                  fieldPath: metadata.namespace
            - name: FLANNELD_IFACE
              valueFrom:
                configMapKeyRef:
                  name: canal-config
                  key: canal_iface
            - name: FLANNELD_IP_MASQ
              valueFrom:
                configMapKeyRef:
                  name: canal-config
                  key: masquerade
          volumeMounts:
            - mountPath: /run/xtables.lock
              name: xtables-lock
              readOnly: false
            - name: flannel-cfg
              mountPath: /etc/kube-flannel/
      volumes:
        # Used by canal.
        - name: lib-modules
          hostPath:
            path: /lib/modules
        - name: var-run-calico
          hostPath:
            path: /var/run/calico
            type: DirectoryOrCreate
        - name: var-lib-calico
          hostPath:
            path: /var/lib/calico
            type: DirectoryOrCreate
        - name: xtables-lock
          hostPath:
            path: /run/xtables.lock
            type: FileOrCreate
        - name: sys-fs
          hostPath:
            path: /sys/fs/
            type: DirectoryOrCreate
        - name: bpffs
          hostPath:
            path: /sys/fs/bpf
            type: Directory
        # mount /proc at /nodeproc to be used by ebpf-bootstrap initContainer to mount root cgroup2 fs.
        - name: nodeproc
          hostPath:
            path: /proc
        # Used by flannel.
        - name: flannel-cfg
          configMap:
            name: canal-config
        # Used to install CNI.
        - name: cni-bin-dir
          hostPath:
            path: /opt/cni/bin
            type: DirectoryOrCreate
        - name: cni-net-dir
          hostPath:
            path: /etc/cni/net.d
        # Used to access CNI logs.
        - name: cni-log-dir
          hostPath:
            path: /var/log/calico/cni
        # Used to create per-pod Unix Domain Sockets
        - name: policysync
          hostPath:
            type: DirectoryOrCreate
            path: /var/run/nodeagent
---
# Source: calico/templates/calico-kube-controllers.yaml
# See https://github.com/projectcalico/kube-controllers
apiVersion: apps/v1
kind: Deployment
metadata:
  name: calico-kube-controllers
  namespace: kube-system
  labels:
    k8s-app: calico-kube-controllers
spec:
  # The controllers can only have a single active instance.
  replicas: 1
  selector:
    matchLabels:
      k8s-app: calico-kube-controllers
  strategy:
    type: Recreate
  template:
    metadata:
      name: calico-kube-controllers
      namespace: kube-system
      labels:
        k8s-app: calico-kube-controllers
    spec:
      nodeSelector:
        kubernetes.io/os: linux
      tolerations:
        # Mark the pod as a critical add-on for rescheduling.
        - key: CriticalAddonsOnly
          operator: Exists
        - key: node-role.kubernetes.io/master
          effect: NoSchedule
        - key: node-role.kubernetes.io/control-plane
          effect: NoSchedule
      serviceAccountName: calico-kube-controllers
      securityContext:
        seccompProfile:
          type: RuntimeDefault
      priorityClassName: system-cluster-critical
      containers:
        - name: calico-kube-controllers
          image: quay.io/calico/kube-controllers:master
          imagePullPolicy: IfNotPresent
          env:
            # Choose which controllers to run.
            - name: ENABLED_CONTROLLERS
              value: node,loadbalancer
            - name: DATASTORE_TYPE
              value: kubernetes
          livenessProbe:
            exec:
              command:
                - /usr/bin/check-status
                - -l
            periodSeconds: 10
            initialDelaySeconds: 10
            failureThreshold: 6
            timeoutSeconds: 10
          readinessProbe:
            exec:
              command:
                - /usr/bin/check-status
                - -r
            periodSeconds: 10
          securityContext:
            runAsNonRoot: true<|MERGE_RESOLUTION|>--- conflicted
+++ resolved
@@ -3065,13 +3065,10 @@
                     loadBalancer:
                       properties:
                         assignIPs:
-<<<<<<< HEAD
+                          default: AllServices
                           enum:
                             - AllServices
                             - RequestedServicesOnly
-=======
-                          default: AllServices
->>>>>>> 2cfc7447
                           type: string
                       type: object
                     namespace:
@@ -3181,13 +3178,10 @@
                         loadBalancer:
                           properties:
                             assignIPs:
-<<<<<<< HEAD
+                              default: AllServices
                               enum:
                                 - AllServices
                                 - RequestedServicesOnly
-=======
-                              default: AllServices
->>>>>>> 2cfc7447
                               type: string
                           type: object
                         namespace:
