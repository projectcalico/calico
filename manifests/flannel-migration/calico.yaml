--- conflicted
+++ resolved
@@ -1557,15 +1557,10 @@
               ipForwarding:
                 description: 'IPForwarding controls whether Felix sets the host sysctls
                   to enable IP forwarding.  IP forwarding is required when using Calico
-<<<<<<< HEAD
                   for workload networking.  This should be disabled only on hosts
-                  where Calico is used solely for host protection.  [Default: Enabled]'
-=======
-                  for workload networking.  This should only be disabled on hosts
-                  where Calico is used for host protection. In BPF mode, due to a
-                  kernel interaction, either IPForwarding must be enabled or BPFEnforceRPF
-                  must be disabled. [Default: Enabled]'
->>>>>>> 37033c82
+                  where Calico is used solely for host protection. In BPF mode, due
+                  to a kernel interaction, either IPForwarding must be enabled or
+                  BPFEnforceRPF must be disabled. [Default: Enabled]'
                 enum:
                 - Enabled
                 - Disabled
