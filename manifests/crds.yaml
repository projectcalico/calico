# CustomResourceDefinitions for Calico the Hard Way
---
# Source: crds/crd.projectcalico.org_bgpconfigurations.yaml
apiVersion: apiextensions.k8s.io/v1
kind: CustomResourceDefinition
metadata:
  annotations:
    controller-gen.kubebuilder.io/version: v0.18.0
  name: bgpconfigurations.crd.projectcalico.org
spec:
  group: crd.projectcalico.org
  names:
    kind: BGPConfiguration
    listKind: BGPConfigurationList
    plural: bgpconfigurations
    singular: bgpconfiguration
  preserveUnknownFields: false
  scope: Cluster
  versions:
    - name: v1
      schema:
        openAPIV3Schema:
          properties:
            apiVersion:
              type: string
            kind:
              type: string
            metadata:
              type: object
            spec:
              properties:
                asNumber:
                  format: int32
                  type: integer
                bindMode:
                  enum:
                    - None
                    - NodeIP
                  type: string
                communities:
                  items:
                    properties:
                      name:
                        type: string
                      value:
                        pattern: ^(\d+):(\d+)$|^(\d+):(\d+):(\d+)$
                        type: string
                    type: object
                    x-kubernetes-map-type: atomic
                  type: array
                  x-kubernetes-list-type: set
                ignoredInterfaces:
                  items:
                    type: string
                  type: array
                  x-kubernetes-list-type: set
                listenPort:
                  maximum: 65535
                  minimum: 1
                  type: integer
                localWorkloadPeeringIPV4:
                  type: string
                localWorkloadPeeringIPV6:
                  type: string
                logSeverityScreen:
                  default: Info
                  pattern: ^(?i)(Trace|Debug|Info|Warning|Error|Fatal)?$
                  type: string
                nodeMeshMaxRestartTime:
                  type: string
                nodeMeshPassword:
                  properties:
                    secretKeyRef:
                      properties:
                        key:
                          type: string
                        name:
                          default: ""
                          type: string
                        optional:
                          type: boolean
                      required:
                        - key
                      type: object
                      x-kubernetes-map-type: atomic
                  type: object
                nodeToNodeMeshEnabled:
                  type: boolean
                prefixAdvertisements:
                  items:
                    properties:
                      cidr:
                        format: cidr
                        type: string
                      communities:
                        items:
                          type: string
                        type: array
                    type: object
                    x-kubernetes-map-type: atomic
                  type: array
                  x-kubernetes-list-type: set
                serviceClusterIPs:
                  items:
                    properties:
                      cidr:
                        format: cidr
                        type: string
                    type: object
                    x-kubernetes-map-type: atomic
                  type: array
                  x-kubernetes-list-type: set
                serviceExternalIPs:
                  items:
                    properties:
                      cidr:
                        format: cidr
                        type: string
                    type: object
                    x-kubernetes-map-type: atomic
                  type: array
                  x-kubernetes-list-type: set
                serviceLoadBalancerAggregation:
                  default: Enabled
                  enum:
                    - Enabled
                    - Disabled
                  type: string
                serviceLoadBalancerIPs:
                  items:
                    properties:
                      cidr:
                        format: cidr
                        type: string
                    type: object
                    x-kubernetes-map-type: atomic
                  type: array
                  x-kubernetes-list-type: set
              type: object
          type: object
      served: true
      storage: true
---
# Source: crds/crd.projectcalico.org_bgpfilters.yaml
apiVersion: apiextensions.k8s.io/v1
kind: CustomResourceDefinition
metadata:
  annotations:
    controller-gen.kubebuilder.io/version: v0.18.0
  name: bgpfilters.crd.projectcalico.org
spec:
  group: crd.projectcalico.org
  names:
    kind: BGPFilter
    listKind: BGPFilterList
    plural: bgpfilters
    singular: bgpfilter
  preserveUnknownFields: false
  scope: Cluster
  versions:
    - name: v1
      schema:
        openAPIV3Schema:
          properties:
            apiVersion:
              type: string
            kind:
              type: string
            metadata:
              type: object
            spec:
              properties:
                exportV4:
                  items:
                    properties:
                      action:
                        enum:
                          - Accept
                          - Reject
                        type: string
                      cidr:
                        format: cidr
                        type: string
                      interface:
                        type: string
                      matchOperator:
                        enum:
                          - Equal
                          - NotEqual
                          - In
                          - NotIn
                        type: string
                      prefixLength:
                        properties:
                          max:
                            format: int32
                            maximum: 32
                            minimum: 0
                            type: integer
                          min:
                            format: int32
                            maximum: 32
                            minimum: 0
                            type: integer
                        type: object
                        x-kubernetes-map-type: atomic
                      source:
                        enum:
                          - RemotePeers
                        type: string
                    required:
                      - action
                    type: object
                    x-kubernetes-map-type: atomic
                  type: array
                exportV6:
                  items:
                    properties:
                      action:
                        enum:
                          - Accept
                          - Reject
                        type: string
                      cidr:
                        format: cidr
                        type: string
                      interface:
                        type: string
                      matchOperator:
                        enum:
                          - Equal
                          - NotEqual
                          - In
                          - NotIn
                        type: string
                      prefixLength:
                        properties:
                          max:
                            format: int32
                            maximum: 128
                            minimum: 0
                            type: integer
                          min:
                            format: int32
                            maximum: 128
                            minimum: 0
                            type: integer
                        type: object
                        x-kubernetes-map-type: atomic
                      source:
                        enum:
                          - RemotePeers
                        type: string
                    required:
                      - action
                    type: object
                    x-kubernetes-map-type: atomic
                  type: array
                importV4:
                  items:
                    properties:
                      action:
                        enum:
                          - Accept
                          - Reject
                        type: string
                      cidr:
                        format: cidr
                        type: string
                      interface:
                        type: string
                      matchOperator:
                        enum:
                          - Equal
                          - NotEqual
                          - In
                          - NotIn
                        type: string
                      prefixLength:
                        properties:
                          max:
                            format: int32
                            maximum: 32
                            minimum: 0
                            type: integer
                          min:
                            format: int32
                            maximum: 32
                            minimum: 0
                            type: integer
                        type: object
                        x-kubernetes-map-type: atomic
                      source:
                        enum:
                          - RemotePeers
                        type: string
                    required:
                      - action
                    type: object
                    x-kubernetes-map-type: atomic
                  type: array
                importV6:
                  items:
                    properties:
                      action:
                        enum:
                          - Accept
                          - Reject
                        type: string
                      cidr:
                        format: cidr
                        type: string
                      interface:
                        type: string
                      matchOperator:
                        enum:
                          - Equal
                          - NotEqual
                          - In
                          - NotIn
                        type: string
                      prefixLength:
                        properties:
                          max:
                            format: int32
                            maximum: 128
                            minimum: 0
                            type: integer
                          min:
                            format: int32
                            maximum: 128
                            minimum: 0
                            type: integer
                        type: object
                        x-kubernetes-map-type: atomic
                      source:
                        enum:
                          - RemotePeers
                        type: string
                    required:
                      - action
                    type: object
                    x-kubernetes-map-type: atomic
                  type: array
              type: object
          type: object
      served: true
      storage: true
---
# Source: crds/crd.projectcalico.org_bgppeers.yaml
apiVersion: apiextensions.k8s.io/v1
kind: CustomResourceDefinition
metadata:
  annotations:
    controller-gen.kubebuilder.io/version: v0.18.0
  name: bgppeers.crd.projectcalico.org
spec:
  group: crd.projectcalico.org
  names:
    kind: BGPPeer
    listKind: BGPPeerList
    plural: bgppeers
    singular: bgppeer
  preserveUnknownFields: false
  scope: Cluster
  versions:
    - name: v1
      schema:
        openAPIV3Schema:
          properties:
            apiVersion:
              type: string
            kind:
              type: string
            metadata:
              type: object
            spec:
              properties:
                asNumber:
                  format: int32
                  type: integer
                filters:
                  items:
                    type: string
                  type: array
                keepOriginalNextHop:
                  type: boolean
                keepaliveTime:
                  type: string
                localASNumber:
                  format: int32
                  type: integer
                localWorkloadSelector:
                  type: string
                maxRestartTime:
                  type: string
                nextHopMode:
                  enum:
                    - Auto
                    - Self
                    - Keep
                  type: string
                node:
                  type: string
                nodeSelector:
                  type: string
                numAllowedLocalASNumbers:
                  format: int32
                  type: integer
                password:
                  properties:
                    secretKeyRef:
                      properties:
                        key:
                          type: string
                        name:
                          default: ""
                          type: string
                        optional:
                          type: boolean
                      required:
                        - key
                      type: object
                      x-kubernetes-map-type: atomic
                  type: object
                peerIP:
                  format: ip
                  type: string
                peerSelector:
                  type: string
                reachableBy:
                  type: string
                reversePeering:
                  allOf:
                    - enum:
                        - Auto
                        - Manual
                    - enum:
                        - Auto
                        - Manual
                  type: string
                sourceAddress:
                  enum:
                    - UseNodeIP
                    - None
                  type: string
                ttlSecurity:
                  type: integer
              type: object
          type: object
      served: true
      storage: true
---
# Source: crds/crd.projectcalico.org_blockaffinities.yaml
apiVersion: apiextensions.k8s.io/v1
kind: CustomResourceDefinition
metadata:
  annotations:
    controller-gen.kubebuilder.io/version: v0.18.0
  name: blockaffinities.crd.projectcalico.org
spec:
  group: crd.projectcalico.org
  names:
    kind: BlockAffinity
    listKind: BlockAffinityList
    plural: blockaffinities
    singular: blockaffinity
  preserveUnknownFields: false
  scope: Cluster
  versions:
    - name: v1
      schema:
        openAPIV3Schema:
          properties:
            apiVersion:
              type: string
            kind:
              type: string
            metadata:
              type: object
            spec:
              properties:
                cidr:
                  type: string
                deleted:
                  type: string
                node:
                  type: string
                state:
                  type: string
                type:
                  type: string
              required:
                - cidr
                - deleted
                - node
                - state
              type: object
          type: object
      served: true
      storage: true
---
# Source: crds/crd.projectcalico.org_caliconodestatuses.yaml
apiVersion: apiextensions.k8s.io/v1
kind: CustomResourceDefinition
metadata:
  annotations:
    controller-gen.kubebuilder.io/version: v0.18.0
  name: caliconodestatuses.crd.projectcalico.org
spec:
  group: crd.projectcalico.org
  names:
    kind: CalicoNodeStatus
    listKind: CalicoNodeStatusList
    plural: caliconodestatuses
    singular: caliconodestatus
  preserveUnknownFields: false
  scope: Cluster
  versions:
    - name: v1
      schema:
        openAPIV3Schema:
          properties:
            apiVersion:
              type: string
            kind:
              type: string
            metadata:
              type: object
            spec:
              properties:
                classes:
                  items:
                    enum:
                      - Agent
                      - BGP
                      - Routes
                    type: string
                  type: array
                node:
                  type: string
                updatePeriodSeconds:
                  format: int32
                  type: integer
              type: object
            status:
              properties:
                agent:
                  properties:
                    birdV4:
                      properties:
                        lastBootTime:
                          type: string
                        lastReconfigurationTime:
                          type: string
                        routerID:
                          type: string
                        state:
                          enum:
                            - Ready
                            - NotReady
                          type: string
                        version:
                          type: string
                      type: object
                    birdV6:
                      properties:
                        lastBootTime:
                          type: string
                        lastReconfigurationTime:
                          type: string
                        routerID:
                          type: string
                        state:
                          enum:
                            - Ready
                            - NotReady
                          type: string
                        version:
                          type: string
                      type: object
                  type: object
                bgp:
                  properties:
                    numberEstablishedV4:
                      type: integer
                    numberEstablishedV6:
                      type: integer
                    numberNotEstablishedV4:
                      type: integer
                    numberNotEstablishedV6:
                      type: integer
                    peersV4:
                      items:
                        properties:
                          peerIP:
                            type: string
                          since:
                            type: string
                          state:
                            enum:
                              - Idle
                              - Connect
                              - Active
                              - OpenSent
                              - OpenConfirm
                              - Established
                              - Close
                            type: string
                          type:
                            enum:
                              - NodeMesh
                              - NodePeer
                              - GlobalPeer
                            type: string
                        type: object
                      type: array
                    peersV6:
                      items:
                        properties:
                          peerIP:
                            type: string
                          since:
                            type: string
                          state:
                            enum:
                              - Idle
                              - Connect
                              - Active
                              - OpenSent
                              - OpenConfirm
                              - Established
                              - Close
                            type: string
                          type:
                            enum:
                              - NodeMesh
                              - NodePeer
                              - GlobalPeer
                            type: string
                        type: object
                      type: array
                  required:
                    - numberEstablishedV4
                    - numberEstablishedV6
                    - numberNotEstablishedV4
                    - numberNotEstablishedV6
                  type: object
                lastUpdated:
                  format: date-time
                  nullable: true
                  type: string
                routes:
                  properties:
                    routesV4:
                      items:
                        properties:
                          destination:
                            type: string
                          gateway:
                            type: string
                          interface:
                            type: string
                          learnedFrom:
                            properties:
                              peerIP:
                                type: string
                              sourceType:
                                enum:
                                  - Kernel
                                  - Static
                                  - Direct
                                  - NodeMesh
                                  - BGPPeer
                                type: string
                            type: object
                          type:
                            enum:
                              - FIB
                              - RIB
                            type: string
                        type: object
                      type: array
                    routesV6:
                      items:
                        properties:
                          destination:
                            type: string
                          gateway:
                            type: string
                          interface:
                            type: string
                          learnedFrom:
                            properties:
                              peerIP:
                                type: string
                              sourceType:
                                enum:
                                  - Kernel
                                  - Static
                                  - Direct
                                  - NodeMesh
                                  - BGPPeer
                                type: string
                            type: object
                          type:
                            enum:
                              - FIB
                              - RIB
                            type: string
                        type: object
                      type: array
                  type: object
              type: object
          type: object
      served: true
      storage: true
---
# Source: crds/crd.projectcalico.org_clusterinformations.yaml
apiVersion: apiextensions.k8s.io/v1
kind: CustomResourceDefinition
metadata:
  annotations:
    controller-gen.kubebuilder.io/version: v0.18.0
  name: clusterinformations.crd.projectcalico.org
spec:
  group: crd.projectcalico.org
  names:
    kind: ClusterInformation
    listKind: ClusterInformationList
    plural: clusterinformations
    singular: clusterinformation
  preserveUnknownFields: false
  scope: Cluster
  versions:
    - name: v1
      schema:
        openAPIV3Schema:
          properties:
            apiVersion:
              type: string
            kind:
              type: string
            metadata:
              type: object
            spec:
              properties:
                calicoVersion:
                  type: string
                clusterGUID:
                  type: string
                clusterType:
                  type: string
                datastoreReady:
                  type: boolean
                variant:
                  type: string
              type: object
          type: object
      served: true
      storage: true
---
# Source: crds/crd.projectcalico.org_felixconfigurations.yaml
apiVersion: apiextensions.k8s.io/v1
kind: CustomResourceDefinition
metadata:
  annotations:
    controller-gen.kubebuilder.io/version: v0.18.0
  name: felixconfigurations.crd.projectcalico.org
spec:
  group: crd.projectcalico.org
  names:
    kind: FelixConfiguration
    listKind: FelixConfigurationList
    plural: felixconfigurations
    singular: felixconfiguration
  preserveUnknownFields: false
  scope: Cluster
  versions:
    - name: v1
      schema:
        openAPIV3Schema:
          description: Felix Configuration contains the configuration for Felix.
          properties:
            apiVersion:
              description: |-
                APIVersion defines the versioned schema of this representation of an object.
                Servers should convert recognized schemas to the latest internal value, and
                may reject unrecognized values.
                More info: https://git.k8s.io/community/contributors/devel/sig-architecture/api-conventions.md#resources
              type: string
            kind:
              description: |-
                Kind is a string value representing the REST resource this object represents.
                Servers may infer this from the endpoint the client submits requests to.
                Cannot be updated.
                In CamelCase.
                More info: https://git.k8s.io/community/contributors/devel/sig-architecture/api-conventions.md#types-kinds
              type: string
            metadata:
              type: object
            spec:
              description: FelixConfigurationSpec contains the values of the Felix configuration.
              properties:
                allowIPIPPacketsFromWorkloads:
                  description: |-
                    AllowIPIPPacketsFromWorkloads controls whether Felix will add a rule to drop IPIP encapsulated traffic
                    from workloads. [Default: false]
                  type: boolean
                allowVXLANPacketsFromWorkloads:
                  description: |-
                    AllowVXLANPacketsFromWorkloads controls whether Felix will add a rule to drop VXLAN encapsulated traffic
                    from workloads. [Default: false]
                  type: boolean
                awsSrcDstCheck:
                  description: |-
                    AWSSrcDstCheck controls whether Felix will try to change the "source/dest check" setting on the EC2 instance
                    on which it is running. A value of "Disable" will try to disable the source/dest check. Disabling the check
                    allows for sending workload traffic without encapsulation within the same AWS subnet.
                    [Default: DoNothing]
                  enum:
                    - DoNothing
                    - Enable
                    - Disable
                  type: string
                bpfAttachType:
                  description: |-
                    BPFAttachType controls how are the BPF programs at the network interfaces attached.
                    By default `TCX` is used where available to enable easier coexistence with 3rd party programs.
                    `TC` can force the legacy method of attaching via a qdisc. `TCX` falls back to `TC` if `TCX` is not available.
                    [Default: TCX]
                  enum:
                    - TC
                    - TCX
                  type: string
                bpfCTLBLogFilter:
                  description: |-
                    BPFCTLBLogFilter specifies, what is logged by connect time load balancer when BPFLogLevel is
                    debug. Currently has to be specified as 'all' when BPFLogFilters is set
                    to see CTLB logs.
                    [Default: unset - means logs are emitted when BPFLogLevel id debug and BPFLogFilters not set.]
                  type: string
                bpfConnectTimeLoadBalancing:
                  description: |-
                    BPFConnectTimeLoadBalancing when in BPF mode, controls whether Felix installs the connect-time load
                    balancer. The connect-time load balancer is required for the host to be able to reach Kubernetes services
                    and it improves the performance of pod-to-service connections.When set to TCP, connect time load balancing
                    is available only for services with TCP ports. [Default: TCP]
                  enum:
                    - TCP
                    - Enabled
                    - Disabled
                  type: string
                bpfConnectTimeLoadBalancingEnabled:
                  description: |-
                    BPFConnectTimeLoadBalancingEnabled when in BPF mode, controls whether Felix installs the connection-time load
                    balancer.  The connect-time load balancer is required for the host to be able to reach Kubernetes services
                    and it improves the performance of pod-to-service connections.  The only reason to disable it is for debugging
                    purposes.

                    Deprecated: Use BPFConnectTimeLoadBalancing [Default: true]
                  type: boolean
                bpfConntrackLogLevel:
                  description: |-
                    BPFConntrackLogLevel controls the log level of the BPF conntrack cleanup program, which runs periodically
                    to clean up expired BPF conntrack entries.
                    [Default: Off].
                  enum:
                    - "Off"
                    - Debug
                  type: string
                bpfConntrackMode:
                  description: |-
                    BPFConntrackCleanupMode controls how BPF conntrack entries are cleaned up.  `Auto` will use a BPF program if supported,
                    falling back to userspace if not.  `Userspace` will always use the userspace cleanup code.  `BPFProgram` will
                    always use the BPF program (failing if not supported).

                    /To be deprecated in future versions as conntrack map type changed to
                    lru_hash and userspace cleanup is the only mode that is supported.
                    [Default: Userspace]
                  enum:
                    - Auto
                    - Userspace
                    - BPFProgram
                  type: string
                bpfConntrackTimeouts:
                  description: |-
                    BPFConntrackTimers overrides the default values for the specified conntrack timer if
                    set. Each value can be either a duration or `Auto` to pick the value from
                    a Linux conntrack timeout.

                    Configurable timers are: CreationGracePeriod, TCPSynSent,
                    TCPEstablished, TCPFinsSeen, TCPResetSeen, UDPTimeout, GenericTimeout,
                    ICMPTimeout.

                    Unset values are replaced by the default values with a warning log for
                    incorrect values.
                  properties:
                    creationGracePeriod:
                      description: |-
                        CreationGracePeriod gives a generic grace period to new connections
                        before they are considered for cleanup [Default: 10s].
                      pattern: ^(([0-9]*(\.[0-9]*)?(ms|s|h|m|us)+)+|Auto)$
                      type: string
                    genericTimeout:
                      description: |-
                        GenericTimeout controls how long it takes before considering this
                        entry for cleanup after the connection became idle. If set to 'Auto', the
                        value from nf_conntrack_generic_timeout is used. If nil, Calico uses its
                        own default value. [Default: 10m].
                      pattern: ^(([0-9]*(\.[0-9]*)?(ms|s|h|m|us)+)+|Auto)$
                      type: string
                    icmpTimeout:
                      description: |-
                        ICMPTimeout controls how long it takes before considering this
                        entry for cleanup after the connection became idle. If set to 'Auto', the
                        value from nf_conntrack_icmp_timeout is used. If nil, Calico uses its
                        own default value. [Default: 5s].
                      pattern: ^(([0-9]*(\.[0-9]*)?(ms|s|h|m|us)+)+|Auto)$
                      type: string
                    tcpEstablished:
                      description: |-
                        TCPEstablished controls how long it takes before considering this entry for
                        cleanup after the connection became idle. If set to 'Auto', the
                        value from nf_conntrack_tcp_timeout_established is used. If nil, Calico uses
                        its own default value. [Default: 1h].
                      pattern: ^(([0-9]*(\.[0-9]*)?(ms|s|h|m|us)+)+|Auto)$
                      type: string
                    tcpFinsSeen:
                      description: |-
                        TCPFinsSeen controls how long it takes before considering this entry for
                        cleanup after the connection was closed gracefully. If set to 'Auto', the
                        value from nf_conntrack_tcp_timeout_time_wait is used. If nil, Calico uses
                        its own default value. [Default: Auto].
                      pattern: ^(([0-9]*(\.[0-9]*)?(ms|s|h|m|us)+)+|Auto)$
                      type: string
                    tcpResetSeen:
                      description: |-
                        TCPResetSeen controls how long it takes before considering this entry for
                        cleanup after the connection was aborted. If nil, Calico uses its own
                        default value. [Default: 40s].
                      pattern: ^(([0-9]*(\.[0-9]*)?(ms|s|h|m|us)+)+|Auto)$
                      type: string
                    tcpSynSent:
                      description: |-
                        TCPSynSent controls how long it takes before considering this entry for
                        cleanup after the last SYN without a response. If set to 'Auto', the
                        value from nf_conntrack_tcp_timeout_syn_sent is used. If nil, Calico uses
                        its own default value. [Default: 20s].
                      pattern: ^(([0-9]*(\.[0-9]*)?(ms|s|h|m|us)+)+|Auto)$
                      type: string
                    udpTimeout:
                      description: |-
                        UDPTimeout controls how long it takes before considering this entry for
                        cleanup after the connection became idle. If nil, Calico uses its own
                        default value. [Default: 60s].
                      pattern: ^(([0-9]*(\.[0-9]*)?(ms|s|h|m|us)+)+|Auto)$
                      type: string
                  type: object
                bpfDSROptoutCIDRs:
                  description: |-
                    BPFDSROptoutCIDRs is a list of CIDRs which are excluded from DSR. That is, clients
                    in those CIDRs will access service node ports as if BPFExternalServiceMode was set to
                    Tunnel.
                  items:
                    type: string
                  type: array
                bpfDataIfacePattern:
                  description: |-
                    BPFDataIfacePattern is a regular expression that controls which interfaces Felix should attach BPF programs to
                    in order to catch traffic to/from the network.  This needs to match the interfaces that Calico workload traffic
                    flows over as well as any interfaces that handle incoming traffic to nodeports and services from outside the
                    cluster.  It should not match the workload interfaces (usually named cali...) or any other special device managed
                    by Calico itself (e.g., tunnels).
                  type: string
                bpfDisableGROForIfaces:
                  description: |-
                    BPFDisableGROForIfaces is a regular expression that controls which interfaces Felix should disable the
                    Generic Receive Offload [GRO] option.  It should not match the workload interfaces (usually named cali...).
                  type: string
                bpfDisableUnprivileged:
                  description: |-
                    BPFDisableUnprivileged, if enabled, Felix sets the kernel.unprivileged_bpf_disabled sysctl to disable
                    unprivileged use of BPF.  This ensures that unprivileged users cannot access Calico's BPF maps and
                    cannot insert their own BPF programs to interfere with Calico's. [Default: true]
                  type: boolean
                bpfEnabled:
                  description:
                    "BPFEnabled, if enabled Felix will use the BPF dataplane.
                    [Default: false]"
                  type: boolean
                bpfEnforceRPF:
                  description: |-
                    BPFEnforceRPF enforce strict RPF on all host interfaces with BPF programs regardless of
                    what is the per-interfaces or global setting. Possible values are Disabled, Strict
                    or Loose. [Default: Loose]
                  pattern: ^(?i)(Disabled|Strict|Loose)?$
                  type: string
                bpfExcludeCIDRsFromNAT:
                  description: |-
                    BPFExcludeCIDRsFromNAT is a list of CIDRs that are to be excluded from NAT
                    resolution so that host can handle them. A typical usecase is node local
                    DNS cache.
                  items:
                    type: string
                  type: array
                bpfExportBufferSizeMB:
                  description: |-
                    BPFExportBufferSizeMB in BPF mode, controls the buffer size used for sending BPF events to felix.
                    [Default: 1]
                  type: integer
                bpfExtToServiceConnmark:
                  description: |-
                    BPFExtToServiceConnmark in BPF mode, controls a 32bit mark that is set on connections from an
                    external client to a local service. This mark allows us to control how packets of that
                    connection are routed within the host and how is routing interpreted by RPF check. [Default: 0]
                  type: integer
                bpfExternalServiceMode:
                  description: |-
                    BPFExternalServiceMode in BPF mode, controls how connections from outside the cluster to services (node ports
                    and cluster IPs) are forwarded to remote workloads.  If set to "Tunnel" then both request and response traffic
                    is tunneled to the remote node.  If set to "DSR", the request traffic is tunneled but the response traffic
                    is sent directly from the remote node.  In "DSR" mode, the remote node appears to use the IP of the ingress
                    node; this requires a permissive L2 network.  [Default: Tunnel]
                  pattern: ^(?i)(Tunnel|DSR)?$
                  type: string
                bpfForceTrackPacketsFromIfaces:
                  description: |-
                    BPFForceTrackPacketsFromIfaces in BPF mode, forces traffic from these interfaces
                    to skip Calico's iptables NOTRACK rule, allowing traffic from those interfaces to be
                    tracked by Linux conntrack.  Should only be used for interfaces that are not used for
                    the Calico fabric.  For example, a docker bridge device for non-Calico-networked
                    containers. [Default: docker+]
                  items:
                    type: string
                  type: array
                bpfHostConntrackBypass:
                  description: |-
                    BPFHostConntrackBypass Controls whether to bypass Linux conntrack in BPF mode for
                    workloads and services. [Default: true - bypass Linux conntrack]
                  type: boolean
                bpfHostNetworkedNATWithoutCTLB:
                  description: |-
                    BPFHostNetworkedNATWithoutCTLB when in BPF mode, controls whether Felix does a NAT without CTLB. This along with BPFConnectTimeLoadBalancing
                    determines the CTLB behavior. [Default: Enabled]
                  enum:
                    - Enabled
                    - Disabled
                  type: string
                bpfJITHardening:
                  allOf:
                    - enum:
                        - Auto
                        - Strict
                    - enum:
                        - Auto
                        - Strict
                  description: |-
                    BPFJITHardening controls BPF JIT hardening. When set to "Auto", Felix will set JIT hardening to 1
                    if it detects the current value is 2 (strict mode that hurts performance). When set to "Strict",
                    Felix will not modify the JIT hardening setting. [Default: Auto]
                  type: string
                bpfKubeProxyEndpointSlicesEnabled:
                  description: |-
                    BPFKubeProxyEndpointSlicesEnabled is deprecated and has no effect. BPF
                    kube-proxy always accepts endpoint slices. This option will be removed in
                    the next release.
                  type: boolean
                bpfKubeProxyHealthzPort:
                  description: |-
                    BPFKubeProxyHealthzPort, in BPF mode, controls the port that Felix's embedded kube-proxy health check server binds to.
                    The health check server is used by external load balancers to determine if this node should receive traffic.  [Default: 10256]
                  type: integer
                bpfKubeProxyIptablesCleanupEnabled:
                  description: |-
                    BPFKubeProxyIptablesCleanupEnabled, if enabled in BPF mode, Felix will proactively clean up the upstream
                    Kubernetes kube-proxy's iptables chains.  Should only be enabled if kube-proxy is not running.  [Default: true]
                  type: boolean
                bpfKubeProxyMinSyncPeriod:
                  description: |-
                    BPFKubeProxyMinSyncPeriod, in BPF mode, controls the minimum time between updates to the dataplane for Felix's
                    embedded kube-proxy.  Lower values give reduced set-up latency.  Higher values reduce Felix CPU usage by
                    batching up more work.  [Default: 1s]
                  pattern: ^([0-9]+(\\.[0-9]+)?(ms|s|m|h))*$
                  type: string
                bpfL3IfacePattern:
                  description: |-
                    BPFL3IfacePattern is a regular expression that allows to list tunnel devices like wireguard or vxlan (i.e., L3 devices)
                    in addition to BPFDataIfacePattern. That is, tunnel interfaces not created by Calico, that Calico workload traffic flows
                    over as well as any interfaces that handle incoming traffic to nodeports and services from outside the cluster.
                  type: string
                bpfLogFilters:
                  additionalProperties:
                    type: string
                  description: |-
                    BPFLogFilters is a map of key=values where the value is
                    a pcap filter expression and the key is an interface name with 'all'
                    denoting all interfaces, 'weps' all workload endpoints and 'heps' all host
                    endpoints.

                    When specified as an env var, it accepts a comma-separated list of
                    key=values.
                    [Default: unset - means all debug logs are emitted]
                  type: object
                bpfLogLevel:
                  description: |-
                    BPFLogLevel controls the log level of the BPF programs when in BPF dataplane mode.  One of "Off", "Info", or
                    "Debug".  The logs are emitted to the BPF trace pipe, accessible with the command `tc exec bpf debug`.
                    [Default: Off].
                  pattern: ^(?i)(Off|Info|Debug)?$
                  type: string
                bpfMapSizeConntrack:
                  description: |-
                    BPFMapSizeConntrack sets the size for the conntrack map.  This map must be large enough to hold
                    an entry for each active connection.  Warning: changing the size of the conntrack map can cause disruption.
                  type: integer
                bpfMapSizeConntrackCleanupQueue:
                  description: |-
                    BPFMapSizeConntrackCleanupQueue sets the size for the map used to hold NAT conntrack entries that are queued
                    for cleanup.  This should be big enough to hold all the NAT entries that expire within one cleanup interval.
                  minimum: 1
                  type: integer
                bpfMapSizeConntrackScaling:
                  description: |-
                    BPFMapSizeConntrackScaling controls whether and how we scale the conntrack map size depending
                    on its usage. 'Disabled' make the size stay at the default or whatever is set by
                    BPFMapSizeConntrack*. 'DoubleIfFull' doubles the size when the map is pretty much full even
                    after cleanups. [Default: DoubleIfFull]
                  pattern: ^(?i)(Disabled|DoubleIfFull)?$
                  type: string
                bpfMapSizeIPSets:
                  description: |-
                    BPFMapSizeIPSets sets the size for ipsets map.  The IP sets map must be large enough to hold an entry
                    for each endpoint matched by every selector in the source/destination matches in network policy.  Selectors
                    such as "all()" can result in large numbers of entries (one entry per endpoint in that case).
                  type: integer
                bpfMapSizeIfState:
                  description: |-
                    BPFMapSizeIfState sets the size for ifstate map.  The ifstate map must be large enough to hold an entry
                    for each device (host + workloads) on a host.
                  type: integer
                bpfMapSizeNATAffinity:
                  description: |-
                    BPFMapSizeNATAffinity sets the size of the BPF map that stores the affinity of a connection (for services that
                    enable that feature.
                  type: integer
                bpfMapSizeNATBackend:
                  description: |-
                    BPFMapSizeNATBackend sets the size for NAT back end map.
                    This is the total number of endpoints. This is mostly
                    more than the size of the number of services.
                  type: integer
                bpfMapSizeNATFrontend:
                  description: |-
                    BPFMapSizeNATFrontend sets the size for NAT front end map.
                    FrontendMap should be large enough to hold an entry for each nodeport,
                    external IP and each port in each service.
                  type: integer
                bpfMapSizePerCpuConntrack:
                  description: |-
                    BPFMapSizePerCPUConntrack determines the size of conntrack map based on the number of CPUs. If set to a
                    non-zero value, overrides BPFMapSizeConntrack with `BPFMapSizePerCPUConntrack * (Number of CPUs)`.
                    This map must be large enough to hold an entry for each active connection.  Warning: changing the size of the
                    conntrack map can cause disruption.
                  type: integer
                bpfMapSizeRoute:
                  description: |-
                    BPFMapSizeRoute sets the size for the routes map.  The routes map should be large enough
                    to hold one entry per workload and a handful of entries per host (enough to cover its own IPs and
                    tunnel IPs).
                  type: integer
                bpfPSNATPorts:
                  anyOf:
                    - type: integer
                    - type: string
                  description: |-
                    BPFPSNATPorts sets the range from which we randomly pick a port if there is a source port
                    collision. This should be within the ephemeral range as defined by RFC 6056 (1024–65535) and
                    preferably outside the  ephemeral ranges used by common operating systems. Linux uses
                    32768–60999, while others mostly use the IANA defined range 49152–65535. It is not necessarily
                    a problem if this range overlaps with the operating systems. Both ends of the range are
                    inclusive. [Default: 20000:29999]
                  pattern: ^.*
                  x-kubernetes-int-or-string: true
                bpfPolicyDebugEnabled:
                  description: |-
                    BPFPolicyDebugEnabled when true, Felix records detailed information
                    about the BPF policy programs, which can be examined with the calico-bpf command-line tool.
                  type: boolean
                bpfProfiling:
                  description: |-
                    BPFProfiling controls profiling of BPF programs. At the monent, it can be
                    Disabled or Enabled. [Default: Disabled]
                  enum:
                    - Enabled
                    - Disabled
                  type: string
                bpfRedirectToPeer:
                  description: |-
                    BPFRedirectToPeer controls which whether it is allowed to forward straight to the
                    peer side of the workload devices. It is allowed for any host L2 devices by default
                    (L2Only), but it breaks TCP dump on the host side of workload device as it bypasses
                    it on ingress. Value of Enabled also allows redirection from L3 host devices like
                    IPIP tunnel or Wireguard directly to the peer side of the workload's device. This
                    makes redirection faster, however, it breaks tools like tcpdump on the peer side.
                    Use Enabled with caution. [Default: L2Only]
                  enum:
                    - Enabled
                    - Disabled
                    - L2Only
                  type: string
                cgroupV2Path:
                  description:
                    CgroupV2Path overrides the default location where to
                    find the cgroup hierarchy.
                  type: string
                chainInsertMode:
                  description: |-
                    ChainInsertMode controls whether Felix hooks the kernel's top-level iptables chains by inserting a rule
                    at the top of the chain or by appending a rule at the bottom. insert is the safe default since it prevents
                    Calico's rules from being bypassed. If you switch to append mode, be sure that the other rules in the chains
                    signal acceptance by falling through to the Calico rules, otherwise the Calico policy will be bypassed.
                    [Default: insert]
                  pattern: ^(?i)(Insert|Append)?$
                  type: string
                dataplaneDriver:
                  description: |-
                    DataplaneDriver filename of the external dataplane driver to use.  Only used if UseInternalDataplaneDriver
                    is set to false.
                  type: string
                dataplaneWatchdogTimeout:
                  description: |-
                    DataplaneWatchdogTimeout is the readiness/liveness timeout used for Felix's (internal) dataplane driver.
                    Deprecated: replaced by the generic HealthTimeoutOverrides.
                  type: string
                debugDisableLogDropping:
                  description: |-
                    DebugDisableLogDropping disables the dropping of log messages when the log buffer is full.  This can
                    significantly impact performance if log write-out is a bottleneck. [Default: false]
                  type: boolean
                debugHost:
                  description: |-
                    DebugHost is the host IP or hostname to bind the debug port to.  Only used
                    if DebugPort is set. [Default:localhost]
                  type: string
                debugMemoryProfilePath:
                  description:
                    DebugMemoryProfilePath is the path to write the memory
                    profile to when triggered by signal.
                  type: string
                debugPort:
                  description: |-
                    DebugPort if set, enables Felix's debug HTTP port, which allows memory and CPU profiles
                    to be retrieved.  The debug port is not secure, it should not be exposed to the internet.
                  type: integer
                debugSimulateCalcGraphHangAfter:
                  description: |-
                    DebugSimulateCalcGraphHangAfter is used to simulate a hang in the calculation graph after the specified duration.
                    This is useful in tests of the watchdog system only!
                  pattern: ^([0-9]+(\\.[0-9]+)?(ms|s|m|h))*$
                  type: string
                debugSimulateDataplaneApplyDelay:
                  description: |-
                    DebugSimulateDataplaneApplyDelay adds an artificial delay to every dataplane operation.  This is useful for
                    simulating a heavily loaded system for test purposes only.
                  pattern: ^([0-9]+(\\.[0-9]+)?(ms|s|m|h))*$
                  type: string
                debugSimulateDataplaneHangAfter:
                  description: |-
                    DebugSimulateDataplaneHangAfter is used to simulate a hang in the dataplane after the specified duration.
                    This is useful in tests of the watchdog system only!
                  pattern: ^([0-9]+(\\.[0-9]+)?(ms|s|m|h))*$
                  type: string
                defaultEndpointToHostAction:
                  description: |-
                    DefaultEndpointToHostAction controls what happens to traffic that goes from a workload endpoint to the host
                    itself (after the endpoint's egress policy is applied). By default, Calico blocks traffic from workload
                    endpoints to the host itself with an iptables "DROP" action. If you want to allow some or all traffic from
                    endpoint to host, set this parameter to RETURN or ACCEPT. Use RETURN if you have your own rules in the iptables
                    "INPUT" chain; Calico will insert its rules at the top of that chain, then "RETURN" packets to the "INPUT" chain
                    once it has completed processing workload endpoint egress policy. Use ACCEPT to unconditionally accept packets
                    from workloads after processing workload endpoint egress policy. [Default: Drop]
                  pattern: ^(?i)(Drop|Accept|Return)?$
                  type: string
                deviceRouteProtocol:
                  description: |-
                    DeviceRouteProtocol controls the protocol to set on routes programmed by Felix. The protocol is an 8-bit label
                    used to identify the owner of the route.
                  type: integer
                deviceRouteSourceAddress:
                  description: |-
                    DeviceRouteSourceAddress IPv4 address to set as the source hint for routes programmed by Felix. When not set
                    the source address for local traffic from host to workload will be determined by the kernel.
                  type: string
                deviceRouteSourceAddressIPv6:
                  description: |-
                    DeviceRouteSourceAddressIPv6 IPv6 address to set as the source hint for routes programmed by Felix. When not set
                    the source address for local traffic from host to workload will be determined by the kernel.
                  type: string
                disableConntrackInvalidCheck:
                  description: |-
                    DisableConntrackInvalidCheck disables the check for invalid connections in conntrack. While the conntrack
                    invalid check helps to detect malicious traffic, it can also cause issues with certain multi-NIC scenarios.
                  type: boolean
                endpointReportingDelay:
                  description: |-
                    EndpointReportingDelay is the delay before Felix reports endpoint status to the datastore. This is only used
                    by the OpenStack integration. [Default: 1s]
                  pattern: ^([0-9]+(\\.[0-9]+)?(ms|s|m|h))*$
                  type: string
                endpointReportingEnabled:
                  description: |-
                    EndpointReportingEnabled controls whether Felix reports endpoint status to the datastore. This is only used
                    by the OpenStack integration. [Default: false]
                  type: boolean
                endpointStatusPathPrefix:
                  description: |-
                    EndpointStatusPathPrefix is the path to the directory where endpoint status will be written. Endpoint status
                    file reporting is disabled if field is left empty.

                    Chosen directory should match the directory used by the CNI plugin for PodStartupDelay.
                    [Default: /var/run/calico]
                  type: string
                externalNodesList:
                  description: |-
                    ExternalNodesCIDRList is a list of CIDR's of external, non-Calico nodes from which VXLAN/IPIP overlay traffic
                    will be allowed.  By default, external tunneled traffic is blocked to reduce attack surface.
                  items:
                    type: string
                  type: array
                failsafeInboundHostPorts:
                  description: |-
                    FailsafeInboundHostPorts is a list of ProtoPort struct objects including UDP/TCP/SCTP ports and CIDRs that Felix will
                    allow incoming traffic to host endpoints on irrespective of the security policy. This is useful to avoid accidentally
                    cutting off a host with incorrect configuration. For backwards compatibility, if the protocol is not specified,
                    it defaults to "tcp". If a CIDR is not specified, it will allow traffic from all addresses. To disable all inbound host ports,
                    use the value "[]". The default value allows ssh access, DHCP, BGP, etcd and the Kubernetes API.
                    [Default: tcp:22, udp:68, tcp:179, tcp:2379, tcp:2380, tcp:5473, tcp:6443, tcp:6666, tcp:6667 ]
                  items:
                    description:
                      ProtoPort is combination of protocol, port, and CIDR.
                      Protocol and port must be specified.
                    properties:
                      net:
                        type: string
                      port:
                        type: integer
                      protocol:
                        type: string
                    required:
                      - port
                    type: object
                  type: array
                failsafeOutboundHostPorts:
                  description: |-
                    FailsafeOutboundHostPorts is a list of PortProto struct objects including UDP/TCP/SCTP ports and CIDRs that Felix
                    will allow outgoing traffic from host endpoints to irrespective of the security policy. This is useful to avoid accidentally
                    cutting off a host with incorrect configuration. For backwards compatibility, if the protocol is not specified, it defaults
                    to "tcp". If a CIDR is not specified, it will allow traffic from all addresses. To disable all outbound host ports,
                    use the value "[]". The default value opens etcd's standard ports to ensure that Felix does not get cut off from etcd
                    as well as allowing DHCP, DNS, BGP and the Kubernetes API.
                    [Default: udp:53, udp:67, tcp:179, tcp:2379, tcp:2380, tcp:5473, tcp:6443, tcp:6666, tcp:6667 ]
                  items:
                    description:
                      ProtoPort is combination of protocol, port, and CIDR.
                      Protocol and port must be specified.
                    properties:
                      net:
                        type: string
                      port:
                        type: integer
                      protocol:
                        type: string
                    required:
                      - port
                    type: object
                  type: array
                featureDetectOverride:
                  description: |-
                    FeatureDetectOverride is used to override feature detection based on auto-detected platform
                    capabilities.  Values are specified in a comma separated list with no spaces, example;
                    "SNATFullyRandom=true,MASQFullyRandom=false,RestoreSupportsLock=". A value of "true" or "false" will
                    force enable/disable feature, empty or omitted values fall back to auto-detection.
                  pattern: ^([a-zA-Z0-9-_]+=(true|false|),)*([a-zA-Z0-9-_]+=(true|false|))?$
                  type: string
                featureGates:
                  description: |-
                    FeatureGates is used to enable or disable tech-preview Calico features.
                    Values are specified in a comma separated list with no spaces, example;
                    "BPFConnectTimeLoadBalancingWorkaround=enabled,XyZ=false". This is
                    used to enable features that are not fully production ready.
                  pattern: ^([a-zA-Z0-9-_]+=([^=]+),)*([a-zA-Z0-9-_]+=([^=]+))?$
                  type: string
                floatingIPs:
                  description: |-
                    FloatingIPs configures whether or not Felix will program non-OpenStack floating IP addresses.  (OpenStack-derived
                    floating IPs are always programmed, regardless of this setting.)
                  enum:
                    - Enabled
                    - Disabled
                  type: string
                flowLogsCollectorDebugTrace:
                  description: |-
                    When FlowLogsCollectorDebugTrace is set to true, enables the logs in the collector to be
                    printed in their entirety.
                  type: boolean
                flowLogsFlushInterval:
                  description:
                    FlowLogsFlushInterval configures the interval at which
                    Felix exports flow logs.
                  pattern: ^([0-9]+(\\.[0-9]+)?(ms|s|m|h))*$
                  type: string
                flowLogsGoldmaneServer:
                  description:
                    FlowLogGoldmaneServer is the flow server endpoint to
                    which flow data should be published.
                  type: string
                flowLogsLocalReporter:
                  description:
                    "FlowLogsLocalReporter configures local unix socket for
                    reporting flow data from each node. [Default: Disabled]"
                  enum:
                    - Disabled
                    - Enabled
                  type: string
                flowLogsPolicyEvaluationMode:
                  description: |-
                    Continuous - Felix evaluates active flows on a regular basis to determine the rule
                    traces in the flow logs. Any policy updates that impact a flow will be reflected in the
                    pending_policies field, offering a near-real-time view of policy changes across flows.
                    None - Felix stops evaluating pending traces.
                    [Default: Continuous]
                  enum:
                    - None
                    - Continuous
                  type: string
                genericXDPEnabled:
                  description: |-
                    GenericXDPEnabled enables Generic XDP so network cards that don't support XDP offload or driver
                    modes can use XDP. This is not recommended since it doesn't provide better performance than
                    iptables. [Default: false]
                  type: boolean
                goGCThreshold:
                  description: |-
                    GoGCThreshold Sets the Go runtime's garbage collection threshold.  I.e. the percentage that the heap is
                    allowed to grow before garbage collection is triggered.  In general, doubling the value halves the CPU time
                    spent doing GC, but it also doubles peak GC memory overhead.  A special value of -1 can be used
                    to disable GC entirely; this should only be used in conjunction with the GoMemoryLimitMB setting.

                    This setting is overridden by the GOGC environment variable.

                    [Default: 40]
                  type: integer
                goMaxProcs:
                  description: |-
                    GoMaxProcs sets the maximum number of CPUs that the Go runtime will use concurrently.  A value of -1 means
                    "use the system default"; typically the number of real CPUs on the system.

                    this setting is overridden by the GOMAXPROCS environment variable.

                    [Default: -1]
                  type: integer
                goMemoryLimitMB:
                  description: |-
                    GoMemoryLimitMB sets a (soft) memory limit for the Go runtime in MB.  The Go runtime will try to keep its memory
                    usage under the limit by triggering GC as needed.  To avoid thrashing, it will exceed the limit if GC starts to
                    take more than 50% of the process's CPU time.  A value of -1 disables the memory limit.

                    Note that the memory limit, if used, must be considerably less than any hard resource limit set at the container
                    or pod level.  This is because felix is not the only process that must run in the container or pod.

                    This setting is overridden by the GOMEMLIMIT environment variable.

                    [Default: -1]
                  type: integer
                healthEnabled:
                  description: |-
                    HealthEnabled if set to true, enables Felix's health port, which provides readiness and liveness endpoints.
                    [Default: false]
                  type: boolean
                healthHost:
                  description:
                    "HealthHost is the host that the health server should
                    bind to. [Default: localhost]"
                  type: string
                healthPort:
                  description:
                    "HealthPort is the TCP port that the health server should
                    bind to. [Default: 9099]"
                  type: integer
                healthTimeoutOverrides:
                  description: |-
                    HealthTimeoutOverrides allows the internal watchdog timeouts of individual subcomponents to be
                    overridden.  This is useful for working around "false positive" liveness timeouts that can occur
                    in particularly stressful workloads or if CPU is constrained.  For a list of active
                    subcomponents, see Felix's logs.
                  items:
                    properties:
                      name:
                        type: string
                      timeout:
                        type: string
                    required:
                      - name
                      - timeout
                    type: object
                  type: array
                interfaceExclude:
                  description: |-
                    InterfaceExclude A comma-separated list of interface names that should be excluded when Felix is resolving
                    host endpoints. The default value ensures that Felix ignores Kubernetes' internal `kube-ipvs0` device. If you
                    want to exclude multiple interface names using a single value, the list supports regular expressions. For
                    regular expressions you must wrap the value with `/`. For example having values `/^kube/,veth1` will exclude
                    all interfaces that begin with `kube` and also the interface `veth1`. [Default: kube-ipvs0]
                  type: string
                interfacePrefix:
                  description: |-
                    InterfacePrefix is the interface name prefix that identifies workload endpoints and so distinguishes
                    them from host endpoint interfaces. Note: in environments other than bare metal, the orchestrators
                    configure this appropriately. For example our Kubernetes and Docker integrations set the 'cali' value,
                    and our OpenStack integration sets the 'tap' value. [Default: cali]
                  type: string
                interfaceRefreshInterval:
                  description: |-
                    InterfaceRefreshInterval is the period at which Felix rescans local interfaces to verify their state.
                    The rescan can be disabled by setting the interval to 0.
                  pattern: ^([0-9]+(\\.[0-9]+)?(ms|s|m|h))*$
                  type: string
                ipForwarding:
                  description: |-
                    IPForwarding controls whether Felix sets the host sysctls to enable IP forwarding.  IP forwarding is required
                    when using Calico for workload networking.  This should be disabled only on hosts where Calico is used solely for
                    host protection. In BPF mode, due to a kernel interaction, either IPForwarding must be enabled or BPFEnforceRPF
                    must be disabled. [Default: Enabled]
                  enum:
                    - Enabled
                    - Disabled
                  type: string
                ipipEnabled:
                  description: |-
                    IPIPEnabled overrides whether Felix should configure an IPIP interface on the host. Optional as Felix
                    determines this based on the existing IP pools. [Default: nil (unset)]
                  type: boolean
                ipipMTU:
                  description: |-
                    IPIPMTU controls the MTU to set on the IPIP tunnel device.  Optional as Felix auto-detects the MTU based on the
                    MTU of the host's interfaces. [Default: 0 (auto-detect)]
                  type: integer
                ipsetsRefreshInterval:
                  description: |-
                    IpsetsRefreshInterval controls the period at which Felix re-checks all IP sets to look for discrepancies.
                    Set to 0 to disable the periodic refresh. [Default: 90s]
                  pattern: ^([0-9]+(\\.[0-9]+)?(ms|s|m|h))*$
                  type: string
                iptablesBackend:
                  description: |-
                    IptablesBackend controls which backend of iptables will be used. The default is `Auto`.

                    Warning: changing this on a running system can leave "orphaned" rules in the "other" backend. These
                    should be cleaned up to avoid confusing interactions.
                  enum:
                    - Legacy
                    - NFT
                    - Auto
                  pattern: ^(?i)(Auto|Legacy|NFT)?$
                  type: string
                iptablesFilterAllowAction:
                  description: |-
                    IptablesFilterAllowAction controls what happens to traffic that is accepted by a Felix policy chain in the
                    iptables filter table (which is used for "normal" policy). The default will immediately `Accept` the traffic. Use
                    `Return` to send the traffic back up to the system chains for further processing.
                  pattern: ^(?i)(Accept|Return)?$
                  type: string
                iptablesFilterDenyAction:
                  description: |-
                    IptablesFilterDenyAction controls what happens to traffic that is denied by network policy. By default Calico blocks traffic
                    with an iptables "DROP" action. If you want to use "REJECT" action instead you can configure it in here.
                  pattern: ^(?i)(Drop|Reject)?$
                  type: string
                iptablesLockFilePath:
                  description: |-
                    IptablesLockFilePath is the location of the iptables lock file. You may need to change this
                    if the lock file is not in its standard location (for example if you have mapped it into Felix's
                    container at a different path). [Default: /run/xtables.lock]
                  type: string
                iptablesLockProbeInterval:
                  description: |-
                    IptablesLockProbeInterval when IptablesLockTimeout is enabled: the time that Felix will wait between
                    attempts to acquire the iptables lock if it is not available. Lower values make Felix more
                    responsive when the lock is contended, but use more CPU. [Default: 50ms]
                  pattern: ^([0-9]+(\\.[0-9]+)?(ms|s|m|h))*$
                  type: string
                iptablesLockTimeout:
                  description: |-
                    IptablesLockTimeout is the time that Felix itself will wait for the iptables lock (rather than delegating the
                    lock handling to the `iptables` command).

                    Deprecated: `iptables-restore` v1.8+ always takes the lock, so enabling this feature results in deadlock.
                    [Default: 0s disabled]
                  pattern: ^([0-9]+(\\.[0-9]+)?(ms|s|m|h))*$
                  type: string
                iptablesMangleAllowAction:
                  description: |-
                    IptablesMangleAllowAction controls what happens to traffic that is accepted by a Felix policy chain in the
                    iptables mangle table (which is used for "pre-DNAT" policy). The default will immediately `Accept` the traffic.
                    Use `Return` to send the traffic back up to the system chains for further processing.
                  pattern: ^(?i)(Accept|Return)?$
                  type: string
                iptablesMarkMask:
                  description: |-
                    IptablesMarkMask is the mask that Felix selects its IPTables Mark bits from. Should be a 32 bit hexadecimal
                    number with at least 8 bits set, none of which clash with any other mark bits in use on the system.
                    [Default: 0xffff0000]
                  format: int32
                  type: integer
                iptablesNATOutgoingInterfaceFilter:
                  description: |-
                    This parameter can be used to limit the host interfaces on which Calico will apply SNAT to traffic leaving a
                    Calico IPAM pool with "NAT outgoing" enabled. This can be useful if you have a main data interface, where
                    traffic should be SNATted and a secondary device (such as the docker bridge) which is local to the host and
                    doesn't require SNAT. This parameter uses the iptables interface matching syntax, which allows + as a
                    wildcard. Most users will not need to set this. Example: if your data interfaces are eth0 and eth1 and you
                    want to exclude the docker bridge, you could set this to eth+
                  type: string
                iptablesPostWriteCheckInterval:
                  description: |-
                    IptablesPostWriteCheckInterval is the period after Felix has done a write
                    to the dataplane that it schedules an extra read back in order to check the write was not
                    clobbered by another process. This should only occur if another application on the system
                    doesn't respect the iptables lock. [Default: 1s]
                  pattern: ^([0-9]+(\\.[0-9]+)?(ms|s|m|h))*$
                  type: string
                iptablesRefreshInterval:
                  description: |-
                    IptablesRefreshInterval is the period at which Felix re-checks the IP sets
                    in the dataplane to ensure that no other process has accidentally broken Calico's rules.
                    Set to 0 to disable IP sets refresh. Note: the default for this value is lower than the
                    other refresh intervals as a workaround for a Linux kernel bug that was fixed in kernel
                    version 4.11. If you are using v4.11 or greater you may want to set this to, a higher value
                    to reduce Felix CPU usage. [Default: 10s]
                  pattern: ^([0-9]+(\\.[0-9]+)?(ms|s|m|h))*$
                  type: string
                ipv6Support:
                  description:
                    IPv6Support controls whether Felix enables support for
                    IPv6 (if supported by the in-use dataplane).
                  type: boolean
                kubeNodePortRanges:
                  description: |-
                    KubeNodePortRanges holds list of port ranges used for service node ports. Only used if felix detects kube-proxy running in ipvs mode.
                    Felix uses these ranges to separate host and workload traffic. [Default: 30000:32767].
                  items:
                    anyOf:
                      - type: integer
                      - type: string
                    pattern: ^.*
                    x-kubernetes-int-or-string: true
                  type: array
                logDebugFilenameRegex:
                  description: |-
                    LogDebugFilenameRegex controls which source code files have their Debug log output included in the logs.
                    Only logs from files with names that match the given regular expression are included.  The filter only applies
                    to Debug level logs.
                  type: string
                logFilePath:
                  description:
                    "LogFilePath is the full path to the Felix log. Set to
                    none to disable file logging. [Default: /var/log/calico/felix.log]"
                  type: string
                logPrefix:
                  description:
                    "LogPrefix is the log prefix that Felix uses when rendering
                    LOG rules. [Default: calico-packet]"
                  type: string
                logSeverityFile:
                  description:
                    "LogSeverityFile is the log severity above which logs
                    are sent to the log file. [Default: Info]"
                  pattern: ^(?i)(Trace|Debug|Info|Warning|Error|Fatal)?$
                  type: string
                logSeverityScreen:
                  description:
                    "LogSeverityScreen is the log severity above which logs
                    are sent to the stdout. [Default: Info]"
                  pattern: ^(?i)(Trace|Debug|Info|Warning|Error|Fatal)?$
                  type: string
                logSeveritySys:
                  description: |-
                    LogSeveritySys is the log severity above which logs are sent to the syslog. Set to None for no logging to syslog.
                    [Default: Info]
                  pattern: ^(?i)(Trace|Debug|Info|Warning|Error|Fatal)?$
                  type: string
                maglevMaxEndpointsPerService:
                  description: |-
                    MaglevMaxEndpointsPerService is the maximum number of endpoints
                    expected to be part of a single Maglev-enabled service.

                    Influences the size of the per-service Maglev lookup-tables generated by Felix
                    and thus the amount of memory reserved.

                    [Default: 100]
                  type: integer
                maglevMaxService:
                  description: |-
                    MaglevMaxServices is the maximum number of expected Maglev-enabled
                    services that Felix will allocate lookup-tables for.

                    [Default: 100]
                  type: integer
                maxIpsetSize:
                  description: |-
                    MaxIpsetSize is the maximum number of IP addresses that can be stored in an IP set. Not applicable
                    if using the nftables backend.
                  type: integer
                metadataAddr:
                  description: |-
                    MetadataAddr is the IP address or domain name of the server that can answer VM queries for
                    cloud-init metadata. In OpenStack, this corresponds to the machine running nova-api (or in
                    Ubuntu, nova-api-metadata). A value of none (case-insensitive) means that Felix should not
                    set up any NAT rule for the metadata path. [Default: 127.0.0.1]
                  type: string
                metadataPort:
                  description: |-
                    MetadataPort is the port of the metadata server. This, combined with global.MetadataAddr (if
                    not 'None'), is used to set up a NAT rule, from 169.254.169.254:80 to MetadataAddr:MetadataPort.
                    In most cases this should not need to be changed [Default: 8775].
                  type: integer
                mtuIfacePattern:
                  description: |-
                    MTUIfacePattern is a regular expression that controls which interfaces Felix should scan in order
                    to calculate the host's MTU.
                    This should not match workload interfaces (usually named cali...).
                  type: string
                natOutgoingAddress:
                  description: |-
                    NATOutgoingAddress specifies an address to use when performing source NAT for traffic in a natOutgoing pool that
                    is leaving the network. By default the address used is an address on the interface the traffic is leaving on
                    (i.e. it uses the iptables MASQUERADE target).
                  type: string
                natOutgoingExclusions:
                  description: |-
                    When a IP pool setting `natOutgoing` is true, packets sent from Calico networked containers in this IP pool to destinations will be masqueraded.
                    Configure which type of destinations is excluded from being masqueraded.
                    - IPPoolsOnly: destinations outside of this IP pool will be masqueraded.
                    - IPPoolsAndHostIPs: destinations outside of this IP pool and all hosts will be masqueraded.
                    [Default: IPPoolsOnly]
                  enum:
                    - IPPoolsOnly
                    - IPPoolsAndHostIPs
                  type: string
                natPortRange:
                  anyOf:
                    - type: integer
                    - type: string
                  description: |-
                    NATPortRange specifies the range of ports that is used for port mapping when doing outgoing NAT. When unset the default behavior of the
                    network stack is used.
                  pattern: ^.*
                  x-kubernetes-int-or-string: true
                netlinkTimeout:
                  description: |-
                    NetlinkTimeout is the timeout when talking to the kernel over the netlink protocol, used for programming
                    routes, rules, and other kernel objects. [Default: 10s]
                  pattern: ^([0-9]+(\\.[0-9]+)?(ms|s|m|h))*$
                  type: string
                nftablesFilterAllowAction:
                  description: |-
                    NftablesFilterAllowAction controls the nftables action that Felix uses to represent the "allow" policy verdict
                    in the filter table. The default is to `ACCEPT` the traffic, which is a terminal action.  Alternatively,
                    `RETURN` can be used to return the traffic back to the top-level chain for further processing by your rules.
                  pattern: ^(?i)(Accept|Return)?$
                  type: string
                nftablesFilterDenyAction:
                  description: |-
                    NftablesFilterDenyAction controls what happens to traffic that is denied by network policy. By default, Calico
                    blocks traffic with a "drop" action. If you want to use a "reject" action instead you can configure it here.
                  pattern: ^(?i)(Drop|Reject)?$
                  type: string
                nftablesMangleAllowAction:
                  description: |-
                    NftablesMangleAllowAction controls the nftables action that Felix uses to represent the "allow" policy verdict
                    in the mangle table. The default is to `ACCEPT` the traffic, which is a terminal action.  Alternatively,
                    `RETURN` can be used to return the traffic back to the top-level chain for further processing by your rules.
                  pattern: ^(?i)(Accept|Return)?$
                  type: string
                nftablesMarkMask:
                  description: |-
                    NftablesMarkMask is the mask that Felix selects its nftables Mark bits from. Should be a 32 bit hexadecimal
                    number with at least 8 bits set, none of which clash with any other mark bits in use on the system.
                    [Default: 0xffff0000]
                  format: int32
                  type: integer
                nftablesMode:
                  allOf:
                    - enum:
                        - Enabled
                        - Disabled
                    - enum:
                        - Disabled
                        - Enabled
                        - Auto
                  description:
                    "NFTablesMode configures nftables support in Felix. [Default:
                    Disabled]"
                  type: string
                nftablesRefreshInterval:
                  description:
                    "NftablesRefreshInterval controls the interval at which
                    Felix periodically refreshes the nftables rules. [Default: 90s]"
                  type: string
                openstackRegion:
                  description: |-
                    OpenstackRegion is the name of the region that a particular Felix belongs to. In a multi-region
                    Calico/OpenStack deployment, this must be configured somehow for each Felix (here in the datamodel,
                    or in felix.cfg or the environment on each compute node), and must match the [calico]
                    openstack_region value configured in neutron.conf on each node. [Default: Empty]
                  type: string
                policySyncPathPrefix:
                  description: |-
                    PolicySyncPathPrefix is used to by Felix to communicate policy changes to external services,
                    like Application layer policy. [Default: Empty]
                  type: string
                programClusterRoutes:
                  description: |-
                    ProgramClusterRoutes specifies whether Felix should program IPIP routes instead of BIRD.
                    Felix always programs VXLAN routes. [Default: Disabled]
                  enum:
                    - Enabled
                    - Disabled
                  type: string
                prometheusGoMetricsEnabled:
                  description: |-
                    PrometheusGoMetricsEnabled disables Go runtime metrics collection, which the Prometheus client does by default, when
                    set to false. This reduces the number of metrics reported, reducing Prometheus load. [Default: true]
                  type: boolean
                prometheusMetricsCAFile:
                  description: |-
                    PrometheusMetricsCAFile defines the absolute path to the TLS CA certificate file used for securing the /metrics endpoint.
                    This certificate must be valid and accessible by the calico-node process.
                  type: string
                prometheusMetricsCertFile:
                  description: |-
                    PrometheusMetricsCertFile defines the absolute path to the TLS certificate file used for securing the /metrics endpoint.
                    This certificate must be valid and accessible by the calico-node process.
                  type: string
                prometheusMetricsClientAuth:
                  description: |-
                    PrometheusMetricsClientAuth specifies the client authentication type for the /metrics endpoint.
                    This determines how the server validates client certificates. Default is "RequireAndVerifyClientCert".
                  type: string
                prometheusMetricsEnabled:
                  description:
                    "PrometheusMetricsEnabled enables the Prometheus metrics
                    server in Felix if set to true. [Default: false]"
                  type: boolean
                prometheusMetricsHost:
                  description:
                    "PrometheusMetricsHost is the host that the Prometheus
                    metrics server should bind to. [Default: empty]"
                  type: string
                prometheusMetricsKeyFile:
                  description: |-
                    PrometheusMetricsKeyFile defines the absolute path to the private key file corresponding to the TLS certificate
                    used for securing the /metrics endpoint. The private key must be valid and accessible by the calico-node process.
                  type: string
                prometheusMetricsPort:
                  description:
                    "PrometheusMetricsPort is the TCP port that the Prometheus
                    metrics server should bind to. [Default: 9091]"
                  type: integer
                prometheusProcessMetricsEnabled:
                  description: |-
                    PrometheusProcessMetricsEnabled disables process metrics collection, which the Prometheus client does by default, when
                    set to false. This reduces the number of metrics reported, reducing Prometheus load. [Default: true]
                  type: boolean
                prometheusWireGuardMetricsEnabled:
                  description: |-
                    PrometheusWireGuardMetricsEnabled disables wireguard metrics collection, which the Prometheus client does by default, when
                    set to false. This reduces the number of metrics reported, reducing Prometheus load. [Default: true]
                  type: boolean
                removeExternalRoutes:
                  description: |-
                    RemoveExternalRoutes Controls whether Felix will remove unexpected routes to workload interfaces. Felix will
                    always clean up expected routes that use the configured DeviceRouteProtocol.  To add your own routes, you must
                    use a distinct protocol (in addition to setting this field to false).
                  type: boolean
                reportingInterval:
                  description: |-
                    ReportingInterval is the interval at which Felix reports its status into the datastore or 0 to disable.
                    Must be non-zero in OpenStack deployments. [Default: 30s]
                  pattern: ^([0-9]+(\\.[0-9]+)?(ms|s|m|h))*$
                  type: string
                reportingTTL:
                  description:
                    "ReportingTTL is the time-to-live setting for process-wide
                    status reports. [Default: 90s]"
                  pattern: ^([0-9]+(\\.[0-9]+)?(ms|s|m|h))*$
                  type: string
                requireMTUFile:
                  description: |-
                    RequireMTUFile specifies whether mtu file is required to start the felix.
                    Optional as to keep the same as previous behavior. [Default: false]
                  type: boolean
                routeRefreshInterval:
                  description: |-
                    RouteRefreshInterval is the period at which Felix re-checks the routes
                    in the dataplane to ensure that no other process has accidentally broken Calico's rules.
                    Set to 0 to disable route refresh. [Default: 90s]
                  pattern: ^([0-9]+(\\.[0-9]+)?(ms|s|m|h))*$
                  type: string
                routeSource:
                  description: |-
                    RouteSource configures where Felix gets its routing information.
                    - WorkloadIPs: use workload endpoints to construct routes.
                    - CalicoIPAM: the default - use IPAM data to construct routes.
                  pattern: ^(?i)(WorkloadIPs|CalicoIPAM)?$
                  type: string
                routeSyncDisabled:
                  description: |-
                    RouteSyncDisabled will disable all operations performed on the route table. Set to true to
                    run in network-policy mode only.
                  type: boolean
                routeTableRange:
                  description: |-
                    Deprecated in favor of RouteTableRanges.
                    Calico programs additional Linux route tables for various purposes.
                    RouteTableRange specifies the indices of the route tables that Calico should use.
                  properties:
                    max:
                      type: integer
                    min:
                      type: integer
                  required:
                    - max
                    - min
                  type: object
                routeTableRanges:
                  description: |-
                    Calico programs additional Linux route tables for various purposes.
                    RouteTableRanges specifies a set of table index ranges that Calico should use.
                    Deprecates`RouteTableRange`, overrides `RouteTableRange`.
                  items:
                    properties:
                      max:
                        type: integer
                      min:
                        type: integer
                    required:
                      - max
                      - min
                    type: object
                  type: array
                serviceLoopPrevention:
                  description: |-
                    When service IP advertisement is enabled, prevent routing loops to service IPs that are
                    not in use, by dropping or rejecting packets that do not get DNAT'd by kube-proxy.
                    Unless set to "Disabled", in which case such routing loops continue to be allowed.
                    [Default: Drop]
                  pattern: ^(?i)(Drop|Reject|Disabled)?$
                  type: string
                sidecarAccelerationEnabled:
                  description:
                    "SidecarAccelerationEnabled enables experimental sidecar
                    acceleration [Default: false]"
                  type: boolean
                usageReportingEnabled:
                  description: |-
                    UsageReportingEnabled reports anonymous Calico version number and cluster size to projectcalico.org. Logs warnings returned by the usage
                    server. For example, if a significant security vulnerability has been discovered in the version of Calico being used. [Default: true]
                  type: boolean
                usageReportingInitialDelay:
                  description:
                    "UsageReportingInitialDelay controls the minimum delay
                    before Felix makes a report. [Default: 300s]"
                  pattern: ^([0-9]+(\\.[0-9]+)?(ms|s|m|h))*$
                  type: string
                usageReportingInterval:
                  description:
                    "UsageReportingInterval controls the interval at which
                    Felix makes reports. [Default: 86400s]"
                  pattern: ^([0-9]+(\\.[0-9]+)?(ms|s|m|h))*$
                  type: string
                useInternalDataplaneDriver:
                  description: |-
                    UseInternalDataplaneDriver, if true, Felix will use its internal dataplane programming logic.  If false, it
                    will launch an external dataplane driver and communicate with it over protobuf.
                  type: boolean
                vxlanEnabled:
                  description: |-
                    VXLANEnabled overrides whether Felix should create the VXLAN tunnel device for IPv4 VXLAN networking.
                    Optional as Felix determines this based on the existing IP pools. [Default: nil (unset)]
                  type: boolean
                vxlanMTU:
                  description: |-
                    VXLANMTU is the MTU to set on the IPv4 VXLAN tunnel device.  Optional as Felix auto-detects the MTU based on the
                    MTU of the host's interfaces. [Default: 0 (auto-detect)]
                  type: integer
                vxlanMTUV6:
                  description: |-
                    VXLANMTUV6 is the MTU to set on the IPv6 VXLAN tunnel device. Optional as Felix auto-detects the MTU based on the
                    MTU of the host's interfaces. [Default: 0 (auto-detect)]
                  type: integer
                vxlanPort:
                  description:
                    "VXLANPort is the UDP port number to use for VXLAN traffic.
                    [Default: 4789]"
                  type: integer
                vxlanVNI:
                  description: |-
                    VXLANVNI is the VXLAN VNI to use for VXLAN traffic.  You may need to change this if the default value is
                    in use on your system. [Default: 4096]
                  type: integer
                windowsManageFirewallRules:
                  description:
                    "WindowsManageFirewallRules configures whether or not
                    Felix will program Windows Firewall rules (to allow inbound access
                    to its own metrics ports). [Default: Disabled]"
                  enum:
                    - Enabled
                    - Disabled
                  type: string
                wireguardEnabled:
                  description:
                    "WireguardEnabled controls whether Wireguard is enabled
                    for IPv4 (encapsulating IPv4 traffic over an IPv4 underlay network).
                    [Default: false]"
                  type: boolean
                wireguardEnabledV6:
                  description:
                    "WireguardEnabledV6 controls whether Wireguard is enabled
                    for IPv6 (encapsulating IPv6 traffic over an IPv6 underlay network).
                    [Default: false]"
                  type: boolean
                wireguardHostEncryptionEnabled:
                  description:
                    "WireguardHostEncryptionEnabled controls whether Wireguard
                    host-to-host encryption is enabled. [Default: false]"
                  type: boolean
                wireguardInterfaceName:
                  description:
                    "WireguardInterfaceName specifies the name to use for
                    the IPv4 Wireguard interface. [Default: wireguard.cali]"
                  type: string
                wireguardInterfaceNameV6:
                  description:
                    "WireguardInterfaceNameV6 specifies the name to use for
                    the IPv6 Wireguard interface. [Default: wg-v6.cali]"
                  type: string
                wireguardKeepAlive:
                  description:
                    "WireguardPersistentKeepAlive controls Wireguard PersistentKeepalive
                    option. Set 0 to disable. [Default: 0]"
                  pattern: ^([0-9]+(\\.[0-9]+)?(ms|s|m|h))*$
                  type: string
                wireguardListeningPort:
                  description:
                    "WireguardListeningPort controls the listening port used
                    by IPv4 Wireguard. [Default: 51820]"
                  type: integer
                wireguardListeningPortV6:
                  description:
                    "WireguardListeningPortV6 controls the listening port
                    used by IPv6 Wireguard. [Default: 51821]"
                  type: integer
                wireguardMTU:
                  description:
                    "WireguardMTU controls the MTU on the IPv4 Wireguard
                    interface. See Configuring MTU [Default: 1440]"
                  type: integer
                wireguardMTUV6:
                  description:
                    "WireguardMTUV6 controls the MTU on the IPv6 Wireguard
                    interface. See Configuring MTU [Default: 1420]"
                  type: integer
                wireguardRoutingRulePriority:
                  description:
                    "WireguardRoutingRulePriority controls the priority value
                    to use for the Wireguard routing rule. [Default: 99]"
                  type: integer
                wireguardThreadingEnabled:
                  description: |-
                    WireguardThreadingEnabled controls whether Wireguard has Threaded NAPI enabled. [Default: false]
                    This increases the maximum number of packets a Wireguard interface can process.
                    Consider threaded NAPI only if you have high packets per second workloads that are causing dropping packets due to a saturated `softirq` CPU core.
                    There is a [known issue](https://lore.kernel.org/netdev/CALrw=nEoT2emQ0OAYCjM1d_6Xe_kNLSZ6dhjb5FxrLFYh4kozA@mail.gmail.com/T/) with this setting
                    that may cause NAPI to get stuck holding the global `rtnl_mutex` when a peer is removed.
                    Workaround: Make sure your Linux kernel [includes this patch](https://github.com/torvalds/linux/commit/56364c910691f6d10ba88c964c9041b9ab777bd6) to unwedge NAPI.
                  type: boolean
                workloadSourceSpoofing:
                  description: |-
                    WorkloadSourceSpoofing controls whether pods can use the allowedSourcePrefixes annotation to send traffic with a source IP
                    address that is not theirs. This is disabled by default. When set to "Any", pods can request any prefix.
                  pattern: ^(?i)(Disabled|Any)?$
                  type: string
                xdpEnabled:
                  description:
                    "XDPEnabled enables XDP acceleration for suitable untracked
                    incoming deny rules. [Default: true]"
                  type: boolean
                xdpRefreshInterval:
                  description: |-
                    XDPRefreshInterval is the period at which Felix re-checks all XDP state to ensure that no
                    other process has accidentally broken Calico's BPF maps or attached programs. Set to 0 to
                    disable XDP refresh. [Default: 90s]
                  pattern: ^([0-9]+(\\.[0-9]+)?(ms|s|m|h))*$
                  type: string
              type: object
          type: object
      served: true
      storage: true
---
# Source: crds/crd.projectcalico.org_globalnetworkpolicies.yaml
apiVersion: apiextensions.k8s.io/v1
kind: CustomResourceDefinition
metadata:
  annotations:
    controller-gen.kubebuilder.io/version: v0.18.0
  name: globalnetworkpolicies.crd.projectcalico.org
spec:
  group: crd.projectcalico.org
  names:
    kind: GlobalNetworkPolicy
    listKind: GlobalNetworkPolicyList
    plural: globalnetworkpolicies
    singular: globalnetworkpolicy
  preserveUnknownFields: false
  scope: Cluster
  versions:
    - name: v1
      schema:
        openAPIV3Schema:
          properties:
            apiVersion:
              type: string
            kind:
              type: string
            metadata:
              type: object
            spec:
              properties:
                applyOnForward:
                  type: boolean
                doNotTrack:
                  type: boolean
                egress:
                  items:
                    properties:
                      action:
                        enum:
                          - Allow
                          - Deny
                          - Log
                          - Pass
                        type: string
                      destination:
                        properties:
                          namespaceSelector:
                            type: string
                          nets:
                            items:
                              type: string
                            type: array
                            x-kubernetes-list-type: set
                          notNets:
                            items:
                              type: string
                            type: array
                          notPorts:
                            items:
                              anyOf:
                                - type: integer
                                - type: string
                              pattern: ^.*
                              x-kubernetes-int-or-string: true
                            type: array
                          notSelector:
                            type: string
                          ports:
                            items:
                              anyOf:
                                - type: integer
                                - type: string
                              pattern: ^.*
                              x-kubernetes-int-or-string: true
                            type: array
                          selector:
                            type: string
                          serviceAccounts:
                            properties:
                              names:
                                items:
                                  type: string
                                type: array
                                x-kubernetes-list-type: set
                              selector:
                                type: string
                            type: object
                          services:
                            properties:
                              name:
                                type: string
                              namespace:
                                type: string
                            type: object
                        type: object
                      http:
                        properties:
                          methods:
                            items:
                              type: string
                            type: array
                          paths:
                            items:
                              properties:
                                exact:
                                  type: string
                                prefix:
                                  type: string
                              type: object
                            type: array
                        type: object
                      icmp:
                        properties:
                          code:
                            maximum: 255
                            minimum: 0
                            type: integer
                          type:
                            maximum: 255
                            minimum: 0
                            type: integer
                        type: object
                      ipVersion:
                        enum:
                          - 4
                          - 6
                        type: integer
                      metadata:
                        properties:
                          annotations:
                            additionalProperties:
                              type: string
                            type: object
                        type: object
                      notICMP:
                        properties:
                          code:
                            maximum: 255
                            minimum: 0
                            type: integer
                          type:
                            maximum: 255
                            minimum: 0
                            type: integer
                        type: object
                      notProtocol:
                        anyOf:
                          - type: integer
                          - type: string
                        pattern: ^.*
                        x-kubernetes-int-or-string: true
                      protocol:
                        anyOf:
                          - type: integer
                          - type: string
                        pattern: ^.*
                        x-kubernetes-int-or-string: true
                      source:
                        properties:
                          namespaceSelector:
                            type: string
                          nets:
                            items:
                              type: string
                            type: array
                            x-kubernetes-list-type: set
                          notNets:
                            items:
                              type: string
                            type: array
                          notPorts:
                            items:
                              anyOf:
                                - type: integer
                                - type: string
                              pattern: ^.*
                              x-kubernetes-int-or-string: true
                            type: array
                          notSelector:
                            type: string
                          ports:
                            items:
                              anyOf:
                                - type: integer
                                - type: string
                              pattern: ^.*
                              x-kubernetes-int-or-string: true
                            type: array
                          selector:
                            type: string
                          serviceAccounts:
                            properties:
                              names:
                                items:
                                  type: string
                                type: array
                                x-kubernetes-list-type: set
                              selector:
                                type: string
                            type: object
                          services:
                            properties:
                              name:
                                type: string
                              namespace:
                                type: string
                            type: object
                        type: object
                    required:
                      - action
                    type: object
                  type: array
                ingress:
                  items:
                    properties:
                      action:
                        enum:
                          - Allow
                          - Deny
                          - Log
                          - Pass
                        type: string
                      destination:
                        properties:
                          namespaceSelector:
                            type: string
                          nets:
                            items:
                              type: string
                            type: array
                            x-kubernetes-list-type: set
                          notNets:
                            items:
                              type: string
                            type: array
                          notPorts:
                            items:
                              anyOf:
                                - type: integer
                                - type: string
                              pattern: ^.*
                              x-kubernetes-int-or-string: true
                            type: array
                          notSelector:
                            type: string
                          ports:
                            items:
                              anyOf:
                                - type: integer
                                - type: string
                              pattern: ^.*
                              x-kubernetes-int-or-string: true
                            type: array
                          selector:
                            type: string
                          serviceAccounts:
                            properties:
                              names:
                                items:
                                  type: string
                                type: array
                                x-kubernetes-list-type: set
                              selector:
                                type: string
                            type: object
                          services:
                            properties:
                              name:
                                type: string
                              namespace:
                                type: string
                            type: object
                        type: object
                      http:
                        properties:
                          methods:
                            items:
                              type: string
                            type: array
                          paths:
                            items:
                              properties:
                                exact:
                                  type: string
                                prefix:
                                  type: string
                              type: object
                            type: array
                        type: object
                      icmp:
                        properties:
                          code:
                            maximum: 255
                            minimum: 0
                            type: integer
                          type:
                            maximum: 255
                            minimum: 0
                            type: integer
                        type: object
                      ipVersion:
                        enum:
                          - 4
                          - 6
                        type: integer
                      metadata:
                        properties:
                          annotations:
                            additionalProperties:
                              type: string
                            type: object
                        type: object
                      notICMP:
                        properties:
                          code:
                            maximum: 255
                            minimum: 0
                            type: integer
                          type:
                            maximum: 255
                            minimum: 0
                            type: integer
                        type: object
                      notProtocol:
                        anyOf:
                          - type: integer
                          - type: string
                        pattern: ^.*
                        x-kubernetes-int-or-string: true
                      protocol:
                        anyOf:
                          - type: integer
                          - type: string
                        pattern: ^.*
                        x-kubernetes-int-or-string: true
                      source:
                        properties:
                          namespaceSelector:
                            type: string
                          nets:
                            items:
                              type: string
                            type: array
                            x-kubernetes-list-type: set
                          notNets:
                            items:
                              type: string
                            type: array
                          notPorts:
                            items:
                              anyOf:
                                - type: integer
                                - type: string
                              pattern: ^.*
                              x-kubernetes-int-or-string: true
                            type: array
                          notSelector:
                            type: string
                          ports:
                            items:
                              anyOf:
                                - type: integer
                                - type: string
                              pattern: ^.*
                              x-kubernetes-int-or-string: true
                            type: array
                          selector:
                            type: string
                          serviceAccounts:
                            properties:
                              names:
                                items:
                                  type: string
                                type: array
                                x-kubernetes-list-type: set
                              selector:
                                type: string
                            type: object
                          services:
                            properties:
                              name:
                                type: string
                              namespace:
                                type: string
                            type: object
                        type: object
                    required:
                      - action
                    type: object
                  type: array
                namespaceSelector:
                  type: string
                order:
                  type: number
                performanceHints:
                  items:
                    enum:
                      - AssumeNeededOnEveryNode
                    type: string
                  type: array
                preDNAT:
                  type: boolean
                selector:
                  type: string
                serviceAccountSelector:
                  type: string
                tier:
                  type: string
                types:
                  items:
                    enum:
                      - Ingress
                      - Egress
                    type: string
                  type: array
              type: object
          type: object
      served: true
      storage: true
---
# Source: crds/crd.projectcalico.org_globalnetworksets.yaml
apiVersion: apiextensions.k8s.io/v1
kind: CustomResourceDefinition
metadata:
  annotations:
    controller-gen.kubebuilder.io/version: v0.18.0
  name: globalnetworksets.crd.projectcalico.org
spec:
  group: crd.projectcalico.org
  names:
    kind: GlobalNetworkSet
    listKind: GlobalNetworkSetList
    plural: globalnetworksets
    singular: globalnetworkset
  preserveUnknownFields: false
  scope: Cluster
  versions:
    - name: v1
      schema:
        openAPIV3Schema:
          properties:
            apiVersion:
              type: string
            kind:
              type: string
            metadata:
              type: object
            spec:
              properties:
                nets:
                  items:
                    type: string
                  type: array
                  x-kubernetes-list-type: set
              type: object
          type: object
      served: true
      storage: true
---
# Source: crds/crd.projectcalico.org_hostendpoints.yaml
apiVersion: apiextensions.k8s.io/v1
kind: CustomResourceDefinition
metadata:
  annotations:
    controller-gen.kubebuilder.io/version: v0.18.0
  name: hostendpoints.crd.projectcalico.org
spec:
  group: crd.projectcalico.org
  names:
    kind: HostEndpoint
    listKind: HostEndpointList
    plural: hostendpoints
    singular: hostendpoint
  preserveUnknownFields: false
  scope: Cluster
  versions:
    - name: v1
      schema:
        openAPIV3Schema:
          properties:
            apiVersion:
              type: string
            kind:
              type: string
            metadata:
              type: object
            spec:
              properties:
                expectedIPs:
                  items:
                    type: string
                  type: array
                  x-kubernetes-list-type: set
                interfaceName:
                  type: string
                node:
                  type: string
                ports:
                  items:
                    properties:
                      name:
                        type: string
                      port:
                        maximum: 65535
                        minimum: 0
                        type: integer
                      protocol:
                        anyOf:
                          - type: integer
                          - type: string
                        pattern: ^.*
                        x-kubernetes-int-or-string: true
                    required:
                      - name
                      - port
                      - protocol
                    type: object
                  type: array
                profiles:
                  items:
                    type: string
                  type: array
                  x-kubernetes-list-type: set
              type: object
          type: object
      served: true
      storage: true
---
# Source: crds/crd.projectcalico.org_ipamblocks.yaml
apiVersion: apiextensions.k8s.io/v1
kind: CustomResourceDefinition
metadata:
  annotations:
    controller-gen.kubebuilder.io/version: v0.18.0
  name: ipamblocks.crd.projectcalico.org
spec:
  group: crd.projectcalico.org
  names:
    kind: IPAMBlock
    listKind: IPAMBlockList
    plural: ipamblocks
    singular: ipamblock
  preserveUnknownFields: false
  scope: Cluster
  versions:
    - name: v1
      schema:
        openAPIV3Schema:
          properties:
            apiVersion:
              type: string
            kind:
              type: string
            metadata:
              type: object
            spec:
              properties:
                affinity:
                  type: string
                affinityClaimTime:
                  format: date-time
                  type: string
                allocations:
                  items:
                    type: integer
                    # TODO: This nullable is manually added in. We should update controller-gen
                    # to handle []*int properly itself.
                    nullable: true
                  type: array
                attributes:
                  items:
                    properties:
                      handle_id:
                        type: string
                      secondary:
                        additionalProperties:
                          type: string
                        type: object
                    type: object
                  type: array
                cidr:
                  type: string
                deleted:
                  type: boolean
                sequenceNumber:
                  default: 0
                  format: int64
                  type: integer
                sequenceNumberForAllocation:
                  additionalProperties:
                    format: int64
                    type: integer
                  type: object
                strictAffinity:
                  type: boolean
                unallocated:
                  items:
                    type: integer
                  type: array
              required:
                - allocations
                - attributes
                - cidr
                - strictAffinity
                - unallocated
              type: object
          type: object
      served: true
      storage: true
---
# Source: crds/crd.projectcalico.org_ipamconfigs.yaml
apiVersion: apiextensions.k8s.io/v1
kind: CustomResourceDefinition
metadata:
  annotations:
    controller-gen.kubebuilder.io/version: v0.18.0
  name: ipamconfigs.crd.projectcalico.org
spec:
  group: crd.projectcalico.org
  names:
    kind: IPAMConfig
    listKind: IPAMConfigList
    plural: ipamconfigs
    singular: ipamconfig
  preserveUnknownFields: false
  scope: Cluster
  versions:
    - name: v1
      schema:
        openAPIV3Schema:
          properties:
            apiVersion:
              type: string
            kind:
              type: string
            metadata:
              type: object
            spec:
              properties:
                autoAllocateBlocks:
                  type: boolean
                maxBlocksPerHost:
                  maximum: 2147483647
                  minimum: 0
                  type: integer
                strictAffinity:
                  type: boolean
              required:
                - autoAllocateBlocks
                - strictAffinity
              type: object
          type: object
      served: true
      storage: true
---
# Source: crds/crd.projectcalico.org_ipamhandles.yaml
apiVersion: apiextensions.k8s.io/v1
kind: CustomResourceDefinition
metadata:
  annotations:
    controller-gen.kubebuilder.io/version: v0.18.0
  name: ipamhandles.crd.projectcalico.org
spec:
  group: crd.projectcalico.org
  names:
    kind: IPAMHandle
    listKind: IPAMHandleList
    plural: ipamhandles
    singular: ipamhandle
  preserveUnknownFields: false
  scope: Cluster
  versions:
    - name: v1
      schema:
        openAPIV3Schema:
          properties:
            apiVersion:
              type: string
            kind:
              type: string
            metadata:
              type: object
            spec:
              properties:
                block:
                  additionalProperties:
                    type: integer
                  type: object
                deleted:
                  type: boolean
                handleID:
                  type: string
              required:
                - block
                - handleID
              type: object
          type: object
      served: true
      storage: true
---
# Source: crds/crd.projectcalico.org_ippools.yaml
apiVersion: apiextensions.k8s.io/v1
kind: CustomResourceDefinition
metadata:
  annotations:
    controller-gen.kubebuilder.io/version: v0.18.0
  name: ippools.crd.projectcalico.org
spec:
  group: crd.projectcalico.org
  names:
    kind: IPPool
    listKind: IPPoolList
    plural: ippools
    singular: ippool
  preserveUnknownFields: false
  scope: Cluster
  versions:
    - name: v1
      schema:
        openAPIV3Schema:
          properties:
            apiVersion:
              type: string
            kind:
              type: string
            metadata:
              type: object
            spec:
              properties:
                allowedUses:
                  items:
                    enum:
                      - Workload
                      - Tunnel
                      - LoadBalancer
                    type: string
                  type: array
                  x-kubernetes-list-type: set
                assignmentMode:
                  default: Automatic
                  enum:
                    - Automatic
                    - Manual
                  type: string
                blockSize:
                  maximum: 128
                  minimum: 0
                  type: integer
                cidr:
                  format: cidr
                  type: string
                disableBGPExport:
                  type: boolean
                disabled:
                  type: boolean
                ipipMode:
                  enum:
                    - Never
                    - Always
                    - CrossSubnet
                  type: string
                namespaceSelector:
                  type: string
                natOutgoing:
                  type: boolean
                nodeSelector:
                  type: string
                vxlanMode:
                  enum:
                    - Never
                    - Always
                    - CrossSubnet
                  type: string
              required:
                - cidr
              type: object
          type: object
      served: true
      storage: true
---
# Source: crds/crd.projectcalico.org_ipreservations.yaml
apiVersion: apiextensions.k8s.io/v1
kind: CustomResourceDefinition
metadata:
  annotations:
    controller-gen.kubebuilder.io/version: v0.18.0
  name: ipreservations.crd.projectcalico.org
spec:
  group: crd.projectcalico.org
  names:
    kind: IPReservation
    listKind: IPReservationList
    plural: ipreservations
    singular: ipreservation
  preserveUnknownFields: false
  scope: Cluster
  versions:
    - name: v1
      schema:
        openAPIV3Schema:
          properties:
            apiVersion:
              type: string
            kind:
              type: string
            metadata:
              type: object
            spec:
              properties:
                reservedCIDRs:
                  format: cidr
                  items:
                    type: string
                  type: array
                  x-kubernetes-list-type: set
              type: object
          type: object
      served: true
      storage: true
---
# Source: crds/crd.projectcalico.org_kubecontrollersconfigurations.yaml
apiVersion: apiextensions.k8s.io/v1
kind: CustomResourceDefinition
metadata:
  annotations:
    controller-gen.kubebuilder.io/version: v0.18.0
  name: kubecontrollersconfigurations.crd.projectcalico.org
spec:
  group: crd.projectcalico.org
  names:
    kind: KubeControllersConfiguration
    listKind: KubeControllersConfigurationList
    plural: kubecontrollersconfigurations
    singular: kubecontrollersconfiguration
  preserveUnknownFields: false
  scope: Cluster
  versions:
    - name: v1
      schema:
        openAPIV3Schema:
          properties:
            apiVersion:
              type: string
            kind:
              type: string
            metadata:
              type: object
            spec:
              properties:
                controllers:
                  properties:
                    loadBalancer:
                      properties:
                        assignIPs:
<<<<<<< HEAD
                          enum:
                            - AllServices
                            - RequestedServicesOnly
=======
                          default: AllServices
>>>>>>> 2cfc7447
                          type: string
                      type: object
                    namespace:
                      properties:
                        reconcilerPeriod:
                          type: string
                      type: object
                    node:
                      properties:
                        hostEndpoint:
                          properties:
                            autoCreate:
                              enum:
                                - Enabled
                                - Disabled
                              type: string
                            createDefaultHostEndpoint:
                              type: string
                            templates:
                              items:
                                properties:
                                  generateName:
                                    maxLength: 253
                                    type: string
                                  interfaceCIDRs:
                                    items:
                                      type: string
                                    type: array
                                    x-kubernetes-list-type: set
                                  interfacePattern:
                                    type: string
                                  labels:
                                    additionalProperties:
                                      type: string
                                    type: object
                                  nodeSelector:
                                    type: string
                                type: object
                              type: array
                          type: object
                        leakGracePeriod:
                          type: string
                        reconcilerPeriod:
                          type: string
                        syncLabels:
                          enum:
                            - Enabled
                            - Disabled
                          type: string
                      type: object
                    policy:
                      properties:
                        reconcilerPeriod:
                          type: string
                      type: object
                    serviceAccount:
                      properties:
                        reconcilerPeriod:
                          type: string
                      type: object
                    workloadEndpoint:
                      properties:
                        reconcilerPeriod:
                          type: string
                      type: object
                  type: object
                debugProfilePort:
                  format: int32
                  maximum: 65535
                  minimum: 0
                  type: integer
                etcdV3CompactionPeriod:
                  type: string
                healthChecks:
                  default: Enabled
                  enum:
                    - Enabled
                    - Disabled
                  type: string
                logSeverityScreen:
                  enum:
                    - None
                    - Debug
                    - Info
                    - Warning
                    - Error
                    - Fatal
                    - Panic
                  type: string
                prometheusMetricsPort:
                  maximum: 65535
                  minimum: 0
                  type: integer
              required:
                - controllers
              type: object
            status:
              properties:
                environmentVars:
                  additionalProperties:
                    type: string
                  type: object
                runningConfig:
                  properties:
                    controllers:
                      properties:
                        loadBalancer:
                          properties:
                            assignIPs:
<<<<<<< HEAD
                              enum:
                                - AllServices
                                - RequestedServicesOnly
=======
                              default: AllServices
>>>>>>> 2cfc7447
                              type: string
                          type: object
                        namespace:
                          properties:
                            reconcilerPeriod:
                              type: string
                          type: object
                        node:
                          properties:
                            hostEndpoint:
                              properties:
                                autoCreate:
                                  enum:
                                    - Enabled
                                    - Disabled
                                  type: string
                                createDefaultHostEndpoint:
                                  type: string
                                templates:
                                  items:
                                    properties:
                                      generateName:
                                        maxLength: 253
                                        type: string
                                      interfaceCIDRs:
                                        items:
                                          type: string
                                        type: array
                                        x-kubernetes-list-type: set
                                      interfacePattern:
                                        type: string
                                      labels:
                                        additionalProperties:
                                          type: string
                                        type: object
                                      nodeSelector:
                                        type: string
                                    type: object
                                  type: array
                              type: object
                            leakGracePeriod:
                              type: string
                            reconcilerPeriod:
                              type: string
                            syncLabels:
                              enum:
                                - Enabled
                                - Disabled
                              type: string
                          type: object
                        policy:
                          properties:
                            reconcilerPeriod:
                              type: string
                          type: object
                        serviceAccount:
                          properties:
                            reconcilerPeriod:
                              type: string
                          type: object
                        workloadEndpoint:
                          properties:
                            reconcilerPeriod:
                              type: string
                          type: object
                      type: object
                    debugProfilePort:
                      format: int32
                      maximum: 65535
                      minimum: 0
                      type: integer
                    etcdV3CompactionPeriod:
                      type: string
                    healthChecks:
                      default: Enabled
                      enum:
                        - Enabled
                        - Disabled
                      type: string
                    logSeverityScreen:
                      enum:
                        - None
                        - Debug
                        - Info
                        - Warning
                        - Error
                        - Fatal
                        - Panic
                      type: string
                    prometheusMetricsPort:
                      maximum: 65535
                      minimum: 0
                      type: integer
                  required:
                    - controllers
                  type: object
              type: object
          type: object
      served: true
      storage: true
---
# Source: crds/crd.projectcalico.org_networkpolicies.yaml
apiVersion: apiextensions.k8s.io/v1
kind: CustomResourceDefinition
metadata:
  annotations:
    controller-gen.kubebuilder.io/version: v0.18.0
  name: networkpolicies.crd.projectcalico.org
spec:
  group: crd.projectcalico.org
  names:
    kind: NetworkPolicy
    listKind: NetworkPolicyList
    plural: networkpolicies
    singular: networkpolicy
  preserveUnknownFields: false
  scope: Namespaced
  versions:
    - name: v1
      schema:
        openAPIV3Schema:
          properties:
            apiVersion:
              type: string
            kind:
              type: string
            metadata:
              type: object
            spec:
              properties:
                egress:
                  items:
                    properties:
                      action:
                        enum:
                          - Allow
                          - Deny
                          - Log
                          - Pass
                        type: string
                      destination:
                        properties:
                          namespaceSelector:
                            type: string
                          nets:
                            items:
                              type: string
                            type: array
                            x-kubernetes-list-type: set
                          notNets:
                            items:
                              type: string
                            type: array
                          notPorts:
                            items:
                              anyOf:
                                - type: integer
                                - type: string
                              pattern: ^.*
                              x-kubernetes-int-or-string: true
                            type: array
                          notSelector:
                            type: string
                          ports:
                            items:
                              anyOf:
                                - type: integer
                                - type: string
                              pattern: ^.*
                              x-kubernetes-int-or-string: true
                            type: array
                          selector:
                            type: string
                          serviceAccounts:
                            properties:
                              names:
                                items:
                                  type: string
                                type: array
                                x-kubernetes-list-type: set
                              selector:
                                type: string
                            type: object
                          services:
                            properties:
                              name:
                                type: string
                              namespace:
                                type: string
                            type: object
                        type: object
                      http:
                        properties:
                          methods:
                            items:
                              type: string
                            type: array
                          paths:
                            items:
                              properties:
                                exact:
                                  type: string
                                prefix:
                                  type: string
                              type: object
                            type: array
                        type: object
                      icmp:
                        properties:
                          code:
                            maximum: 255
                            minimum: 0
                            type: integer
                          type:
                            maximum: 255
                            minimum: 0
                            type: integer
                        type: object
                      ipVersion:
                        enum:
                          - 4
                          - 6
                        type: integer
                      metadata:
                        properties:
                          annotations:
                            additionalProperties:
                              type: string
                            type: object
                        type: object
                      notICMP:
                        properties:
                          code:
                            maximum: 255
                            minimum: 0
                            type: integer
                          type:
                            maximum: 255
                            minimum: 0
                            type: integer
                        type: object
                      notProtocol:
                        anyOf:
                          - type: integer
                          - type: string
                        pattern: ^.*
                        x-kubernetes-int-or-string: true
                      protocol:
                        anyOf:
                          - type: integer
                          - type: string
                        pattern: ^.*
                        x-kubernetes-int-or-string: true
                      source:
                        properties:
                          namespaceSelector:
                            type: string
                          nets:
                            items:
                              type: string
                            type: array
                            x-kubernetes-list-type: set
                          notNets:
                            items:
                              type: string
                            type: array
                          notPorts:
                            items:
                              anyOf:
                                - type: integer
                                - type: string
                              pattern: ^.*
                              x-kubernetes-int-or-string: true
                            type: array
                          notSelector:
                            type: string
                          ports:
                            items:
                              anyOf:
                                - type: integer
                                - type: string
                              pattern: ^.*
                              x-kubernetes-int-or-string: true
                            type: array
                          selector:
                            type: string
                          serviceAccounts:
                            properties:
                              names:
                                items:
                                  type: string
                                type: array
                                x-kubernetes-list-type: set
                              selector:
                                type: string
                            type: object
                          services:
                            properties:
                              name:
                                type: string
                              namespace:
                                type: string
                            type: object
                        type: object
                    required:
                      - action
                    type: object
                  type: array
                ingress:
                  items:
                    properties:
                      action:
                        enum:
                          - Allow
                          - Deny
                          - Log
                          - Pass
                        type: string
                      destination:
                        properties:
                          namespaceSelector:
                            type: string
                          nets:
                            items:
                              type: string
                            type: array
                            x-kubernetes-list-type: set
                          notNets:
                            items:
                              type: string
                            type: array
                          notPorts:
                            items:
                              anyOf:
                                - type: integer
                                - type: string
                              pattern: ^.*
                              x-kubernetes-int-or-string: true
                            type: array
                          notSelector:
                            type: string
                          ports:
                            items:
                              anyOf:
                                - type: integer
                                - type: string
                              pattern: ^.*
                              x-kubernetes-int-or-string: true
                            type: array
                          selector:
                            type: string
                          serviceAccounts:
                            properties:
                              names:
                                items:
                                  type: string
                                type: array
                                x-kubernetes-list-type: set
                              selector:
                                type: string
                            type: object
                          services:
                            properties:
                              name:
                                type: string
                              namespace:
                                type: string
                            type: object
                        type: object
                      http:
                        properties:
                          methods:
                            items:
                              type: string
                            type: array
                          paths:
                            items:
                              properties:
                                exact:
                                  type: string
                                prefix:
                                  type: string
                              type: object
                            type: array
                        type: object
                      icmp:
                        properties:
                          code:
                            maximum: 255
                            minimum: 0
                            type: integer
                          type:
                            maximum: 255
                            minimum: 0
                            type: integer
                        type: object
                      ipVersion:
                        enum:
                          - 4
                          - 6
                        type: integer
                      metadata:
                        properties:
                          annotations:
                            additionalProperties:
                              type: string
                            type: object
                        type: object
                      notICMP:
                        properties:
                          code:
                            maximum: 255
                            minimum: 0
                            type: integer
                          type:
                            maximum: 255
                            minimum: 0
                            type: integer
                        type: object
                      notProtocol:
                        anyOf:
                          - type: integer
                          - type: string
                        pattern: ^.*
                        x-kubernetes-int-or-string: true
                      protocol:
                        anyOf:
                          - type: integer
                          - type: string
                        pattern: ^.*
                        x-kubernetes-int-or-string: true
                      source:
                        properties:
                          namespaceSelector:
                            type: string
                          nets:
                            items:
                              type: string
                            type: array
                            x-kubernetes-list-type: set
                          notNets:
                            items:
                              type: string
                            type: array
                          notPorts:
                            items:
                              anyOf:
                                - type: integer
                                - type: string
                              pattern: ^.*
                              x-kubernetes-int-or-string: true
                            type: array
                          notSelector:
                            type: string
                          ports:
                            items:
                              anyOf:
                                - type: integer
                                - type: string
                              pattern: ^.*
                              x-kubernetes-int-or-string: true
                            type: array
                          selector:
                            type: string
                          serviceAccounts:
                            properties:
                              names:
                                items:
                                  type: string
                                type: array
                                x-kubernetes-list-type: set
                              selector:
                                type: string
                            type: object
                          services:
                            properties:
                              name:
                                type: string
                              namespace:
                                type: string
                            type: object
                        type: object
                    required:
                      - action
                    type: object
                  type: array
                order:
                  type: number
                performanceHints:
                  items:
                    enum:
                      - AssumeNeededOnEveryNode
                    type: string
                  type: array
                selector:
                  type: string
                serviceAccountSelector:
                  type: string
                tier:
                  default: default
                  type: string
                types:
                  items:
                    enum:
                      - Ingress
                      - Egress
                    type: string
                  type: array
              type: object
          type: object
      served: true
      storage: true
---
# Source: crds/crd.projectcalico.org_networksets.yaml
apiVersion: apiextensions.k8s.io/v1
kind: CustomResourceDefinition
metadata:
  annotations:
    controller-gen.kubebuilder.io/version: v0.18.0
  name: networksets.crd.projectcalico.org
spec:
  group: crd.projectcalico.org
  names:
    kind: NetworkSet
    listKind: NetworkSetList
    plural: networksets
    singular: networkset
  preserveUnknownFields: false
  scope: Namespaced
  versions:
    - name: v1
      schema:
        openAPIV3Schema:
          properties:
            apiVersion:
              type: string
            kind:
              type: string
            metadata:
              type: object
            spec:
              properties:
                nets:
                  items:
                    type: string
                  type: array
                  x-kubernetes-list-type: set
              type: object
          type: object
      served: true
      storage: true
---
# Source: crds/crd.projectcalico.org_stagedglobalnetworkpolicies.yaml
apiVersion: apiextensions.k8s.io/v1
kind: CustomResourceDefinition
metadata:
  annotations:
    controller-gen.kubebuilder.io/version: v0.18.0
  name: stagedglobalnetworkpolicies.crd.projectcalico.org
spec:
  group: crd.projectcalico.org
  names:
    kind: StagedGlobalNetworkPolicy
    listKind: StagedGlobalNetworkPolicyList
    plural: stagedglobalnetworkpolicies
    singular: stagedglobalnetworkpolicy
  preserveUnknownFields: false
  scope: Cluster
  versions:
    - name: v1
      schema:
        openAPIV3Schema:
          properties:
            apiVersion:
              type: string
            kind:
              type: string
            metadata:
              type: object
            spec:
              properties:
                applyOnForward:
                  type: boolean
                doNotTrack:
                  type: boolean
                egress:
                  items:
                    properties:
                      action:
                        enum:
                          - Allow
                          - Deny
                          - Log
                          - Pass
                        type: string
                      destination:
                        properties:
                          namespaceSelector:
                            type: string
                          nets:
                            items:
                              type: string
                            type: array
                            x-kubernetes-list-type: set
                          notNets:
                            items:
                              type: string
                            type: array
                          notPorts:
                            items:
                              anyOf:
                                - type: integer
                                - type: string
                              pattern: ^.*
                              x-kubernetes-int-or-string: true
                            type: array
                          notSelector:
                            type: string
                          ports:
                            items:
                              anyOf:
                                - type: integer
                                - type: string
                              pattern: ^.*
                              x-kubernetes-int-or-string: true
                            type: array
                          selector:
                            type: string
                          serviceAccounts:
                            properties:
                              names:
                                items:
                                  type: string
                                type: array
                                x-kubernetes-list-type: set
                              selector:
                                type: string
                            type: object
                          services:
                            properties:
                              name:
                                type: string
                              namespace:
                                type: string
                            type: object
                        type: object
                      http:
                        properties:
                          methods:
                            items:
                              type: string
                            type: array
                          paths:
                            items:
                              properties:
                                exact:
                                  type: string
                                prefix:
                                  type: string
                              type: object
                            type: array
                        type: object
                      icmp:
                        properties:
                          code:
                            maximum: 255
                            minimum: 0
                            type: integer
                          type:
                            maximum: 255
                            minimum: 0
                            type: integer
                        type: object
                      ipVersion:
                        enum:
                          - 4
                          - 6
                        type: integer
                      metadata:
                        properties:
                          annotations:
                            additionalProperties:
                              type: string
                            type: object
                        type: object
                      notICMP:
                        properties:
                          code:
                            maximum: 255
                            minimum: 0
                            type: integer
                          type:
                            maximum: 255
                            minimum: 0
                            type: integer
                        type: object
                      notProtocol:
                        anyOf:
                          - type: integer
                          - type: string
                        pattern: ^.*
                        x-kubernetes-int-or-string: true
                      protocol:
                        anyOf:
                          - type: integer
                          - type: string
                        pattern: ^.*
                        x-kubernetes-int-or-string: true
                      source:
                        properties:
                          namespaceSelector:
                            type: string
                          nets:
                            items:
                              type: string
                            type: array
                            x-kubernetes-list-type: set
                          notNets:
                            items:
                              type: string
                            type: array
                          notPorts:
                            items:
                              anyOf:
                                - type: integer
                                - type: string
                              pattern: ^.*
                              x-kubernetes-int-or-string: true
                            type: array
                          notSelector:
                            type: string
                          ports:
                            items:
                              anyOf:
                                - type: integer
                                - type: string
                              pattern: ^.*
                              x-kubernetes-int-or-string: true
                            type: array
                          selector:
                            type: string
                          serviceAccounts:
                            properties:
                              names:
                                items:
                                  type: string
                                type: array
                                x-kubernetes-list-type: set
                              selector:
                                type: string
                            type: object
                          services:
                            properties:
                              name:
                                type: string
                              namespace:
                                type: string
                            type: object
                        type: object
                    required:
                      - action
                    type: object
                  type: array
                ingress:
                  items:
                    properties:
                      action:
                        enum:
                          - Allow
                          - Deny
                          - Log
                          - Pass
                        type: string
                      destination:
                        properties:
                          namespaceSelector:
                            type: string
                          nets:
                            items:
                              type: string
                            type: array
                            x-kubernetes-list-type: set
                          notNets:
                            items:
                              type: string
                            type: array
                          notPorts:
                            items:
                              anyOf:
                                - type: integer
                                - type: string
                              pattern: ^.*
                              x-kubernetes-int-or-string: true
                            type: array
                          notSelector:
                            type: string
                          ports:
                            items:
                              anyOf:
                                - type: integer
                                - type: string
                              pattern: ^.*
                              x-kubernetes-int-or-string: true
                            type: array
                          selector:
                            type: string
                          serviceAccounts:
                            properties:
                              names:
                                items:
                                  type: string
                                type: array
                                x-kubernetes-list-type: set
                              selector:
                                type: string
                            type: object
                          services:
                            properties:
                              name:
                                type: string
                              namespace:
                                type: string
                            type: object
                        type: object
                      http:
                        properties:
                          methods:
                            items:
                              type: string
                            type: array
                          paths:
                            items:
                              properties:
                                exact:
                                  type: string
                                prefix:
                                  type: string
                              type: object
                            type: array
                        type: object
                      icmp:
                        properties:
                          code:
                            maximum: 255
                            minimum: 0
                            type: integer
                          type:
                            maximum: 255
                            minimum: 0
                            type: integer
                        type: object
                      ipVersion:
                        enum:
                          - 4
                          - 6
                        type: integer
                      metadata:
                        properties:
                          annotations:
                            additionalProperties:
                              type: string
                            type: object
                        type: object
                      notICMP:
                        properties:
                          code:
                            maximum: 255
                            minimum: 0
                            type: integer
                          type:
                            maximum: 255
                            minimum: 0
                            type: integer
                        type: object
                      notProtocol:
                        anyOf:
                          - type: integer
                          - type: string
                        pattern: ^.*
                        x-kubernetes-int-or-string: true
                      protocol:
                        anyOf:
                          - type: integer
                          - type: string
                        pattern: ^.*
                        x-kubernetes-int-or-string: true
                      source:
                        properties:
                          namespaceSelector:
                            type: string
                          nets:
                            items:
                              type: string
                            type: array
                            x-kubernetes-list-type: set
                          notNets:
                            items:
                              type: string
                            type: array
                          notPorts:
                            items:
                              anyOf:
                                - type: integer
                                - type: string
                              pattern: ^.*
                              x-kubernetes-int-or-string: true
                            type: array
                          notSelector:
                            type: string
                          ports:
                            items:
                              anyOf:
                                - type: integer
                                - type: string
                              pattern: ^.*
                              x-kubernetes-int-or-string: true
                            type: array
                          selector:
                            type: string
                          serviceAccounts:
                            properties:
                              names:
                                items:
                                  type: string
                                type: array
                                x-kubernetes-list-type: set
                              selector:
                                type: string
                            type: object
                          services:
                            properties:
                              name:
                                type: string
                              namespace:
                                type: string
                            type: object
                        type: object
                    required:
                      - action
                    type: object
                  type: array
                namespaceSelector:
                  type: string
                order:
                  type: number
                performanceHints:
                  items:
                    enum:
                      - AssumeNeededOnEveryNode
                    type: string
                  type: array
                preDNAT:
                  type: boolean
                selector:
                  type: string
                serviceAccountSelector:
                  type: string
                stagedAction:
                  enum:
                    - Set
                    - Delete
                    - Learn
                    - Ignore
                  type: string
                tier:
                  type: string
                types:
                  items:
                    enum:
                      - Ingress
                      - Egress
                    type: string
                  type: array
              type: object
          type: object
      served: true
      storage: true
---
# Source: crds/crd.projectcalico.org_stagedkubernetesnetworkpolicies.yaml
apiVersion: apiextensions.k8s.io/v1
kind: CustomResourceDefinition
metadata:
  annotations:
    controller-gen.kubebuilder.io/version: v0.18.0
  name: stagedkubernetesnetworkpolicies.crd.projectcalico.org
spec:
  group: crd.projectcalico.org
  names:
    kind: StagedKubernetesNetworkPolicy
    listKind: StagedKubernetesNetworkPolicyList
    plural: stagedkubernetesnetworkpolicies
    singular: stagedkubernetesnetworkpolicy
  preserveUnknownFields: false
  scope: Namespaced
  versions:
    - name: v1
      schema:
        openAPIV3Schema:
          properties:
            apiVersion:
              type: string
            kind:
              type: string
            metadata:
              type: object
            spec:
              properties:
                egress:
                  items:
                    properties:
                      ports:
                        items:
                          properties:
                            endPort:
                              format: int32
                              type: integer
                            port:
                              anyOf:
                                - type: integer
                                - type: string
                              x-kubernetes-int-or-string: true
                            protocol:
                              type: string
                          type: object
                        type: array
                        x-kubernetes-list-type: atomic
                      to:
                        items:
                          properties:
                            ipBlock:
                              properties:
                                cidr:
                                  type: string
                                except:
                                  items:
                                    type: string
                                  type: array
                                  x-kubernetes-list-type: atomic
                              required:
                                - cidr
                              type: object
                            namespaceSelector:
                              properties:
                                matchExpressions:
                                  items:
                                    properties:
                                      key:
                                        type: string
                                      operator:
                                        type: string
                                      values:
                                        items:
                                          type: string
                                        type: array
                                        x-kubernetes-list-type: atomic
                                    required:
                                      - key
                                      - operator
                                    type: object
                                  type: array
                                  x-kubernetes-list-type: atomic
                                matchLabels:
                                  additionalProperties:
                                    type: string
                                  type: object
                              type: object
                              x-kubernetes-map-type: atomic
                            podSelector:
                              properties:
                                matchExpressions:
                                  items:
                                    properties:
                                      key:
                                        type: string
                                      operator:
                                        type: string
                                      values:
                                        items:
                                          type: string
                                        type: array
                                        x-kubernetes-list-type: atomic
                                    required:
                                      - key
                                      - operator
                                    type: object
                                  type: array
                                  x-kubernetes-list-type: atomic
                                matchLabels:
                                  additionalProperties:
                                    type: string
                                  type: object
                              type: object
                              x-kubernetes-map-type: atomic
                          type: object
                        type: array
                        x-kubernetes-list-type: atomic
                    type: object
                  type: array
                ingress:
                  items:
                    properties:
                      from:
                        items:
                          properties:
                            ipBlock:
                              properties:
                                cidr:
                                  type: string
                                except:
                                  items:
                                    type: string
                                  type: array
                                  x-kubernetes-list-type: atomic
                              required:
                                - cidr
                              type: object
                            namespaceSelector:
                              properties:
                                matchExpressions:
                                  items:
                                    properties:
                                      key:
                                        type: string
                                      operator:
                                        type: string
                                      values:
                                        items:
                                          type: string
                                        type: array
                                        x-kubernetes-list-type: atomic
                                    required:
                                      - key
                                      - operator
                                    type: object
                                  type: array
                                  x-kubernetes-list-type: atomic
                                matchLabels:
                                  additionalProperties:
                                    type: string
                                  type: object
                              type: object
                              x-kubernetes-map-type: atomic
                            podSelector:
                              properties:
                                matchExpressions:
                                  items:
                                    properties:
                                      key:
                                        type: string
                                      operator:
                                        type: string
                                      values:
                                        items:
                                          type: string
                                        type: array
                                        x-kubernetes-list-type: atomic
                                    required:
                                      - key
                                      - operator
                                    type: object
                                  type: array
                                  x-kubernetes-list-type: atomic
                                matchLabels:
                                  additionalProperties:
                                    type: string
                                  type: object
                              type: object
                              x-kubernetes-map-type: atomic
                          type: object
                        type: array
                        x-kubernetes-list-type: atomic
                      ports:
                        items:
                          properties:
                            endPort:
                              format: int32
                              type: integer
                            port:
                              anyOf:
                                - type: integer
                                - type: string
                              x-kubernetes-int-or-string: true
                            protocol:
                              type: string
                          type: object
                        type: array
                        x-kubernetes-list-type: atomic
                    type: object
                  type: array
                podSelector:
                  properties:
                    matchExpressions:
                      items:
                        properties:
                          key:
                            type: string
                          operator:
                            type: string
                          values:
                            items:
                              type: string
                            type: array
                            x-kubernetes-list-type: atomic
                        required:
                          - key
                          - operator
                        type: object
                      type: array
                      x-kubernetes-list-type: atomic
                    matchLabels:
                      additionalProperties:
                        type: string
                      type: object
                  type: object
                  x-kubernetes-map-type: atomic
                policyTypes:
                  items:
                    type: string
                  type: array
                stagedAction:
                  enum:
                    - Set
                    - Delete
                    - Learn
                    - Ignore
                  type: string
              type: object
          type: object
      served: true
      storage: true
---
# Source: crds/crd.projectcalico.org_stagednetworkpolicies.yaml
apiVersion: apiextensions.k8s.io/v1
kind: CustomResourceDefinition
metadata:
  annotations:
    controller-gen.kubebuilder.io/version: v0.18.0
  name: stagednetworkpolicies.crd.projectcalico.org
spec:
  group: crd.projectcalico.org
  names:
    kind: StagedNetworkPolicy
    listKind: StagedNetworkPolicyList
    plural: stagednetworkpolicies
    singular: stagednetworkpolicy
  preserveUnknownFields: false
  scope: Namespaced
  versions:
    - name: v1
      schema:
        openAPIV3Schema:
          properties:
            apiVersion:
              type: string
            kind:
              type: string
            metadata:
              type: object
            spec:
              properties:
                egress:
                  items:
                    properties:
                      action:
                        enum:
                          - Allow
                          - Deny
                          - Log
                          - Pass
                        type: string
                      destination:
                        properties:
                          namespaceSelector:
                            type: string
                          nets:
                            items:
                              type: string
                            type: array
                            x-kubernetes-list-type: set
                          notNets:
                            items:
                              type: string
                            type: array
                          notPorts:
                            items:
                              anyOf:
                                - type: integer
                                - type: string
                              pattern: ^.*
                              x-kubernetes-int-or-string: true
                            type: array
                          notSelector:
                            type: string
                          ports:
                            items:
                              anyOf:
                                - type: integer
                                - type: string
                              pattern: ^.*
                              x-kubernetes-int-or-string: true
                            type: array
                          selector:
                            type: string
                          serviceAccounts:
                            properties:
                              names:
                                items:
                                  type: string
                                type: array
                                x-kubernetes-list-type: set
                              selector:
                                type: string
                            type: object
                          services:
                            properties:
                              name:
                                type: string
                              namespace:
                                type: string
                            type: object
                        type: object
                      http:
                        properties:
                          methods:
                            items:
                              type: string
                            type: array
                          paths:
                            items:
                              properties:
                                exact:
                                  type: string
                                prefix:
                                  type: string
                              type: object
                            type: array
                        type: object
                      icmp:
                        properties:
                          code:
                            maximum: 255
                            minimum: 0
                            type: integer
                          type:
                            maximum: 255
                            minimum: 0
                            type: integer
                        type: object
                      ipVersion:
                        enum:
                          - 4
                          - 6
                        type: integer
                      metadata:
                        properties:
                          annotations:
                            additionalProperties:
                              type: string
                            type: object
                        type: object
                      notICMP:
                        properties:
                          code:
                            maximum: 255
                            minimum: 0
                            type: integer
                          type:
                            maximum: 255
                            minimum: 0
                            type: integer
                        type: object
                      notProtocol:
                        anyOf:
                          - type: integer
                          - type: string
                        pattern: ^.*
                        x-kubernetes-int-or-string: true
                      protocol:
                        anyOf:
                          - type: integer
                          - type: string
                        pattern: ^.*
                        x-kubernetes-int-or-string: true
                      source:
                        properties:
                          namespaceSelector:
                            type: string
                          nets:
                            items:
                              type: string
                            type: array
                            x-kubernetes-list-type: set
                          notNets:
                            items:
                              type: string
                            type: array
                          notPorts:
                            items:
                              anyOf:
                                - type: integer
                                - type: string
                              pattern: ^.*
                              x-kubernetes-int-or-string: true
                            type: array
                          notSelector:
                            type: string
                          ports:
                            items:
                              anyOf:
                                - type: integer
                                - type: string
                              pattern: ^.*
                              x-kubernetes-int-or-string: true
                            type: array
                          selector:
                            type: string
                          serviceAccounts:
                            properties:
                              names:
                                items:
                                  type: string
                                type: array
                                x-kubernetes-list-type: set
                              selector:
                                type: string
                            type: object
                          services:
                            properties:
                              name:
                                type: string
                              namespace:
                                type: string
                            type: object
                        type: object
                    required:
                      - action
                    type: object
                  type: array
                ingress:
                  items:
                    properties:
                      action:
                        enum:
                          - Allow
                          - Deny
                          - Log
                          - Pass
                        type: string
                      destination:
                        properties:
                          namespaceSelector:
                            type: string
                          nets:
                            items:
                              type: string
                            type: array
                            x-kubernetes-list-type: set
                          notNets:
                            items:
                              type: string
                            type: array
                          notPorts:
                            items:
                              anyOf:
                                - type: integer
                                - type: string
                              pattern: ^.*
                              x-kubernetes-int-or-string: true
                            type: array
                          notSelector:
                            type: string
                          ports:
                            items:
                              anyOf:
                                - type: integer
                                - type: string
                              pattern: ^.*
                              x-kubernetes-int-or-string: true
                            type: array
                          selector:
                            type: string
                          serviceAccounts:
                            properties:
                              names:
                                items:
                                  type: string
                                type: array
                                x-kubernetes-list-type: set
                              selector:
                                type: string
                            type: object
                          services:
                            properties:
                              name:
                                type: string
                              namespace:
                                type: string
                            type: object
                        type: object
                      http:
                        properties:
                          methods:
                            items:
                              type: string
                            type: array
                          paths:
                            items:
                              properties:
                                exact:
                                  type: string
                                prefix:
                                  type: string
                              type: object
                            type: array
                        type: object
                      icmp:
                        properties:
                          code:
                            maximum: 255
                            minimum: 0
                            type: integer
                          type:
                            maximum: 255
                            minimum: 0
                            type: integer
                        type: object
                      ipVersion:
                        enum:
                          - 4
                          - 6
                        type: integer
                      metadata:
                        properties:
                          annotations:
                            additionalProperties:
                              type: string
                            type: object
                        type: object
                      notICMP:
                        properties:
                          code:
                            maximum: 255
                            minimum: 0
                            type: integer
                          type:
                            maximum: 255
                            minimum: 0
                            type: integer
                        type: object
                      notProtocol:
                        anyOf:
                          - type: integer
                          - type: string
                        pattern: ^.*
                        x-kubernetes-int-or-string: true
                      protocol:
                        anyOf:
                          - type: integer
                          - type: string
                        pattern: ^.*
                        x-kubernetes-int-or-string: true
                      source:
                        properties:
                          namespaceSelector:
                            type: string
                          nets:
                            items:
                              type: string
                            type: array
                            x-kubernetes-list-type: set
                          notNets:
                            items:
                              type: string
                            type: array
                          notPorts:
                            items:
                              anyOf:
                                - type: integer
                                - type: string
                              pattern: ^.*
                              x-kubernetes-int-or-string: true
                            type: array
                          notSelector:
                            type: string
                          ports:
                            items:
                              anyOf:
                                - type: integer
                                - type: string
                              pattern: ^.*
                              x-kubernetes-int-or-string: true
                            type: array
                          selector:
                            type: string
                          serviceAccounts:
                            properties:
                              names:
                                items:
                                  type: string
                                type: array
                                x-kubernetes-list-type: set
                              selector:
                                type: string
                            type: object
                          services:
                            properties:
                              name:
                                type: string
                              namespace:
                                type: string
                            type: object
                        type: object
                    required:
                      - action
                    type: object
                  type: array
                order:
                  type: number
                performanceHints:
                  items:
                    enum:
                      - AssumeNeededOnEveryNode
                    type: string
                  type: array
                selector:
                  type: string
                serviceAccountSelector:
                  type: string
                stagedAction:
                  enum:
                    - Set
                    - Delete
                    - Learn
                    - Ignore
                  type: string
                tier:
                  type: string
                types:
                  items:
                    enum:
                      - Ingress
                      - Egress
                    type: string
                  type: array
              type: object
          type: object
      served: true
      storage: true
---
# Source: crds/crd.projectcalico.org_tiers.yaml
apiVersion: apiextensions.k8s.io/v1
kind: CustomResourceDefinition
metadata:
  annotations:
    controller-gen.kubebuilder.io/version: v0.18.0
  name: tiers.crd.projectcalico.org
spec:
  group: crd.projectcalico.org
  names:
    kind: Tier
    listKind: TierList
    plural: tiers
    singular: tier
  preserveUnknownFields: false
  scope: Cluster
  versions:
    - name: v1
      schema:
        openAPIV3Schema:
          properties:
            apiVersion:
              type: string
            kind:
              type: string
            metadata:
              type: object
            spec:
              properties:
                defaultAction:
                  allOf:
                    - enum:
                        - Allow
                        - Deny
                        - Log
                        - Pass
                    - enum:
                        - Pass
                        - Deny
                  type: string
                order:
                  type: number
              type: object
          type: object
      served: true
      storage: true
---
# Source: crds/policy.networking.k8s.io_adminnetworkpolicies.yaml
apiVersion: apiextensions.k8s.io/v1
kind: CustomResourceDefinition
metadata:
  annotations:
    api-approved.kubernetes.io: https://github.com/kubernetes-sigs/network-policy-api/pull/30
    policy.networking.k8s.io/bundle-version: v0.1.1
    policy.networking.k8s.io/channel: experimental
  creationTimestamp: null
  name: adminnetworkpolicies.policy.networking.k8s.io
spec:
  group: policy.networking.k8s.io
  names:
    kind: AdminNetworkPolicy
    listKind: AdminNetworkPolicyList
    plural: adminnetworkpolicies
    shortNames:
      - anp
    singular: adminnetworkpolicy
  scope: Cluster
  versions:
    - additionalPrinterColumns:
        - jsonPath: .spec.priority
          name: Priority
          type: string
        - jsonPath: .metadata.creationTimestamp
          name: Age
          type: date
      name: v1alpha1
      schema:
        openAPIV3Schema:
          description: |-
            AdminNetworkPolicy is  a cluster level resource that is part of the
            AdminNetworkPolicy API.
          properties:
            apiVersion:
              description: |-
                APIVersion defines the versioned schema of this representation of an object.
                Servers should convert recognized schemas to the latest internal value, and
                may reject unrecognized values.
                More info: https://git.k8s.io/community/contributors/devel/sig-architecture/api-conventions.md#resources
              type: string
            kind:
              description: |-
                Kind is a string value representing the REST resource this object represents.
                Servers may infer this from the endpoint the client submits requests to.
                Cannot be updated.
                In CamelCase.
                More info: https://git.k8s.io/community/contributors/devel/sig-architecture/api-conventions.md#types-kinds
              type: string
            metadata:
              type: object
            spec:
              description: Specification of the desired behavior of AdminNetworkPolicy.
              properties:
                egress:
                  description: |-
                    Egress is the list of Egress rules to be applied to the selected pods.
                    A total of 100 rules will be allowed in each ANP instance.
                    The relative precedence of egress rules within a single ANP object (all of
                    which share the priority) will be determined by the order in which the rule
                    is written. Thus, a rule that appears at the top of the egress rules
                    would take the highest precedence.
                    ANPs with no egress rules do not affect egress traffic.


                    Support: Core
                  items:
                    description: |-
                      AdminNetworkPolicyEgressRule describes an action to take on a particular
                      set of traffic originating from pods selected by a AdminNetworkPolicy's
                      Subject field.
                      <network-policy-api:experimental:validation>
                    properties:
                      action:
                        description: |-
                          Action specifies the effect this rule will have on matching traffic.
                          Currently the following actions are supported:
                          Allow: allows the selected traffic (even if it would otherwise have been denied by NetworkPolicy)
                          Deny: denies the selected traffic
                          Pass: instructs the selected traffic to skip any remaining ANP rules, and
                          then pass execution to any NetworkPolicies that select the pod.
                          If the pod is not selected by any NetworkPolicies then execution
                          is passed to any BaselineAdminNetworkPolicies that select the pod.


                          Support: Core
                        enum:
                          - Allow
                          - Deny
                          - Pass
                        type: string
                      name:
                        description: |-
                          Name is an identifier for this rule, that may be no more than 100 characters
                          in length. This field should be used by the implementation to help
                          improve observability, readability and error-reporting for any applied
                          AdminNetworkPolicies.


                          Support: Core
                        maxLength: 100
                        type: string
                      ports:
                        description: |-
                          Ports allows for matching traffic based on port and protocols.
                          This field is a list of destination ports for the outgoing egress traffic.
                          If Ports is not set then the rule does not filter traffic via port.


                          Support: Core
                        items:
                          description: |-
                            AdminNetworkPolicyPort describes how to select network ports on pod(s).
                            Exactly one field must be set.
                          maxProperties: 1
                          minProperties: 1
                          properties:
                            namedPort:
                              description: |-
                                NamedPort selects a port on a pod(s) based on name.


                                Support: Extended


                                <network-policy-api:experimental>
                              type: string
                            portNumber:
                              description: |-
                                Port selects a port on a pod(s) based on number.


                                Support: Core
                              properties:
                                port:
                                  description: |-
                                    Number defines a network port value.


                                    Support: Core
                                  format: int32
                                  maximum: 65535
                                  minimum: 1
                                  type: integer
                                protocol:
                                  default: TCP
                                  description: |-
                                    Protocol is the network protocol (TCP, UDP, or SCTP) which traffic must
                                    match. If not specified, this field defaults to TCP.


                                    Support: Core
                                  type: string
                              required:
                                - port
                                - protocol
                              type: object
                            portRange:
                              description: |-
                                PortRange selects a port range on a pod(s) based on provided start and end
                                values.


                                Support: Core
                              properties:
                                end:
                                  description: |-
                                    End defines a network port that is the end of a port range, the End value
                                    must be greater than Start.


                                    Support: Core
                                  format: int32
                                  maximum: 65535
                                  minimum: 1
                                  type: integer
                                protocol:
                                  default: TCP
                                  description: |-
                                    Protocol is the network protocol (TCP, UDP, or SCTP) which traffic must
                                    match. If not specified, this field defaults to TCP.


                                    Support: Core
                                  type: string
                                start:
                                  description: |-
                                    Start defines a network port that is the start of a port range, the Start
                                    value must be less than End.


                                    Support: Core
                                  format: int32
                                  maximum: 65535
                                  minimum: 1
                                  type: integer
                              required:
                                - end
                                - start
                              type: object
                          type: object
                        maxItems: 100
                        type: array
                      to:
                        description: |-
                          To is the List of destinations whose traffic this rule applies to.
                          If any AdminNetworkPolicyEgressPeer matches the destination of outgoing
                          traffic then the specified action is applied.
                          This field must be defined and contain at least one item.


                          Support: Core
                        items:
                          description: |-
                            AdminNetworkPolicyEgressPeer defines a peer to allow traffic to.
                            Exactly one of the selector pointers must be set for a given peer. If a
                            consumer observes none of its fields are set, they must assume an unknown
                            option has been specified and fail closed.
                          maxProperties: 1
                          minProperties: 1
                          properties:
                            namespaces:
                              description: |-
                                Namespaces defines a way to select all pods within a set of Namespaces.
                                Note that host-networked pods are not included in this type of peer.


                                Support: Core
                              properties:
                                matchExpressions:
                                  description:
                                    matchExpressions is a list of label selector
                                    requirements. The requirements are ANDed.
                                  items:
                                    description: |-
                                      A label selector requirement is a selector that contains values, a key, and an operator that
                                      relates the key and values.
                                    properties:
                                      key:
                                        description:
                                          key is the label key that the selector
                                          applies to.
                                        type: string
                                      operator:
                                        description: |-
                                          operator represents a key's relationship to a set of values.
                                          Valid operators are In, NotIn, Exists and DoesNotExist.
                                        type: string
                                      values:
                                        description: |-
                                          values is an array of string values. If the operator is In or NotIn,
                                          the values array must be non-empty. If the operator is Exists or DoesNotExist,
                                          the values array must be empty. This array is replaced during a strategic
                                          merge patch.
                                        items:
                                          type: string
                                        type: array
                                    required:
                                      - key
                                      - operator
                                    type: object
                                  type: array
                                matchLabels:
                                  additionalProperties:
                                    type: string
                                  description: |-
                                    matchLabels is a map of {key,value} pairs. A single {key,value} in the matchLabels
                                    map is equivalent to an element of matchExpressions, whose key field is "key", the
                                    operator is "In", and the values array contains only "value". The requirements are ANDed.
                                  type: object
                              type: object
                              x-kubernetes-map-type: atomic
                            networks:
                              description: |-
                                Networks defines a way to select peers via CIDR blocks.
                                This is intended for representing entities that live outside the cluster,
                                which can't be selected by pods, namespaces and nodes peers, but note
                                that cluster-internal traffic will be checked against the rule as
                                well. So if you Allow or Deny traffic to `"0.0.0.0/0"`, that will allow
                                or deny all IPv4 pod-to-pod traffic as well. If you don't want that,
                                add a rule that Passes all pod traffic before the Networks rule.


                                Each item in Networks should be provided in the CIDR format and should be
                                IPv4 or IPv6, for example "10.0.0.0/8" or "fd00::/8".


                                Networks can have upto 25 CIDRs specified.


                                Support: Extended


                                <network-policy-api:experimental>
                              items:
                                description: |-
                                  CIDR is an IP address range in CIDR notation (for example, "10.0.0.0/8" or "fd00::/8").
                                  This string must be validated by implementations using net.ParseCIDR
                                  TODO: Introduce CEL CIDR validation regex isCIDR() in Kube 1.31 when it is available.
                                maxLength: 43
                                type: string
                                x-kubernetes-validations:
                                  - message:
                                      CIDR must be either an IPv4 or IPv6 address.
                                      IPv4 address embedded in IPv6 addresses are not
                                      supported
                                    rule: self.contains(':') != self.contains('.')
                              maxItems: 25
                              minItems: 1
                              type: array
                              x-kubernetes-list-type: set
                            nodes:
                              description: |-
                                Nodes defines a way to select a set of nodes in
                                the cluster. This field follows standard label selector
                                semantics; if present but empty, it selects all Nodes.


                                Support: Extended


                                <network-policy-api:experimental>
                              properties:
                                matchExpressions:
                                  description:
                                    matchExpressions is a list of label selector
                                    requirements. The requirements are ANDed.
                                  items:
                                    description: |-
                                      A label selector requirement is a selector that contains values, a key, and an operator that
                                      relates the key and values.
                                    properties:
                                      key:
                                        description:
                                          key is the label key that the selector
                                          applies to.
                                        type: string
                                      operator:
                                        description: |-
                                          operator represents a key's relationship to a set of values.
                                          Valid operators are In, NotIn, Exists and DoesNotExist.
                                        type: string
                                      values:
                                        description: |-
                                          values is an array of string values. If the operator is In or NotIn,
                                          the values array must be non-empty. If the operator is Exists or DoesNotExist,
                                          the values array must be empty. This array is replaced during a strategic
                                          merge patch.
                                        items:
                                          type: string
                                        type: array
                                    required:
                                      - key
                                      - operator
                                    type: object
                                  type: array
                                matchLabels:
                                  additionalProperties:
                                    type: string
                                  description: |-
                                    matchLabels is a map of {key,value} pairs. A single {key,value} in the matchLabels
                                    map is equivalent to an element of matchExpressions, whose key field is "key", the
                                    operator is "In", and the values array contains only "value". The requirements are ANDed.
                                  type: object
                              type: object
                              x-kubernetes-map-type: atomic
                            pods:
                              description: |-
                                Pods defines a way to select a set of pods in
                                a set of namespaces. Note that host-networked pods
                                are not included in this type of peer.


                                Support: Core
                              properties:
                                namespaceSelector:
                                  description: |-
                                    NamespaceSelector follows standard label selector semantics; if empty,
                                    it selects all Namespaces.
                                  properties:
                                    matchExpressions:
                                      description:
                                        matchExpressions is a list of label
                                        selector requirements. The requirements are
                                        ANDed.
                                      items:
                                        description: |-
                                          A label selector requirement is a selector that contains values, a key, and an operator that
                                          relates the key and values.
                                        properties:
                                          key:
                                            description:
                                              key is the label key that the
                                              selector applies to.
                                            type: string
                                          operator:
                                            description: |-
                                              operator represents a key's relationship to a set of values.
                                              Valid operators are In, NotIn, Exists and DoesNotExist.
                                            type: string
                                          values:
                                            description: |-
                                              values is an array of string values. If the operator is In or NotIn,
                                              the values array must be non-empty. If the operator is Exists or DoesNotExist,
                                              the values array must be empty. This array is replaced during a strategic
                                              merge patch.
                                            items:
                                              type: string
                                            type: array
                                        required:
                                          - key
                                          - operator
                                        type: object
                                      type: array
                                    matchLabels:
                                      additionalProperties:
                                        type: string
                                      description: |-
                                        matchLabels is a map of {key,value} pairs. A single {key,value} in the matchLabels
                                        map is equivalent to an element of matchExpressions, whose key field is "key", the
                                        operator is "In", and the values array contains only "value". The requirements are ANDed.
                                      type: object
                                  type: object
                                  x-kubernetes-map-type: atomic
                                podSelector:
                                  description: |-
                                    PodSelector is used to explicitly select pods within a namespace; if empty,
                                    it selects all Pods.
                                  properties:
                                    matchExpressions:
                                      description:
                                        matchExpressions is a list of label
                                        selector requirements. The requirements are
                                        ANDed.
                                      items:
                                        description: |-
                                          A label selector requirement is a selector that contains values, a key, and an operator that
                                          relates the key and values.
                                        properties:
                                          key:
                                            description:
                                              key is the label key that the
                                              selector applies to.
                                            type: string
                                          operator:
                                            description: |-
                                              operator represents a key's relationship to a set of values.
                                              Valid operators are In, NotIn, Exists and DoesNotExist.
                                            type: string
                                          values:
                                            description: |-
                                              values is an array of string values. If the operator is In or NotIn,
                                              the values array must be non-empty. If the operator is Exists or DoesNotExist,
                                              the values array must be empty. This array is replaced during a strategic
                                              merge patch.
                                            items:
                                              type: string
                                            type: array
                                        required:
                                          - key
                                          - operator
                                        type: object
                                      type: array
                                    matchLabels:
                                      additionalProperties:
                                        type: string
                                      description: |-
                                        matchLabels is a map of {key,value} pairs. A single {key,value} in the matchLabels
                                        map is equivalent to an element of matchExpressions, whose key field is "key", the
                                        operator is "In", and the values array contains only "value". The requirements are ANDed.
                                      type: object
                                  type: object
                                  x-kubernetes-map-type: atomic
                              required:
                                - namespaceSelector
                                - podSelector
                              type: object
                          type: object
                        maxItems: 100
                        minItems: 1
                        type: array
                    required:
                      - action
                      - to
                    type: object
                    x-kubernetes-validations:
                      - message:
                          networks/nodes peer cannot be set with namedPorts since
                          there are no namedPorts for networks/nodes
                        rule:
                          "!(self.to.exists(peer, has(peer.networks) || has(peer.nodes))
                          && has(self.ports) && self.ports.exists(port, has(port.namedPort)))"
                  maxItems: 100
                  type: array
                ingress:
                  description: |-
                    Ingress is the list of Ingress rules to be applied to the selected pods.
                    A total of 100 rules will be allowed in each ANP instance.
                    The relative precedence of ingress rules within a single ANP object (all of
                    which share the priority) will be determined by the order in which the rule
                    is written. Thus, a rule that appears at the top of the ingress rules
                    would take the highest precedence.
                    ANPs with no ingress rules do not affect ingress traffic.


                    Support: Core
                  items:
                    description: |-
                      AdminNetworkPolicyIngressRule describes an action to take on a particular
                      set of traffic destined for pods selected by an AdminNetworkPolicy's
                      Subject field.
                    properties:
                      action:
                        description: |-
                          Action specifies the effect this rule will have on matching traffic.
                          Currently the following actions are supported:
                          Allow: allows the selected traffic (even if it would otherwise have been denied by NetworkPolicy)
                          Deny: denies the selected traffic
                          Pass: instructs the selected traffic to skip any remaining ANP rules, and
                          then pass execution to any NetworkPolicies that select the pod.
                          If the pod is not selected by any NetworkPolicies then execution
                          is passed to any BaselineAdminNetworkPolicies that select the pod.


                          Support: Core
                        enum:
                          - Allow
                          - Deny
                          - Pass
                        type: string
                      from:
                        description: |-
                          From is the list of sources whose traffic this rule applies to.
                          If any AdminNetworkPolicyIngressPeer matches the source of incoming
                          traffic then the specified action is applied.
                          This field must be defined and contain at least one item.


                          Support: Core
                        items:
                          description: |-
                            AdminNetworkPolicyIngressPeer defines an in-cluster peer to allow traffic from.
                            Exactly one of the selector pointers must be set for a given peer. If a
                            consumer observes none of its fields are set, they must assume an unknown
                            option has been specified and fail closed.
                          maxProperties: 1
                          minProperties: 1
                          properties:
                            namespaces:
                              description: |-
                                Namespaces defines a way to select all pods within a set of Namespaces.
                                Note that host-networked pods are not included in this type of peer.


                                Support: Core
                              properties:
                                matchExpressions:
                                  description:
                                    matchExpressions is a list of label selector
                                    requirements. The requirements are ANDed.
                                  items:
                                    description: |-
                                      A label selector requirement is a selector that contains values, a key, and an operator that
                                      relates the key and values.
                                    properties:
                                      key:
                                        description:
                                          key is the label key that the selector
                                          applies to.
                                        type: string
                                      operator:
                                        description: |-
                                          operator represents a key's relationship to a set of values.
                                          Valid operators are In, NotIn, Exists and DoesNotExist.
                                        type: string
                                      values:
                                        description: |-
                                          values is an array of string values. If the operator is In or NotIn,
                                          the values array must be non-empty. If the operator is Exists or DoesNotExist,
                                          the values array must be empty. This array is replaced during a strategic
                                          merge patch.
                                        items:
                                          type: string
                                        type: array
                                    required:
                                      - key
                                      - operator
                                    type: object
                                  type: array
                                matchLabels:
                                  additionalProperties:
                                    type: string
                                  description: |-
                                    matchLabels is a map of {key,value} pairs. A single {key,value} in the matchLabels
                                    map is equivalent to an element of matchExpressions, whose key field is "key", the
                                    operator is "In", and the values array contains only "value". The requirements are ANDed.
                                  type: object
                              type: object
                              x-kubernetes-map-type: atomic
                            pods:
                              description: |-
                                Pods defines a way to select a set of pods in
                                a set of namespaces. Note that host-networked pods
                                are not included in this type of peer.


                                Support: Core
                              properties:
                                namespaceSelector:
                                  description: |-
                                    NamespaceSelector follows standard label selector semantics; if empty,
                                    it selects all Namespaces.
                                  properties:
                                    matchExpressions:
                                      description:
                                        matchExpressions is a list of label
                                        selector requirements. The requirements are
                                        ANDed.
                                      items:
                                        description: |-
                                          A label selector requirement is a selector that contains values, a key, and an operator that
                                          relates the key and values.
                                        properties:
                                          key:
                                            description:
                                              key is the label key that the
                                              selector applies to.
                                            type: string
                                          operator:
                                            description: |-
                                              operator represents a key's relationship to a set of values.
                                              Valid operators are In, NotIn, Exists and DoesNotExist.
                                            type: string
                                          values:
                                            description: |-
                                              values is an array of string values. If the operator is In or NotIn,
                                              the values array must be non-empty. If the operator is Exists or DoesNotExist,
                                              the values array must be empty. This array is replaced during a strategic
                                              merge patch.
                                            items:
                                              type: string
                                            type: array
                                        required:
                                          - key
                                          - operator
                                        type: object
                                      type: array
                                    matchLabels:
                                      additionalProperties:
                                        type: string
                                      description: |-
                                        matchLabels is a map of {key,value} pairs. A single {key,value} in the matchLabels
                                        map is equivalent to an element of matchExpressions, whose key field is "key", the
                                        operator is "In", and the values array contains only "value". The requirements are ANDed.
                                      type: object
                                  type: object
                                  x-kubernetes-map-type: atomic
                                podSelector:
                                  description: |-
                                    PodSelector is used to explicitly select pods within a namespace; if empty,
                                    it selects all Pods.
                                  properties:
                                    matchExpressions:
                                      description:
                                        matchExpressions is a list of label
                                        selector requirements. The requirements are
                                        ANDed.
                                      items:
                                        description: |-
                                          A label selector requirement is a selector that contains values, a key, and an operator that
                                          relates the key and values.
                                        properties:
                                          key:
                                            description:
                                              key is the label key that the
                                              selector applies to.
                                            type: string
                                          operator:
                                            description: |-
                                              operator represents a key's relationship to a set of values.
                                              Valid operators are In, NotIn, Exists and DoesNotExist.
                                            type: string
                                          values:
                                            description: |-
                                              values is an array of string values. If the operator is In or NotIn,
                                              the values array must be non-empty. If the operator is Exists or DoesNotExist,
                                              the values array must be empty. This array is replaced during a strategic
                                              merge patch.
                                            items:
                                              type: string
                                            type: array
                                        required:
                                          - key
                                          - operator
                                        type: object
                                      type: array
                                    matchLabels:
                                      additionalProperties:
                                        type: string
                                      description: |-
                                        matchLabels is a map of {key,value} pairs. A single {key,value} in the matchLabels
                                        map is equivalent to an element of matchExpressions, whose key field is "key", the
                                        operator is "In", and the values array contains only "value". The requirements are ANDed.
                                      type: object
                                  type: object
                                  x-kubernetes-map-type: atomic
                              required:
                                - namespaceSelector
                                - podSelector
                              type: object
                          type: object
                        maxItems: 100
                        minItems: 1
                        type: array
                      name:
                        description: |-
                          Name is an identifier for this rule, that may be no more than 100 characters
                          in length. This field should be used by the implementation to help
                          improve observability, readability and error-reporting for any applied
                          AdminNetworkPolicies.


                          Support: Core
                        maxLength: 100
                        type: string
                      ports:
                        description: |-
                          Ports allows for matching traffic based on port and protocols.
                          This field is a list of ports which should be matched on
                          the pods selected for this policy i.e the subject of the policy.
                          So it matches on the destination port for the ingress traffic.
                          If Ports is not set then the rule does not filter traffic via port.


                          Support: Core
                        items:
                          description: |-
                            AdminNetworkPolicyPort describes how to select network ports on pod(s).
                            Exactly one field must be set.
                          maxProperties: 1
                          minProperties: 1
                          properties:
                            namedPort:
                              description: |-
                                NamedPort selects a port on a pod(s) based on name.


                                Support: Extended


                                <network-policy-api:experimental>
                              type: string
                            portNumber:
                              description: |-
                                Port selects a port on a pod(s) based on number.


                                Support: Core
                              properties:
                                port:
                                  description: |-
                                    Number defines a network port value.


                                    Support: Core
                                  format: int32
                                  maximum: 65535
                                  minimum: 1
                                  type: integer
                                protocol:
                                  default: TCP
                                  description: |-
                                    Protocol is the network protocol (TCP, UDP, or SCTP) which traffic must
                                    match. If not specified, this field defaults to TCP.


                                    Support: Core
                                  type: string
                              required:
                                - port
                                - protocol
                              type: object
                            portRange:
                              description: |-
                                PortRange selects a port range on a pod(s) based on provided start and end
                                values.


                                Support: Core
                              properties:
                                end:
                                  description: |-
                                    End defines a network port that is the end of a port range, the End value
                                    must be greater than Start.


                                    Support: Core
                                  format: int32
                                  maximum: 65535
                                  minimum: 1
                                  type: integer
                                protocol:
                                  default: TCP
                                  description: |-
                                    Protocol is the network protocol (TCP, UDP, or SCTP) which traffic must
                                    match. If not specified, this field defaults to TCP.


                                    Support: Core
                                  type: string
                                start:
                                  description: |-
                                    Start defines a network port that is the start of a port range, the Start
                                    value must be less than End.


                                    Support: Core
                                  format: int32
                                  maximum: 65535
                                  minimum: 1
                                  type: integer
                              required:
                                - end
                                - start
                              type: object
                          type: object
                        maxItems: 100
                        type: array
                    required:
                      - action
                      - from
                    type: object
                  maxItems: 100
                  type: array
                priority:
                  description: |-
                    Priority is a value from 0 to 1000. Rules with lower priority values have
                    higher precedence, and are checked before rules with higher priority values.
                    All AdminNetworkPolicy rules have higher precedence than NetworkPolicy or
                    BaselineAdminNetworkPolicy rules
                    The behavior is undefined if two ANP objects have same priority.


                    Support: Core
                  format: int32
                  maximum: 1000
                  minimum: 0
                  type: integer
                subject:
                  description: |-
                    Subject defines the pods to which this AdminNetworkPolicy applies.
                    Note that host-networked pods are not included in subject selection.


                    Support: Core
                  maxProperties: 1
                  minProperties: 1
                  properties:
                    namespaces:
                      description: Namespaces is used to select pods via namespace selectors.
                      properties:
                        matchExpressions:
                          description:
                            matchExpressions is a list of label selector
                            requirements. The requirements are ANDed.
                          items:
                            description: |-
                              A label selector requirement is a selector that contains values, a key, and an operator that
                              relates the key and values.
                            properties:
                              key:
                                description:
                                  key is the label key that the selector
                                  applies to.
                                type: string
                              operator:
                                description: |-
                                  operator represents a key's relationship to a set of values.
                                  Valid operators are In, NotIn, Exists and DoesNotExist.
                                type: string
                              values:
                                description: |-
                                  values is an array of string values. If the operator is In or NotIn,
                                  the values array must be non-empty. If the operator is Exists or DoesNotExist,
                                  the values array must be empty. This array is replaced during a strategic
                                  merge patch.
                                items:
                                  type: string
                                type: array
                            required:
                              - key
                              - operator
                            type: object
                          type: array
                        matchLabels:
                          additionalProperties:
                            type: string
                          description: |-
                            matchLabels is a map of {key,value} pairs. A single {key,value} in the matchLabels
                            map is equivalent to an element of matchExpressions, whose key field is "key", the
                            operator is "In", and the values array contains only "value". The requirements are ANDed.
                          type: object
                      type: object
                      x-kubernetes-map-type: atomic
                    pods:
                      description:
                        Pods is used to select pods via namespace AND pod
                        selectors.
                      properties:
                        namespaceSelector:
                          description: |-
                            NamespaceSelector follows standard label selector semantics; if empty,
                            it selects all Namespaces.
                          properties:
                            matchExpressions:
                              description:
                                matchExpressions is a list of label selector
                                requirements. The requirements are ANDed.
                              items:
                                description: |-
                                  A label selector requirement is a selector that contains values, a key, and an operator that
                                  relates the key and values.
                                properties:
                                  key:
                                    description:
                                      key is the label key that the selector
                                      applies to.
                                    type: string
                                  operator:
                                    description: |-
                                      operator represents a key's relationship to a set of values.
                                      Valid operators are In, NotIn, Exists and DoesNotExist.
                                    type: string
                                  values:
                                    description: |-
                                      values is an array of string values. If the operator is In or NotIn,
                                      the values array must be non-empty. If the operator is Exists or DoesNotExist,
                                      the values array must be empty. This array is replaced during a strategic
                                      merge patch.
                                    items:
                                      type: string
                                    type: array
                                required:
                                  - key
                                  - operator
                                type: object
                              type: array
                            matchLabels:
                              additionalProperties:
                                type: string
                              description: |-
                                matchLabels is a map of {key,value} pairs. A single {key,value} in the matchLabels
                                map is equivalent to an element of matchExpressions, whose key field is "key", the
                                operator is "In", and the values array contains only "value". The requirements are ANDed.
                              type: object
                          type: object
                          x-kubernetes-map-type: atomic
                        podSelector:
                          description: |-
                            PodSelector is used to explicitly select pods within a namespace; if empty,
                            it selects all Pods.
                          properties:
                            matchExpressions:
                              description:
                                matchExpressions is a list of label selector
                                requirements. The requirements are ANDed.
                              items:
                                description: |-
                                  A label selector requirement is a selector that contains values, a key, and an operator that
                                  relates the key and values.
                                properties:
                                  key:
                                    description:
                                      key is the label key that the selector
                                      applies to.
                                    type: string
                                  operator:
                                    description: |-
                                      operator represents a key's relationship to a set of values.
                                      Valid operators are In, NotIn, Exists and DoesNotExist.
                                    type: string
                                  values:
                                    description: |-
                                      values is an array of string values. If the operator is In or NotIn,
                                      the values array must be non-empty. If the operator is Exists or DoesNotExist,
                                      the values array must be empty. This array is replaced during a strategic
                                      merge patch.
                                    items:
                                      type: string
                                    type: array
                                required:
                                  - key
                                  - operator
                                type: object
                              type: array
                            matchLabels:
                              additionalProperties:
                                type: string
                              description: |-
                                matchLabels is a map of {key,value} pairs. A single {key,value} in the matchLabels
                                map is equivalent to an element of matchExpressions, whose key field is "key", the
                                operator is "In", and the values array contains only "value". The requirements are ANDed.
                              type: object
                          type: object
                          x-kubernetes-map-type: atomic
                      required:
                        - namespaceSelector
                        - podSelector
                      type: object
                  type: object
              required:
                - priority
                - subject
              type: object
            status:
              description: Status is the status to be reported by the implementation.
              properties:
                conditions:
                  items:
                    description:
                      "Condition contains details for one aspect of the current
                      state of this API Resource.\n---\nThis struct is intended for
                      direct use as an array at the field path .status.conditions.  For
                      example,\n\n\n\ttype FooStatus struct{\n\t    // Represents the
                      observations of a foo's current state.\n\t    // Known .status.conditions.type
                      are: \"Available\", \"Progressing\", and \"Degraded\"\n\t    //
                      +patchMergeKey=type\n\t    // +patchStrategy=merge\n\t    // +listType=map\n\t
                      \   // +listMapKey=type\n\t    Conditions []metav1.Condition `json:\"conditions,omitempty\"
                      patchStrategy:\"merge\" patchMergeKey:\"type\" protobuf:\"bytes,1,rep,name=conditions\"`\n\n\n\t
                      \   // other fields\n\t}"
                    properties:
                      lastTransitionTime:
                        description: |-
                          lastTransitionTime is the last time the condition transitioned from one status to another.
                          This should be when the underlying condition changed.  If that is not known, then using the time when the API field changed is acceptable.
                        format: date-time
                        type: string
                      message:
                        description: |-
                          message is a human readable message indicating details about the transition.
                          This may be an empty string.
                        maxLength: 32768
                        type: string
                      observedGeneration:
                        description: |-
                          observedGeneration represents the .metadata.generation that the condition was set based upon.
                          For instance, if .metadata.generation is currently 12, but the .status.conditions[x].observedGeneration is 9, the condition is out of date
                          with respect to the current state of the instance.
                        format: int64
                        minimum: 0
                        type: integer
                      reason:
                        description: |-
                          reason contains a programmatic identifier indicating the reason for the condition's last transition.
                          Producers of specific condition types may define expected values and meanings for this field,
                          and whether the values are considered a guaranteed API.
                          The value should be a CamelCase string.
                          This field may not be empty.
                        maxLength: 1024
                        minLength: 1
                        pattern: ^[A-Za-z]([A-Za-z0-9_,:]*[A-Za-z0-9_])?$
                        type: string
                      status:
                        description: status of the condition, one of True, False, Unknown.
                        enum:
                          - "True"
                          - "False"
                          - Unknown
                        type: string
                      type:
                        description: |-
                          type of condition in CamelCase or in foo.example.com/CamelCase.
                          ---
                          Many .condition.type values are consistent across resources like Available, but because arbitrary conditions can be
                          useful (see .node.status.conditions), the ability to deconflict is important.
                          The regex it matches is (dns1123SubdomainFmt/)?(qualifiedNameFmt)
                        maxLength: 316
                        pattern: ^([a-z0-9]([-a-z0-9]*[a-z0-9])?(\.[a-z0-9]([-a-z0-9]*[a-z0-9])?)*/)?(([A-Za-z0-9][-A-Za-z0-9_.]*)?[A-Za-z0-9])$
                        type: string
                    required:
                      - lastTransitionTime
                      - message
                      - reason
                      - status
                      - type
                    type: object
                  type: array
                  x-kubernetes-list-map-keys:
                    - type
                  x-kubernetes-list-type: map
              required:
                - conditions
              type: object
          required:
            - metadata
            - spec
          type: object
      served: true
      storage: true
      subresources:
        status: {}
status:
  acceptedNames:
    kind: ""
    plural: ""
  conditions: null
  storedVersions: null
---
# Source: crds/policy.networking.k8s.io_baselineadminnetworkpolicies.yaml
apiVersion: apiextensions.k8s.io/v1
kind: CustomResourceDefinition
metadata:
  annotations:
    api-approved.kubernetes.io: https://github.com/kubernetes-sigs/network-policy-api/pull/30
    policy.networking.k8s.io/bundle-version: v0.1.1
    policy.networking.k8s.io/channel: experimental
  creationTimestamp: null
  name: baselineadminnetworkpolicies.policy.networking.k8s.io
spec:
  group: policy.networking.k8s.io
  names:
    kind: BaselineAdminNetworkPolicy
    listKind: BaselineAdminNetworkPolicyList
    plural: baselineadminnetworkpolicies
    shortNames:
      - banp
    singular: baselineadminnetworkpolicy
  scope: Cluster
  versions:
    - additionalPrinterColumns:
        - jsonPath: .metadata.creationTimestamp
          name: Age
          type: date
      name: v1alpha1
      schema:
        openAPIV3Schema:
          description: |-
            BaselineAdminNetworkPolicy is a cluster level resource that is part of the
            AdminNetworkPolicy API.
          properties:
            apiVersion:
              description: |-
                APIVersion defines the versioned schema of this representation of an object.
                Servers should convert recognized schemas to the latest internal value, and
                may reject unrecognized values.
                More info: https://git.k8s.io/community/contributors/devel/sig-architecture/api-conventions.md#resources
              type: string
            kind:
              description: |-
                Kind is a string value representing the REST resource this object represents.
                Servers may infer this from the endpoint the client submits requests to.
                Cannot be updated.
                In CamelCase.
                More info: https://git.k8s.io/community/contributors/devel/sig-architecture/api-conventions.md#types-kinds
              type: string
            metadata:
              type: object
            spec:
              description: Specification of the desired behavior of BaselineAdminNetworkPolicy.
              properties:
                egress:
                  description: |-
                    Egress is the list of Egress rules to be applied to the selected pods if
                    they are not matched by any AdminNetworkPolicy or NetworkPolicy rules.
                    A total of 100 Egress rules will be allowed in each BANP instance.
                    The relative precedence of egress rules within a single BANP object
                    will be determined by the order in which the rule is written.
                    Thus, a rule that appears at the top of the egress rules
                    would take the highest precedence.
                    BANPs with no egress rules do not affect egress traffic.


                    Support: Core
                  items:
                    description: |-
                      BaselineAdminNetworkPolicyEgressRule describes an action to take on a particular
                      set of traffic originating from pods selected by a BaselineAdminNetworkPolicy's
                      Subject field.
                      <network-policy-api:experimental:validation>
                    properties:
                      action:
                        description: |-
                          Action specifies the effect this rule will have on matching traffic.
                          Currently the following actions are supported:
                          Allow: allows the selected traffic
                          Deny: denies the selected traffic


                          Support: Core
                        enum:
                          - Allow
                          - Deny
                        type: string
                      name:
                        description: |-
                          Name is an identifier for this rule, that may be no more than 100 characters
                          in length. This field should be used by the implementation to help
                          improve observability, readability and error-reporting for any applied
                          BaselineAdminNetworkPolicies.


                          Support: Core
                        maxLength: 100
                        type: string
                      ports:
                        description: |-
                          Ports allows for matching traffic based on port and protocols.
                          This field is a list of destination ports for the outgoing egress traffic.
                          If Ports is not set then the rule does not filter traffic via port.
                        items:
                          description: |-
                            AdminNetworkPolicyPort describes how to select network ports on pod(s).
                            Exactly one field must be set.
                          maxProperties: 1
                          minProperties: 1
                          properties:
                            namedPort:
                              description: |-
                                NamedPort selects a port on a pod(s) based on name.


                                Support: Extended


                                <network-policy-api:experimental>
                              type: string
                            portNumber:
                              description: |-
                                Port selects a port on a pod(s) based on number.


                                Support: Core
                              properties:
                                port:
                                  description: |-
                                    Number defines a network port value.


                                    Support: Core
                                  format: int32
                                  maximum: 65535
                                  minimum: 1
                                  type: integer
                                protocol:
                                  default: TCP
                                  description: |-
                                    Protocol is the network protocol (TCP, UDP, or SCTP) which traffic must
                                    match. If not specified, this field defaults to TCP.


                                    Support: Core
                                  type: string
                              required:
                                - port
                                - protocol
                              type: object
                            portRange:
                              description: |-
                                PortRange selects a port range on a pod(s) based on provided start and end
                                values.


                                Support: Core
                              properties:
                                end:
                                  description: |-
                                    End defines a network port that is the end of a port range, the End value
                                    must be greater than Start.


                                    Support: Core
                                  format: int32
                                  maximum: 65535
                                  minimum: 1
                                  type: integer
                                protocol:
                                  default: TCP
                                  description: |-
                                    Protocol is the network protocol (TCP, UDP, or SCTP) which traffic must
                                    match. If not specified, this field defaults to TCP.


                                    Support: Core
                                  type: string
                                start:
                                  description: |-
                                    Start defines a network port that is the start of a port range, the Start
                                    value must be less than End.


                                    Support: Core
                                  format: int32
                                  maximum: 65535
                                  minimum: 1
                                  type: integer
                              required:
                                - end
                                - start
                              type: object
                          type: object
                        maxItems: 100
                        type: array
                      to:
                        description: |-
                          To is the list of destinations whose traffic this rule applies to.
                          If any AdminNetworkPolicyEgressPeer matches the destination of outgoing
                          traffic then the specified action is applied.
                          This field must be defined and contain at least one item.


                          Support: Core
                        items:
                          description: |-
                            AdminNetworkPolicyEgressPeer defines a peer to allow traffic to.
                            Exactly one of the selector pointers must be set for a given peer. If a
                            consumer observes none of its fields are set, they must assume an unknown
                            option has been specified and fail closed.
                          maxProperties: 1
                          minProperties: 1
                          properties:
                            namespaces:
                              description: |-
                                Namespaces defines a way to select all pods within a set of Namespaces.
                                Note that host-networked pods are not included in this type of peer.


                                Support: Core
                              properties:
                                matchExpressions:
                                  description:
                                    matchExpressions is a list of label selector
                                    requirements. The requirements are ANDed.
                                  items:
                                    description: |-
                                      A label selector requirement is a selector that contains values, a key, and an operator that
                                      relates the key and values.
                                    properties:
                                      key:
                                        description:
                                          key is the label key that the selector
                                          applies to.
                                        type: string
                                      operator:
                                        description: |-
                                          operator represents a key's relationship to a set of values.
                                          Valid operators are In, NotIn, Exists and DoesNotExist.
                                        type: string
                                      values:
                                        description: |-
                                          values is an array of string values. If the operator is In or NotIn,
                                          the values array must be non-empty. If the operator is Exists or DoesNotExist,
                                          the values array must be empty. This array is replaced during a strategic
                                          merge patch.
                                        items:
                                          type: string
                                        type: array
                                    required:
                                      - key
                                      - operator
                                    type: object
                                  type: array
                                matchLabels:
                                  additionalProperties:
                                    type: string
                                  description: |-
                                    matchLabels is a map of {key,value} pairs. A single {key,value} in the matchLabels
                                    map is equivalent to an element of matchExpressions, whose key field is "key", the
                                    operator is "In", and the values array contains only "value". The requirements are ANDed.
                                  type: object
                              type: object
                              x-kubernetes-map-type: atomic
                            networks:
                              description: |-
                                Networks defines a way to select peers via CIDR blocks.
                                This is intended for representing entities that live outside the cluster,
                                which can't be selected by pods, namespaces and nodes peers, but note
                                that cluster-internal traffic will be checked against the rule as
                                well. So if you Allow or Deny traffic to `"0.0.0.0/0"`, that will allow
                                or deny all IPv4 pod-to-pod traffic as well. If you don't want that,
                                add a rule that Passes all pod traffic before the Networks rule.


                                Each item in Networks should be provided in the CIDR format and should be
                                IPv4 or IPv6, for example "10.0.0.0/8" or "fd00::/8".


                                Networks can have upto 25 CIDRs specified.


                                Support: Extended


                                <network-policy-api:experimental>
                              items:
                                description: |-
                                  CIDR is an IP address range in CIDR notation (for example, "10.0.0.0/8" or "fd00::/8").
                                  This string must be validated by implementations using net.ParseCIDR
                                  TODO: Introduce CEL CIDR validation regex isCIDR() in Kube 1.31 when it is available.
                                maxLength: 43
                                type: string
                                x-kubernetes-validations:
                                  - message:
                                      CIDR must be either an IPv4 or IPv6 address.
                                      IPv4 address embedded in IPv6 addresses are not
                                      supported
                                    rule: self.contains(':') != self.contains('.')
                              maxItems: 25
                              minItems: 1
                              type: array
                              x-kubernetes-list-type: set
                            nodes:
                              description: |-
                                Nodes defines a way to select a set of nodes in
                                the cluster. This field follows standard label selector
                                semantics; if present but empty, it selects all Nodes.


                                Support: Extended


                                <network-policy-api:experimental>
                              properties:
                                matchExpressions:
                                  description:
                                    matchExpressions is a list of label selector
                                    requirements. The requirements are ANDed.
                                  items:
                                    description: |-
                                      A label selector requirement is a selector that contains values, a key, and an operator that
                                      relates the key and values.
                                    properties:
                                      key:
                                        description:
                                          key is the label key that the selector
                                          applies to.
                                        type: string
                                      operator:
                                        description: |-
                                          operator represents a key's relationship to a set of values.
                                          Valid operators are In, NotIn, Exists and DoesNotExist.
                                        type: string
                                      values:
                                        description: |-
                                          values is an array of string values. If the operator is In or NotIn,
                                          the values array must be non-empty. If the operator is Exists or DoesNotExist,
                                          the values array must be empty. This array is replaced during a strategic
                                          merge patch.
                                        items:
                                          type: string
                                        type: array
                                    required:
                                      - key
                                      - operator
                                    type: object
                                  type: array
                                matchLabels:
                                  additionalProperties:
                                    type: string
                                  description: |-
                                    matchLabels is a map of {key,value} pairs. A single {key,value} in the matchLabels
                                    map is equivalent to an element of matchExpressions, whose key field is "key", the
                                    operator is "In", and the values array contains only "value". The requirements are ANDed.
                                  type: object
                              type: object
                              x-kubernetes-map-type: atomic
                            pods:
                              description: |-
                                Pods defines a way to select a set of pods in
                                a set of namespaces. Note that host-networked pods
                                are not included in this type of peer.


                                Support: Core
                              properties:
                                namespaceSelector:
                                  description: |-
                                    NamespaceSelector follows standard label selector semantics; if empty,
                                    it selects all Namespaces.
                                  properties:
                                    matchExpressions:
                                      description:
                                        matchExpressions is a list of label
                                        selector requirements. The requirements are
                                        ANDed.
                                      items:
                                        description: |-
                                          A label selector requirement is a selector that contains values, a key, and an operator that
                                          relates the key and values.
                                        properties:
                                          key:
                                            description:
                                              key is the label key that the
                                              selector applies to.
                                            type: string
                                          operator:
                                            description: |-
                                              operator represents a key's relationship to a set of values.
                                              Valid operators are In, NotIn, Exists and DoesNotExist.
                                            type: string
                                          values:
                                            description: |-
                                              values is an array of string values. If the operator is In or NotIn,
                                              the values array must be non-empty. If the operator is Exists or DoesNotExist,
                                              the values array must be empty. This array is replaced during a strategic
                                              merge patch.
                                            items:
                                              type: string
                                            type: array
                                        required:
                                          - key
                                          - operator
                                        type: object
                                      type: array
                                    matchLabels:
                                      additionalProperties:
                                        type: string
                                      description: |-
                                        matchLabels is a map of {key,value} pairs. A single {key,value} in the matchLabels
                                        map is equivalent to an element of matchExpressions, whose key field is "key", the
                                        operator is "In", and the values array contains only "value". The requirements are ANDed.
                                      type: object
                                  type: object
                                  x-kubernetes-map-type: atomic
                                podSelector:
                                  description: |-
                                    PodSelector is used to explicitly select pods within a namespace; if empty,
                                    it selects all Pods.
                                  properties:
                                    matchExpressions:
                                      description:
                                        matchExpressions is a list of label
                                        selector requirements. The requirements are
                                        ANDed.
                                      items:
                                        description: |-
                                          A label selector requirement is a selector that contains values, a key, and an operator that
                                          relates the key and values.
                                        properties:
                                          key:
                                            description:
                                              key is the label key that the
                                              selector applies to.
                                            type: string
                                          operator:
                                            description: |-
                                              operator represents a key's relationship to a set of values.
                                              Valid operators are In, NotIn, Exists and DoesNotExist.
                                            type: string
                                          values:
                                            description: |-
                                              values is an array of string values. If the operator is In or NotIn,
                                              the values array must be non-empty. If the operator is Exists or DoesNotExist,
                                              the values array must be empty. This array is replaced during a strategic
                                              merge patch.
                                            items:
                                              type: string
                                            type: array
                                        required:
                                          - key
                                          - operator
                                        type: object
                                      type: array
                                    matchLabels:
                                      additionalProperties:
                                        type: string
                                      description: |-
                                        matchLabels is a map of {key,value} pairs. A single {key,value} in the matchLabels
                                        map is equivalent to an element of matchExpressions, whose key field is "key", the
                                        operator is "In", and the values array contains only "value". The requirements are ANDed.
                                      type: object
                                  type: object
                                  x-kubernetes-map-type: atomic
                              required:
                                - namespaceSelector
                                - podSelector
                              type: object
                          type: object
                        maxItems: 100
                        minItems: 1
                        type: array
                    required:
                      - action
                      - to
                    type: object
                    x-kubernetes-validations:
                      - message:
                          networks/nodes peer cannot be set with namedPorts since
                          there are no namedPorts for networks/nodes
                        rule:
                          "!(self.to.exists(peer, has(peer.networks) || has(peer.nodes))
                          && has(self.ports) && self.ports.exists(port, has(port.namedPort)))"
                  maxItems: 100
                  type: array
                ingress:
                  description: |-
                    Ingress is the list of Ingress rules to be applied to the selected pods
                    if they are not matched by any AdminNetworkPolicy or NetworkPolicy rules.
                    A total of 100 Ingress rules will be allowed in each BANP instance.
                    The relative precedence of ingress rules within a single BANP object
                    will be determined by the order in which the rule is written.
                    Thus, a rule that appears at the top of the ingress rules
                    would take the highest precedence.
                    BANPs with no ingress rules do not affect ingress traffic.


                    Support: Core
                  items:
                    description: |-
                      BaselineAdminNetworkPolicyIngressRule describes an action to take on a particular
                      set of traffic destined for pods selected by a BaselineAdminNetworkPolicy's
                      Subject field.
                    properties:
                      action:
                        description: |-
                          Action specifies the effect this rule will have on matching traffic.
                          Currently the following actions are supported:
                          Allow: allows the selected traffic
                          Deny: denies the selected traffic


                          Support: Core
                        enum:
                          - Allow
                          - Deny
                        type: string
                      from:
                        description: |-
                          From is the list of sources whose traffic this rule applies to.
                          If any AdminNetworkPolicyIngressPeer matches the source of incoming
                          traffic then the specified action is applied.
                          This field must be defined and contain at least one item.


                          Support: Core
                        items:
                          description: |-
                            AdminNetworkPolicyIngressPeer defines an in-cluster peer to allow traffic from.
                            Exactly one of the selector pointers must be set for a given peer. If a
                            consumer observes none of its fields are set, they must assume an unknown
                            option has been specified and fail closed.
                          maxProperties: 1
                          minProperties: 1
                          properties:
                            namespaces:
                              description: |-
                                Namespaces defines a way to select all pods within a set of Namespaces.
                                Note that host-networked pods are not included in this type of peer.


                                Support: Core
                              properties:
                                matchExpressions:
                                  description:
                                    matchExpressions is a list of label selector
                                    requirements. The requirements are ANDed.
                                  items:
                                    description: |-
                                      A label selector requirement is a selector that contains values, a key, and an operator that
                                      relates the key and values.
                                    properties:
                                      key:
                                        description:
                                          key is the label key that the selector
                                          applies to.
                                        type: string
                                      operator:
                                        description: |-
                                          operator represents a key's relationship to a set of values.
                                          Valid operators are In, NotIn, Exists and DoesNotExist.
                                        type: string
                                      values:
                                        description: |-
                                          values is an array of string values. If the operator is In or NotIn,
                                          the values array must be non-empty. If the operator is Exists or DoesNotExist,
                                          the values array must be empty. This array is replaced during a strategic
                                          merge patch.
                                        items:
                                          type: string
                                        type: array
                                    required:
                                      - key
                                      - operator
                                    type: object
                                  type: array
                                matchLabels:
                                  additionalProperties:
                                    type: string
                                  description: |-
                                    matchLabels is a map of {key,value} pairs. A single {key,value} in the matchLabels
                                    map is equivalent to an element of matchExpressions, whose key field is "key", the
                                    operator is "In", and the values array contains only "value". The requirements are ANDed.
                                  type: object
                              type: object
                              x-kubernetes-map-type: atomic
                            pods:
                              description: |-
                                Pods defines a way to select a set of pods in
                                a set of namespaces. Note that host-networked pods
                                are not included in this type of peer.


                                Support: Core
                              properties:
                                namespaceSelector:
                                  description: |-
                                    NamespaceSelector follows standard label selector semantics; if empty,
                                    it selects all Namespaces.
                                  properties:
                                    matchExpressions:
                                      description:
                                        matchExpressions is a list of label
                                        selector requirements. The requirements are
                                        ANDed.
                                      items:
                                        description: |-
                                          A label selector requirement is a selector that contains values, a key, and an operator that
                                          relates the key and values.
                                        properties:
                                          key:
                                            description:
                                              key is the label key that the
                                              selector applies to.
                                            type: string
                                          operator:
                                            description: |-
                                              operator represents a key's relationship to a set of values.
                                              Valid operators are In, NotIn, Exists and DoesNotExist.
                                            type: string
                                          values:
                                            description: |-
                                              values is an array of string values. If the operator is In or NotIn,
                                              the values array must be non-empty. If the operator is Exists or DoesNotExist,
                                              the values array must be empty. This array is replaced during a strategic
                                              merge patch.
                                            items:
                                              type: string
                                            type: array
                                        required:
                                          - key
                                          - operator
                                        type: object
                                      type: array
                                    matchLabels:
                                      additionalProperties:
                                        type: string
                                      description: |-
                                        matchLabels is a map of {key,value} pairs. A single {key,value} in the matchLabels
                                        map is equivalent to an element of matchExpressions, whose key field is "key", the
                                        operator is "In", and the values array contains only "value". The requirements are ANDed.
                                      type: object
                                  type: object
                                  x-kubernetes-map-type: atomic
                                podSelector:
                                  description: |-
                                    PodSelector is used to explicitly select pods within a namespace; if empty,
                                    it selects all Pods.
                                  properties:
                                    matchExpressions:
                                      description:
                                        matchExpressions is a list of label
                                        selector requirements. The requirements are
                                        ANDed.
                                      items:
                                        description: |-
                                          A label selector requirement is a selector that contains values, a key, and an operator that
                                          relates the key and values.
                                        properties:
                                          key:
                                            description:
                                              key is the label key that the
                                              selector applies to.
                                            type: string
                                          operator:
                                            description: |-
                                              operator represents a key's relationship to a set of values.
                                              Valid operators are In, NotIn, Exists and DoesNotExist.
                                            type: string
                                          values:
                                            description: |-
                                              values is an array of string values. If the operator is In or NotIn,
                                              the values array must be non-empty. If the operator is Exists or DoesNotExist,
                                              the values array must be empty. This array is replaced during a strategic
                                              merge patch.
                                            items:
                                              type: string
                                            type: array
                                        required:
                                          - key
                                          - operator
                                        type: object
                                      type: array
                                    matchLabels:
                                      additionalProperties:
                                        type: string
                                      description: |-
                                        matchLabels is a map of {key,value} pairs. A single {key,value} in the matchLabels
                                        map is equivalent to an element of matchExpressions, whose key field is "key", the
                                        operator is "In", and the values array contains only "value". The requirements are ANDed.
                                      type: object
                                  type: object
                                  x-kubernetes-map-type: atomic
                              required:
                                - namespaceSelector
                                - podSelector
                              type: object
                          type: object
                        maxItems: 100
                        minItems: 1
                        type: array
                      name:
                        description: |-
                          Name is an identifier for this rule, that may be no more than 100 characters
                          in length. This field should be used by the implementation to help
                          improve observability, readability and error-reporting for any applied
                          BaselineAdminNetworkPolicies.


                          Support: Core
                        maxLength: 100
                        type: string
                      ports:
                        description: |-
                          Ports allows for matching traffic based on port and protocols.
                          This field is a list of ports which should be matched on
                          the pods selected for this policy i.e the subject of the policy.
                          So it matches on the destination port for the ingress traffic.
                          If Ports is not set then the rule does not filter traffic via port.


                          Support: Core
                        items:
                          description: |-
                            AdminNetworkPolicyPort describes how to select network ports on pod(s).
                            Exactly one field must be set.
                          maxProperties: 1
                          minProperties: 1
                          properties:
                            namedPort:
                              description: |-
                                NamedPort selects a port on a pod(s) based on name.


                                Support: Extended


                                <network-policy-api:experimental>
                              type: string
                            portNumber:
                              description: |-
                                Port selects a port on a pod(s) based on number.


                                Support: Core
                              properties:
                                port:
                                  description: |-
                                    Number defines a network port value.


                                    Support: Core
                                  format: int32
                                  maximum: 65535
                                  minimum: 1
                                  type: integer
                                protocol:
                                  default: TCP
                                  description: |-
                                    Protocol is the network protocol (TCP, UDP, or SCTP) which traffic must
                                    match. If not specified, this field defaults to TCP.


                                    Support: Core
                                  type: string
                              required:
                                - port
                                - protocol
                              type: object
                            portRange:
                              description: |-
                                PortRange selects a port range on a pod(s) based on provided start and end
                                values.


                                Support: Core
                              properties:
                                end:
                                  description: |-
                                    End defines a network port that is the end of a port range, the End value
                                    must be greater than Start.


                                    Support: Core
                                  format: int32
                                  maximum: 65535
                                  minimum: 1
                                  type: integer
                                protocol:
                                  default: TCP
                                  description: |-
                                    Protocol is the network protocol (TCP, UDP, or SCTP) which traffic must
                                    match. If not specified, this field defaults to TCP.


                                    Support: Core
                                  type: string
                                start:
                                  description: |-
                                    Start defines a network port that is the start of a port range, the Start
                                    value must be less than End.


                                    Support: Core
                                  format: int32
                                  maximum: 65535
                                  minimum: 1
                                  type: integer
                              required:
                                - end
                                - start
                              type: object
                          type: object
                        maxItems: 100
                        type: array
                    required:
                      - action
                      - from
                    type: object
                  maxItems: 100
                  type: array
                subject:
                  description: |-
                    Subject defines the pods to which this BaselineAdminNetworkPolicy applies.
                    Note that host-networked pods are not included in subject selection.


                    Support: Core
                  maxProperties: 1
                  minProperties: 1
                  properties:
                    namespaces:
                      description: Namespaces is used to select pods via namespace selectors.
                      properties:
                        matchExpressions:
                          description:
                            matchExpressions is a list of label selector
                            requirements. The requirements are ANDed.
                          items:
                            description: |-
                              A label selector requirement is a selector that contains values, a key, and an operator that
                              relates the key and values.
                            properties:
                              key:
                                description:
                                  key is the label key that the selector
                                  applies to.
                                type: string
                              operator:
                                description: |-
                                  operator represents a key's relationship to a set of values.
                                  Valid operators are In, NotIn, Exists and DoesNotExist.
                                type: string
                              values:
                                description: |-
                                  values is an array of string values. If the operator is In or NotIn,
                                  the values array must be non-empty. If the operator is Exists or DoesNotExist,
                                  the values array must be empty. This array is replaced during a strategic
                                  merge patch.
                                items:
                                  type: string
                                type: array
                            required:
                              - key
                              - operator
                            type: object
                          type: array
                        matchLabels:
                          additionalProperties:
                            type: string
                          description: |-
                            matchLabels is a map of {key,value} pairs. A single {key,value} in the matchLabels
                            map is equivalent to an element of matchExpressions, whose key field is "key", the
                            operator is "In", and the values array contains only "value". The requirements are ANDed.
                          type: object
                      type: object
                      x-kubernetes-map-type: atomic
                    pods:
                      description:
                        Pods is used to select pods via namespace AND pod
                        selectors.
                      properties:
                        namespaceSelector:
                          description: |-
                            NamespaceSelector follows standard label selector semantics; if empty,
                            it selects all Namespaces.
                          properties:
                            matchExpressions:
                              description:
                                matchExpressions is a list of label selector
                                requirements. The requirements are ANDed.
                              items:
                                description: |-
                                  A label selector requirement is a selector that contains values, a key, and an operator that
                                  relates the key and values.
                                properties:
                                  key:
                                    description:
                                      key is the label key that the selector
                                      applies to.
                                    type: string
                                  operator:
                                    description: |-
                                      operator represents a key's relationship to a set of values.
                                      Valid operators are In, NotIn, Exists and DoesNotExist.
                                    type: string
                                  values:
                                    description: |-
                                      values is an array of string values. If the operator is In or NotIn,
                                      the values array must be non-empty. If the operator is Exists or DoesNotExist,
                                      the values array must be empty. This array is replaced during a strategic
                                      merge patch.
                                    items:
                                      type: string
                                    type: array
                                required:
                                  - key
                                  - operator
                                type: object
                              type: array
                            matchLabels:
                              additionalProperties:
                                type: string
                              description: |-
                                matchLabels is a map of {key,value} pairs. A single {key,value} in the matchLabels
                                map is equivalent to an element of matchExpressions, whose key field is "key", the
                                operator is "In", and the values array contains only "value". The requirements are ANDed.
                              type: object
                          type: object
                          x-kubernetes-map-type: atomic
                        podSelector:
                          description: |-
                            PodSelector is used to explicitly select pods within a namespace; if empty,
                            it selects all Pods.
                          properties:
                            matchExpressions:
                              description:
                                matchExpressions is a list of label selector
                                requirements. The requirements are ANDed.
                              items:
                                description: |-
                                  A label selector requirement is a selector that contains values, a key, and an operator that
                                  relates the key and values.
                                properties:
                                  key:
                                    description:
                                      key is the label key that the selector
                                      applies to.
                                    type: string
                                  operator:
                                    description: |-
                                      operator represents a key's relationship to a set of values.
                                      Valid operators are In, NotIn, Exists and DoesNotExist.
                                    type: string
                                  values:
                                    description: |-
                                      values is an array of string values. If the operator is In or NotIn,
                                      the values array must be non-empty. If the operator is Exists or DoesNotExist,
                                      the values array must be empty. This array is replaced during a strategic
                                      merge patch.
                                    items:
                                      type: string
                                    type: array
                                required:
                                  - key
                                  - operator
                                type: object
                              type: array
                            matchLabels:
                              additionalProperties:
                                type: string
                              description: |-
                                matchLabels is a map of {key,value} pairs. A single {key,value} in the matchLabels
                                map is equivalent to an element of matchExpressions, whose key field is "key", the
                                operator is "In", and the values array contains only "value". The requirements are ANDed.
                              type: object
                          type: object
                          x-kubernetes-map-type: atomic
                      required:
                        - namespaceSelector
                        - podSelector
                      type: object
                  type: object
              required:
                - subject
              type: object
            status:
              description: Status is the status to be reported by the implementation.
              properties:
                conditions:
                  items:
                    description:
                      "Condition contains details for one aspect of the current
                      state of this API Resource.\n---\nThis struct is intended for
                      direct use as an array at the field path .status.conditions.  For
                      example,\n\n\n\ttype FooStatus struct{\n\t    // Represents the
                      observations of a foo's current state.\n\t    // Known .status.conditions.type
                      are: \"Available\", \"Progressing\", and \"Degraded\"\n\t    //
                      +patchMergeKey=type\n\t    // +patchStrategy=merge\n\t    // +listType=map\n\t
                      \   // +listMapKey=type\n\t    Conditions []metav1.Condition `json:\"conditions,omitempty\"
                      patchStrategy:\"merge\" patchMergeKey:\"type\" protobuf:\"bytes,1,rep,name=conditions\"`\n\n\n\t
                      \   // other fields\n\t}"
                    properties:
                      lastTransitionTime:
                        description: |-
                          lastTransitionTime is the last time the condition transitioned from one status to another.
                          This should be when the underlying condition changed.  If that is not known, then using the time when the API field changed is acceptable.
                        format: date-time
                        type: string
                      message:
                        description: |-
                          message is a human readable message indicating details about the transition.
                          This may be an empty string.
                        maxLength: 32768
                        type: string
                      observedGeneration:
                        description: |-
                          observedGeneration represents the .metadata.generation that the condition was set based upon.
                          For instance, if .metadata.generation is currently 12, but the .status.conditions[x].observedGeneration is 9, the condition is out of date
                          with respect to the current state of the instance.
                        format: int64
                        minimum: 0
                        type: integer
                      reason:
                        description: |-
                          reason contains a programmatic identifier indicating the reason for the condition's last transition.
                          Producers of specific condition types may define expected values and meanings for this field,
                          and whether the values are considered a guaranteed API.
                          The value should be a CamelCase string.
                          This field may not be empty.
                        maxLength: 1024
                        minLength: 1
                        pattern: ^[A-Za-z]([A-Za-z0-9_,:]*[A-Za-z0-9_])?$
                        type: string
                      status:
                        description: status of the condition, one of True, False, Unknown.
                        enum:
                          - "True"
                          - "False"
                          - Unknown
                        type: string
                      type:
                        description: |-
                          type of condition in CamelCase or in foo.example.com/CamelCase.
                          ---
                          Many .condition.type values are consistent across resources like Available, but because arbitrary conditions can be
                          useful (see .node.status.conditions), the ability to deconflict is important.
                          The regex it matches is (dns1123SubdomainFmt/)?(qualifiedNameFmt)
                        maxLength: 316
                        pattern: ^([a-z0-9]([-a-z0-9]*[a-z0-9])?(\.[a-z0-9]([-a-z0-9]*[a-z0-9])?)*/)?(([A-Za-z0-9][-A-Za-z0-9_.]*)?[A-Za-z0-9])$
                        type: string
                    required:
                      - lastTransitionTime
                      - message
                      - reason
                      - status
                      - type
                    type: object
                  type: array
                  x-kubernetes-list-map-keys:
                    - type
                  x-kubernetes-list-type: map
              required:
                - conditions
              type: object
          required:
            - metadata
            - spec
          type: object
          x-kubernetes-validations:
            - message:
                Only one baseline admin network policy with metadata.name="default"
                can be created in the cluster
              rule: self.metadata.name == 'default'
      served: true
      storage: true
      subresources:
        status: {}
status:
  acceptedNames:
    kind: ""
    plural: ""
  conditions: null
  storedVersions: null<|MERGE_RESOLUTION|>--- conflicted
+++ resolved
@@ -2962,13 +2962,10 @@
                     loadBalancer:
                       properties:
                         assignIPs:
-<<<<<<< HEAD
+                          default: AllServices
                           enum:
                             - AllServices
                             - RequestedServicesOnly
-=======
-                          default: AllServices
->>>>>>> 2cfc7447
                           type: string
                       type: object
                     namespace:
@@ -3078,13 +3075,10 @@
                         loadBalancer:
                           properties:
                             assignIPs:
-<<<<<<< HEAD
+                              default: AllServices
                               enum:
                                 - AllServices
                                 - RequestedServicesOnly
-=======
-                              default: AllServices
->>>>>>> 2cfc7447
                               type: string
                           type: object
                         namespace:
