--- conflicted
+++ resolved
@@ -58,15 +58,12 @@
 	// calicoDir is the absolute path to the root directory of the calico repository
 	calicoDir string
 
-<<<<<<< HEAD
-=======
 	// tmpDir is the absolute path to the temporary directory
 	tmpDir string
 
 	// outputDir is the absolute path to the output directory
 	outputDir string
 
->>>>>>> ee35599f
 	// origin remote repository
 	remote string
 
@@ -284,7 +281,6 @@
 	return nil
 }
 
-<<<<<<< HEAD
 func (r *OperatorManager) ReleasePublic() error {
 	// Get the latest version
 	args := []string{
@@ -314,10 +310,7 @@
 	return nil
 }
 
-func (o *OperatorManager) CutBranch(version string) error {
-=======
 func (o *OperatorManager) CutBranch(stream string) error {
->>>>>>> ee35599f
 	m := branch.NewManager(branch.WithRepoRoot(o.dir),
 		branch.WithRepoRemote(o.remote),
 		branch.WithMainBranch(o.branch),
