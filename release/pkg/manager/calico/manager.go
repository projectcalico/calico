--- conflicted
+++ resolved
@@ -600,42 +600,14 @@
 	if r.publishImages {
 		return r.assertImageVersions()
 	} else {
-<<<<<<< HEAD
-		results := make(map[string]imageExistsResult, len(r.imageComponents))
-		ch := make(chan imageExistsResult)
-		for name, component := range r.imageComponents {
-			go imgExists(name, component, ch)
-		}
-		for range images {
-			res := <-ch
-			results[res.name] = res
-		}
-		failedImageList := []registry.Component{}
-		for name, result := range results {
-			logrus.WithFields(logrus.Fields{
-				"image":  result.image,
-				"exists": result.exists,
-			}).Info("Validating image")
-			if result.err != nil || !result.exists {
-				logrus.WithError(result.err).WithField("image", name).Error("Error checking image")
-				failedImageList = append(failedImageList, r.imageComponents[name])
-			} else {
-				logrus.WithField("image", name).Info("Image exists")
-			}
-		}
-		failedCount := len(failedImageList)
-		if failedCount > 0 {
-			return errr.ErrHashreleaseMissingImages{
-				Hashrelease:   r.hashrelease,
-				MissingImages: failedImageList,
-			}
-=======
 		missingImages, err := r.checkHashreleaseImagesPublished()
 		if err != nil {
 			return fmt.Errorf("errors checking images: %s", err)
 		} else if len(missingImages) > 0 {
-			return fmt.Errorf("missing images for hashrelease: %v", missingImages)
->>>>>>> 0a36a829
+			return errr.ErrHashreleaseMissingImages{
+				Hashrelease:   r.hashrelease,
+				MissingImages: missingImages,
+			}
 		}
 		logrus.Info("All images required for hashrelease have been published")
 	}
