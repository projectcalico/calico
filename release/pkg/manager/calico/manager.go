// Copyright (c) 2021-2024 Tigera, Inc. All rights reserved.

// Licensed under the Apache License, Version 2.0 (the "License");
// you may not use this file except in compliance with the License.
// You may obtain a copy of the License at
//
//     http://www.apache.org/licenses/LICENSE-2.0
//
// Unless required by applicable law or agreed to in writing, software
// distributed under the License is distributed on an "AS IS" BASIS,
// WITHOUT WARRANTIES OR CONDITIONS OF ANY KIND, either express or implied.
// See the License for the specific language governing permissions and
// limitations under the License.

package calico

import (
	"errors"
	"fmt"
	"os"
	"path/filepath"
	"reflect"
	"regexp"
	"strings"

	"github.com/coreos/go-semver/semver"
	"github.com/sirupsen/logrus"
	"gopkg.in/yaml.v2"

	"github.com/projectcalico/calico/release/internal/command"
	"github.com/projectcalico/calico/release/internal/hashreleaseserver"
	"github.com/projectcalico/calico/release/internal/imagescanner"
	"github.com/projectcalico/calico/release/internal/registry"
	"github.com/projectcalico/calico/release/internal/utils"
	errr "github.com/projectcalico/calico/release/pkg/errors"
	"github.com/projectcalico/calico/release/pkg/manager/operator"
)

// Global configuration for releases.
var (
	// Default defaultRegistries to which all release images are pushed.
	defaultRegistries = []string{
		"docker.io/calico",
		"quay.io/calico",
		"gcr.io/projectcalico-org",
		"eu.gcr.io/projectcalico-org",
		"asia.gcr.io/projectcalico-org",
		"us.gcr.io/projectcalico-org",
	}

	// Directories that publish images.
	imageReleaseDirs = []string{
		"apiserver",
		"app-policy",
		"calicoctl",
		"cni-plugin",
		"key-cert-provisioner",
		"kube-controllers",
		"node",
		"pod2daemon",
		"typha",
		"goldmane",
	}

	// Directories for Windows.
	windowsReleaseDirs = []string{
		"node",
		"cni-plugin",
	}

	// images that should be expected for a release.
	// This list needs to be kept up-to-date
	// with the actual release artifacts produced for a release
	// as images are added or removed.
	images = []string{
		"apiserver",
		"cni",
		"csi",
		"ctl",
		"dikastes",
		"key-cert-provisioner",
		"kube-controllers",
		"node",
		"node-driver-registrar",
		"pod2daemon-flexvol",
		"test-signer",
		"typha",
		"goldmane",
	}
	windowsImages = []string{
		"cni-windows",
		"node-windows",
	}

	metadataFileName = "metadata.yaml"
)

func NewManager(opts ...Option) *CalicoManager {
	// Configure defaults here.
	b := &CalicoManager{
		runner:           &command.RealCommandRunner{},
		productCode:      utils.CalicoProductCode,
		validate:         true,
		buildImages:      true,
		publishImages:    true,
		publishTag:       true,
		publishGithub:    true,
		imageRegistries:  defaultRegistries,
		operatorRegistry: operator.DefaultRegistry,
		operatorImage:    operator.DefaultImage,
	}

	// Run through provided options.
	for _, o := range opts {
		if err := o(b); err != nil {
			logrus.WithError(err).Fatal("Failed to apply option to release builder")
		}
	}

	// Validate the resulting configuration.
	if b.repoRoot == "" {
		logrus.Fatal("No repo root specified")
	}
	if b.githubOrg == "" {
		logrus.Fatal("GitHub organization not specified")
	}
	if b.repo == "" {
		logrus.Fatal("GitHub repository not specified")
	}
	if b.remote == "" {
		logrus.Fatal("No git remote specified")
	}
	logrus.WithField("repoRoot", b.repoRoot).Info("Using repo root")

	if b.calicoVersion == "" {
		logrus.Fatal("No calico version specified")
	}
	logrus.WithField("version", b.calicoVersion).Info("Using product version")

	if b.operatorVersion == "" {
		logrus.Fatal("No operator version specified")
	}
	if b.buildImages && len(b.imageRegistries) == 0 {
		logrus.Fatal("No image registries specified")
	}
	logrus.WithField("operatorVersion", b.operatorVersion).Info("Using operator version")
	return b
}

type CalicoManager struct {
	// Allow specification of command runner so it can be overridden in tests.
	runner command.CommandRunner

	// The product code for the release.
	productCode string

	// The abs path of the root of the repository.
	repoRoot string

	// isHashRelease is a flag to indicate that we should build a hashrelease.
	isHashRelease bool

	// buildImages controls whether we should build container images, or use ones already built by CI.
	buildImages bool

	// validate is a flag to indicate that we should skip pre-release validation.
	validate bool

	// validateBranch is a flag to indicate that we should skip release branch validation.
	validateBranch bool

	// calicoVersion is the version of calico to release.
	calicoVersion string

	// operator variables
	operatorImage    string
	operatorRegistry string
	operatorVersion  string

	// outputDir is the directory to which we should write release artifacts, and from
	// which we should read them for publishing.
	outputDir string

	// tmpDir is the directory to which we should write temporary files.
	tmpDir string

	// Fine-tuning configuration for publishing.
	publishImages bool
	publishTag    bool
	publishGithub bool

	// imageRegistries is the list of imageRegistries to which we should publish images.
	imageRegistries []string

	// githubOrg is the GitHub organization to which we should publish releases.
	githubOrg string

	// repo is the GitHub repository to which we should publish releases.
	repo string

	// remote is the git remote to use for pushing
	remote string

	// releaseBranchPrefix is the prefix for the release branch.
	releaseBranchPrefix string

	// architectures is the list of architectures for which we should build images.
	// If empty, we build for all.
	architectures []string

	// hashrelease configuration.
	publishHashrelease bool
	hashrelease        hashreleaseserver.Hashrelease
	hashreleaseConfig  hashreleaseserver.Config

	// image scanning configuration.
	imageScanning       bool
	imageScanningConfig imagescanner.Config
	imageComponents     map[string]registry.Component

	// external configuration.
	githubToken string
}

func releaseImages(images []string, version, registry, operatorImage, operatorVersion, operatorRegistry string) []string {
	imgList := []string{fmt.Sprintf("%s/%s:%s", operatorRegistry, operatorImage, operatorVersion)}
	for _, img := range images {
		imgList = append(imgList, fmt.Sprintf("%s/%s:%s", registry, img, version))
	}
	return imgList
}

func (r *CalicoManager) helmChartVersion() string {
	return r.calicoVersion
}

func (r *CalicoManager) PreBuildValidation() error {
	if r.isHashRelease {
		return r.PreHashreleaseValidate()
	}
	return r.PreReleaseValidate(r.calicoVersion)
}

func (r *CalicoManager) Build() error {
	ver := r.calicoVersion

	// Make sure output directory exists.
	var err error
	if err = os.MkdirAll(r.uploadDir(), os.ModePerm); err != nil {
		return fmt.Errorf("failed to create output dir: %s", err)
	}

	if r.validate {
		if err := r.PreBuildValidation(); err != nil {
			return fmt.Errorf("failed pre-build validation: %s", err)
		}
	}

	if !r.isHashRelease {
		// Only tag release if this is not a hashrelease.
		// TODO: Option to skip producing a tag, for development.
		if err = r.TagRelease(ver); err != nil {
			return err
		}

		// Successfully tagged. If we fail to release after this stage, we need to delete the tag.
		defer func() {
			if err != nil {
				logrus.WithError(err).Warn("Failed to release, cleaning up tag")
				if err := r.DeleteTag(ver); err != nil {
					logrus.WithError(err).Error("Failed to clean up tag")
				}
			}
		}()
	}

	if err = r.buildContainerImages(); err != nil {
		return err
	}

	// Build the helm chart.
	if err = r.BuildHelm(); err != nil {
		return err
	}

	if r.isHashRelease {
		// This is a hashrelease.
		//
		// Re-generate manifests using the desired versions. This needs to happen
		// before building the OCP bundle, since the OCP bundle uses the manifests.
		if err = r.generateManifests(); err != nil {
			return err
		}
		defer r.resetManifests()

		// Real releases call "make release-build", but hashreleases don't.
		// Instead, we build some of the targets directly. In the future, we should instead align the release
		// and hashrelease build processes to avoid these separate code paths.
		env := append(os.Environ(), fmt.Sprintf("VERSION=%s", ver))
		targets := []string{"release-windows-archive", "dist/install-calico-windows.ps1"}
		for _, target := range targets {
			if err = r.makeInDirectoryIgnoreOutput(filepath.Join(r.repoRoot, "node"), target, env...); err != nil {
				return fmt.Errorf("error building target %s: %s", target, err)
			}
		}
	}

	// Build an OCP tgz bundle from manifests, used in the docs.
	if err = r.buildOCPBundle(); err != nil {
		return err
	}

	if err = r.collectGithubArtifacts(); err != nil {
		return err
	}
	return nil
}

type metadata struct {
	Version          string   `json:"version"`
	OperatorVersion  string   `json:"operator_version" yaml:"operatorVersion"`
	Images           []string `json:"images"`
	HelmChartVersion string   `json:"helm_chart_version" yaml:"helmChartVersion"`
}

func (r *CalicoManager) BuildMetadata(dir string) error {
	registry, err := r.getRegistryFromManifests()
	if err != nil {
		return err
	}

	m := metadata{
		Version:          r.calicoVersion,
		OperatorVersion:  r.operatorVersion,
		Images:           releaseImages(append(images, windowsImages...), r.calicoVersion, registry, r.operatorImage, r.operatorVersion, r.operatorRegistry),
		HelmChartVersion: r.helmChartVersion(),
	}

	// Render it as yaml and write it to a file.
	bs, err := yaml.Marshal(m)
	if err != nil {
		return err
	}

	err = os.WriteFile(filepath.Join(dir, metadataFileName), []byte(bs), 0o644)
	if err != nil {
		return err
	}

	return nil
}

func (r *CalicoManager) getRegistryFromManifests() (string, error) {
	args := []string{"-Po", `image:\K(.*)`, "calicoctl.yaml"}
	out, err := r.runner.RunInDir(filepath.Join(r.repoRoot, "manifests"), "grep", args, nil)
	if err != nil {
		return "", err
	}
	imgs := strings.Split(out, "\n")
	for _, i := range imgs {
<<<<<<< HEAD
		if strings.HasPrefix(i, "calico/") {
			return "", nil
		} else {
			parts := strings.Split(i, "/")
			if len(parts) > 1 {
				return strings.Join(parts[:len(parts)-1], "/"), nil
			}
=======
		parts := strings.Split(i, "/")
		if len(parts) > 1 {
			return strings.Join(parts[:len(parts)-1], "/"), nil
>>>>>>> 303c6912
		}
	}
	return "", fmt.Errorf("failed to find registry from manifests")
}

func (r *CalicoManager) PreHashreleaseValidate() error {
	var errStack error
	if r.validateBranch {
		branch, err := utils.GitBranch(r.repoRoot)
		if err != nil {
			return fmt.Errorf("failed to determine branch: %s", err)
		}
		match := fmt.Sprintf(`^(%s|%s-v\d+\.\d+(?:-\d+)?)$`, utils.DefaultBranch, r.releaseBranchPrefix)
		re := regexp.MustCompile(match)
		if !re.MatchString(branch) {
			errStack = errors.Join(errStack, fmt.Errorf("not on a release branch"))
		}
	}
	dirty, err := utils.GitIsDirty(r.repoRoot)
	if err != nil {
		return fmt.Errorf("failed to check if git is dirty: %s", err)
	}
	if dirty {
		errStack = errors.Join(errStack, fmt.Errorf("there are uncommitted changes in the repository, please commit or stash them before building the hashrelease"))
	}
	return errStack
}

func (r *CalicoManager) PreReleaseValidate(ver string) error {
	// Cheeck that we are on a release branch
	if r.validateBranch {
		branch, err := utils.GitBranch(r.repoRoot)
		if err != nil {
			return fmt.Errorf("failed to determine branch: %s", err)
		}
		match := fmt.Sprintf(`^%s-v\d+\.\d+(?:-\d+)?$`, r.releaseBranchPrefix)
		re := regexp.MustCompile(match)
		if !re.MatchString(branch) {
			return fmt.Errorf("current branch (%s) is not a release branch", branch)
		}
	}

	// Check that we're not already on a git tag.
	out, err := r.git("describe", "--exact-match", "--tags", "HEAD")
	if err == nil {
		// On a current tag.
		return fmt.Errorf("Already on a tag (%s), refusing to create release", out)
	}

	// Check that the repository is not a shallow clone. We need correct history.
	out, err = r.git("rev-parse", "--is-shallow-repository")
	if err != nil {
		return fmt.Errorf("rev-parse failed: %s", err)
	}
	if strings.TrimSpace(out) == "true" {
		return fmt.Errorf("Attempt to release from a shallow clone is not possible")
	}

	// Check that code generation is up-to-date.
	if err := r.makeInDirectoryIgnoreOutput(r.repoRoot, "generate get-operator-crds check-dirty"); err != nil {
		return fmt.Errorf("code generation error (try 'make generate' and/or 'make get-operator-crds' ?): %s", err)
	}

	// Assert that manifests are using the correct version.
	err = r.assertManifestVersions(ver)
	if err != nil {
		return err
	}

	err = r.assertReleaseNotesPresent(ver)
	if err != nil {
		return err
	}

	// Check that the environment has the necessary prereqs.
	if err := r.releasePrereqs(); err != nil {
		return err
	}
	return nil
}

func (r *CalicoManager) DeleteTag(ver string) error {
	_, err := r.git("tag", "-d", ver)
	if err != nil {
		return fmt.Errorf("Failed to delete tag: %s", err)
	}
	return nil
}

func (r *CalicoManager) TagRelease(ver string) error {
	branch := r.determineBranch()
	logrus.WithFields(logrus.Fields{"branch": branch, "version": ver}).Infof("Creating Calico release from branch")
	_, err := r.git("tag", ver)
	if err != nil {
		return fmt.Errorf("Failed to tag release: %s", err)
	}
	return nil
}

// modifyHelmChartsValues modifies values in helm charts to use the correct version.
// This is only necessary for hashreleases.
func (r *CalicoManager) modifyHelmChartsValues() error {
	valuesYAML := filepath.Join(r.repoRoot, "charts", "tigera-operator", "values.yaml")
	if _, err := r.runner.Run("sed", []string{"-i", fmt.Sprintf(`s/version: .*/version: %s/g`, r.operatorVersion), valuesYAML}, nil); err != nil {
		logrus.WithError(err).Error("Failed to update operator version in values.yaml")
		return err
	}
	if _, err := r.runner.Run("sed", []string{"-i", fmt.Sprintf(`s/tag: .*/tag: %s/g`, r.calicoVersion), valuesYAML}, nil); err != nil {
		logrus.WithError(err).Error("Failed to update calicoctl version in values.yaml")
		return err
	}
	return nil
}

func (r *CalicoManager) BuildHelm() error {
	if r.isHashRelease {
		if err := r.modifyHelmChartsValues(); err != nil {
			return fmt.Errorf("failed to modify helm chart values: %s", err)
		}
	}

	// Build the helm chart, passing the version to use.
	env := append(os.Environ(), fmt.Sprintf("GIT_VERSION=%s", r.calicoVersion))
	if err := r.makeInDirectoryIgnoreOutput(r.repoRoot, "chart", env...); err != nil {
		return err
	}

	if r.isHashRelease {
		// If we modified the repo above, reset it.
		if _, err := r.runner.RunInDir(r.repoRoot, "git", []string{"checkout", "charts/"}, nil); err != nil {
			logrus.WithError(err).Error("Failed to reset changes to charts")
			return err
		}
	}
	return nil
}

func (r *CalicoManager) buildOCPBundle() error {
	// Build OpenShift bundle.
	if err := r.makeInDirectoryIgnoreOutput(r.repoRoot, "bin/ocp.tgz"); err != nil {
		return err
	}
	return nil
}

func (r *CalicoManager) publishToHashreleaseServer() error {
	if !r.publishHashrelease {
		logrus.Info("Skipping publishing to hashrelease server")
		return nil
	}
	logrus.WithField("note", r.hashrelease.Note).Info("Publishing hashrelease")
	dir := r.hashrelease.Source + "/"
	if _, err := r.runner.Run("rsync",
		[]string{
			"--stats", "-az", "--delete",
			fmt.Sprintf("--rsh=%s", r.hashreleaseConfig.RSHCommand()), dir,
			fmt.Sprintf("%s:%s/%s", r.hashreleaseConfig.HostString(), hashreleaseserver.RemoteDocsPath(r.hashreleaseConfig.User), r.hashrelease.Name),
		}, nil); err != nil {
		logrus.WithError(err).Error("Failed to publish hashrelease")
		return err
	}
	if r.hashrelease.Latest {
		return hashreleaseserver.SetHashreleaseAsLatest(r.hashrelease, &r.hashreleaseConfig)
	}
	return nil
}

func (r *CalicoManager) PublishRelease() error {
	// Check that the environment has the necessary prereqs.
	if err := r.publishPrereqs(); err != nil {
		return err
	}

	// Publish container images.
	if err := r.publishContainerImages(); err != nil {
		return fmt.Errorf("failed to publish container images: %s", err)
	}

	if r.isHashRelease {
		if err := r.publishToHashreleaseServer(); err != nil {
			return fmt.Errorf("failed to publish hashrelease: %s", err)
		}
	} else {
		// Publish the git tag.
		if err := r.publishGitTag(); err != nil {
			return fmt.Errorf("failed to publish git tag: %s", err)
		}

		// Publish the release to github.
		if err := r.publishGithubRelease(); err != nil {
			return fmt.Errorf("failed to publish github release: %s", err)
		}
	}

	return nil
}

// Check general prerequisites for cutting and publishing a release.
func (r *CalicoManager) releasePrereqs() error {
	// Check that we're not on the master branch. We never cut releases from master.
	branch := r.determineBranch()
	if branch == "master" {
		return fmt.Errorf("cannot cut release from branch: %s", branch)
	}

	// If we are releasing to projectcalico/calico, make sure we are releasing to the default registries.
	if r.githubOrg == utils.ProjectCalicoOrg && r.repo == utils.CalicoRepoName {
		if !reflect.DeepEqual(r.imageRegistries, defaultRegistries) {
			return fmt.Errorf("image registries cannot be different from default registries for a release")
		}
	}

	return r.assertImageVersions()
}

type imageExistsResult struct {
	name   string
	image  string
	exists bool
	err    error
}

// checkHashreleaseImagesPublished checks that the images required for the hashrelease exist in the specified registries.
func (r *CalicoManager) checkHashreleaseImagesPublished() ([]registry.Component, error) {
	logrus.Info("Checking images required for hashrelease have already been published")
	numOfComponents := len(r.imageComponents)
	if numOfComponents == 0 {
		logrus.Error("No images to check")
		return nil, fmt.Errorf("no images to check")
	}

	resultsCh := make(chan imageExistsResult, numOfComponents)

	for name, component := range r.imageComponents {
		go func(name string, component registry.Component, ch chan imageExistsResult) {
			exists, err := registry.ImageExists(component.ImageRef())
			resultsCh <- imageExistsResult{
				name:   name,
				image:  component.String(),
				exists: exists,
				err:    err,
			}
		}(name, component, resultsCh)
	}

	var resultsErr error
	missingImages := []registry.Component{}
	for range r.imageComponents {
		result := <-resultsCh
		if result.err != nil {
			resultsErr = errors.Join(resultsErr, fmt.Errorf("error checking %s exists: %s", result.image, result.err.Error()))
		} else if !result.exists {
			missingImages = append(missingImages, r.imageComponents[result.name])
		}
	}
	return missingImages, resultsErr
}

// Check that the environment has the necessary prereqs for publishing hashrelease
func (r *CalicoManager) hashreleasePrereqs() error {
	if r.publishHashrelease {
		if !r.hashreleaseConfig.Valid() {
			return fmt.Errorf("missing hashrelease server configuration")
		}
	}

	if r.publishImages {
		return r.assertImageVersions()
	} else {
		missingImages, err := r.checkHashreleaseImagesPublished()
		if err != nil {
			return fmt.Errorf("errors checking images: %s", err)
		} else if len(missingImages) > 0 {
			return errr.ErrHashreleaseMissingImages{
				Hashrelease:   r.hashrelease,
				MissingImages: missingImages,
			}
		}
		logrus.Info("All images required for hashrelease have been published")
	}

	if r.imageScanning {
		logrus.Info("Sending images to ISS")
		imageList := []string{}
		for _, component := range r.imageComponents {
			imageList = append(imageList, component.String())
		}
		imageScanner := imagescanner.New(r.imageScanningConfig)
		err := imageScanner.Scan(r.productCode, imageList, r.hashrelease.Stream, false, r.tmpDir)
		if err != nil {
			// Error is logged and ignored as this is not considered a fatal error
			logrus.WithError(err).Error("Failed to scan images")
		}
	}

	return nil
}

// Check that the images exists with the correct version.
func (r *CalicoManager) assertImageVersions() error {
	logrus.Info("Checking built images exists with the correct version")
	for _, img := range images {
		switch img {
		case "apiserver":
			for _, reg := range r.imageRegistries {
				out, err := r.runner.Run("docker", []string{"run", "--rm", fmt.Sprintf("%s/%s:%s", reg, img, r.calicoVersion)}, nil)
				// apiserver always returns an error because there is no kubeconfig, log and ignore it.
				if err != nil {
					logrus.WithError(err).WithField("image", img).Warn("error getting version from image")
				}
				if !strings.Contains(out, r.calicoVersion) {
					return fmt.Errorf("version does not match for image %s/%s:%s", reg, img, r.calicoVersion)
				}
			}
		case "cni":
			for _, reg := range r.imageRegistries {
				for _, cmd := range []string{"calico", "calico-ipam"} {
					out, err := r.runner.Run("docker", []string{"run", "--rm", fmt.Sprintf("%s/%s:%s", reg, img, r.calicoVersion), cmd, "-v"}, nil)
					if err != nil {
						return fmt.Errorf("failed to run get version from %s image: %s", cmd, err)
					} else if !strings.Contains(out, r.calicoVersion) {
						return fmt.Errorf("version does not match for image %s/%s:%s", reg, img, r.calicoVersion)
					}
				}
			}
		case "csi":
			for _, reg := range r.imageRegistries {
				out, err := r.runner.Run("docker", []string{"inspect", `--format='{{ index .Config.Labels "version" }}'`, fmt.Sprintf("%s/%s:%s", reg, img, r.calicoVersion)}, nil)
				if err != nil {
					return fmt.Errorf("failed to run get version from %s image: %s", img, err)
				} else if !strings.Contains(out, r.calicoVersion) {
					return fmt.Errorf("version does not match for image %s/%s:%s", reg, img, r.calicoVersion)
				}
			}
		case "ctl":
			for _, reg := range r.imageRegistries {
				out, err := r.runner.Run("docker", []string{"run", "--rm", fmt.Sprintf("%s/%s:%s", reg, img, r.calicoVersion), "version"}, nil)
				if err != nil {
					return fmt.Errorf("failed to run get version from %s image: %s", img, err)
				} else if !strings.Contains(out, r.calicoVersion) {
					return fmt.Errorf("version does not match for image %s/%s:%s", reg, img, r.calicoVersion)
				}
			}
		case "dikastes":
			for _, reg := range r.imageRegistries {
				out, err := r.runner.Run("docker", []string{"inspect", `--format='{{ index .Config.Labels "version" }}'`, fmt.Sprintf("%s/%s:%s", reg, img, r.calicoVersion)}, nil)
				if err != nil {
					return fmt.Errorf("failed to run get version from %s image: %s", img, err)
				} else if !strings.Contains(out, r.calicoVersion) {
					return fmt.Errorf("version does not match for image %s/%s:%s", reg, img, r.calicoVersion)
				}
			}
		case "key-cert-provisioner":
			// key-cert-provisioner does not have version information in the image.
		case "kube-controllers":
			for _, reg := range r.imageRegistries {
				out, err := r.runner.Run("docker", []string{"run", "--rm", fmt.Sprintf("%s/%s:%s", reg, img, r.calicoVersion), "--version"}, nil)
				if err != nil {
					return fmt.Errorf("failed to run get version from %s image: %s", img, err)
				} else if !strings.Contains(out, r.calicoVersion) {
					return fmt.Errorf("version does not match for image %s/%s:%s", reg, img, r.calicoVersion)
				}
			}
		case "node":
			for _, reg := range r.imageRegistries {
				out, err := r.runner.Run("docker", []string{"run", "--rm", fmt.Sprintf("%s/%s:%s", reg, img, r.calicoVersion), "versions"}, nil)
				if err != nil {
					return fmt.Errorf("failed to run get version from %s image: %s", img, err)
				} else if !strings.Contains(out, r.calicoVersion) {
					return fmt.Errorf("version does not match for image %s/%s:%s", reg, img, r.calicoVersion)
				}
			}
		case "node-driver-registrar":
			for _, reg := range r.imageRegistries {
				out, err := r.runner.Run("docker", []string{"inspect", `--format='{{ index .Config.Labels "version" }}'`, fmt.Sprintf("%s/%s:%s", reg, img, r.calicoVersion)}, nil)
				if err != nil {
					return fmt.Errorf("failed to run get version from %s image: %s", img, err)
				} else if !strings.Contains(out, r.calicoVersion) {
					return fmt.Errorf("version does not match for image %s/%s:%s", reg, img, r.calicoVersion)
				}
			}
		case "pod2daemon-flexvol":
			for _, reg := range r.imageRegistries {
				out, err := r.runner.Run("docker", []string{"inspect", `--format='{{ index .Config.Labels "version" }}'`, fmt.Sprintf("%s/%s:%s", reg, img, r.calicoVersion)}, nil)
				if err != nil {
					return fmt.Errorf("failed to run get version from %s image: %s", img, err)
				} else if !strings.Contains(out, r.calicoVersion) {
					return fmt.Errorf("version does not match for image %s/%s:%s", reg, img, r.calicoVersion)
				}
			}
		case "test-signer":
			// test-signer does not have version information in the image.
		case "typha":
			for _, reg := range r.imageRegistries {
				out, err := r.runner.Run("docker", []string{"run", "--rm", fmt.Sprintf("%s/%s:%s", reg, img, r.calicoVersion), "calico-typha", "--version"}, nil)
				if err != nil {
					return fmt.Errorf("failed to run get version from %s image: %s", img, err)
				} else if !strings.Contains(out, r.calicoVersion) {
					return fmt.Errorf("version does not match for image %s/%s:%s", reg, img, r.calicoVersion)
				}
			}
		case "goldmane":
			// goldmane does not have version information in the image.
		default:
			return fmt.Errorf("unknown image: %s, update assertion to include validating image", img)
		}
	}
	return nil
}

// Prerequisites specific to publishing a release.
func (r *CalicoManager) publishPrereqs() error {
	if !r.validate {
		logrus.Warn("Skipping pre-publish validation")
		return nil
	}
	if dirty, err := utils.GitIsDirty(r.repoRoot); dirty || err != nil {
		return fmt.Errorf("there are uncommitted changes in the repository, please commit or stash them before publishing the release")
	}
	if r.isHashRelease {
		return r.hashreleasePrereqs()
	}
	// TODO: Verify all required artifacts are present.
	return r.releasePrereqs()
}

// We include the following GitHub artifacts on each release. This function assumes
// that they have already been built, and simply wraps them up.
//
// - release-vX.Y.Z.tgz: contains images, manifests, and binaries.
// - tigera-operator-vX.Y.Z.tgz: contains the helm v3 chart.
// - calico-windows-vX.Y.Z.zip: Calico for Windows zip archive for non-HPC installation.
// - calicoctl/bin: All calicoctl binaries.
//
// For hashreleases, we don't build the release tarball, but we do include the manifests directly.
//
// This function also generates checksums for each artifact that is uploaded to the release.
func (r *CalicoManager) collectGithubArtifacts() error {
	// Artifacts will be moved here.
	uploadDir := r.uploadDir()

	// Add in a release metadata file.
	err := r.BuildMetadata(uploadDir)
	if err != nil {
		return fmt.Errorf("failed to build release metadata file: %s", err)
	}

	// We attach calicoctl binaries directly to the release as well.
	if !r.isHashRelease {
		// TODO: We don't currently build calicoctl for hashreleases.
		files, err := os.ReadDir(filepath.Join(r.repoRoot, "calicoctl", "bin"))
		if err != nil {
			return err
		}
		for _, b := range files {
			if _, err := r.runner.Run("cp", []string{filepath.Join(r.repoRoot, "calicoctl", "bin", b.Name()), uploadDir}, nil); err != nil {
				return err
			}
		}

		// Build and add in the complete release tarball.
		if err = r.buildReleaseTar(r.calicoVersion, uploadDir); err != nil {
			return err
		}
	} else {
		// Hashrelease - output dir is a little different for now.
		// TODO: Manifests included here, instead of in release tarball.
		if _, err := r.runner.Run("cp", []string{"-r", filepath.Join(r.repoRoot, "manifests"), uploadDir}, nil); err != nil {
			logrus.WithError(err).Error("Failed to copy manifests to output directory")
			return err
		}
	}

	// Add in the already-built windows zip archive, the Windows install script, ocp bundle, and the helm chart.
	if _, err := r.runner.RunInDir(r.repoRoot, "cp", []string{fmt.Sprintf("node/dist/calico-windows-%s.zip", r.calicoVersion), uploadDir}, nil); err != nil {
		return err
	}
	if _, err := r.runner.RunInDir(r.repoRoot, "cp", []string{"node/dist/install-calico-windows.ps1", uploadDir}, nil); err != nil {
		return err
	}
	if _, err := r.runner.RunInDir(r.repoRoot, "cp", []string{"bin/ocp.tgz", uploadDir}, nil); err != nil {
		return err
	}
	if _, err := r.runner.RunInDir(r.repoRoot, "cp", []string{fmt.Sprintf("bin/tigera-operator-%s.tgz", r.calicoVersion), uploadDir}, nil); err != nil {
		return err
	}

	// Generate a SHA256SUMS file containing the checksums for each artifact
	// that we attach to the release. These can be confirmed by end users via the following command:
	// sha256sum -c --ignore-missing SHA256SUMS
	files, err := os.ReadDir(uploadDir)
	if err != nil {
		return err
	}
	sha256args := []string{}
	for _, f := range files {
		if !f.IsDir() {
			sha256args = append(sha256args, f.Name())
		}
	}
	output, err := r.runner.RunInDir(uploadDir, "sha256sum", sha256args, nil)
	if err != nil {
		return err
	}
	err = os.WriteFile(fmt.Sprintf("%s/SHA256SUMS", uploadDir), []byte(output), 0o644)
	if err != nil {
		return err
	}

	return nil
}

// generateManifests re-generates manifests using the specified calico and operator versions.
func (r *CalicoManager) generateManifests() error {
	env := os.Environ()
	env = append(env, fmt.Sprintf("CALICO_VERSION=%s", r.calicoVersion))
	env = append(env, fmt.Sprintf("OPERATOR_VERSION=%s", r.operatorVersion))
	// If not using default registries, update the registry in the manifests.
	if !reflect.DeepEqual(r.imageRegistries, defaultRegistries) {
		env = append(env, fmt.Sprintf("REGISTRY=%s", r.imageRegistries[0]))
	}
	env = append(env, fmt.Sprintf("OPERATOR_REGISTRY=%s", r.operatorRegistry))
	env = append(env, fmt.Sprintf("OPERATOR_IMAGE=%s", r.operatorImage))
	if err := r.makeInDirectoryIgnoreOutput(r.repoRoot, "gen-manifests", env...); err != nil {
		logrus.WithError(err).Error("Failed to make manifests")
		return err
	}
	return nil
}

func (r *CalicoManager) resetManifests() {
	if _, err := r.runner.RunInDir(r.repoRoot, "git", []string{"checkout", "manifests", "charts"}, nil); err != nil {
		logrus.WithError(err).Error("Failed to reset manifests")
	}
}

func (r *CalicoManager) uploadDir() string {
	if r.outputDir == "" {
		logrus.Panic("No output directory specified")
	}
	return r.outputDir
}

// Builds the complete release tar for upload to github.
// - release-vX.Y.Z.tgz: contains images, manifests, and binaries.
// TODO: We should produce a tar per architecture that we ship.
// TODO: We should produce windows tars
func (r *CalicoManager) buildReleaseTar(ver string, targetDir string) error {
	// Create tar files for container image that are shipped.
	releaseBase := filepath.Join(r.repoRoot, "release", "_output", fmt.Sprintf("release-%s", ver))
	err := os.MkdirAll(releaseBase+"/images", os.ModePerm)
	if err != nil {
		return fmt.Errorf("Failed to create images dir: %s", err)
	}
	imgDir := filepath.Join(releaseBase, "images")
	registry := r.imageRegistries[0]
	images := map[string]string{
		fmt.Sprintf("%s/node:%s", registry, ver):                         filepath.Join(imgDir, "calico-node.tar"),
		fmt.Sprintf("%s/typha:%s", registry, ver):                        filepath.Join(imgDir, "calico-typha.tar"),
		fmt.Sprintf("%s/cni:%s", registry, ver):                          filepath.Join(imgDir, "calico-cni.tar"),
		fmt.Sprintf("%s/kube-controllers:%s", registry, ver):             filepath.Join(imgDir, "calico-kube-controllers.tar"),
		fmt.Sprintf("%s/pod2daemon-flexvol:%s", registry, ver):           filepath.Join(imgDir, "calico-pod2daemon.tar"),
		fmt.Sprintf("%s/dikastes:%s", registry, ver):                     filepath.Join(imgDir, "calico-dikastes.tar"),
		fmt.Sprintf("%s/flannel-migration-controller:%s", registry, ver): filepath.Join(imgDir, "calico-flannel-migration-controller.tar"),
	}
	for img, out := range images {
		err = r.archiveContainerImage(out, img)
		if err != nil {
			return err
		}
	}

	// Add in release binaries that we ship.
	binDir := filepath.Join(releaseBase, "bin")
	err = os.MkdirAll(binDir, os.ModePerm)
	if err != nil {
		return fmt.Errorf("Failed to create images dir: %s", err)
	}

	binaries := map[string]string{
		// CNI plugin binaries are all placed in github dir.
		"cni-plugin/bin/": filepath.Join(binDir, "cni"),

		// Calicoctl binaries.
		"calicoctl/bin/": filepath.Join(binDir, "calicoctl"),

		// Felix binaries.
		"felix/bin/calico-bpf": binDir,
	}
	for src, dst := range binaries {
		if _, err := r.runner.Run("cp", []string{"-r", src, dst}, nil); err != nil {
			return err
		}
	}

	// Add in manifests directory generated from the docs.
	if _, err := r.runner.RunInDir(r.repoRoot, "cp", []string{"-r", "manifests", releaseBase}, nil); err != nil {
		return err
	}

	// tar up the whole thing, and copy it to the target directory
	if _, err := r.runner.RunInDir(r.repoRoot, "tar", []string{"-czvf", fmt.Sprintf("release/_output/release-%s.tgz", ver), "-C", "release/_output", fmt.Sprintf("release-%s", ver)}, nil); err != nil {
		return err
	}
	if _, err := r.runner.RunInDir(r.repoRoot, "cp", []string{fmt.Sprintf("release/_output/release-%s.tgz", ver), targetDir}, nil); err != nil {
		return err
	}
	return nil
}

func (r *CalicoManager) buildContainerImages() error {
	if !r.buildImages {
		logrus.Info("Skip building container images")
		return nil
	}
	releaseDirs := append(imageReleaseDirs, "felix")

	logrus.Info("Building container images")

	// Build env.
	env := append(os.Environ(),
		fmt.Sprintf("VERSION=%s", r.calicoVersion),
		fmt.Sprintf("DEV_REGISTRIES=%s", strings.Join(r.imageRegistries, " ")),
	)

	if len(r.architectures) > 0 {
		env = append(env, fmt.Sprintf("ARCHES=%s", strings.Join(r.architectures, " ")))
	}

	for _, dir := range releaseDirs {
		// Use an absolute path for the directory to build.
		out, err := r.makeInDirectoryWithOutput(filepath.Join(r.repoRoot, dir), "release-build", env...)
		if err != nil {
			logrus.Error(out)
			return fmt.Errorf("Failed to build %s: %s", dir, err)
		}
		logrus.Info(out)
	}

	for _, dir := range windowsReleaseDirs {
		out, err := r.makeInDirectoryWithOutput(filepath.Join(r.repoRoot, dir), "image-windows", env...)
		if err != nil {
			logrus.Error(out)
			return fmt.Errorf("Failed to build %s: %s", dir, err)
		}
		logrus.Info(out)
	}
	return nil
}

func (r *CalicoManager) publishGitTag() error {
	if !r.publishTag {
		logrus.Info("Skipping git tag")
		return nil
	}
	_, err := r.git("push", r.remote, r.calicoVersion)
	return err
}

func (r *CalicoManager) publishGithubRelease() error {
	if !r.publishGithub {
		logrus.Info("Skipping github release")
		return nil
	}

	releaseNoteTemplate := `
Release notes can be found [on GitHub](https://github.com/projectcalico/calico/blob/{version}/release-notes/{version}-release-notes.md)

Attached to this release are the following artifacts:

- {release_tar}: container images, binaries, and kubernetes manifests.
- {calico_windows_zip}: Calico for Windows.
- {helm_chart}: Calico Helm v3 chart.
- ocp.tgz: Manifest bundle for OpenShift.

Additional links:

- [VPP data plane release information](https://github.com/projectcalico/vpp-dataplane/blob/master/RELEASE_NOTES.md)

`
	sv, err := semver.NewVersion(strings.TrimPrefix(r.calicoVersion, "v"))
	if err != nil {
		return err
	}
	formatters := []string{
		// Alternating placeholder / filler. We can't use backticks in the multiline string above,
		// so we replace anything that needs to be backticked into it here.
		"{version}", r.calicoVersion,
		"{branch}", fmt.Sprintf("release-v%d.%d", sv.Major, sv.Minor),
		"{release_stream}", fmt.Sprintf("v%d.%d", sv.Major, sv.Minor),
		"{release_tar}", fmt.Sprintf("`release-%s.tgz`", r.calicoVersion),
		"{calico_windows_zip}", fmt.Sprintf("`calico-windows-%s.zip`", r.calicoVersion),
		"{helm_chart}", fmt.Sprintf("`tigera-operator-%s.tgz`", r.calicoVersion),
	}
	replacer := strings.NewReplacer(formatters...)
	releaseNote := replacer.Replace(releaseNoteTemplate)

	args := []string{
		"-username", r.githubOrg,
		"-repository", r.repo,
		"-name", r.calicoVersion,
		"-body", releaseNote,
		"-draft",
		r.calicoVersion,
		r.uploadDir(),
	}
	_, err = r.runner.RunInDir(r.repoRoot, "./bin/ghr", args, nil)
	return err
}

func (r *CalicoManager) publishContainerImages() error {
	if !r.publishImages {
		logrus.Info("Skipping image publish")
		return nil
	}

	env := append(os.Environ(),
		fmt.Sprintf("IMAGETAG=%s", r.calicoVersion),
		fmt.Sprintf("VERSION=%s", r.calicoVersion),
		"RELEASE=true",
		"CONFIRM=true",
		fmt.Sprintf("DEV_REGISTRIES=%s", strings.Join(r.imageRegistries, " ")),
	)

	// We allow for a certain number of retries when publishing each directory, since
	// network flakes can occasionally result in images failing to push.
	maxRetries := 1
	for _, dir := range imageReleaseDirs {
		attempt := 0
		for {
			out, err := r.makeInDirectoryWithOutput(filepath.Join(r.repoRoot, dir), "release-publish", env...)
			if err != nil {
				if attempt < maxRetries {
					logrus.WithField("attempt", attempt).WithError(err).Warn("Publish failed, retrying")
					attempt++
					continue
				}
				logrus.Error(out)
				return fmt.Errorf("Failed to publish %s: %s", dir, err)
			}

			// Success - move on to the next directory.
			logrus.Info(out)
			break
		}
	}
	for _, dir := range windowsReleaseDirs {
		attempt := 0
		for {
			out, err := r.makeInDirectoryWithOutput(filepath.Join(r.repoRoot, dir), "release-windows", env...)
			if err != nil {
				if attempt < maxRetries {
					logrus.WithField("attempt", attempt).WithError(err).Warn("Publish failed, retrying")
					attempt++
					continue
				}
				logrus.Error(out)
				return fmt.Errorf("Failed to publish %s: %s", dir, err)
			}

			// Success - move on to the next directory.
			logrus.Info(out)
			break
		}
	}
	return nil
}

func (r *CalicoManager) assertReleaseNotesPresent(ver string) error {
	// Validate that the release notes for this version are present,
	// fail if not.

	releaseNotesPath := filepath.Join(r.repoRoot, "release-notes", fmt.Sprintf("%s-release-notes.md", ver))
	releaseNotesStat, err := os.Stat(releaseNotesPath)
	// If we got an error, handle that?
	if err != nil {
		return fmt.Errorf("release notes file is invalid: %s", err.Error())
	}
	if releaseNotesStat.Size() == 0 {
		return fmt.Errorf("release notes file is invalid: file is 0 bytes")
	} else if releaseNotesStat.IsDir() {
		return fmt.Errorf("release notes file is invalid: %s is a directory", releaseNotesPath)
	}
	return nil
}

func (r *CalicoManager) assertManifestVersions(ver string) error {
	// Go through a subset of yaml files in manifests/ and extract the images
	// that they use. Verify that the images are using the given version.
	// We also do the manifests/ocp/ yaml to check the calico/ctl image is correct.
	manifests := []string{"calico.yaml", "ocp/02-tigera-operator.yaml"}

	for _, m := range manifests {
		args := []string{"-Po", `image:\K(.*)`, m}
		out, err := r.runner.RunInDir(filepath.Join(r.repoRoot, "manifests"), "grep", args, nil)
		if err != nil {
			return err
		}
		imgs := strings.Split(out, "\n")
		for _, i := range imgs {
			if strings.Contains(i, "operator") {
				// We don't handle the operator image here yet, since
				// the version is different.
				continue
			}
			if !strings.HasSuffix(i, ver) {
				return fmt.Errorf("Incorrect image version (expected %s) in manifest %s: %s", ver, m, i)
			}
		}
	}

	return nil
}

// determineBranch returns the current checked out branch.
func (r *CalicoManager) determineBranch() string {
	out, err := r.git("rev-parse", "--abbrev-ref", "HEAD")
	if err != nil {
		logrus.WithError(err).Fatal("Error determining branch")
	} else if strings.TrimSpace(out) == "HEAD" {
		logrus.Fatal("Not on a branch, refusing to cut release")
	}
	return strings.TrimSpace(out)
}

// Uses docker to build a tgz archive of the specified container image.
func (r *CalicoManager) archiveContainerImage(out, image string) error {
	_, err := r.runner.Run("docker", []string{"save", "--output", out, image}, nil)
	return err
}

func (r *CalicoManager) git(args ...string) (string, error) {
	return r.runner.Run("git", args, nil)
}

func (r *CalicoManager) makeInDirectoryWithOutput(dir, target string, env ...string) (string, error) {
	return r.runner.Run("make", []string{"-C", dir, target}, env)
}

func (r *CalicoManager) makeInDirectoryIgnoreOutput(dir, target string, env ...string) error {
	_, err := r.runner.Run("make", []string{"-C", dir, target}, env)
	return err
}<|MERGE_RESOLUTION|>--- conflicted
+++ resolved
@@ -358,19 +358,9 @@
 	}
 	imgs := strings.Split(out, "\n")
 	for _, i := range imgs {
-<<<<<<< HEAD
-		if strings.HasPrefix(i, "calico/") {
-			return "", nil
-		} else {
-			parts := strings.Split(i, "/")
-			if len(parts) > 1 {
-				return strings.Join(parts[:len(parts)-1], "/"), nil
-			}
-=======
 		parts := strings.Split(i, "/")
 		if len(parts) > 1 {
 			return strings.Join(parts[:len(parts)-1], "/"), nil
->>>>>>> 303c6912
 		}
 	}
 	return "", fmt.Errorf("failed to find registry from manifests")
