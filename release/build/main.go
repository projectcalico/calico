--- conflicted
+++ resolved
@@ -294,13 +294,8 @@
 			Flags: []cli.Flag{
 				&cli.StringFlag{Name: orgFlag, Usage: "Git organization", EnvVars: []string{"ORGANIZATION"}, Value: config.DefaultOrg},
 				&cli.StringFlag{Name: repoFlag, Usage: "Git repository", EnvVars: []string{"GIT_REPO"}, Value: config.DefaultRepo},
-<<<<<<< HEAD
 				&cli.StringSliceFlag{Name: imageRegistryFlag, Usage: "Specify image registry or registries to use", EnvVars: []string{"REGISTRIES"}, Value: cli.NewStringSlice()},
-				&cli.BoolFlag{Name: skipPublishImagesFlag, Usage: "Skip publishing of container images to registry/registries", EnvVars: []string{"PUBLISH_IMAGES"}, Value: false},
-=======
-				&cli.StringSliceFlag{Name: imageRegistryFlag, Usage: "Specify image registry or registries to use", EnvVars: []string{"REGISTRIES"}, Value: &cli.StringSlice{}},
 				&cli.BoolFlag{Name: skipPublishImagesFlag, Usage: "Skip publishing of container images to registry/registries", EnvVars: []string{"SKIP_PUBLISH_IMAGES"}, Value: true},
->>>>>>> 240c89fe
 				&cli.BoolFlag{Name: skipPublishHashreleaseFlag, Usage: "Skip publishing to hashrelease server", Value: false},
 				&cli.BoolFlag{Name: latestFlag, Usage: "Promote this release as the latest for this stream", Value: true},
 				&cli.BoolFlag{Name: skipValidationFlag, Usage: "Skip pre-build validation", Value: false},
