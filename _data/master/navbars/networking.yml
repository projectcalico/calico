--- conflicted
+++ resolved
@@ -64,10 +64,7 @@
   path: /networking/add-floating-ip
 - title: Get started with IP address management
   path: /networking/get-started-ip-addresses
-<<<<<<< HEAD
 - title: Configure IP auto detection
   path: /networking/ip-autodetection  
-=======
 - title: Advertise Kubernetes service IP addresses
-  path: /networking/advertise-service-ips
->>>>>>> 7c70c345
+  path: /networking/advertise-service-ips