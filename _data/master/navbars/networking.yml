--- conflicted
+++ resolved
@@ -5,7 +5,6 @@
 - title: Networking
   path: /networking/
 - title: Determine best networking option
-<<<<<<< HEAD
   path: /networking/determine-best-networking
 - title: Configure networking
   section:
@@ -41,29 +40,6 @@
      path: /networking/migrate-pools
    - title: Interoperate with legacy firewalls using IP ranges
      path: /networking/legacy-firewalls
-=======
-  path: /networking/determine-best-networking  
-- title: Connecting workloads across networks that you do not control
-  path: /networking/vxlan-ipip
-- title: Migrate from one IP pool to another
-  path: /networking/migrate-pools
-- title: Route reflectors
-  path: /networking/routereflector
-- title: Configuring BGP peers
-  path: /networking/bgp
-- title: Enable IPv6
-  path: /networking/ipv6
-- title: Enabling IPVS in Kubernetes
-  path: /networking/enabling-ipvs
-- title: External connectivity
-  path: /networking/external-connectivity
-- title: Configuring a node IP address and subnet
-  path: /networking/node
-- title: Configure MTU to maximize network performance
-  path: /networking/mtu
-- title: Assign IP addresses based on topology
-  path: /networking/assign-ip-addresses-topology
->>>>>>> 2abee3e9
 - title: Calico networking for OpenStack
   section:
   - title: Setting up a development machine
