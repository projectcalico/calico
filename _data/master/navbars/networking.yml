bigheader: "Networking"
path: /networking
order: 2
toc:
- title: Networking
  path: /networking/
- title: Determine best networking option
  path: /networking/determine-best-networking
- title: Configure networking
  section:
  - title: Configure BGP peers
    path: /networking/bgp 
  - title: Connect workloads across networks that you do not control
    path: /networking/vxlan-ipip 
  - title: Configure MTU to maximize network performance
    path: /networking/mtu
  - title: Configure workload access outside cluster
    path: /networking/workloads-outside-cluster
  - title: Use IPVS kube-proxy
    path: /networking/use-ipvs  
  - title: Accelerate Istio network performance
    path: /networking/sidecar-acceleration  
- title: Customize IP address management
  section:
   - title: Get started with IP address management
     path: /networking/get-started-ip-addresses
   - title: Configure IP autodetection
     path: /networking/node
   - title: Enable IPv6
     path: /networking/ipv6  
   - title: Advertise Kubernetes service IP addresses
     path: /networking/advertise-service-ips   
   - title: Add a floating IP to a pod
     path: /networking/add-floating-ip
   - title: Use specific IP address for a pod
     path: /networking/use-specific-ip
   - title: Assign IP addresses based on topology
     path: /networking/assign-ip-addresses-topology
   - title: Migrate from one IP pool to another
     path: /networking/migrate-pools
   - title: Interoperate with legacy firewalls using IP ranges
     path: /networking/legacy-firewalls
- title: Calico networking for OpenStack
  section:
  - title: Set up a development machine
    path:  /networking/openstack/dev-machine-setup
  - title: IP addressing and connectivity
    path: /networking/openstack/connectivity
  - title: Endpoint labels and operator policy
    path: /networking/openstack/labels
  - title: Configure systems for use with Calico
    path: /networking/openstack/configuration
  - title: Detailed semantics
    path: /networking/openstack/semantics
  - title: Floating IPs
    path: /networking/openstack/floating-ips
  - title: Service IPs
    path: /networking/openstack/service-ips
  - title: Host routes
    path: /networking/openstack/host-routes
  - title: Multiple regions
    path: /networking/openstack/multiple-regions
  - title: Kuryr
    path: /networking/openstack/kuryr
  - title: Calico's interpretation of Neutron API calls
<<<<<<< HEAD
    path: /networking/openstack/neutron-api
- title: Accelerating Istio network performance
  path: /networking/sidecar-acceleration
- title: Interoperate with legacy firewalls using IP ranges
  path: /networking/legacy-firewalls
- title: Use specific IP address for a pod
  path: /networking/use-specific-ip
- title: Add a floating IP to a pod
  path: /networking/add-floating-ip
- title: Get started with IP address management
  path: /networking/get-started-ip-addresses
- title: Use IPVS kube-proxy
  path: /networking/use-ipvs  
- title: Configure workload access outside cluster
  path: /networking/workloads-outside-cluster
- title: Advertise Kubernetes service IP addresses
  path: /networking/advertise-service-ips
=======
    path: /networking/openstack/neutron-api
>>>>>>> d0e1a0fa
<|MERGE_RESOLUTION|>--- conflicted
+++ resolved
@@ -63,24 +63,4 @@
   - title: Kuryr
     path: /networking/openstack/kuryr
   - title: Calico's interpretation of Neutron API calls
-<<<<<<< HEAD
-    path: /networking/openstack/neutron-api
-- title: Accelerating Istio network performance
-  path: /networking/sidecar-acceleration
-- title: Interoperate with legacy firewalls using IP ranges
-  path: /networking/legacy-firewalls
-- title: Use specific IP address for a pod
-  path: /networking/use-specific-ip
-- title: Add a floating IP to a pod
-  path: /networking/add-floating-ip
-- title: Get started with IP address management
-  path: /networking/get-started-ip-addresses
-- title: Use IPVS kube-proxy
-  path: /networking/use-ipvs  
-- title: Configure workload access outside cluster
-  path: /networking/workloads-outside-cluster
-- title: Advertise Kubernetes service IP addresses
-  path: /networking/advertise-service-ips
-=======
-    path: /networking/openstack/neutron-api
->>>>>>> d0e1a0fa
+    path: /networking/openstack/neutron-api