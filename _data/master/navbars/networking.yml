bigheader: "Networking"
path: /networking
order: 2
toc:
- title: Networking
  path: /networking/
- title: Connecting workloads across networks that you do not control
  path: /networking/vxlan-ipip
- title: Migrate from one IP pool to another
  path: /networking/migrate-pools
- title: Route reflectors
  path: /networking/routereflector
- title: Configuring BGP peers
  path: /networking/bgp
- title: Enable IPv6
  path: /networking/ipv6
- title: Enabling IPVS in Kubernetes
  path: /networking/enabling-ipvs
- title: External connectivity
  path: /networking/external-connectivity
- title: Configuring a node IP address and subnet
  path: /networking/node
- title: Configuring MTU
  path: /networking/mtu
- title: Assign IP addresses based on topology
  path: /networking/assign-ip-addresses-topology
- title: Calico networking for OpenStack
  section:
  - title: Setting up a development machine
    path:  /networking/openstack/dev-machine-setup
  - title: IP addressing and connectivity
    path: /networking/openstack/connectivity
  - title: Endpoint labels and operator policy
    path: /networking/openstack/labels
  - title: Configuring systems for use with Calico
    path: /networking/openstack/configuration
  - title: Detailed semantics
    path: /networking/openstack/semantics
  - title: Floating IPs
    path: /networking/openstack/floating-ips
  - title: Service IPs
    path: /networking/openstack/service-ips
  - title: Host routes
    path: /networking/openstack/host-routes
  - title: Multiple regions
    path: /networking/openstack/multiple-regions
  - title: Kuryr
    path: /networking/openstack/kuryr
  - title: Calico's interpretation of Neutron API calls
    path: /networking/openstack/neutron-api
- title: Network design
  section:
    - title: Calico over Ethernet fabrics
      path: /networking/design/l2-interconnect-fabric
    - title: Calico over IP fabrics
      path: /networking/design/l3-interconnect-fabric
- title: Accelerating Istio network performance
  path: /networking/sidecar-acceleration
- title: Interoperate with legacy firewalls using IP ranges
  path: /networking/legacy-firewalls
- title: Use specific IP address for a pod
  path: /networking/use-specific-ip
- title: Add a floating IP to a pod
  path: /networking/add-floating-ip
- title: Get started with IP address management
  path: /networking/get-started-ip-addresses
<<<<<<< HEAD
- title: Configure IP auto detection
  path: /networking/ip-autodetection  
=======
- title: Configure workload access outside cluster
  path: /networking/workloads-outside-cluster
>>>>>>> ffc74416
- title: Advertise Kubernetes service IP addresses
  path: /networking/advertise-service-ips<|MERGE_RESOLUTION|>--- conflicted
+++ resolved
@@ -64,12 +64,9 @@
   path: /networking/add-floating-ip
 - title: Get started with IP address management
   path: /networking/get-started-ip-addresses
-<<<<<<< HEAD
 - title: Configure IP auto detection
   path: /networking/ip-autodetection  
-=======
 - title: Configure workload access outside cluster
   path: /networking/workloads-outside-cluster
->>>>>>> ffc74416
 - title: Advertise Kubernetes service IP addresses
   path: /networking/advertise-service-ips