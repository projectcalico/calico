bigheader: "Security"
path: /security
order: 3
toc:
- title: Security
  path: /security/
- title: Adopt a zero trust network model for security
  path: /security/adopt-zero-trust   
- title: Get started
  section:  
  - title: Calico policy
    section:    
    - title: Get started with Calico network policy
<<<<<<< HEAD
      path: /security/calico-network-policy  
    - title: Get started with Calico network policy for OpenStack
      path: /security/network-policy-openstack   
=======
      path: /security/calico-network-policy 
    - title: Get started with Calico network policy for OpenStack
      path: /security/network-policy-openstack 
>>>>>>> 3c64ef53
  - title: Kubernetes policy
    section: 
    - title: Get started with Kubernetes network policy
      path: /security/kubernetes-network-policy
    - title: Enable default deny for Kubernetes pods
      path: /security/kubernetes-default-deny 
    - title: Kubernetes policy, demo
      path: /security/tutorials/kubernetes-policy-demo/kubernetes-demo
    - title: Kubernetes policy, basic tutorial
      path: /security/tutorials/kubernetes-policy-basic
    - title: Kubernetes policy, advanced tutorial
      path: /security/tutorials/kubernetes-policy-advanced          
- title: Policy rules       
  section:
<<<<<<< HEAD
=======
  - title: Overview
    path: /security/policy-rules-overview  
>>>>>>> 3c64ef53
  - title: Use namespace in policy rules
    path: /security/namespace-policy
  - title: Use service accounts in policy rules
    path: /security/service-accounts  
  - title: Use external IPs or networks in policy rules
    path: /security/external-ips-policy
  - title: Use ICMP/ping in policy rules
<<<<<<< HEAD
    path: /security/icmp-ping    
- title: Policy for hosts
  section:    
  - title: Protect hosts
    path: /security/protect-hosts    
=======
    path: /security/icmp-ping   
- title: Policy for hosts
  section:    
  - title: Protect hosts
    path: /security/protect-hosts   
>>>>>>> 3c64ef53
  - title: Protect host tutorial
    path: /security/tutorials/protect-hosts
  - title: Apply policy to host forwarded traffic
    path: /security/host-forwarded-traffic    
- title: Policy for services
  section: 
  - title: Apply policy to Kubernetes node ports
    path: /security/kubernetes-node-ports
  - title: Apply policy to services exposed externally as cluster IPs
    path: /security/services-cluster-ips 
- title: Policy for Istio 
  section:
  - title: Enforce network policy using Istio
    path: /security/enforce-policy-istio 
  - title: Use HTTP methods and paths in policy rules
    path: /security/http-methods 
  - title: Enforce network policy using Istio tutorial
    path: /security/tutorials/app-layer-policy/enforce-policy-istio
- title: Policy for extreme traffic
  section:
  - title: Enable extreme high-connection workloads
    path: /security/high-connection-workloads
  - title: Defend against DoS attacks
    path: /security/defend-dos-attack
- title: Secure Calico component communications
  section:
  - title: Configure encryption and authentication
    path: /security/comms/crypto-auth
  - title: Schedule to well-known nodes
    path: /security/comms/reduce-nodes
  - title: Secure Calico Prometheus endpoints
    path: /security/comms/secure-metrics
- title: Calico Enterprise
  section:
  - title: Network visibility
    path: /security/calico-enterprise/network-visibility<|MERGE_RESOLUTION|>--- conflicted
+++ resolved
@@ -11,15 +11,9 @@
   - title: Calico policy
     section:    
     - title: Get started with Calico network policy
-<<<<<<< HEAD
       path: /security/calico-network-policy  
     - title: Get started with Calico network policy for OpenStack
-      path: /security/network-policy-openstack   
-=======
-      path: /security/calico-network-policy 
-    - title: Get started with Calico network policy for OpenStack
-      path: /security/network-policy-openstack 
->>>>>>> 3c64ef53
+      path: /security/network-policy-openstack     
   - title: Kubernetes policy
     section: 
     - title: Get started with Kubernetes network policy
@@ -34,11 +28,8 @@
       path: /security/tutorials/kubernetes-policy-advanced          
 - title: Policy rules       
   section:
-<<<<<<< HEAD
-=======
   - title: Overview
     path: /security/policy-rules-overview  
->>>>>>> 3c64ef53
   - title: Use namespace in policy rules
     path: /security/namespace-policy
   - title: Use service accounts in policy rules
@@ -46,19 +37,11 @@
   - title: Use external IPs or networks in policy rules
     path: /security/external-ips-policy
   - title: Use ICMP/ping in policy rules
-<<<<<<< HEAD
     path: /security/icmp-ping    
 - title: Policy for hosts
   section:    
   - title: Protect hosts
     path: /security/protect-hosts    
-=======
-    path: /security/icmp-ping   
-- title: Policy for hosts
-  section:    
-  - title: Protect hosts
-    path: /security/protect-hosts   
->>>>>>> 3c64ef53
   - title: Protect host tutorial
     path: /security/tutorials/protect-hosts
   - title: Apply policy to host forwarded traffic
