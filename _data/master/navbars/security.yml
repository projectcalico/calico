bigheader: "Security"
path: /security
order: 3
toc:
- title: Security
  path: /security/
- title: Kubernetes network policy
  path: /security/kubernetes-network-policy
- title: Calico network policy
  path: /security/calico-network-policy
- title: Simple policy tutorial
  path: /security/simple-policy
- title: Stars policy tutorial
  path: /security/stars-policy/
- title: Controlling ingress and egress traffic with network policy
  path: /security/advanced-policy
- title: Application layer tutorial
  path: /security/app-layer-policy/
- title: Host endpoints
  section:
  - title: Overview
    path: /security/host-endpoints/
  - title: Creating policy for basic connectivity
    path: /security/host-endpoints/connectivity
  - title: Creating host endpoint objects
    path: /security/host-endpoints/objects
  - title: Selector-based policies
    path: /security/host-endpoints/selector
  - title: Failsafe rules
    path: /security/host-endpoints/failsafe 
  - title: Pre-DNAT policy
    path: /security/host-endpoints/pre-dnat
  - title: Apply on forwarded traffic
    path: /security/host-endpoints/forwarded
  - title: Summary
    path: /security/host-endpoints/summary
  - title: Tutorial
    path: /security/host-endpoints/tutorial
  - title: Connection tracking
    path: /security/host-endpoints/conntrack
- title: Securing Calico component communications
  section:
  - title: Configuring encryption and authentication
    path: /security/comms/crypto-auth
  - title: Scheduling to well-known nodes
    path: /security/comms/reduce-nodes
  - title: Securing Calico's Prometheus endpoints
    path: /security/comms/secure-metrics
- title: Defend against DoS attacks
  path: /security/defend-dos-attack
- title: Apply policy to Kubernetes node ports
  path: /security/kubernetes-node-ports
- title: Use service accounts in policy rules
  path: /security/service-accounts
- title: Using HTTP methods and paths in policy rules
<<<<<<< HEAD
  path: /security/http-methods
=======
  path: /security/http-methods 
- title: Enable extreme high-connection workloads
  path: /security/high-connection-workloads   
>>>>>>> 5bd89199
<|MERGE_RESOLUTION|>--- conflicted
+++ resolved
@@ -53,10 +53,8 @@
 - title: Use service accounts in policy rules
   path: /security/service-accounts
 - title: Using HTTP methods and paths in policy rules
-<<<<<<< HEAD
   path: /security/http-methods
-=======
-  path: /security/http-methods 
 - title: Enable extreme high-connection workloads
   path: /security/high-connection-workloads   
->>>>>>> 5bd89199
+- title: Use service accounts in policy rules
+  path: /security/service-accounts