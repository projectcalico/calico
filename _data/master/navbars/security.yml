--- conflicted
+++ resolved
@@ -50,18 +50,13 @@
   path: /security/defend-dos-attack
 - title: Apply policy to Kubernetes node ports
   path: /security/kubernetes-node-ports
-<<<<<<< HEAD
 - title: Enforce network policy using Istio
   path: /security/enforce-policy-istio
-- title: Using HTTP methods and paths in policy rules
+- title: Use HTTP methods and paths in policy rules
   path: /security/http-methods 
-=======
 - title: Use service accounts in policy rules
   path: /security/service-accounts
 - title: Use ICMP/ping in policy rules
   path: /security/icmp-ping
-- title: Use HTTP methods and paths in policy rules
-  path: /security/http-methods
->>>>>>> 66ef54b1
 - title: Enable extreme high-connection workloads
   path: /security/high-connection-workloads