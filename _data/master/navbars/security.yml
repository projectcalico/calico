bigheader: "Security"
path: /security
order: 3
toc:
- title: Security
  path: /security/
- title: Kubernetes network policy
  path: /security/kubernetes-network-policy
- title: Calico network policy
  path: /security/calico-network-policy
- title: Simple policy tutorial
  path: /security/simple-policy
- title: Stars policy tutorial
  path: /security/stars-policy/
- title: Controlling ingress and egress traffic with network policy
  path: /security/advanced-policy
- title: Application layer tutorial
  path: /security/app-layer-policy/
- title: Host endpoints
  section:
  - title: Overview
    path: /security/host-endpoints/
  - title: Creating policy for basic connectivity
    path: /security/host-endpoints/connectivity
  - title: Creating host endpoint objects
    path: /security/host-endpoints/objects
  - title: Selector-based policies
    path: /security/host-endpoints/selector
  - title: Failsafe rules
    path: /security/host-endpoints/failsafe 
  - title: Pre-DNAT policy
    path: /security/host-endpoints/pre-dnat
  - title: Apply on forwarded traffic
    path: /security/host-endpoints/forwarded
  - title: Summary
    path: /security/host-endpoints/summary
  - title: Tutorial
    path: /security/host-endpoints/tutorial
  - title: Connection tracking
    path: /security/host-endpoints/conntrack
- title: Securing Calico component communications
  section:
  - title: Configuring encryption and authentication
    path: /security/comms/crypto-auth
  - title: Scheduling to well-known nodes
    path: /security/comms/reduce-nodes
  - title: Securing Calico's Prometheus endpoints
    path: /security/comms/secure-metrics
- title: Defend against DoS attacks
  path: /security/defend-dos-attack
- title: Apply policy to Kubernetes node ports
  path: /security/kubernetes-node-ports
<<<<<<< HEAD
- title: Use service accounts in policy rules
  path: /security/service-accounts
- title: Using HTTP methods and paths in policy rules
=======
- title: Use ICMP/ping in policy rules
  path: /security/icmp-ping
- title: Use HTTP methods and paths in policy rules
>>>>>>> 7341c6bf
  path: /security/http-methods
- title: Enable extreme high-connection workloads
  path: /security/high-connection-workloads   <|MERGE_RESOLUTION|>--- conflicted
+++ resolved
@@ -50,15 +50,11 @@
   path: /security/defend-dos-attack
 - title: Apply policy to Kubernetes node ports
   path: /security/kubernetes-node-ports
-<<<<<<< HEAD
 - title: Use service accounts in policy rules
   path: /security/service-accounts
-- title: Using HTTP methods and paths in policy rules
-=======
 - title: Use ICMP/ping in policy rules
   path: /security/icmp-ping
 - title: Use HTTP methods and paths in policy rules
->>>>>>> 7341c6bf
   path: /security/http-methods
 - title: Enable extreme high-connection workloads
-  path: /security/high-connection-workloads   +  path: /security/high-connection-workloads