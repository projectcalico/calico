--- conflicted
+++ resolved
@@ -50,12 +50,9 @@
   path: /security/external-ips-policy  
 - title: Use namespace in policy rules
   path: /security/namespace-policy
-<<<<<<< HEAD
 - title: Apply policy to forwarded traffic
   path: /security/host-forwarded-traffic  
-=======
 - title: Apply policy to services exposed externally as cluster IPs
   path: /security/services-cluster-ips  
 - title: Monitor Calico component metrics
-  path: /security/monitor-component-metrics  
->>>>>>> 9818c605
+  path: /security/monitor-component-metrics  