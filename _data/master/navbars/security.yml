--- conflicted
+++ resolved
@@ -66,10 +66,7 @@
   path: /security/network-policy-openstack
 - title: Protect hosts
   path: /security/protect-hosts
-<<<<<<< HEAD
 - title: Use external IPs or networks in policy rules
   path: /security/external-ips-policy  
-=======
 - title: Use namespace in policy rules
-  path: /security/namespace-policy
->>>>>>> bf6ca8c7
+  path: /security/namespace-policy