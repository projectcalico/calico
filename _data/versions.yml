v2.6:
<<<<<<< HEAD
- title: v2.6.4
  note: |
    20 December 2017

=======
- title: v2.6.4-rc3
  note: |
    19 December 2017

    This is a release candidate for testing purposes only.
    v2.6.4-rc3 has a felix fix for "liveness" checking: https://github.com/projectcalico/felix/pull/1662
>>>>>>> 85872046

    <div class="alert alert-danger" role="alert"><b>Important</b>: If you are using the Kubernetes datastore and upgrading from Calico v2.4.x or earlier to Calico v2.5.x or later, you must <a href="https://github.com/projectcalico/calico/blob/master/upgrade/v2.5/README.md">migrate your Calico configuration data</a> before upgrading. Otherwise, your cluster may lose connectivity after the upgrade.</div>

  components:
    felix:
<<<<<<< HEAD
      version: 2.6.3
      url: https://github.com/projectcalico/felix/releases/tag/2.6.3
    typha:
      version: v0.5.4
      url: https://github.com/projectcalico/typha/releases/tag/v0.5.4
    calicoctl:
      version: v1.6.3
      url: https://github.com/projectcalico/calicoctl/releases/tag/v1.6.3
      download_url: https://github.com/projectcalico/calicoctl/releases/download/v1.6.3/calicoctl
    calico/node:
      version: v2.6.4
      url: https://github.com/projectcalico/calico/releases/tag/v2.6.4
    calico/cni:
      version: v1.11.2
      url: https://github.com/projectcalico/cni-plugin/releases/tag/v1.11.2
      download_calico_url: https://github.com/projectcalico/cni-plugin/releases/download/v1.11.2/calico
      download_calico_ipam_url: https://github.com/projectcalico/cni-plugin/releases/download/v1.11.2/calico-ipam
    confd:
      version: v0.12.1-calico-0.4.3
      url: https://github.com/projectcalico/confd/releases/tag/v0.12.1-calico-0.4.3
    libnetwork-plugin:
      version: v1.1.2
      url: https://github.com/projectcalico/libnetwork-plugin/releases/tag/v1.1.2
    calico/kube-controllers:
      version: v1.0.2
      url: https://github.com/projectcalico/k8s-policy/releases/tag/v1.0.2
    calico-bird:
      version: v0.3.1
      url: https://github.com/projectcalico/calico-bird/releases/tag/v0.3.1
    calico-bgp-daemon:
      version: v0.2.1
      url: https://github.com/projectcalico/calico-bgp-daemon/releases/tag/v0.2.1
=======
      version: 2.6.3-rc3
      url: https://github.com/projectcalico/felix/releases/tag/2.6.3-rc3
    typha:
      version: v0.5.4-rc2
      url: https://github.com/projectcalico/typha/releases/tag/v0.5.4-rc2
    calicoctl:
      version: v1.6.3-rc1
      url: https://github.com/projectcalico/calicoctl/releases/tag/v1.6.3-rc1
      download_url: https://github.com/projectcalico/calicoctl/releases/download/v1.6.3-rc1/calicoctl
    calico/node:
      version: v2.6.4-rc3
      url: https://github.com/projectcalico/calico/releases/tag/v2.6.4-rc3
    calico/cni:
      version: v1.11.2-rc1
      url: https://github.com/projectcalico/cni-plugin/releases/tag/v1.11.2-rc1
      download_calico_url: https://github.com/projectcalico/cni-plugin/releases/download/v1.11.2-rc1/calico
      download_calico_ipam_url: https://github.com/projectcalico/cni-plugin/releases/download/v1.11.2-rc1/calico-ipam
    calico-bird:
      version: v0.3.1
      url: https://github.com/projectcalico/calico-bird/releases/tag/v0.3.1
    confd:
      version: v0.12.1-calico-0.4.3-rc1
      url: https://github.com/projectcalico/confd/releases/tag/v0.12.1-calico-0.4.3-rc1
    calico-bgp-daemon:
      version: v0.2.1
      url: https://github.com/projectcalico/calico-bgp-daemon/releases/tag/v0.2.1
    libnetwork-plugin:
      version: v1.1.2-rc1
      url: https://github.com/projectcalico/libnetwork-plugin/releases/tag/v1.1.2-rc1
    calico/kube-controllers:
      version: v1.0.2-rc1
      url: https://github.com/projectcalico/k8s-policy/releases/tag/v1.0.2-rc1
>>>>>>> 85872046
    networking-calico:
      version: 1.4.3
      url: http://git.openstack.org/cgit/openstack/networking-calico/commit/?h=1.4.3
    calico/routereflector:
      version: v0.4.1
      url: ""

- title: v2.6.4-rc2
  note: |
    15 December 2017

    This is a release candidate for testing purposes only.

    <div class="alert alert-danger" role="alert"><b>Important</b>: If you are using the Kubernetes datastore and upgrading from Calico v2.4.x or earlier to Calico v2.5.x or later, you must <a href="https://github.com/projectcalico/calico/blob/master/upgrade/v2.5/README.md">migrate your Calico configuration data</a> before upgrading. Otherwise, your cluster may lose connectivity after the upgrade.</div>

  components:
    felix:
      version: 2.6.3-rc2
      url: https://github.com/projectcalico/felix/releases/tag/2.6.3-rc2
    typha:
      version: v0.5.4-rc2
      url: https://github.com/projectcalico/typha/releases/tag/v0.5.4-rc2
    calicoctl:
      version: v1.6.3-rc1
      url: https://github.com/projectcalico/calicoctl/releases/tag/v1.6.3-rc1
      download_url: https://github.com/projectcalico/calicoctl/releases/download/v1.6.3-rc1/calicoctl
    calico/node:
      version: v2.6.4-rc2
      url: https://github.com/projectcalico/calico/releases/tag/v2.6.4-rc2
    calico/cni:
      version: v1.11.2-rc1
      url: https://github.com/projectcalico/cni-plugin/releases/tag/v1.11.2-rc1
      download_calico_url: https://github.com/projectcalico/cni-plugin/releases/download/v1.11.2-rc1/calico
      download_calico_ipam_url: https://github.com/projectcalico/cni-plugin/releases/download/v1.11.2-rc1/calico-ipam
    calico-bird:
      version: v0.3.1
      url: https://github.com/projectcalico/calico-bird/releases/tag/v0.3.1
    confd:
      version: v0.12.1-calico-0.4.3-rc1
      url: https://github.com/projectcalico/confd/releases/tag/v0.12.1-calico-0.4.3-rc1
    calico-bgp-daemon:
      version: v0.2.1
      url: https://github.com/projectcalico/calico-bgp-daemon/releases/tag/v0.2.1
    libnetwork-plugin:
      version: v1.1.2-rc1
      url: https://github.com/projectcalico/libnetwork-plugin/releases/tag/v1.1.2-rc1
    calico/kube-controllers:
      version: v1.0.2-rc1
      url: https://github.com/projectcalico/k8s-policy/releases/tag/v1.0.2-rc1
    networking-calico:
      version: 1.4.3
      url: http://git.openstack.org/cgit/openstack/networking-calico/commit/?h=1.4.3
    calico/routereflector:
      version: v0.4.1
      url: ""

- title: v2.6.4-rc1
  note: |
    14 December 2017

    This is a release candidate for testing purposes only.

    <div class="alert alert-danger" role="alert"><b>Important</b>: If you are using the Kubernetes datastore and upgrading from Calico v2.4.x or earlier to Calico v2.5.x or later, you must <a href="https://github.com/projectcalico/calico/blob/master/upgrade/v2.5/README.md">migrate your Calico configuration data</a> before upgrading. Otherwise, your cluster may lose connectivity after the upgrade.</div>

  components:
    felix:
      version: 2.6.3-rc1
      url: https://github.com/projectcalico/felix/releases/tag/2.6.3-rc1
    typha:
      version: v0.5.4-rc1
      url: https://github.com/projectcalico/typha/releases/tag/v0.5.4-rc1
    calicoctl:
      version: v1.6.3-rc1
      url: https://github.com/projectcalico/calicoctl/releases/tag/v1.6.3-rc1
      download_url: https://github.com/projectcalico/calicoctl/releases/download/v1.6.3-rc1/calicoctl
    calico/node:
      version: v2.6.4-rc1
      url: https://github.com/projectcalico/calico/releases/tag/v2.6.4-rc1
    calico/cni:
      version: v1.11.2-rc1
      url: https://github.com/projectcalico/cni-plugin/releases/tag/v1.11.2-rc1
      download_calico_url: https://github.com/projectcalico/cni-plugin/releases/download/v1.11.2-rc1/calico
      download_calico_ipam_url: https://github.com/projectcalico/cni-plugin/releases/download/v1.11.2-rc1/calico-ipam
    calico-bird:
      version: v0.3.1
      url: https://github.com/projectcalico/calico-bird/releases/tag/v0.3.1
    confd:
      version: v0.12.1-calico-0.4.3-rc1
      url: https://github.com/projectcalico/confd/releases/tag/v0.12.1-calico-0.4.3-rc1
    calico-bgp-daemon:
      version: v0.2.1
      url: https://github.com/projectcalico/calico-bgp-daemon/releases/tag/v0.2.1
    libnetwork-plugin:
      version: v1.1.2-rc1
      url: https://github.com/projectcalico/libnetwork-plugin/releases/tag/v1.1.2-rc1
    calico/kube-controllers:
      version: v1.0.2-rc1
      url: https://github.com/projectcalico/k8s-policy/releases/tag/v1.0.2-rc1
    networking-calico:
      version: 1.4.3
      url: http://git.openstack.org/cgit/openstack/networking-calico/commit/?h=1.4.3
    calico/routereflector:
      version: v0.4.1
      url: ""

- title: v2.6.3
  note: |
    28 November 2017

    Calico v2.6.3 addresses several outstanding common vulnerabilities and exposures (CVE).

    - A new node controller for Kubernetes deployments clears data associated with deleted nodes from the Calico datastore, preventing conflicts that can lead to crash loops. 

    <div class="alert alert-danger" role="alert"><b>Important</b>: If you are using the Kubernetes datastore and upgrading from Calico v2.4.x or earlier to Calico v2.5.x or later, you must <a href="https://github.com/projectcalico/calico/blob/master/upgrade/v2.5/README.md">migrate your Calico configuration data</a> before upgrading. Otherwise, your cluster may lose connectivity after the upgrade.</div>

  components:
    felix:
      version: 2.6.2
      url: https://github.com/projectcalico/felix/releases/tag/2.6.2
    typha:
      version: v0.5.3
      url: https://github.com/projectcalico/typha/releases/tag/v0.5.3
    calicoctl:
      version: v1.6.2
      url: https://github.com/projectcalico/calicoctl/releases/tag/v1.6.2
      download_url: https://github.com/projectcalico/calicoctl/releases/download/v1.6.2/calicoctl
    calico/node:
      version: v2.6.3
      url: https://github.com/projectcalico/calico/releases/tag/v2.6.3
    calico/cni:
      version: v1.11.1
      url: https://github.com/projectcalico/cni-plugin/releases/tag/v1.11.1
      download_calico_url: https://github.com/projectcalico/cni-plugin/releases/download/v1.11.1/calico
      download_calico_ipam_url: https://github.com/projectcalico/cni-plugin/releases/download/v1.11.1/calico-ipam
    calico-bird:
      version: v0.3.1
      url: https://github.com/projectcalico/calico-bird/releases/tag/v0.3.1
    confd:
      version: v0.12.1-calico-0.4.2
      url: https://github.com/projectcalico/confd/releases/tag/v0.12.1-calico-0.4.2
    calico-bgp-daemon:
      version: v0.2.1
      url: https://github.com/projectcalico/calico-bgp-daemon/releases/tag/v0.2.1
    libnetwork-plugin:
      version: v1.1.1
      url: https://github.com/projectcalico/libnetwork-plugin/releases/tag/v1.1.1
    calico/kube-controllers:
      version: v1.0.1
      url: https://github.com/projectcalico/k8s-policy/releases/tag/v1.0.1
    networking-calico:
      version: 1.4.3
      url: http://git.openstack.org/cgit/openstack/networking-calico/commit/?h=1.4.3
    calico/routereflector:
      version: v0.4.1
      url: ""

- title: v2.6.2
  note: |
    16 October 2017

    Calico v2.6.2 adds fixes and enhancements for Calico/OpenStack deployments.  For Kubernetes and other integrations there is no change from v2.6.1.

    - The dnsmasq packages that we provide have been upgraded so as to address various [security issues](https://github.com/projectcalico/calico/issues/1169).

    - networking-calico master has been released, as 1.4.3, so as to provide support for OpenStack Ocata and later.

    <div class="alert alert-danger" role="alert"><b>Important</b>: If you are using the Kubernetes datastore and upgrading from Calico v2.4.x or earlier to Calico v2.5.x or later, you must <a href="https://github.com/projectcalico/calico/blob/master/upgrade/v2.5/README.md">migrate your Calico configuration data</a> before upgrading. Otherwise, your cluster may lose connectivity after the upgrade.</div>

  components:
    felix:
      version: 2.6.0
      url: https://github.com/projectcalico/felix/releases/tag/2.6.0
    typha:
      version: v0.5.1
      url: https://github.com/projectcalico/typha/releases/tag/v0.5.1
    calicoctl:
      version: v1.6.1
      url: https://github.com/projectcalico/calicoctl/releases/tag/v1.6.1
      download_url: https://github.com/projectcalico/calicoctl/releases/download/v1.6.1/calicoctl
    calico/node:
      version: v2.6.1
      url: https://github.com/projectcalico/calico/releases/tag/v2.6.1
    calico/cni:
      version: v1.11.0
      url: https://github.com/projectcalico/cni-plugin/releases/tag/v1.11.0
      download_calico_url: https://github.com/projectcalico/cni-plugin/releases/download/v1.11.0/calico
      download_calico_ipam_url: https://github.com/projectcalico/cni-plugin/releases/download/v1.11.0/calico-ipam
    calico-bird:
      version: v0.3.1
      url: https://github.com/projectcalico/calico-bird/releases/tag/v0.3.1
    calico-bgp-daemon:
      version: v0.2.1
      url: https://github.com/projectcalico/calico-bgp-daemon/releases/tag/v0.2.1
    libnetwork-plugin:
      version: v1.1.0
      url: https://github.com/projectcalico/libnetwork-plugin/releases/tag/v1.1.0
    calico/kube-controllers:
      version: v1.0.0
      url: https://github.com/projectcalico/k8s-policy/releases/tag/v1.0.0
    networking-calico:
      version: 1.4.3
      url: http://git.openstack.org/cgit/openstack/networking-calico/commit/?h=1.4.3
    calico/routereflector:
      version: v0.4.0
      url: ""


- title: v2.6.1
  note: |
    29 September 2017

    Calico v2.6.0 was released with the wrong version of Felix, which meant that egress network policy did not function as expected. Calico v2.6.1 includes the correct version.

    <div class="alert alert-danger" role="alert"><b>Important</b>: If you are using the Kubernetes datastore and upgrading from Calico v2.4.x or earlier to Calico v2.5.x or later, you must <a href="https://github.com/projectcalico/calico/blob/master/upgrade/v2.5/README.md">migrate your Calico configuration data</a> before upgrading. Otherwise, your cluster may lose connectivity after the upgrade.</div>

  components:
    felix:
      version: 2.6.0
      url: https://github.com/projectcalico/felix/releases/tag/2.6.0
    typha:
      version: v0.5.1
      url: https://github.com/projectcalico/typha/releases/tag/v0.5.1
    calicoctl:
      version: v1.6.1
      url: https://github.com/projectcalico/calicoctl/releases/tag/v1.6.1
      download_url: https://github.com/projectcalico/calicoctl/releases/download/v1.6.1/calicoctl
    calico/node:
      version: v2.6.1
      url: https://github.com/projectcalico/calico/releases/tag/v2.6.1
    calico/cni:
      version: v1.11.0
      url: https://github.com/projectcalico/cni-plugin/releases/tag/v1.11.0
      download_calico_url: https://github.com/projectcalico/cni-plugin/releases/download/v1.11.0/calico
      download_calico_ipam_url: https://github.com/projectcalico/cni-plugin/releases/download/v1.11.0/calico-ipam
    calico-bird:
      version: v0.3.1
      url: https://github.com/projectcalico/calico-bird/releases/tag/v0.3.1
    calico-bgp-daemon:
      version: v0.2.1
      url: https://github.com/projectcalico/calico-bgp-daemon/releases/tag/v0.2.1
    libnetwork-plugin:
      version: v1.1.0
      url: https://github.com/projectcalico/libnetwork-plugin/releases/tag/v1.1.0
    calico/kube-controllers:
      version: v1.0.0
      url: https://github.com/projectcalico/k8s-policy/releases/tag/v1.0.0
    networking-calico:
      version: 1.4.2
      url: http://git.openstack.org/cgit/openstack/networking-calico/commit/?h=1.4.2
    calico/routereflector:
      version: v0.4.0
      url: ""


- title: v2.6.0
  note: |
    28 September 2017

    <div class="alert alert-danger" role="alert"><b>Warning</b>: Incorrect release artifacts. Please use Calico v2.6.1 instead.</div>

    Detailed release notes can be found on [GitHub](https://github.com/projectcalico/calico/releases).

  components:
    felix:
      version: 2.6.0
      url: https://github.com/projectcalico/felix/releases/tag/2.6.0
    typha:
      version: v0.5.1
      url: https://github.com/projectcalico/typha/releases/tag/v0.5.1
    calicoctl:
      version: v1.6.1
      url: https://github.com/projectcalico/calicoctl/releases/tag/v1.6.1
      download_url: https://github.com/projectcalico/calicoctl/releases/download/v1.6.1/calicoctl
    calico/node:
      version: v2.6.0
      url: https://github.com/projectcalico/calico/releases/tag/v2.6.0
    calico/cni:
      version: v1.11.0
      url: https://github.com/projectcalico/cni-plugin/releases/tag/v1.11.0
      download_calico_url: https://github.com/projectcalico/cni-plugin/releases/download/v1.11.0/calico
      download_calico_ipam_url: https://github.com/projectcalico/cni-plugin/releases/download/v1.11.0/calico-ipam
    calico-bird:
      version: v0.3.1
      url: https://github.com/projectcalico/calico-bird/releases/tag/v0.3.1
    calico-bgp-daemon:
      version: v0.2.1
      url: https://github.com/projectcalico/calico-bgp-daemon/releases/tag/v0.2.1
    libnetwork-plugin:
      version: v1.1.0
      url: https://github.com/projectcalico/libnetwork-plugin/releases/tag/v1.1.0
    calico/kube-controllers:
      version: v1.0.0
      url: https://github.com/projectcalico/k8s-policy/releases/tag/v1.0.0
    networking-calico:
      version: 1.4.2
      url: http://git.openstack.org/cgit/openstack/networking-calico/commit/?h=1.4.2
    calico/routereflector:
      version: v0.4.0
      url: ""

- title: v2.6.0-rc3
  note: |
    27 September 2017

    Detailed release notes can be found on [GitHub](https://github.com/projectcalico/calico/releases).

    <div class="alert alert-danger" role="alert"><b>Important</b>: If you are using the Kubernetes datastore and upgrading from Calico v2.4.x or earlier to Calico v2.5.x or later, you must <a href="https://github.com/projectcalico/calico/blob/master/upgrade/v2.5/README.md">migrate your Calico configuration data</a> before upgrading. Otherwise, your cluster may lose connectivity after the upgrade.</div>

  components:
    felix:
      version: 2.6.0-rc2
      url: https://github.com/projectcalico/felix/releases/tag/2.6.0-rc2
    typha:
      version: v0.5.1
      url: https://github.com/projectcalico/typha/releases/tag/v0.5.1
    calicoctl:
      version: v1.6.0-rc2
      url: https://github.com/projectcalico/calicoctl/releases/tag/v1.6.0-rc2
      download_url: https://github.com/projectcalico/calicoctl/releases/download/v1.6.0-rc2/calicoctl
    calico/node:
      version: v2.6.0-rc2
      url: https://github.com/projectcalico/calico/releases/tag/v2.6.0-rc2
    calico/cni:
      version: v1.11.0
      url: https://github.com/projectcalico/cni-plugin/releases/tag/v1.11.0
      download_calico_url: https://github.com/projectcalico/cni-plugin/releases/download/v1.11.0/calico
      download_calico_ipam_url: https://github.com/projectcalico/cni-plugin/releases/download/v1.11.0/calico-ipam
    calico-bird:
      version: v0.3.1
      url: https://github.com/projectcalico/calico-bird/releases/tag/v0.3.1
    calico-bgp-daemon:
      version: v0.2.1
      url: https://github.com/projectcalico/calico-bgp-daemon/releases/tag/v0.2.1
    libnetwork-plugin:
      version: v1.1.0
      url: https://github.com/projectcalico/libnetwork-plugin/releases/tag/v1.1.0
    calico/kube-controllers:
      version: v1.0.0
      url: https://github.com/projectcalico/kube-controllers/releases/tag/v1.0.0
    networking-calico:
      version: 1.4.2
      url: http://git.openstack.org/cgit/openstack/networking-calico/commit/?h=1.4.2
    calico/routereflector:
      version: v0.4.0
      url: ""

- title: v2.6.0-rc2
  note: |
    24 September 2017

    Detailed release notes can be found on [GitHub](https://github.com/projectcalico/calico/releases).

    <div class="alert alert-danger" role="alert"><b>Important</b>: If you are using the Kubernetes datastore and upgrading from Calico v2.4.x or earlier to Calico v2.5.x or later, you must <a href="https://github.com/projectcalico/calico/blob/master/upgrade/v2.5/README.md">migrate your Calico configuration data</a> before upgrading. Otherwise, your cluster may lose connectivity after the upgrade.</div>

  components:
    felix:
      version: 2.6.0-rc2
      url: https://github.com/projectcalico/felix/releases/tag/2.6.0-rc2
    typha:
      version: v0.5.1
      url: https://github.com/projectcalico/typha/releases/tag/v0.5.1
    calicoctl:
      version: v1.6.0-rc2
      url: https://github.com/projectcalico/calicoctl/releases/tag/v1.6.0-rc2
      download_url: https://github.com/projectcalico/calicoctl/releases/download/v1.6.0-rc2/calicoctl
    calico/node:
      version: v2.6.0-rc2
      url: https://github.com/projectcalico/calico/releases/tag/v2.6.0-rc2
    calico/cni:
      version: v1.11.0
      url: https://github.com/projectcalico/cni-plugin/releases/tag/v1.11.0
      download_calico_url: https://github.com/projectcalico/cni-plugin/releases/download/v1.11.0/calico
      download_calico_ipam_url: https://github.com/projectcalico/cni-plugin/releases/download/v1.11.0/calico-ipam
    calico-bird:
      version: v0.3.1
      url: https://github.com/projectcalico/calico-bird/releases/tag/v0.3.1
    calico-bgp-daemon:
      version: v0.2.1
      url: https://github.com/projectcalico/calico-bgp-daemon/releases/tag/v0.2.1
    libnetwork-plugin:
      version: v1.1.0
      url: https://github.com/projectcalico/libnetwork-plugin/releases/tag/v1.1.0
    calico/kube-policy-controller:
      version: v1.0.0-rc2
      url: https://github.com/projectcalico/k8s-policy/releases/tag/v1.0.0-rc2
    networking-calico:
      version: 1.4.2
      url: http://git.openstack.org/cgit/openstack/networking-calico/commit/?h=1.4.2
    calico/routereflector:
      version: v0.4.0
      url: ""

- title: v2.6.0-rc1
  note: |
    22 September 2017

    Detailed release notes can be found on [GitHub](https://github.com/projectcalico/calico/releases).

    <div class="alert alert-danger" role="alert"><b>Important</b>: If you are using the Kubernetes datastore and upgrading from Calico v2.4.x or earlier to Calico v2.5.x or later, you must <a href="https://github.com/projectcalico/calico/blob/master/upgrade/v2.5/README.md">migrate your Calico configuration data</a> before upgrading. Otherwise, your cluster may lose connectivity after the upgrade.</div>

  components:
    felix:
      version: 2.6.0-rc1
      url: https://github.com/projectcalico/felix/releases/tag/2.6.0-rc1
    typha:
      version: v0.5.0
      url: https://github.com/projectcalico/typha/releases/tag/v0.5.0
    calicoctl:
      version: v1.6.0-rc1
      url: https://github.com/projectcalico/calicoctl/releases/tag/v1.6.0-rc1
      download_url: https://github.com/projectcalico/calicoctl/releases/download/v1.6.0-rc1/calicoctl
    calico/node:
      version: v2.6.0-rc1
      url: https://github.com/projectcalico/calico/releases/tag/v2.6.0-rc1
    calico/cni:
      version: v1.10.0
      url: https://github.com/projectcalico/cni-plugin/releases/tag/v1.10.0
      download_calico_url: https://github.com/projectcalico/cni-plugin/releases/download/v1.10.0/calico
      download_calico_ipam_url: https://github.com/projectcalico/cni-plugin/releases/download/v1.10.0/calico-ipam
    calico-bird:
      version: v0.3.1
      url: https://github.com/projectcalico/calico-bird/releases/tag/v0.3.1
    calico-bgp-daemon:
      version: v0.2.1
      url: https://github.com/projectcalico/calico-bgp-daemon/releases/tag/v0.2.1
    libnetwork-plugin:
      version: v1.1.0
      url: https://github.com/projectcalico/libnetwork-plugin/releases/tag/v1.1.0
    calico/kube-policy-controller:
      version: v1.0.0-rc1
      url: https://github.com/projectcalico/k8s-policy/releases/tag/v1.0.0-rc1
    networking-calico:
      version: 1.4.2
      url: http://git.openstack.org/cgit/openstack/networking-calico/commit/?h=1.4.2
    calico/routereflector:
      version: v0.4.0
      url: ""

v2.5:
- title: v2.5.1
  note: |
    30 August 2017

    Detailed release notes can be found on [GitHub](https://github.com/projectcalico/calico/releases).

    <div class="alert alert-danger" role="alert"><b>Important</b>: If you are using the Kubernetes datastore and upgrading from Calico v2.4.x or earlier to Calico v2.5.x or later, you must <a href="https://github.com/projectcalico/calico/blob/master/upgrade/v2.5/README.md">migrate your Calico configuration data</a> before upgrading. Otherwise, your cluster may lose connectivity after the upgrade.</div>


  components:
    felix:
      version: 2.5.1
      url: https://github.com/projectcalico/felix/releases/tag/2.5.1
    typha:
      version: v0.4.1
      url: https://github.com/projectcalico/typha/releases/tag/v0.4.1
    calicoctl:
      version: v1.5.0
      url: https://github.com/projectcalico/calicoctl/releases/tag/v1.5.0
      download_url: https://github.com/projectcalico/calicoctl/releases/download/v1.5.0/calicoctl
    calico/node:
      version: v2.5.1
      url: https://github.com/projectcalico/calico/releases/tag/v2.5.1
    calico/cni:
      version: v1.10.0
      url: https://github.com/projectcalico/cni-plugin/releases/tag/v1.10.0
      download_calico_url: https://github.com/projectcalico/cni-plugin/releases/download/v1.10.0/calico
      download_calico_ipam_url: https://github.com/projectcalico/cni-plugin/releases/download/v1.10.0/calico-ipam
    calico-bird:
      version: v0.3.1
      url: https://github.com/projectcalico/calico-bird/releases/tag/v0.3.1
    calico-bgp-daemon:
      version: v0.2.1
      url: https://github.com/projectcalico/calico-bgp-daemon/releases/tag/v0.2.1
    libnetwork-plugin:
      version: v1.1.0
      url: https://github.com/projectcalico/libnetwork-plugin/releases/tag/v1.1.0
    calico/kube-policy-controller:
      version: v0.7.0
      url: https://github.com/projectcalico/k8s-policy/releases/tag/v0.7.0
    networking-calico:
      version: 1.4.2
      url: http://git.openstack.org/cgit/openstack/networking-calico/commit/?h=1.4.2
    calico/routereflector:
      version: v0.4.0
      url: ""

- title: v2.5.0
  note: |
    22 August 2017

    Detailed release notes can be found on [GitHub](https://github.com/projectcalico/calico/releases).

    <div class="alert alert-danger" role="alert"><b>Important</b>: If you are using the Kubernetes datastore and upgrading from Calico v2.4.x or earlier to Calico v2.5.x or later, you must <a href="https://github.com/projectcalico/calico/blob/master/upgrade/v2.5/README.md">migrate your Calico configuration data</a> before upgrading. Otherwise, your cluster may lose connectivity after the upgrade.</div>


  components:
    felix:
      version: 2.5.0
      url: https://github.com/projectcalico/felix/releases/tag/2.5.0
    typha:
      version: v0.4.0
      url: https://github.com/projectcalico/typha/releases/tag/v0.4.0
    calicoctl:
      version: v1.5.0
      url: https://github.com/projectcalico/calicoctl/releases/tag/v1.5.0
      download_url: https://github.com/projectcalico/calicoctl/releases/download/v1.5.0/calicoctl
    calico/node:
      version: v2.5.0
      url: https://github.com/projectcalico/calico/releases/tag/v2.5.0
    calico/cni:
      version: v1.10.0
      url: https://github.com/projectcalico/cni-plugin/releases/tag/v1.10.0
      download_calico_url: https://github.com/projectcalico/cni-plugin/releases/download/v1.10.0/calico
      download_calico_ipam_url: https://github.com/projectcalico/cni-plugin/releases/download/v1.10.0/calico-ipam
    calico-bird:
      version: v0.3.1
      url: https://github.com/projectcalico/calico-bird/releases/tag/v0.3.1
    calico-bgp-daemon:
      version: v0.2.1
      url: https://github.com/projectcalico/calico-bgp-daemon/releases/tag/v0.2.1
    libnetwork-plugin:
      version: v1.1.0
      url: https://github.com/projectcalico/libnetwork-plugin/releases/tag/v1.1.0
    calico/kube-policy-controller:
      version: v0.7.0
      url: https://github.com/projectcalico/k8s-policy/releases/tag/v0.7.0
    networking-calico:
      version: 1.4.2
      url: http://git.openstack.org/cgit/openstack/networking-calico/commit/?h=1.4.2
    calico/routereflector:
      version: v0.4.0
      url: ""

- title: v2.5.0-rc2
  note: |
    17 August 2017

    Detailed release notes can be found on [GitHub](https://github.com/projectcalico/calico/releases).

  components:
    felix:
      version: 2.5.0-rc1
      url: https://github.com/projectcalico/felix/releases/tag/2.5.0-rc1
    typha:
      version: v0.4.0
      url: https://github.com/projectcalico/typha/releases/tag/v0.4.0
    calicoctl:
      version: v1.5.0-rc1
      url: https://github.com/projectcalico/calicoctl/releases/tag/v1.5.0-rc1
      download_url: https://github.com/projectcalico/calicoctl/releases/download/v1.5.0-rc1/calicoctl
    calico/node:
      version: v2.5.0-rc2
    calico/cni:
      version: v1.10.0
      url: https://github.com/projectcalico/cni-plugin/releases/tag/v1.10.0
      download_calico_url: https://github.com/projectcalico/cni-plugin/releases/download/v1.10.0/calico
      download_calico_ipam_url: https://github.com/projectcalico/cni-plugin/releases/download/v1.10.0/calico-ipam
    calico-bird:
      version: v0.3.1
      url: https://github.com/projectcalico/calico-bird/releases/tag/v0.3.1
    calico-bgp-daemon:
      version: v0.2.1
      url: https://github.com/projectcalico/calico-bgp-daemon/releases/tag/v0.2.1
    libnetwork-plugin:
      version: v1.1.0
      url: https://github.com/projectcalico/libnetwork-plugin/releases/tag/v1.1.0
    calico/kube-policy-controller:
      version: v0.7.0
      url: https://github.com/projectcalico/k8s-policy/releases/tag/v0.7.0
    networking-calico:
      version: 1.4.2
      url: http://git.openstack.org/cgit/openstack/networking-calico/commit/?h=1.4.2
    calico/routereflector:
      version: v0.4.0
      url: ""

- title: v2.5.0-rc1
  note: |
    15 August 2017

    Detailed release notes can be found on [GitHub](https://github.com/projectcalico/calico/releases).

  components:
    felix:
      version: 2.5.0-rc1
      url: https://github.com/projectcalico/felix/releases/tag/2.5.0-rc1
    typha:
      version: v0.4.0
      url: https://github.com/projectcalico/typha/releases/tag/v0.4.0
    calicoctl:
      version: v1.5.0-rc1
      url: https://github.com/projectcalico/calicoctl/releases/tag/v1.5.0-rc1
      download_url: https://github.com/projectcalico/calicoctl/releases/download/v1.5.0-rc1/calicoctl
    calico/node:
      version: v2.5.0-rc1
    calico/cni:
      version: v1.10.0
      url: https://github.com/projectcalico/cni-plugin/releases/tag/v1.10.0
      download_calico_url: https://github.com/projectcalico/cni-plugin/releases/download/v1.10.0/calico
      download_calico_ipam_url: https://github.com/projectcalico/cni-plugin/releases/download/v1.10.0/calico-ipam
    calico-bird:
      version: v0.3.1
      url: https://github.com/projectcalico/calico-bird/releases/tag/v0.3.1
    calico-bgp-daemon:
      version: v0.2.1
      url: https://github.com/projectcalico/calico-bgp-daemon/releases/tag/v0.2.1
    libnetwork-plugin:
      version: v1.1.0
      url: https://github.com/projectcalico/libnetwork-plugin/releases/tag/v1.1.0
    calico/kube-policy-controller:
      version: v0.7.0
      url: https://github.com/projectcalico/k8s-policy/releases/tag/v0.7.0
    networking-calico:
      version: 1.4.2
      url: http://git.openstack.org/cgit/openstack/networking-calico/commit/?h=1.4.2
    calico/routereflector:
      version: v0.4.0
      url: ""

v2.4:

- title: v2.4.1
  note: |
    07 August 2017

    Detailed release notes can be found on [GitHub](https://github.com/projectcalico/calico/releases).

  components:
    felix:
      version: 2.4.1
      url: https://github.com/projectcalico/felix/releases/tag/2.4.1
    typha:
      version: v0.3.1
      url: https://github.com/projectcalico/typha/releases/tag/v0.3.1
    calicoctl:
      version: v1.4.0
      url: https://github.com/projectcalico/calicoctl/releases/tag/v1.4.0
      download_url: https://github.com/projectcalico/calicoctl/releases/download/v1.4.0/calicoctl
    calico/node:
      version: v2.4.1
    calico/cni:
      version: v1.10.0
      url: https://github.com/projectcalico/cni-plugin/releases/tag/v1.10.0
      download_calico_url: https://github.com/projectcalico/cni-plugin/releases/download/v1.10.0/calico
      download_calico_ipam_url: https://github.com/projectcalico/cni-plugin/releases/download/v1.10.0/calico-ipam
    calico-bird:
      version: v0.3.1
      url: https://github.com/projectcalico/calico-bird/releases/tag/v0.3.1
    calico-bgp-daemon:
      version: v0.2.1
      url: https://github.com/projectcalico/calico-bgp-daemon/releases/tag/v0.2.1
    libnetwork-plugin:
      version: v1.1.0
      url: https://github.com/projectcalico/libnetwork-plugin/releases/tag/v1.1.0
    calico/kube-policy-controller:
      version: v0.7.0
      url: https://github.com/projectcalico/k8s-policy/releases/tag/v0.7.0
    networking-calico:
      version: 1.4.2
      url: http://git.openstack.org/cgit/openstack/networking-calico/commit/?h=1.4.2
    calico/routereflector:
      version: v0.4.0
      url: ""

- title: v2.4.0
  note: |
    31 July 2017

    Detailed release notes can be found on [GitHub](https://github.com/projectcalico/calico/releases).

  components:
    felix:
      version: 2.4.0
      url: https://github.com/projectcalico/felix/releases/tag/2.4.0
    typha:
      version: v0.3.1
      url: https://github.com/projectcalico/typha/releases/tag/v0.3.1
    calicoctl:
      version: v1.4.0
      url: https://github.com/projectcalico/calicoctl/releases/tag/v1.4.0
      download_url: https://github.com/projectcalico/calicoctl/releases/download/v1.4.0/calicoctl
    calico/node:
      version: v2.4.0
    calico/cni:
      version: v1.10.0
      url: https://github.com/projectcalico/cni-plugin/releases/tag/v1.10.0
      download_calico_url: https://github.com/projectcalico/cni-plugin/releases/download/v1.10.0/calico
      download_calico_ipam_url: https://github.com/projectcalico/cni-plugin/releases/download/v1.10.0/calico-ipam
    calico-bird:
      version: v0.3.1
      url: https://github.com/projectcalico/calico-bird/releases/tag/v0.3.1
    calico-bgp-daemon:
      version: v0.2.1
      url: https://github.com/projectcalico/calico-bgp-daemon/releases/tag/v0.2.1
    libnetwork-plugin:
      version: v1.1.0
      url: https://github.com/projectcalico/libnetwork-plugin/releases/tag/v1.1.0
    calico/kube-policy-controller:
      version: v0.7.0
      url: https://github.com/projectcalico/k8s-policy/releases/tag/v0.7.0
    networking-calico:
      version: 1.4.2
      url: http://git.openstack.org/cgit/openstack/networking-calico/commit/?h=1.4.2
    calico/routereflector:
      version: v0.4.0
      url: ""

- title: v2.4.0-rc2
  note: |
    27 July 2017

    Work-in-progress release notes for the upcoming v2.4.0 release can be found on GitHub.

  components:
    felix:
      version: 2.4.0-rc2
      url: https://github.com/projectcalico/felix/releases/tag/2.4.0-rc2
    typha:
      version: v0.3.1
      url: https://github.com/projectcalico/typha/releases/tag/v0.3.1
    calicoctl:
      version: v1.4.0-rc2
      url: https://github.com/projectcalico/calicoctl/releases/tag/v1.4.0-rc2
      download_url: https://github.com/projectcalico/calicoctl/releases/download/v1.4.0-rc2/calicoctl
    calico/node:
      version: v2.4.0-rc2
    calico/cni:
      version: v1.10.0
      url: https://github.com/projectcalico/cni-plugin/releases/tag/v1.10.0
      download_calico_url: https://github.com/projectcalico/cni-plugin/releases/download/v1.10.0/calico
      download_calico_ipam_url: https://github.com/projectcalico/cni-plugin/releases/download/v1.10.0/calico-ipam
    calico-bird:
      version: v0.3.1
      url: https://github.com/projectcalico/calico-bird/releases/tag/v0.3.1
    calico-bgp-daemon:
      version: v0.2.1
      url: https://github.com/projectcalico/calico-bgp-daemon/releases/tag/v0.2.1
    libnetwork-plugin:
      version: v1.1.0
      url: https://github.com/projectcalico/libnetwork-plugin/releases/tag/v1.1.0
    calico/kube-policy-controller:
      version: v0.7.0
      url: https://github.com/projectcalico/k8s-policy/releases/tag/v0.7.0
    networking-calico:
      version: 1.4.2
      url: http://git.openstack.org/cgit/openstack/networking-calico/commit/?h=1.4.2
    calico/routereflector:
      version: v0.4.0
      url: ""

- title: v2.4.0-rc1
  note: |
    24 July 2017

    Work-in-progress release notes for the upcoming v2.4.0 release can be found on GitHub.

  components:
    felix:
      version: 2.4.0-rc1
      url: https://github.com/projectcalico/felix/releases/tag/2.4.0-rc1
    typha:
      version: v0.3.0
      url: https://github.com/projectcalico/typha/releases/tag/v0.3.0
    calicoctl:
      version: v1.4.0-rc1
      url: https://github.com/projectcalico/calicoctl/releases/tag/v1.4.0-rc1
      download_url: https://github.com/projectcalico/calicoctl/releases/download/v1.4.0-rc1/calicoctl
    calico/node:
      version: v2.4.0-rc1
    calico/cni:
      version: v1.10.0
      url: https://github.com/projectcalico/cni-plugin/releases/tag/v1.10.0
      download_calico_url: https://github.com/projectcalico/cni-plugin/releases/download/v1.10.0/calico
      download_calico_ipam_url: https://github.com/projectcalico/cni-plugin/releases/download/v1.10.0/calico-ipam
    calico-bird:
      version: v0.3.1
      url: https://github.com/projectcalico/calico-bird/releases/tag/v0.3.1
    calico-bgp-daemon:
      version: v0.2.1
      url: https://github.com/projectcalico/calico-bgp-daemon/releases/tag/v0.2.1
    libnetwork-plugin:
      version: v1.1.0
      url: https://github.com/projectcalico/libnetwork-plugin/releases/tag/v1.1.0
    calico/kube-policy-controller:
      version: v0.7.0
      url: https://github.com/projectcalico/k8s-policy/releases/tag/v0.7.0
    networking-calico:
      version: 1.4.2
      url: http://git.openstack.org/cgit/openstack/networking-calico/commit/?h=1.4.2
    calico/routereflector:
      version: v0.4.0
      url: ""

v2.3:
- title: v2.3.0
  note: |
    12 June 2017

    ### Changes / New Features

    - Various improvements which reduce Felix CPU usage.
    - Introduces the Calico fanout agent, Typha, for better performance when using the Kubernetes datastore driver.
    - Calico now implements the `networking.k8s.io/NetworkPolicy` API semantics as [defined by Kubernetes](https://github.com/kubernetes/kubernetes/pull/39164#issue-197243974) when using the Kubernetes datastore driver.
      - **Note**: This represents a change in how existing Kubernetes NetworkPolicies are enforced by Calico. To maintain existing behavior when upgrading, follow these steps:
              - In Namespaces that previously did not have the "DefaultDeny" annotation, you should delete any existing NetworkPolicy objects.
              - In Namespaces that previously did have the "DefaultDeny" annotation, you can create the equivalent semantics by creating a NetworkPolicy that selects all pods
                but does not allow any traffic.
      - **Note**: Calico with etcd continutes to implement the `extensions/v1beta1` NetworkPolicy API semantics - this change has no effect on etcd based Calico deployments.

    ### Bug fixes

    - Fixed an issue where the Kubernetes datastore driver would resync with the Kubernetes API more frequently than necessary.

  components:
    felix:
      version: 2.3.0
      url: https://github.com/projectcalico/felix/releases/tag/2.3.0
    typha:
      version: v0.2.2
      url: https://github.com/projectcalico/typha/releases/tag/v0.2.2
    calicoctl:
      version: v1.3.0
      url: https://github.com/projectcalico/calicoctl/releases/tag/v1.3.0
      download_url: https://github.com/projectcalico/calicoctl/releases/download/v1.3.0/calicoctl
    calico/node:
      version: v1.3.0
      url: https://github.com/projectcalico/calicoctl/releases/tag/v1.3.0
    calico/cni:
      version: v1.9.1
      url: https://github.com/projectcalico/cni-plugin/releases/tag/v1.9.1
      download_calico_url: https://github.com/projectcalico/cni-plugin/releases/download/v1.9.1/calico
      download_calico_ipam_url: https://github.com/projectcalico/cni-plugin/releases/download/v1.9.1/calico-ipam
    calico-bird:
      version: v0.3.1
      url: https://github.com/projectcalico/calico-bird/releases/tag/v0.3.1
    calico-bgp-daemon:
      version: v0.2.1
      url: https://github.com/projectcalico/calico-bgp-daemon/releases/tag/v0.2.1
    libnetwork-plugin:
      version: v1.1.0
      url: https://github.com/projectcalico/libnetwork-plugin/releases/tag/v1.1.0
    calico/kube-policy-controller:
      version: v0.6.0
      url: https://github.com/projectcalico/k8s-policy/releases/tag/v0.6.0
    networking-calico:
      version: 1.4.2
      url: http://git.openstack.org/cgit/openstack/networking-calico/commit/?h=1.4.2
v2.2:
- title: v2.2.1
  note: |
    16-May 2017

    This release includes fixes for two key issues from the last release - a [route flap](https://github.com/projectcalico/bird/pull/37) and a [memory leak](https://github.com/projectcalico/felix/issues/1455)

  components:
    felix:
      version: 2.2.2
      url: https://github.com/projectcalico/felix/releases/tag/2.2.2
    calicoctl:
      version: v1.2.1
      url: https://github.com/projectcalico/calicoctl/releases/tag/v1.2.1
      download_url: https://github.com/projectcalico/calicoctl/releases/download/v1.2.1/calicoctl
    calico/node:
      version: v1.2.1
      url: https://github.com/projectcalico/calicoctl/releases/tag/v1.2.1
    calico/cni:
      version: v1.8.3
      url: https://github.com/projectcalico/cni-plugin/releases/tag/v1.8.3
      download_calico_url: https://github.com/projectcalico/cni-plugin/releases/download/v1.8.3/calico
      download_calico_ipam_url: https://github.com/projectcalico/cni-plugin/releases/download/v1.8.3/calico-ipam
    calico-bird:
      version: v0.3.1
      url: https://github.com/projectcalico/calico-bird/releases/tag/v0.3.1
    calico-bgp-daemon:
      version: v0.2.1
      url: https://github.com/projectcalico/calico-bgp-daemon/releases/tag/v0.2.1
    libnetwork-plugin:
      version: v1.1.0
      url: https://github.com/projectcalico/libnetwork-plugin/releases/tag/v1.1.0
    calico/kube-policy-controller:
      version: v0.6.0
      url: https://github.com/projectcalico/k8s-policy/releases/tag/v0.6.0
    networking-calico:
      version: 1.4.2
      url: http://git.openstack.org/cgit/openstack/networking-calico/commit/?h=1.4.2
- title: v2.2.0
  note: |
    12-May 2017

    This release includes new versions of most of the key Calico components. Highlights include
    * New version of Bird for BGP multipath support
    * New version of GoBGP integration with IPIP support and other fixes
    * A new CNI plugin, supporting the latest version of the CNI spec
    * Further improvements to the Kubernetes datastore driver, bringing beta support for BGP routing.
    * Some significant improvements to Felix performance and occupancy.

    For more details see the [blog post](https://www.projectcalico.org/project-calico-2-2-released/) or the component release notes linked below.

    There are two known issues with this release (that also affect previous releases). These issues will be addressed in v2.2.1 to be released shortly.
    1. Some users may experience route flapping when using IPIP - For [more details](https://github.com/projectcalico/bird/pull/37)
    2. There's a known memory leak in the Kubernetes datastore driver - For [more details](https://github.com/projectcalico/felix/issues/1455)

  components:
    felix:
      version: 2.2.1
      url: https://github.com/projectcalico/felix/releases/tag/2.2.1
    calicoctl:
      version: v1.2.0
      url: https://github.com/projectcalico/calicoctl/releases/tag/v1.2.0
      download_url: https://github.com/projectcalico/calicoctl/releases/download/v1.2.0/calicoctl
    calico/node:
      version: v1.2.0
      url: https://github.com/projectcalico/calicoctl/releases/tag/v1.2.0
    calico/cni:
      version: v1.8.3
      url: https://github.com/projectcalico/cni-plugin/releases/tag/v1.8.3
      download_calico_url: https://github.com/projectcalico/cni-plugin/releases/download/v1.8.3/calico
      download_calico_ipam_url: https://github.com/projectcalico/cni-plugin/releases/download/v1.8.3/calico-ipam
    calico-bird:
      version: v0.3.0
      url: https://github.com/projectcalico/calico-bird/releases/tag/v0.3.0
    calico-bgp-daemon:
      version: v0.2.1
      url: https://github.com/projectcalico/calico-bgp-daemon/releases/tag/v0.2.1
    libnetwork-plugin:
      version: v1.1.0
      url: https://github.com/projectcalico/libnetwork-plugin/releases/tag/v1.1.0
    calico/kube-policy-controller:
      version: v0.6.0
      url: https://github.com/projectcalico/k8s-policy/releases/tag/v0.6.0
    networking-calico:
      version: 1.4.2
      url: http://git.openstack.org/cgit/openstack/networking-calico/commit/?h=1.4.2
- title: v2.2.0-rc6
  note: |
    * Take new calicoctl, calico/node, felix
  components:
    felix:
      version: 2.2.0
      url: https://github.com/projectcalico/felix/releases/tag/2.2.0
    calicoctl:
      version: v1.2.0-rc2
      url: https://github.com/projectcalico/calicoctl/releases/tag/v1.2.0-rc2
      download_url: https://github.com/projectcalico/calicoctl/releases/download/v1.2.0-rc2/calicoctl
    calico/node:
      version: v1.2.0-rc2
      url: https://github.com/projectcalico/calicoctl/releases/tag/v1.2.0-rc2
    calico/cni:
      version: v1.8.2
      url: https://github.com/projectcalico/cni-plugin/releases/tag/v1.8.2
      download_calico_url: https://github.com/projectcalico/cni-plugin/releases/download/v1.8.2/calico
      download_calico_ipam_url: https://github.com/projectcalico/cni-plugin/releases/download/v1.8.2/calico-ipam
    calico-bird:
      version: v0.3.0
      url: https://github.com/projectcalico/calico-bird/releases/tag/v0.3.0
    calico-bgp-daemon:
      version: v0.2.1
      url: https://github.com/projectcalico/calico-bgp-daemon/releases/tag/v0.2.1
    libnetwork-plugin:
      version: v1.1.0
      url: https://github.com/projectcalico/libnetwork-plugin/releases/tag/v1.1.0
    calico/kube-policy-controller:
      version: v0.6.0
      url: https://github.com/projectcalico/k8s-policy/releases/tag/v0.6.0
    networking-calico:
      version: 1.4.2
      url: http://git.openstack.org/cgit/openstack/networking-calico/commit/?h=1.4.2

- title: v2.2.0-rc5
  note: |
    * Take new calicoctl, calico/node, calico-bgp-daemon, cni-plugin,
  components:
    felix:
      version: 2.2.0-rc4
      url: https://github.com/projectcalico/felix/releases/tag/2.2.0-rc4
    calicoctl:
      version: v1.2.0-rc1
      url: https://github.com/projectcalico/calicoctl/releases/tag/v1.2.0-rc1
      download_url: https://github.com/projectcalico/calicoctl/releases/download/v1.2.0-rc1/calicoctl
    calico/node:
      version: v1.2.0-rc1
      url: https://github.com/projectcalico/calicoctl/releases/tag/v1.2.0-rc1
    calico/cni:
      version: v1.8.1
      url: https://github.com/projectcalico/cni-plugin/releases/tag/v1.8.1
      download_calico_url: https://github.com/projectcalico/cni-plugin/releases/download/v1.8.1/calico
      download_calico_ipam_url: https://github.com/projectcalico/cni-plugin/releases/download/v1.8.1/calico-ipam
    calico-bird:
      version: v0.3.0
      url: https://github.com/projectcalico/calico-bird/releases/tag/v0.3.0
    calico-bgp-daemon:
      version: v0.2.1
      url: https://github.com/projectcalico/calico-bgp-daemon/releases/tag/v0.2.1
    libnetwork-plugin:
      version: v1.1.0
      url: https://github.com/projectcalico/libnetwork-plugin/releases/tag/v1.1.0
    calico/kube-policy-controller:
      version: v0.6.0
      url: https://github.com/projectcalico/k8s-policy/releases/tag/v0.6.0
    networking-calico:
      version: 1.4.2
      url: http://git.openstack.org/cgit/openstack/networking-calico/commit/?h=1.4.2
- title: v2.2.0-rc4
  note: |
    * Take new CNI version to fix crash when nodes restart
  components:
    felix:
      version: 2.2.0-rc3
      url: https://github.com/projectcalico/felix/releases/tag/2.2.0-rc3
    calicoctl:
      version: v1.1.2-rc2
      url: https://github.com/projectcalico/calicoctl/releases/tag/v1.1.2-rc2
      download_url: https://github.com/projectcalico/calicoctl/releases/download/v1.1.2-rc2/calicoctl
    calico/node:
      version: v1.1.2-rc2
      url: https://github.com/projectcalico/calicoctl/releases/tag/v1.1.2-rc2
    calico/cni:
      version: v1.8.0
      url: https://github.com/projectcalico/cni-plugin/releases/tag/v1.8.0
      download_calico_url: https://github.com/projectcalico/cni-plugin/releases/download/v1.8.0/calico
      download_calico_ipam_url: https://github.com/projectcalico/cni-plugin/releases/download/v1.8.0/calico-ipam
    calico-bird:
      version: v0.3.0
      url: https://github.com/projectcalico/calico-bird/releases/tag/v0.3.0
    calico-bgp-daemon:
      version: v0.2.0
      url: https://github.com/projectcalico/calico-bgp-daemon/releases/tag/v0.2.0
    libnetwork-plugin:
      version: v1.1.0
      url: https://github.com/projectcalico/libnetwork-plugin/releases/tag/v1.1.0
    calico/kube-policy-controller:
      version: v0.6.0
      url: https://github.com/projectcalico/k8s-policy/releases/tag/v0.6.0
    networking-calico:
      version: 1.4.2
      url: http://git.openstack.org/cgit/openstack/networking-calico/commit/?h=1.4.2
- title: v2.2.0-rc3
  note: |
    * Take new CNI version for KDD issue
  components:
    felix:
      version: 2.2.0-rc3
      url: https://github.com/projectcalico/felix/releases/tag/2.2.0-rc3
    calicoctl:
      version: v1.1.2-rc2
      url: https://github.com/projectcalico/calicoctl/releases/tag/v1.1.2-rc2
      download_url: https://github.com/projectcalico/calicoctl/releases/download/v1.1.2-rc2/calicoctl
    calico/node:
      version: v1.1.2-rc2
      url: https://github.com/projectcalico/calicoctl/releases/tag/v1.1.2-rc2
    calico/cni:
      version: v1.7.0
      url: https://github.com/projectcalico/cni-plugin/releases/tag/v1.7.0
      download_calico_url: https://github.com/projectcalico/cni-plugin/releases/download/v1.7.0/calico
      download_calico_ipam_url: https://github.com/projectcalico/cni-plugin/releases/download/v1.7.0/calico-ipam
    calico-bird:
      version: v0.3.0
      url: https://github.com/projectcalico/calico-bird/releases/tag/v0.3.0
    calico-bgp-daemon:
      version: v0.2.0
      url: https://github.com/projectcalico/calico-bgp-daemon/releases/tag/v0.2.0
    libnetwork-plugin:
      version: v1.1.0
      url: https://github.com/projectcalico/libnetwork-plugin/releases/tag/v1.1.0
    calico/kube-policy-controller:
      version: v0.6.0
      url: https://github.com/projectcalico/k8s-policy/releases/tag/v0.6.0
    networking-calico:
      version: 1.4.2
      url: http://git.openstack.org/cgit/openstack/networking-calico/commit/?h=1.4.2
- title: v2.2.0-rc2
  note: |
    * Take new felix and calicoctl versions to get fixes mainly to KDD
  components:
    felix:
      version: 2.2.0-rc3
      url: https://github.com/projectcalico/felix/releases/tag/2.2.0-rc3
    calicoctl:
      version: v1.1.2-rc2
      url: https://github.com/projectcalico/calicoctl/releases/tag/v1.1.2-rc2
      download_url: https://github.com/projectcalico/calicoctl/releases/download/v1.1.2-rc2/calicoctl
    calico/node:
      version: v1.1.2-rc2
      url: https://github.com/projectcalico/calicoctl/releases/tag/v1.1.2-rc2
    calico/cni:
      version: v1.6.2
      url: https://github.com/projectcalico/cni-plugin/releases/tag/v1.6.2
      download_calico_url: https://github.com/projectcalico/cni-plugin/releases/download/v1.6.2/calico
      download_calico_ipam_url: https://github.com/projectcalico/cni-plugin/releases/download/v1.6.2/calico-ipam
    calico-bird:
      version: v0.3.0
      url: https://github.com/projectcalico/calico-bird/releases/tag/v0.3.0
    calico-bgp-daemon:
      version: v0.2.0
      url: https://github.com/projectcalico/calico-bgp-daemon/releases/tag/v0.2.0
    libnetwork-plugin:
      version: v1.1.0
      url: https://github.com/projectcalico/libnetwork-plugin/releases/tag/v1.1.0
    calico/kube-policy-controller:
      version: v0.6.0
      url: https://github.com/projectcalico/k8s-policy/releases/tag/v0.6.0
    networking-calico:
      version: 1.4.2
      url: http://git.openstack.org/cgit/openstack/networking-calico/commit/?h=1.4.2
- title: v2.2.0-rc1
  note: |
    * First RC
  components:
    felix:
      version: 2.2.0-rc2
      url: https://github.com/projectcalico/felix/releases/tag/2.2.0-rc2
    calicoctl:
      version: v1.1.2-rc1
      url: https://github.com/projectcalico/calicoctl/releases/tag/v1.1.2-rc1
      download_url: https://github.com/projectcalico/calicoctl/releases/download/v1.1.2-rc1/calicoctl
    calico/node:
      version: v1.1.2-rc1
      url: https://github.com/projectcalico/calicoctl/releases/tag/v1.1.2-rc1
    calico/cni:
      version: v1.6.2
      url: https://github.com/projectcalico/cni-plugin/releases/tag/v1.6.2
      download_calico_url: https://github.com/projectcalico/cni-plugin/releases/download/v1.6.2/calico
      download_calico_ipam_url: https://github.com/projectcalico/cni-plugin/releases/download/v1.6.2/calico-ipam
    calico-bird:
      version: v0.3.0
      url: https://github.com/projectcalico/calico-bird/releases/tag/v0.3.0
    calico-bgp-daemon:
      version: v0.2.0
      url: https://github.com/projectcalico/calico-bgp-daemon/releases/tag/v0.2.0
    libnetwork-plugin:
      version: v1.1.0
      url: https://github.com/projectcalico/libnetwork-plugin/releases/tag/v1.1.0
    calico/kube-policy-controller:
      version: v0.6.0
      url: https://github.com/projectcalico/k8s-policy/releases/tag/v0.6.0
    networking-calico:
      version: 1.4.2
      url: http://git.openstack.org/cgit/openstack/networking-calico/commit/?h=1.4.2
v2.1:
- title: v2.1.5
  note: |
    * Include a new version of the CNI plugin to fix a data parsing crash when nodes restart.
  components:
    felix:
      version: 2.1.2
      url: https://github.com/projectcalico/felix/releases/tag/2.1.2
    calicoctl:
      version: v1.1.3
      url: https://github.com/projectcalico/calicoctl/releases/tag/v1.1.3
      download_url: https://github.com/projectcalico/calicoctl/releases/download/v1.1.3/calicoctl
    calico/node:
      version: v1.1.3
      url: https://github.com/projectcalico/calicoctl/releases/tag/v1.1.3
    calico/cni:
      version: v1.8.0
      url: https://github.com/projectcalico/cni-plugin/releases/tag/v1.8.0
      download_calico_url: https://github.com/projectcalico/cni-plugin/releases/download/v1.8.0/calico
      download_calico_ipam_url: https://github.com/projectcalico/cni-plugin/releases/download/v1.8.0/calico-ipam
    libcalico-go:
      version: v1.1.5
      url: https://github.com/projectcalico/libcalico-go/releases/tag/v1.1.5
    calico-bird:
      version: v0.2.0
      url: https://github.com/projectcalico/calico-bird/releases/tag/v0.2.0
    calico-bgp-daemon:
      version: v0.1.2
      url: https://github.com/projectcalico/calico-bgp-daemon/releases/tag/v0.1.2
    libnetwork-plugin:
      version: v1.1.0
      url: https://github.com/projectcalico/libnetwork-plugin/releases/tag/v1.1.0
    calico/kube-policy-controller:
      version: v0.5.4
      url: https://github.com/projectcalico/k8s-policy/releases/tag/v0.5.4
    networking-calico:
      version: 1.4.2
      url: http://git.openstack.org/cgit/openstack/networking-calico/commit/?h=1.4.2
- title: v2.1.4
  note: |
    * Include a new version of the CNI plugin to fix issue with Kubernetes v1.6 (https://github.com/projectcalico/calicoctl/issues/1592)
    * Includes fix for default cni configuration file not existing
      (https://github.com/projectcalico/cni-plugin/issues/299)
      * This changes the behavior of `install-cni.sh` to install a
        configuration file even when CNI_NETWORK_CONFIG is not defined.
      * If the configuration file creation is unwanted then mounting the
        `/host/etc/cni/net.d` folder can be omitted, though this puts
        configuration of certificates and Kubernetes configuration as a step
        for the user or integrator.
    * Include a new version of Felix with a number of small fixes
  components:
    felix:
      version: 2.1.2
      url: https://github.com/projectcalico/felix/releases/tag/2.1.2
    calicoctl:
      version: v1.1.3
      url: https://github.com/projectcalico/calicoctl/releases/tag/v1.1.3
      download_url: https://github.com/projectcalico/calicoctl/releases/download/v1.1.3/calicoctl
    calico/node:
      version: v1.1.3
      url: https://github.com/projectcalico/calicoctl/releases/tag/v1.1.3
    calico/cni:
      version: v1.7.0
      url: https://github.com/projectcalico/cni-plugin/releases/tag/v1.7.0
      download_calico_url: https://github.com/projectcalico/cni-plugin/releases/download/v1.7.0/calico
      download_calico_ipam_url: https://github.com/projectcalico/cni-plugin/releases/download/v1.7.0/calico-ipam
    libcalico-go:
      version: v1.1.5
      url: https://github.com/projectcalico/libcalico-go/releases/tag/v1.1.5
    calico-bird:
      version: v0.2.0
      url: https://github.com/projectcalico/calico-bird/releases/tag/v0.2.0
    calico-bgp-daemon:
      version: v0.1.2
      url: https://github.com/projectcalico/calico-bgp-daemon/releases/tag/v0.1.2
    libnetwork-plugin:
      version: v1.1.0
      url: https://github.com/projectcalico/libnetwork-plugin/releases/tag/v1.1.0
    calico/kube-policy-controller:
      version: v0.5.4
      url: https://github.com/projectcalico/k8s-policy/releases/tag/v0.5.4
    networking-calico:
      version: 1.4.2
      url: http://git.openstack.org/cgit/openstack/networking-calico/commit/?h=1.4.2
- title: v2.1.3
  note: |
    * *Actually* Restore setting of `FELIX_DEFAULTENDPOINTTOHOSTACTION` for container environments,
    which restores workloads' ability to reach services on its host.
    * Bump calicoctl and calico/node to v1.1.1 they they pick up the new version of Felix
  components:
    felix:
      version: 2.1.1
      url: https://github.com/projectcalico/felix/releases/tag/2.1.1
    calicoctl:
      version: v1.1.1
      url: https://github.com/projectcalico/calicoctl/releases/tag/v1.1.1
      download_url: https://github.com/projectcalico/calicoctl/releases/download/v1.1.1/calicoctl
    calico/node:
      version: v1.1.1
      url: https://github.com/projectcalico/calicoctl/releases/tag/v1.1.1
    calico/cni:
      version: v1.6.1
      url: https://github.com/projectcalico/cni-plugin/releases/tag/v1.6.1
      download_calico_url: https://github.com/projectcalico/cni-plugin/releases/download/v1.6.1/calico
      download_calico_ipam_url: https://github.com/projectcalico/cni-plugin/releases/download/v1.6.1/calico-ipam
    libcalico-go:
      version: v1.1.1
      url: https://github.com/projectcalico/libcalico-go/releases/tag/v1.1.1
    calico-bird:
      version: v0.2.0
      url: https://github.com/projectcalico/calico-bird/releases/tag/v0.2.0
    calico-bgp-daemon:
      version: v0.1.2
      url: https://github.com/projectcalico/calico-bgp-daemon/releases/tag/v0.1.2
    libnetwork-plugin:
      version: v1.1.0
      url: https://github.com/projectcalico/libnetwork-plugin/releases/tag/v1.1.0
    calico/kube-policy-controller:
      version: v0.5.4
      url: https://github.com/projectcalico/k8s-policy/releases/tag/v0.5.4
    networking-calico:
      version: 1.4.2
      url: http://git.openstack.org/cgit/openstack/networking-calico/commit/?h=1.4.2
- title: v2.1.2
  note: |
    * Restore setting of `FELIX_DEFAULTENDPOINTTOHOSTACTION` for container environments,
    which restores workloads' ability to reach services on its host.
    * Bump Felix version to 2.1.1.
  components:
    felix:
      version: 2.1.1
      url: https://github.com/projectcalico/felix/releases/tag/2.1.1
    calicoctl:
      version: v1.1.0
      url: https://github.com/projectcalico/calicoctl/releases/tag/v1.1.0
      download_url: https://github.com/projectcalico/calicoctl/releases/download/v1.1.0/calicoctl
    calico/node:
      version: v1.1.0
      url: https://github.com/projectcalico/calicoctl/releases/tag/v1.1.0
    calico/cni:
      version: v1.6.1
      url: https://github.com/projectcalico/cni-plugin/releases/tag/v1.6.1
      download_calico_url: https://github.com/projectcalico/cni-plugin/releases/download/v1.6.1/calico
      download_calico_ipam_url: https://github.com/projectcalico/cni-plugin/releases/download/v1.6.1/calico-ipam
    libcalico-go:
      version: v1.1.1
      url: https://github.com/projectcalico/libcalico-go/releases/tag/v1.1.0
    calico-bird:
      version: v0.2.0
      url: https://github.com/projectcalico/calico-bird/releases/tag/v0.2.0
    calico-bgp-daemon:
      version: v0.1.2
      url: https://github.com/projectcalico/calico-bgp-daemon/releases/tag/v0.1.2
    libnetwork-plugin:
      version: v1.1.0
      url: https://github.com/projectcalico/libnetwork-plugin/releases/tag/v1.1.0
    calico/kube-policy-controller:
      version: v0.5.4
      url: https://github.com/projectcalico/k8s-policy/releases/tag/v0.5.4
    networking-calico:
      version: 1.4.2
      url: http://git.openstack.org/cgit/openstack/networking-calico/commit/?h=1.4.2
- title: v2.1.1
  note: |
    * Fix for calico-cni plugin for kubernetes 1.6.
  components:
    felix:
      version: 2.1.0
      url: https://github.com/projectcalico/felix/releases/tag/2.1.0
    calicoctl:
      version: v1.1.0
      url: https://github.com/projectcalico/calicoctl/releases/tag/v1.1.0
      download_url: https://github.com/projectcalico/calicoctl/releases/download/v1.1.0/calicoctl
    calico/node:
      version: v1.1.0
      url: https://github.com/projectcalico/calicoctl/releases/tag/v1.1.0
    calico/cni:
      version: v1.6.1
      url: https://github.com/projectcalico/cni-plugin/releases/tag/v1.6.1
      download_calico_url: https://github.com/projectcalico/cni-plugin/releases/download/v1.6.1/calico
      download_calico_ipam_url: https://github.com/projectcalico/cni-plugin/releases/download/v1.6.1/calico-ipam
    libcalico-go:
      version: v1.1.1
      url: https://github.com/projectcalico/libcalico-go/releases/tag/v1.1.0
    calico-bird:
      version: v0.2.0
      url: https://github.com/projectcalico/calico-bird/releases/tag/v0.2.0
    calico-bgp-daemon:
      version: v0.1.2
      url: https://github.com/projectcalico/calico-bgp-daemon/releases/tag/v0.1.2
    libnetwork-plugin:
      version: v1.1.0
      url: https://github.com/projectcalico/libnetwork-plugin/releases/tag/v1.1.0
    calico/kube-policy-controller:
      version: v0.5.4
      url: https://github.com/projectcalico/k8s-policy/releases/tag/v0.5.4
    networking-calico:
      version: 1.4.2
      url: http://git.openstack.org/cgit/openstack/networking-calico/commit/?h=1.4.2
- title: v2.1.0
  note: |
    * The calicoctl tools and calico/node container now ship with improved IP auto-detection options.
    * Calico now supports a new mode where traffic is only encapsulated when it’s going to a host on a different subnet. This is particularly useful on AWS where traffic is only encapsulated when crossing an AZ.
    * Calico host protection now applies to forwarded traffic, allowing Calico to secure a NAT gateway or router.
    * Calico host protection now supports "untracked" policy, which bypasses connection tracking.  This is particularly useful for high connection load applications such as memcachedb.
    * New features in the plugins
      * Libnetwork plugin for Docker now supports an endpoint labeling feature. This makes it possible to use advanced network policy with Docker.
      * The CNI plugin gains a number of improvements to IP address management. It’s now possible to choose specific addresses or to allocate from specific pools using config or Kubernetes annotations.
    * The final bits of Python code have been removed from Felix and the calico/node containers. Everything is now written in Go. This has number of benefits including better performance and occupancy.
    * And of course the usual assortment of minor improvements, bug fixes and docs improvements. See the individual component releases for more details.
  components:
    felix:
      version: 2.1.0
      url: https://github.com/projectcalico/felix/releases/tag/2.1.0
    calicoctl:
      version: v1.1.0
      url: https://github.com/projectcalico/calicoctl/releases/tag/v1.1.0
      download_url: https://github.com/projectcalico/calicoctl/releases/download/v1.1.0/calicoctl
    calico/node:
      version: v1.1.0
      url: https://github.com/projectcalico/calicoctl/releases/tag/v1.1.0
    calico/cni:
      version: v1.6.0
      url: https://github.com/projectcalico/cni-plugin/releases/tag/v1.6.0
      download_calico_url: https://github.com/projectcalico/cni-plugin/releases/download/v1.6.0/calico
      download_calico_ipam_url: https://github.com/projectcalico/cni-plugin/releases/download/v1.6.0/calico-ipam
    libcalico-go:
      version: v1.1.1
      url: https://github.com/projectcalico/libcalico-go/releases/tag/v1.1.0
    calico-bird:
      version: v0.2.0
      url: https://github.com/projectcalico/calico-bird/releases/tag/v0.2.0
    calico-bgp-daemon:
      version: v0.1.2
      url: https://github.com/projectcalico/calico-bgp-daemon/releases/tag/v0.1.2
    libnetwork-plugin:
      version: v1.1.0
      url: https://github.com/projectcalico/libnetwork-plugin/releases/tag/v1.1.0
    calico/kube-policy-controller:
      version: v0.5.2
      url: https://github.com/projectcalico/k8s-policy/releases/tag/v0.5.2
    networking-calico:
      version: 1.4.2
      url: http://git.openstack.org/cgit/openstack/networking-calico/commit/?h=1.4.2
- title: v2.1.0-rc9
  note: |
    This is an early release candidate for the Calico v2.1 release.

    For changes and release notes, see the release pages of the components listed below.
  components:
    felix:
      version: 2.1.0-rc9
      url: https://github.com/projectcalico/felix/releases/tag/2.1.0-rc9
    calicoctl:
      version: v1.1.0-rc9
      url: https://github.com/projectcalico/calicoctl/releases/tag/v1.1.0-rc9
      download_url: https://github.com/projectcalico/calicoctl/releases/download/v1.1.0-rc9/calicoctl
    calico/node:
      version: v1.1.0-rc9
      url: https://github.com/projectcalico/calicoctl/releases/tag/v1.1.0-rc9
    calico/cni:
      version: v1.6.0
      url: https://github.com/projectcalico/cni-plugin/releases/tag/v1.6.0
      download_calico_url: https://github.com/projectcalico/cni-plugin/releases/download/v1.6.0/calico
      download_calico_ipam_url: https://github.com/projectcalico/cni-plugin/releases/download/v1.6.0/calico-ipam
    libcalico-go:
      version: v1.1.3
      url: https://github.com/projectcalico/libcalico-go/releases/tag/v1.1.0
    calico-bird:
      version: v0.2.0
      url: https://github.com/projectcalico/calico-bird/releases/tag/v0.2.0
    calico-bgp-daemon:
      version: v0.1.2
      url: https://github.com/projectcalico/calico-bgp-daemon/releases/tag/v0.1.2
    libnetwork-plugin:
      version: v1.1.0
      url: https://github.com/projectcalico/libnetwork-plugin/releases/tag/v1.1.0
    calico/kube-policy-controller:
      version: v0.5.2
      url: https://github.com/projectcalico/k8s-policy/releases/tag/v0.5.2
    networking-calico:
      version: 1.4.2
      url: http://git.openstack.org/cgit/openstack/networking-calico/commit/?h=1.4.2

- title: v2.1.0-rc6
  note: |
    This is an early release candidate for the Calico v2.1 release.

    For changes and release notes, see the release pages of the components listed below.
  components:
    felix:
      version: 2.1.0-rc6
      url: https://github.com/projectcalico/felix/releases/tag/2.1.0-rc6
    calicoctl:
      version: v1.1.0-rc6
      url: https://github.com/projectcalico/calicoctl/releases/tag/v1.1.0-rc6
      download_url: https://github.com/projectcalico/calicoctl/releases/download/v1.1.0-rc6/calicoctl
    calico/node:
      version: v1.1.0-rc6
      url: https://github.com/projectcalico/calicoctl/releases/tag/v1.1.0-rc6
    calico/cni:
      version: v1.6.0
      url: https://github.com/projectcalico/cni-plugin/releases/tag/v1.6.0
      download_calico_url: https://github.com/projectcalico/cni-plugin/releases/download/v1.6.0/calico
      download_calico_ipam_url: https://github.com/projectcalico/cni-plugin/releases/download/v1.6.0/calico-ipam
    libcalico-go:
      version: v1.1.1
      url: https://github.com/projectcalico/libcalico-go/releases/tag/v1.1.0
    calico-bird:
      version: v0.2.0
      url: https://github.com/projectcalico/calico-bird/releases/tag/v0.2.0
    calico-bgp-daemon:
      version: v0.1.2
      url: https://github.com/projectcalico/calico-bgp-daemon/releases/tag/v0.1.2
    libnetwork-plugin:
      version: v1.1.0
      url: https://github.com/projectcalico/libnetwork-plugin/releases/tag/v1.1.0
    calico/kube-policy-controller:
      version: v0.5.2
      url: https://github.com/projectcalico/k8s-policy/releases/tag/v0.5.2
    networking-calico:
      version: 1.4.2
      url: http://git.openstack.org/cgit/openstack/networking-calico/commit/?h=1.4.2
    calico/routereflector:
      version: v0.2.1
      url: "https://github.com/projectcalico/bird/releases/tag/v0.2.1"

- title: v2.1.0-rc5
  note: |
    This is an early release candidate for the Calico v2.1 release.

    For changes and release notes, see the release pages of the components listed below.
  components:
    felix:
      version: 2.1.0-rc5
      url: https://github.com/projectcalico/felix/releases/tag/2.1.0-rc5
    calicoctl:
      version: v1.1.0-rc5
      url: https://github.com/projectcalico/calicoctl/releases/tag/v1.1.0-rc5
      download_url: https://github.com/projectcalico/calicoctl/releases/download/v1.1.0-rc5/calicoctl
    calico/node:
      version: v1.1.0-rc5
      url: https://github.com/projectcalico/calicoctl/releases/tag/v1.1.0-rc5
    calico/cni:
      version: v1.6.0
      url: https://github.com/projectcalico/cni-plugin/releases/tag/v1.6.0
    libcalico-go:
      version: v1.1.0
      url: https://github.com/projectcalico/libcalico-go/releases/tag/v1.1.0
    calico-bird:
      version: v0.2.0
      url: https://github.com/projectcalico/calico-bird/releases/tag/v0.2.0
    calico-bgp-daemon:
      version: v0.1.2
      url: https://github.com/projectcalico/calico-bgp-daemon/releases/tag/v0.1.2
    libnetwork-plugin:
      version: v1.1.0
      url: https://github.com/projectcalico/libnetwork-plugin/releases/tag/v1.1.0
    calico/kube-policy-controller:
      version: v0.5.2
      url: https://github.com/projectcalico/k8s-policy/releases/tag/v0.5.2
    networking-calico:
      version: 1.4.1
      url: http://git.openstack.org/cgit/openstack/networking-calico/commit/?h=1.4.1


# The master release stream is used to generate the master version of the docs,
# as well as for builds of `calico/node:master` via CI.  Submit PRs to update the
# versions when a component changes.
master:
- title: master
  note: ""
  components:
     felix:
      version: 2.6.x-series
      url: ""
     calicoctl:
      version: v1.6.x-series
      url: "https://www.projectcalico.org/builds/calicoctl"
      download_url: "https://www.projectcalico.org/builds/calicoctl"
     calico/node:
      version: v2.6.x-series
      url: ""
     calico/cni:
      version: v1.11.x-series
      url: ""
      download_calico_url: https://github.com/projectcalico/cni-plugin/releases/download/v1.11.1/calico
      download_calico_ipam_url: https://github.com/projectcalico/cni-plugin/releases/download/v1.11.1/calico-ipam
     calico-bird:
      version: v0.3.1
      url: https://github.com/projectcalico/calico-bird/releases/tag/v0.3.1
     confd:
      version: v2.6.x-dev
     calico-bgp-daemon:
      version: v0.2.2
      url: https://github.com/projectcalico/calico-bgp-daemon/releases/tag/v0.2.2
     libnetwork-plugin:
      version: master
      url: ""
     calico/kube-controllers:
      version: v1.x-series
      url: ""
     networking-calico:
      version: master
      url: ""
     calico/routereflector:
      version: v0.4.1
      url: ""

# Local directories to ignore when checking external links
htmlProoferLocalDirIgnore: /v1.5/,/v1.6/,/v2.0/,/v2.1/,/v2.2/<|MERGE_RESOLUTION|>--- conflicted
+++ resolved
@@ -1,23 +1,25 @@
 v2.6:
-<<<<<<< HEAD
 - title: v2.6.4
   note: |
     20 December 2017
 
-=======
-- title: v2.6.4-rc3
-  note: |
-    19 December 2017
-
-    This is a release candidate for testing purposes only.
-    v2.6.4-rc3 has a felix fix for "liveness" checking: https://github.com/projectcalico/felix/pull/1662
->>>>>>> 85872046
-
-    <div class="alert alert-danger" role="alert"><b>Important</b>: If you are using the Kubernetes datastore and upgrading from Calico v2.4.x or earlier to Calico v2.5.x or later, you must <a href="https://github.com/projectcalico/calico/blob/master/upgrade/v2.5/README.md">migrate your Calico configuration data</a> before upgrading. Otherwise, your cluster may lose connectivity after the upgrade.</div>
-
-  components:
-    felix:
-<<<<<<< HEAD
+    - Certain configuration changes no longer cause Felix to restart, allowing
+      upgrades to Calico v3.0.0. [felix #1631](https://github.com/projectcalico/felix/pull/1631) (@fasaxc)
+    
+    - Calico now assigns the host side of veth pairs a MAC address of `ee:ee:ee:ee:ee:ee`.
+      If this fails, it uses a kernel-generated MAC address as before. For more information, 
+      refer to the [Troubleshooting FAQ](https://docs.projectcalico.org/v2.6/usage/troubleshooting/). [cni-plugin #436](https://github.com/projectcalico/cni-plugin/pull/436) (@tmjd)
+    
+    - The CNI plugin now offers an optional environment variable called `CNI_OLD_CONF_NAME`.
+      If set, the CNI plug-in cleans up old configuration data during an upgrade, making it 
+      easier to migrate to a new `CNI_CONF_NAME` value. [cni-plugin #392](https://github.com/projectcalico/cni-plugin/pull/392)(@weikinhuang)
+
+    - `calicoctl` now includes a new environment variable called `CALICO_LIBNETWORK_VETH_MTU`
+      that allows you to configure the MTU of veth endpoints when using the Docker orchestrator.
+      [libnetwork-plugin #164](https://github.com/projectcalico/libnetwork-plugin/pull/164) (@ti-mo)
+
+  components:
+    felix:
       version: 2.6.3
       url: https://github.com/projectcalico/felix/releases/tag/2.6.3
     typha:
@@ -50,7 +52,22 @@
     calico-bgp-daemon:
       version: v0.2.1
       url: https://github.com/projectcalico/calico-bgp-daemon/releases/tag/v0.2.1
-=======
+    networking-calico:
+      version: 1.4.3
+      url: http://git.openstack.org/cgit/openstack/networking-calico/commit/?h=1.4.3
+    calico/routereflector:
+      version: v0.4.1
+      url: ""
+
+- title: v2.6.4-rc3
+  note: |
+    19 December 2017
+
+    This is a release candidate for testing purposes only.
+    v2.6.4-rc3 has a felix fix for "liveness" checking: https://github.com/projectcalico/felix/pull/1662
+
+  components:
+    felix:
       version: 2.6.3-rc3
       url: https://github.com/projectcalico/felix/releases/tag/2.6.3-rc3
     typha:
@@ -83,7 +100,6 @@
     calico/kube-controllers:
       version: v1.0.2-rc1
       url: https://github.com/projectcalico/k8s-policy/releases/tag/v1.0.2-rc1
->>>>>>> 85872046
     networking-calico:
       version: 1.4.3
       url: http://git.openstack.org/cgit/openstack/networking-calico/commit/?h=1.4.3
