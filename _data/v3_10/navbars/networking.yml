--- conflicted
+++ resolved
@@ -37,6 +37,15 @@
 
 - title: Assign IP addresses based on topology
   path: /networking/assign-ip-addresses-topology
+  
+- title: Use IPVS kube-proxy
+  path: /networking/use-ipvs
+
+- title: Configure workload access outside cluster
+  path: /networking/workloads-outside-cluster
+  
+- title: Advertise Kubernetes service IP addresses
+  path: /networking/advertise-service-ips
 
 - title: Calico networking for OpenStack
   section:
@@ -77,13 +86,4 @@
 - title: Add a floating IP to a pod
   path: /networking/add-floating-ip
 - title: Get started with IP address management
-  path: /networking/get-started-ip-addresses
-<<<<<<< HEAD
-=======
-- title: Use IPVS kube-proxy
-  path: /networking/use-ipvs
->>>>>>> d99f18e7
-- title: Configure workload access outside cluster
-  path: /networking/workloads-outside-cluster
-- title: Advertise Kubernetes service IP addresses
-  path: /networking/advertise-service-ips+  path: /networking/get-started-ip-addresses