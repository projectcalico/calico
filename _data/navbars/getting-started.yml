--- conflicted
+++ resolved
@@ -26,18 +26,13 @@
     - title: Self-managed Kubernetes in GCE
       path: /getting-started/kubernetes/self-managed-public-cloud/gce
     - title: Self-managed Kubernetes in Azure
-<<<<<<< HEAD
-      path: /getting-started/kubernetes/self-managed-public-cloud/azu        
+      path: /getting-started/kubernetes/self-managed-public-cloud/azure        
   - title: Self-managed on-premises
     path: /getting-started/kubernetes/self-managed-onprem/
     section:
     - title: Install Calico for on-premises deployments
       path: /getting-started/kubernetes/self-managed-onprem/onpremises  
     - title: Customize manifests
-      path: /getting-started/kubernetes/installation/config-options    
-=======
-      path: /getting-started/kubernetes/self-managed-public-cloud/azure      
->>>>>>> bd4ad3d6
   - title: Flannel
     path: /getting-started/kubernetes/flannel/
     section:
