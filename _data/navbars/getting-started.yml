--- conflicted
+++ resolved
@@ -27,7 +27,6 @@
       path: /getting-started/kubernetes/managed-public-cloud/iks
     - title: Microsoft Azure Kubernetes Service (AKS)
       path: /getting-started/kubernetes/managed-public-cloud/aks
-<<<<<<< HEAD
   - title: Self-managed public cloud
     path: /getting-started/kubernetes/self-managed-public-cloud/
     section:
@@ -37,21 +36,6 @@
       path: /getting-started/kubernetes/self-managed-public-cloud/gce
     - title: Self-managed Kubernetes in Azure
       path: /getting-started/kubernetes/self-managed-public-cloud/azu      
-  - title: Installation
-    path: /getting-started/kubernetes/installation/
-    section:
-    - title: Introduction
-      path: /getting-started/kubernetes/installation/overview
-    - title: Installing Calico for policy and networking (recommended)
-      path: /getting-started/kubernetes/installation/calico
-    - title: Installing Calico for policy (advanced)
-      path: /getting-started/kubernetes/installation/other
-    - title: Enabling application layer policy for Istio
-      path: /getting-started/kubernetes/installation/app-layer-policy
-    - title: Customizing the manifests
-      path: /getting-started/kubernetes/installation/config-options
-=======
->>>>>>> eff25435
   - title: Flannel
     path: /getting-started/kubernetes/flannel/
     section:
