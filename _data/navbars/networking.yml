title: "Networking"
path: /networking/
order: 2
section:
- title: Determine best networking option
  path: /networking/determine-best-networking
- title: Configure networking
  path: /networking/configuring
  section:
  - title: Configure BGP peering
    path: /networking/bgp
  - title: Configure overlay networking
    path: /networking/vxlan-ipip
  - title: Advertise Kubernetes service IP addresses
    path: /networking/advertise-service-ips
  - title: Configure MTU to maximize network performance
    path: /networking/mtu
  - title: Configure workload access outside cluster
    path: /networking/workloads-outside-cluster
  - title: Use IPVS kube-proxy
    path: /networking/use-ipvs
  - title: Accelerate Istio network performance
    path: /networking/sidecar-acceleration
- title: Customize IP address management
  path: /networking/ipam
  section:
   - title: Get started with IP address management
     path: /networking/get-started-ip-addresses
   - title: Configure IP autodetection
     path: /networking/ip-autodetection
   - title: Enable dual stack
     path: /networking/dual-stack
   - title: Enable IPv6
     path: /networking/ipv6
   - title: Add a floating IP to a pod
     path: /networking/add-floating-ip
   - title: Use specific IP address for a pod
     path: /networking/use-specific-ip
   - title: Assign IP addresses based on topology
     path: /networking/assign-ip-addresses-topology
   - title: Migrate from one IP pool to another
     path: /networking/migrate-pools
<<<<<<< HEAD
   - title: Change IP pool block size
     path: /networking/change-block-size  
   - title: Interoperate with legacy firewalls using IP ranges
=======
   - title: Restrict a pod to use an IP address in a specific range
>>>>>>> 62fd3879
     path: /networking/legacy-firewalls
- title: Calico networking for OpenStack
  path: /networking/openstack/
  section:
  - title: Set up a development machine
    path:  /networking/openstack/dev-machine-setup
  - title: IP addressing and connectivity
    path: /networking/openstack/connectivity
  - title: Endpoint labels and operator policy
    path: /networking/openstack/labels
  - title: Configure systems for use with Calico
    path: /networking/openstack/configuration
  - title: Detailed semantics
    path: /networking/openstack/semantics
  - title: Floating IPs
    path: /networking/openstack/floating-ips
  - title: Service IPs
    path: /networking/openstack/service-ips
  - title: Host routes
    path: /networking/openstack/host-routes
  - title: Multiple regions
    path: /networking/openstack/multiple-regions
  - title: Kuryr
    path: /networking/openstack/kuryr
  - title: Calico's interpretation of Neutron API calls
    path: /networking/openstack/neutron-api
- title: Calico Enterprise
  path: /networking/calico-enterprise/
  section: 
  - title: Network visibility
    path: /networking/calico-enterprise/network-visibility
  - title: Federation
    path: /networking/calico-enterprise/federation
  - title: User console
    path: /networking/calico-enterprise/user-console      <|MERGE_RESOLUTION|>--- conflicted
+++ resolved
@@ -40,13 +40,9 @@
      path: /networking/assign-ip-addresses-topology
    - title: Migrate from one IP pool to another
      path: /networking/migrate-pools
-<<<<<<< HEAD
    - title: Change IP pool block size
      path: /networking/change-block-size  
-   - title: Interoperate with legacy firewalls using IP ranges
-=======
    - title: Restrict a pod to use an IP address in a specific range
->>>>>>> 62fd3879
      path: /networking/legacy-firewalls
 - title: Calico networking for OpenStack
   path: /networking/openstack/
