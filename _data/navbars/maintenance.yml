--- conflicted
+++ resolved
@@ -11,9 +11,6 @@
     path: /maintenance/openshift-upgrade
   - title: OpenStack
     path: /maintenance/openstack-upgrade
-<<<<<<< HEAD
-- title: Calico image source options
-=======
 - title: calicoctl
   path: /maintenance/clis/calicoctl
   section:
@@ -29,7 +26,6 @@
     - title: Configure calicoctl to connect to the Kubernetes API datastore
       path: /maintenance/clis/calicoctl/configure/kdd
 - title: Deploy image options
->>>>>>> 5a0b519a
   path: /maintenance/image-options/
   section:
   - title: Install images by registry digest
