// Copyright (c) 2017-2025 Tigera, Inc. All rights reserved.

// Licensed under the Apache License, Version 2.0 (the "License");
// you may not use this file except in compliance with the License.
// You may obtain a copy of the License at
//
//     http://www.apache.org/licenses/LICENSE-2.0
//
// Unless required by applicable law or agreed to in writing, software
// distributed under the License is distributed on an "AS IS" BASIS,
// WITHOUT WARRANTIES OR CONDITIONS OF ANY KIND, either express or implied.
// See the License for the specific language governing permissions and
// limitations under the License.

package v3

import (
	"github.com/projectcalico/api/pkg/lib/numorstring"
)

// PolicyType enumerates the possible values of the PolicySpec Types field.
// +kubebuilder:validation:Enum=Ingress;Egress
type PolicyType string

const (
	PolicyTypeIngress PolicyType = "Ingress"
	PolicyTypeEgress  PolicyType = "Egress"
)

// A Rule encapsulates a set of match criteria and an action.  Both selector-based security Policy
// and security Profiles reference rules - separated out as a list of rules for both
// ingress and egress packet matching.
//
// Each positive match criteria has a negated version, prefixed with "Not". All the match
// criteria within a rule must be satisfied for a packet to match. A single rule can contain
// the positive and negative version of a match and both must be satisfied for the rule to match.
type Rule struct {
	Action Action `json:"action" validate:"action"`

	// IPVersion is an optional field that restricts the rule to only match a specific IP
	// version.
	// +kubebuilder:validation:Enum=4;6
	// +optional
	IPVersion *int `json:"ipVersion,omitempty" validate:"omitempty,ipVersion"`

	// Protocol is an optional field that restricts the rule to only apply to traffic of
	// a specific IP protocol. Required if any of the EntityRules contain Ports
	// (because ports only apply to certain protocols).
	//
	// Must be one of these string values: "TCP", "UDP", "ICMP", "ICMPv6", "SCTP", "UDPLite"
	// or an integer in the range 1-255.
	Protocol *numorstring.Protocol `json:"protocol,omitempty" validate:"omitempty"`

	// ICMP is an optional field that restricts the rule to apply to a specific type and
	// code of ICMP traffic.  This should only be specified if the Protocol field is set to
	// "ICMP" or "ICMPv6".
	ICMP *ICMPFields `json:"icmp,omitempty" validate:"omitempty"`

	// NotProtocol is the negated version of the Protocol field.
	NotProtocol *numorstring.Protocol `json:"notProtocol,omitempty" validate:"omitempty"`

	// NotICMP is the negated version of the ICMP field.
	NotICMP *ICMPFields `json:"notICMP,omitempty" validate:"omitempty"`

	// Source contains the match criteria that apply to source entity.
<<<<<<< HEAD
	Source EntityRule `json:"source,omitempty" validate:"omitempty"`

=======
	Source EntityRule `json:"source,omitzero,omitempty" validate:"omitempty"`
>>>>>>> 5980a73d
	// Destination contains the match criteria that apply to destination entity.
	Destination EntityRule `json:"destination,omitzero,omitempty" validate:"omitempty"`

	// HTTP contains match criteria that apply to HTTP requests.
	HTTP *HTTPMatch `json:"http,omitempty" validate:"omitempty"`

	// Metadata contains additional information for this rule
	Metadata *RuleMetadata `json:"metadata,omitempty" validate:"omitempty"`
}

// HTTPPath specifies an HTTP path to match. It may be either of the form:
// exact: <path>: which matches the path exactly or
// prefix: <path-prefix>: which matches the path prefix
type HTTPPath struct {
	Exact  string `json:"exact,omitempty" validate:"omitempty"`
	Prefix string `json:"prefix,omitempty" validate:"omitempty"`
}

// HTTPMatch is an optional field that apply only to HTTP requests
// The Methods and Path fields are joined with AND
type HTTPMatch struct {
	// Methods is an optional field that restricts the rule to apply only to HTTP requests that use one of the listed
	// HTTP Methods (e.g. GET, PUT, etc.)
	// Multiple methods are OR'd together.
	Methods []string `json:"methods,omitempty" validate:"omitempty"`
	// Paths is an optional field that restricts the rule to apply to HTTP requests that use one of the listed
	// HTTP Paths.
	// Multiple paths are OR'd together.
	// e.g:
	// - exact: /foo
	// - prefix: /bar
	// NOTE: Each entry may ONLY specify either a `exact` or a `prefix` match. The validator will check for it.
	Paths []HTTPPath `json:"paths,omitempty" validate:"omitempty"`
}

// ICMPFields defines structure for ICMP and NotICMP sub-struct for ICMP code and type
type ICMPFields struct {
	// Match on a specific ICMP type.  For example a value of 8 refers to ICMP Echo Request
	// (i.e. pings).
	// +kubebuilder:validation:Minimum=0
	// +kubebuilder:validation:Maximum=255
	// +optional
	Type *int `json:"type,omitempty" validate:"omitempty,gte=0,lte=254"`

	// Match on a specific ICMP code.  If specified, the Type value must also be specified.
	// This is a technical limitation imposed by the kernel's iptables firewall, which
	// Calico uses to enforce the rule.
	// +kubebuilder:validation:Minimum=0
	// +kubebuilder:validation:Maximum=255
	// +optional
	Code *int `json:"code,omitempty" validate:"omitempty,gte=0,lte=255"`
}

// An EntityRule is a sub-component of a Rule comprising the match criteria specific
// to a particular entity (that is either the source or destination).
//
// A source EntityRule matches the source endpoint and originating traffic.
// A destination EntityRule matches the destination endpoint and terminating traffic.
type EntityRule struct {
	// Nets is an optional field that restricts the rule to only apply to traffic that
	// originates from (or terminates at) IP addresses in any of the given subnets.
	// +listType=set
	Nets []string `json:"nets,omitempty" validate:"omitempty,dive,net"`

	// Selector is an optional field that contains a selector expression (see Policy for
	// sample syntax).  Only traffic that originates from (terminates at) endpoints matching
	// the selector will be matched.
	//
	// Note that: in addition to the negated version of the Selector (see NotSelector below), the
	// selector expression syntax itself supports negation.  The two types of negation are subtly
	// different. One negates the set of matched endpoints, the other negates the whole match:
	//
	//	Selector = "!has(my_label)" matches packets that are from other Calico-controlled
	// 	endpoints that do not have the label "my_label".
	//
	// 	NotSelector = "has(my_label)" matches packets that are not from Calico-controlled
	// 	endpoints that do have the label "my_label".
	//
	// The effect is that the latter will accept packets from non-Calico sources whereas the
	// former is limited to packets from Calico-controlled endpoints.
	Selector string `json:"selector,omitempty" validate:"omitempty,selector"`

	// NamespaceSelector is an optional field that contains a selector expression. Only traffic
	// that originates from (or terminates at) endpoints within the selected namespaces will be
	// matched. When both NamespaceSelector and another selector are defined on the same rule, then only
	// workload endpoints that are matched by both selectors will be selected by the rule.
	//
	// For NetworkPolicy, an empty NamespaceSelector implies that the Selector is limited to selecting
	// only workload endpoints in the same namespace as the NetworkPolicy.
	//
	// For NetworkPolicy, `global()` NamespaceSelector implies that the Selector is limited to selecting
	// only GlobalNetworkSet or HostEndpoint.
	//
	// For GlobalNetworkPolicy, an empty NamespaceSelector implies the Selector applies to workload
	// endpoints across all namespaces.
	NamespaceSelector string `json:"namespaceSelector,omitempty" validate:"omitempty,selector"`

	// Services is an optional field that contains options for matching Kubernetes Services.
	// If specified, only traffic that originates from or terminates at endpoints within the selected
	// service(s) will be matched, and only to/from each endpoint's port.
	//
	// Services cannot be specified on the same rule as Selector, NotSelector, NamespaceSelector, Nets,
	// NotNets or ServiceAccounts.
	//
	// Ports and NotPorts can only be specified with Services on ingress rules.
	Services *ServiceMatch `json:"services,omitempty" validate:"omitempty"`

	// Ports is an optional field that restricts the rule to only apply to traffic that has a
	// source (destination) port that matches one of these ranges/values. This value is a
	// list of integers or strings that represent ranges of ports.
	//
	// Since only some protocols have ports, if any ports are specified it requires the
	// Protocol match in the Rule to be set to "TCP" or "UDP".
	Ports []numorstring.Port `json:"ports,omitempty" validate:"omitempty,dive"`

	// NotNets is the negated version of the Nets field.
	// listType=set
	NotNets []string `json:"notNets,omitempty" validate:"omitempty,dive,net"`

	// NotSelector is the negated version of the Selector field.  See Selector field for
	// subtleties with negated selectors.
	NotSelector string `json:"notSelector,omitempty" validate:"omitempty,selector"`

	// NotPorts is the negated version of the Ports field.
	// Since only some protocols have ports, if any ports are specified it requires the
	// Protocol match in the Rule to be set to "TCP" or "UDP".
	NotPorts []numorstring.Port `json:"notPorts,omitempty" validate:"omitempty,dive"`

	// ServiceAccounts is an optional field that restricts the rule to only apply to traffic that originates from (or
	// terminates at) a pod running as a matching service account.
	ServiceAccounts *ServiceAccountMatch `json:"serviceAccounts,omitempty" validate:"omitempty"`
}

type ServiceMatch struct {
	// Name specifies the name of a Kubernetes Service to match.
	Name string `json:"name,omitempty" validate:"omitempty,name"`

	// Namespace specifies the namespace of the given Service. If left empty, the rule
	// will match within this policy's namespace.
	Namespace string `json:"namespace,omitempty" validate:"omitempty,name"`
}

type ServiceAccountMatch struct {
	// Names is an optional field that restricts the rule to only apply to traffic that originates from (or terminates
	// at) a pod running as a service account whose name is in the list.
	// +listType=set
	Names []string `json:"names,omitempty" validate:"omitempty"`

	// Selector is an optional field that restricts the rule to only apply to traffic that originates from
	// (or terminates at) a pod running as a service account that matches the given label selector.
	// If both Names and Selector are specified then they are AND'ed.
	Selector string `json:"selector,omitempty" validate:"omitempty,selector"`
}

// +kubebuilder:validation:Enum=Allow;Deny;Log;Pass
type Action string

const (
	Allow Action = "Allow"
	Deny  Action = "Deny"
	Log   Action = "Log"
	Pass  Action = "Pass"
)

// +kubebuilder:validation:Enum=Set;Delete;Learn;Ignore
type StagedAction string

const (
	StagedActionSet    StagedAction = "Set"
	StagedActionDelete StagedAction = "Delete"
	StagedActionLearn  StagedAction = "Learn"
	StagedActionIgnore StagedAction = "Ignore"
)

type RuleMetadata struct {
	// Annotations is a set of key value pairs that give extra information about the rule
	Annotations map[string]string `json:"annotations,omitempty"`
}<|MERGE_RESOLUTION|>--- conflicted
+++ resolved
@@ -63,12 +63,8 @@
 	NotICMP *ICMPFields `json:"notICMP,omitempty" validate:"omitempty"`
 
 	// Source contains the match criteria that apply to source entity.
-<<<<<<< HEAD
-	Source EntityRule `json:"source,omitempty" validate:"omitempty"`
-
-=======
 	Source EntityRule `json:"source,omitzero,omitempty" validate:"omitempty"`
->>>>>>> 5980a73d
+
 	// Destination contains the match criteria that apply to destination entity.
 	Destination EntityRule `json:"destination,omitzero,omitempty" validate:"omitempty"`
 
