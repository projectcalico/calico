--- conflicted
+++ resolved
@@ -366,17 +366,11 @@
 	// BPFMapSizeNATBackend sets the size for nat back end map.
 	// This is the total number of endpoints. This is mostly
 	// more than the size of the number of services.
-<<<<<<< HEAD
 	BPFMapSizeNATBackend  *int `json:"bpfMapSizeNATBackend,omitempty"`
 	BPFMapSizeNATAffinity *int `json:"bpfMapSizeNATAffinity,omitempty"`
-	// BPFMapSizeRoute sets the size for route map
-=======
-	BPFMapSizeNATBE  *int `json:"bpfMapSizeNATBE,omitempty"`
-	BPFMapSizeNATAFF *int `json:"bpfMapSizeNATAFF,omitempty"`
 	// BPFMapSizeRoute sets the size for the routes map.  The routes map should be large enough
 	// to hold one entry per workload and a handful of entries per host (enough to cover its own IPs and
 	// tunnel IPs).
->>>>>>> de917dc3
 	BPFMapSizeRoute *int `json:"bpfMapSizeRoute,omitempty"`
 	// BPFMapSizeConntrack sets the size for the conntrack map.  This map must be large enough to hold
 	// and entry for each active connection.  Warning: changing the size of the conntrack map can cause disruption.
