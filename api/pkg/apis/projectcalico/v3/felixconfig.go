// Copyright (c) 2017-2022 Tigera, Inc. All rights reserved.

// Licensed under the Apache License, Version 2.0 (the "License");
// you may not use this file except in compliance with the License.
// You may obtain a copy of the License at
//
//     http://www.apache.org/licenses/LICENSE-2.0
//
// Unless required by applicable law or agreed to in writing, software
// distributed under the License is distributed on an "AS IS" BASIS,
// WITHOUT WARRANTIES OR CONDITIONS OF ANY KIND, either express or implied.
// See the License for the specific language governing permissions and
// limitations under the License.

package v3

import (
	metav1 "k8s.io/apimachinery/pkg/apis/meta/v1"

	"github.com/projectcalico/api/pkg/lib/numorstring"
)

// +genclient:nonNamespaced
// +k8s:deepcopy-gen:interfaces=k8s.io/apimachinery/pkg/runtime.Object

// FelixConfigurationList contains a list of FelixConfiguration object.
type FelixConfigurationList struct {
	metav1.TypeMeta `json:",inline"`
	metav1.ListMeta `json:"metadata,omitempty" protobuf:"bytes,1,opt,name=metadata"`

	Items []FelixConfiguration `json:"items" protobuf:"bytes,2,rep,name=items"`
}

// +genclient
// +genclient:nonNamespaced
// +k8s:deepcopy-gen:interfaces=k8s.io/apimachinery/pkg/runtime.Object

type FelixConfiguration struct {
	metav1.TypeMeta   `json:",inline"`
	metav1.ObjectMeta `json:"metadata,omitempty" protobuf:"bytes,1,opt,name=metadata"`

	Spec FelixConfigurationSpec `json:"spec,omitempty" protobuf:"bytes,2,opt,name=spec"`
}

const (
	KindFelixConfiguration     = "FelixConfiguration"
	KindFelixConfigurationList = "FelixConfigurationList"
)

type IptablesBackend string

const (
	IptablesBackendLegacy   IptablesBackend = "Legacy"
	IptablesBackendNFTables IptablesBackend = "NFT"
	IptablesBackendAuto     IptablesBackend = "Auto"
)

// NFTablesMode is the enum used to enable/disable nftables mode.
// +enum
type NFTablesMode string

const (
	NFTablesModeEnabled  = "Enabled"
	NFTablesModeDisabled = "Disabled"
)

// +kubebuilder:validation:Enum=DoNothing;Enable;Disable
type AWSSrcDstCheckOption string

const (
	AWSSrcDstCheckOptionDoNothing AWSSrcDstCheckOption = "DoNothing"
	AWSSrcDstCheckOptionEnable    AWSSrcDstCheckOption = "Enable"
	AWSSrcDstCheckOptionDisable   AWSSrcDstCheckOption = "Disable"
)

// +kubebuilder:validation:Enum=Enabled;Disabled
type FloatingIPType string

const (
	FloatingIPsEnabled  FloatingIPType = "Enabled"
	FloatingIPsDisabled FloatingIPType = "Disabled"
)

// +kubebuilder:validation:Enum=Enabled;Disabled
type BPFHostNetworkedNATType string

const (
	BPFHostNetworkedNATEnabled  BPFHostNetworkedNATType = "Enabled"
	BPFHostNetworkedNATDisabled BPFHostNetworkedNATType = "Disabled"
)

// +kubebuilder:validation:Enum=TCP;Enabled;Disabled
type BPFConnectTimeLBType string

const (
	BPFConnectTimeLBTCP      BPFConnectTimeLBType = "TCP"
	BPFConnectTimeLBEnabled  BPFConnectTimeLBType = "Enabled"
	BPFConnectTimeLBDisabled BPFConnectTimeLBType = "Disabled"
)

// +kubebuilder:validation:Enum=Enabled;Disabled
type WindowsManageFirewallRulesMode string

const (
	WindowsManageFirewallRulesEnabled  WindowsManageFirewallRulesMode = "Enabled"
	WindowsManageFirewallRulesDisabled WindowsManageFirewallRulesMode = "Disabled"
)

// FelixConfigurationSpec contains the values of the Felix configuration.
type FelixConfigurationSpec struct {
	// UseInternalDataplaneDriver, if true, Felix will use its internal dataplane programming logic.  If false, it
	// will launch an external dataplane driver and communicate with it over protobuf.
	UseInternalDataplaneDriver *bool `json:"useInternalDataplaneDriver,omitempty"`

	// DataplaneDriver filename of the external dataplane driver to use.  Only used if UseInternalDataplaneDriver
	// is set to false.
	DataplaneDriver string `json:"dataplaneDriver,omitempty"`

	// DataplaneWatchdogTimeout is the readiness/liveness timeout used for Felix's (internal) dataplane driver.
	// Deprecated: replaced by the generic HealthTimeoutOverrides.
	DataplaneWatchdogTimeout *metav1.Duration `json:"dataplaneWatchdogTimeout,omitempty" configv1timescale:"seconds"`

	// IPv6Support controls whether Felix enables support for IPv6 (if supported by the in-use dataplane).
	IPv6Support *bool `json:"ipv6Support,omitempty" confignamev1:"Ipv6Support"`

	// RouteRefreshInterval is the period at which Felix re-checks the routes
	// in the dataplane to ensure that no other process has accidentally broken Calico's rules.
	// Set to 0 to disable route refresh. [Default: 90s]
	// +kubebuilder:validation:Type=string
	// +kubebuilder:validation:Pattern=`^([0-9]+(\\.[0-9]+)?(ms|s|m|h))*$`
	RouteRefreshInterval *metav1.Duration `json:"routeRefreshInterval,omitempty" configv1timescale:"seconds"`

	// InterfaceRefreshInterval is the period at which Felix rescans local interfaces to verify their state.
	// The rescan can be disabled by setting the interval to 0.
	// +kubebuilder:validation:Type=string
	// +kubebuilder:validation:Pattern=`^([0-9]+(\\.[0-9]+)?(ms|s|m|h))*$`
	InterfaceRefreshInterval *metav1.Duration `json:"interfaceRefreshInterval,omitempty" configv1timescale:"seconds"`

	// IptablesRefreshInterval is the period at which Felix re-checks the IP sets
	// in the dataplane to ensure that no other process has accidentally broken Calico's rules.
	// Set to 0 to disable IP sets refresh. Note: the default for this value is lower than the
	// other refresh intervals as a workaround for a Linux kernel bug that was fixed in kernel
	// version 4.11. If you are using v4.11 or greater you may want to set this to, a higher value
	// to reduce Felix CPU usage. [Default: 10s]
	// +kubebuilder:validation:Type=string
	// +kubebuilder:validation:Pattern=`^([0-9]+(\\.[0-9]+)?(ms|s|m|h))*$`
	IptablesRefreshInterval *metav1.Duration `json:"iptablesRefreshInterval,omitempty" configv1timescale:"seconds"`

	// IptablesPostWriteCheckInterval is the period after Felix has done a write
	// to the dataplane that it schedules an extra read back in order to check the write was not
	// clobbered by another process. This should only occur if another application on the system
	// doesn't respect the iptables lock. [Default: 1s]
	// +kubebuilder:validation:Type=string
	// +kubebuilder:validation:Pattern=`^([0-9]+(\\.[0-9]+)?(ms|s|m|h))*$`
	IptablesPostWriteCheckInterval *metav1.Duration `json:"iptablesPostWriteCheckInterval,omitempty" configv1timescale:"seconds" confignamev1:"IptablesPostWriteCheckIntervalSecs"`

	// IptablesLockFilePath is the location of the iptables lock file. You may need to change this
	// if the lock file is not in its standard location (for example if you have mapped it into Felix's
	// container at a different path). [Default: /run/xtables.lock]
	IptablesLockFilePath string `json:"iptablesLockFilePath,omitempty"`

	// IptablesLockTimeout is the time that Felix itself will wait for the iptables lock (rather than delegating the
	// lock handling to the `iptables` command).
	//
	// Deprecated: `iptables-restore` v1.8+ always takes the lock, so enabling this feature results in deadlock.
	// [Default: 0s disabled]
	// +kubebuilder:validation:Type=string
	// +kubebuilder:validation:Pattern=`^([0-9]+(\\.[0-9]+)?(ms|s|m|h))*$`
	IptablesLockTimeout *metav1.Duration `json:"iptablesLockTimeout,omitempty" configv1timescale:"seconds" confignamev1:"IptablesLockTimeoutSecs"`

	// IptablesLockProbeInterval when IptablesLockTimeout is enabled: the time that Felix will wait between
	// attempts to acquire the iptables lock if it is not available. Lower values make Felix more
	// responsive when the lock is contended, but use more CPU. [Default: 50ms]
	// +kubebuilder:validation:Type=string
	// +kubebuilder:validation:Pattern=`^([0-9]+(\\.[0-9]+)?(ms|s|m|h))*$`
	IptablesLockProbeInterval *metav1.Duration `json:"iptablesLockProbeInterval,omitempty" configv1timescale:"milliseconds" confignamev1:"IptablesLockProbeIntervalMillis"`

	// FeatureDetectOverride is used to override feature detection based on auto-detected platform
	// capabilities.  Values are specified in a comma separated list with no spaces, example;
	// "SNATFullyRandom=true,MASQFullyRandom=false,RestoreSupportsLock=". A value of "true" or "false" will
	// force enable/disable feature, empty or omitted values fall back to auto-detection.
	// +kubebuilder:validation:Pattern=`^([a-zA-Z0-9-_]+=(true|false|),)*([a-zA-Z0-9-_]+=(true|false|))?$`
	FeatureDetectOverride string `json:"featureDetectOverride,omitempty" validate:"omitempty,keyValueList"`

	// FeatureGates is used to enable or disable tech-preview Calico features.
	// Values are specified in a comma separated list with no spaces, example;
	// "BPFConnectTimeLoadBalancingWorkaround=enabled,XyZ=false". This is
	// used to enable features that are not fully production ready.
	// +kubebuilder:validation:Pattern=`^([a-zA-Z0-9-_]+=([^=]+),)*([a-zA-Z0-9-_]+=([^=]+))?$`
	FeatureGates string `json:"featureGates,omitempty" validate:"omitempty,keyValueList"`

	// IpsetsRefreshInterval controls the period at which Felix re-checks all IP sets to look for discrepancies.
	// Set to 0 to disable the periodic refresh. [Default: 90s]
	// +kubebuilder:validation:Type=string
	// +kubebuilder:validation:Pattern=`^([0-9]+(\\.[0-9]+)?(ms|s|m|h))*$`
	IpsetsRefreshInterval *metav1.Duration `json:"ipsetsRefreshInterval,omitempty" configv1timescale:"seconds"`

	// MaxIpsetSize is the maximum number of IP addresses that can be stored in an IP set. Not applicable
	// if using the nftables backend.
	MaxIpsetSize *int `json:"maxIpsetSize,omitempty"`

	// IptablesBackend controls which backend of iptables will be used. The default is `Auto`.
	//
	// Warning: changing this on a running system can leave "orphaned" rules in the "other" backend. These
	// should be cleaned up to avoid confusing interactions.
	// +kubebuilder:validation:Type=string
	// +kubebuilder:validation:Pattern=`^(?i)(Auto|Legacy|NFT)?$`
	IptablesBackend *IptablesBackend `json:"iptablesBackend,omitempty" validate:"omitempty,iptablesBackend"`

	// XDPRefreshInterval is the period at which Felix re-checks all XDP state to ensure that no
	// other process has accidentally broken Calico's BPF maps or attached programs. Set to 0 to
	// disable XDP refresh. [Default: 90s]
	// +kubebuilder:validation:Type=string
	// +kubebuilder:validation:Pattern=`^([0-9]+(\\.[0-9]+)?(ms|s|m|h))*$`
	XDPRefreshInterval *metav1.Duration `json:"xdpRefreshInterval,omitempty" configv1timescale:"seconds"`

	// NetlinkTimeout is the timeout when talking to the kernel over the netlink protocol, used for programming
	// routes, rules, and other kernel objects. [Default: 10s]
	// +kubebuilder:validation:Type=string
	// +kubebuilder:validation:Pattern=`^([0-9]+(\\.[0-9]+)?(ms|s|m|h))*$`
	NetlinkTimeout *metav1.Duration `json:"netlinkTimeout,omitempty" configv1timescale:"seconds" confignamev1:"NetlinkTimeoutSecs"`

	// MetadataAddr is the IP address or domain name of the server that can answer VM queries for
	// cloud-init metadata. In OpenStack, this corresponds to the machine running nova-api (or in
	// Ubuntu, nova-api-metadata). A value of none (case-insensitive) means that Felix should not
	// set up any NAT rule for the metadata path. [Default: 127.0.0.1]
	MetadataAddr string `json:"metadataAddr,omitempty"`

	// MetadataPort is the port of the metadata server. This, combined with global.MetadataAddr (if
	// not 'None'), is used to set up a NAT rule, from 169.254.169.254:80 to MetadataAddr:MetadataPort.
	// In most cases this should not need to be changed [Default: 8775].
	MetadataPort *int `json:"metadataPort,omitempty"`

	// OpenstackRegion is the name of the region that a particular Felix belongs to. In a multi-region
	// Calico/OpenStack deployment, this must be configured somehow for each Felix (here in the datamodel,
	// or in felix.cfg or the environment on each compute node), and must match the [calico]
	// openstack_region value configured in neutron.conf on each node. [Default: Empty]
	OpenstackRegion string `json:"openstackRegion,omitempty"`

	// InterfacePrefix is the interface name prefix that identifies workload endpoints and so distinguishes
	// them from host endpoint interfaces. Note: in environments other than bare metal, the orchestrators
	// configure this appropriately. For example our Kubernetes and Docker integrations set the 'cali' value,
	// and our OpenStack integration sets the 'tap' value. [Default: cali]
	InterfacePrefix string `json:"interfacePrefix,omitempty"`

	// InterfaceExclude A comma-separated list of interface names that should be excluded when Felix is resolving
	// host endpoints. The default value ensures that Felix ignores Kubernetes' internal `kube-ipvs0` device. If you
	// want to exclude multiple interface names using a single value, the list supports regular expressions. For
	// regular expressions you must wrap the value with `/`. For example having values `/^kube/,veth1` will exclude
	// all interfaces that begin with `kube` and also the interface `veth1`. [Default: kube-ipvs0]
	InterfaceExclude string `json:"interfaceExclude,omitempty"`

	// ChainInsertMode controls whether Felix hooks the kernel's top-level iptables chains by inserting a rule
	// at the top of the chain or by appending a rule at the bottom. insert is the safe default since it prevents
	// Calico's rules from being bypassed. If you switch to append mode, be sure that the other rules in the chains
	// signal acceptance by falling through to the Calico rules, otherwise the Calico policy will be bypassed.
	// [Default: insert]
	// +kubebuilder:validation:Pattern=`^(?i)(Insert|Append)?$`
	ChainInsertMode string `json:"chainInsertMode,omitempty"`

	// DefaultEndpointToHostAction controls what happens to traffic that goes from a workload endpoint to the host
	// itself (after the endpoint's egress policy is applied). By default, Calico blocks traffic from workload
	// endpoints to the host itself with an iptables "DROP" action. If you want to allow some or all traffic from
	// endpoint to host, set this parameter to RETURN or ACCEPT. Use RETURN if you have your own rules in the iptables
	// "INPUT" chain; Calico will insert its rules at the top of that chain, then "RETURN" packets to the "INPUT" chain
	// once it has completed processing workload endpoint egress policy. Use ACCEPT to unconditionally accept packets
	// from workloads after processing workload endpoint egress policy. [Default: Drop]
	// +kubebuilder:validation:Pattern=`^(?i)(Drop|Accept|Return)?$`
	DefaultEndpointToHostAction string `json:"defaultEndpointToHostAction,omitempty" validate:"omitempty,dropAcceptReturn"`

	// IptablesFilterAllowAction controls what happens to traffic that is accepted by a Felix policy chain in the
	// iptables filter table (which is used for "normal" policy). The default will immediately `Accept` the traffic. Use
	// `Return` to send the traffic back up to the system chains for further processing.
	// +kubebuilder:validation:Pattern=`^(?i)(Accept|Return)?$`
	IptablesFilterAllowAction string `json:"iptablesFilterAllowAction,omitempty" validate:"omitempty,acceptReturn"`

	// IptablesMangleAllowAction controls what happens to traffic that is accepted by a Felix policy chain in the
	// iptables mangle table (which is used for "pre-DNAT" policy). The default will immediately `Accept` the traffic.
	// Use `Return` to send the traffic back up to the system chains for further processing.
	// +kubebuilder:validation:Pattern=`^(?i)(Accept|Return)?$`
	IptablesMangleAllowAction string `json:"iptablesMangleAllowAction,omitempty" validate:"omitempty,acceptReturn"`

	// IptablesFilterDenyAction controls what happens to traffic that is denied by network policy. By default Calico blocks traffic
	// with an iptables "DROP" action. If you want to use "REJECT" action instead you can configure it in here.
	// +kubebuilder:validation:Pattern=`^(?i)(Drop|Reject)?$`
	IptablesFilterDenyAction string `json:"iptablesFilterDenyAction,omitempty" validate:"omitempty,dropReject"`

	// LogPrefix is the log prefix that Felix uses when rendering LOG rules. [Default: calico-packet]
	LogPrefix string `json:"logPrefix,omitempty"`

	// LogFilePath is the full path to the Felix log. Set to none to disable file logging. [Default: /var/log/calico/felix.log]
	LogFilePath string `json:"logFilePath,omitempty"`

	// LogSeverityFile is the log severity above which logs are sent to the log file. [Default: Info]
	// +kubebuilder:validation:Pattern=`^(?i)(Debug|Info|Warning|Error|Fatal)?$`
	LogSeverityFile string `json:"logSeverityFile,omitempty" validate:"omitempty,logLevel"`

	// LogSeverityScreen is the log severity above which logs are sent to the stdout. [Default: Info]
	// +kubebuilder:validation:Pattern=`^(?i)(Debug|Info|Warning|Error|Fatal)?$`
	LogSeverityScreen string `json:"logSeverityScreen,omitempty" validate:"omitempty,logLevel"`

	// LogSeveritySys is the log severity above which logs are sent to the syslog. Set to None for no logging to syslog.
	// [Default: Info]
	// +kubebuilder:validation:Pattern=`^(?i)(Debug|Info|Warning|Error|Fatal)?$`
	LogSeveritySys string `json:"logSeveritySys,omitempty" validate:"omitempty,logLevel"`

	// LogDebugFilenameRegex controls which source code files have their Debug log output included in the logs.
	// Only logs from files with names that match the given regular expression are included.  The filter only applies
	// to Debug level logs.
	LogDebugFilenameRegex string `json:"logDebugFilenameRegex,omitempty" validate:"omitempty,regexp"`

	// IPIPEnabled overrides whether Felix should configure an IPIP interface on the host. Optional as Felix
	// determines this based on the existing IP pools. [Default: nil (unset)]
	IPIPEnabled *bool `json:"ipipEnabled,omitempty" confignamev1:"IpInIpEnabled"`

	// IPIPMTU controls the MTU to set on the IPIP tunnel device.  Optional as Felix auto-detects the MTU based on the
	// MTU of the host's interfaces. [Default: 0 (auto-detect)]
	IPIPMTU *int `json:"ipipMTU,omitempty" confignamev1:"IpInIpMtu"`

	// VXLANEnabled overrides whether Felix should create the VXLAN tunnel device for IPv4 VXLAN networking.
	// Optional as Felix determines this based on the existing IP pools. [Default: nil (unset)]
	VXLANEnabled *bool `json:"vxlanEnabled,omitempty" confignamev1:"VXLANEnabled"`

	// VXLANMTU is the MTU to set on the IPv4 VXLAN tunnel device.  Optional as Felix auto-detects the MTU based on the
	// MTU of the host's interfaces. [Default: 0 (auto-detect)]
	VXLANMTU *int `json:"vxlanMTU,omitempty"`

	// VXLANMTUV6 is the MTU to set on the IPv6 VXLAN tunnel device. Optional as Felix auto-detects the MTU based on the
	// MTU of the host's interfaces. [Default: 0 (auto-detect)]
	VXLANMTUV6 *int `json:"vxlanMTUV6,omitempty"`

	// VXLANPort is the UDP port number to use for VXLAN traffic. [Default: 4789]
	VXLANPort *int `json:"vxlanPort,omitempty"`

	// VXLANVNI is the VXLAN VNI to use for VXLAN traffic.  You may need to change this if the default value is
	// in use on your system. [Default: 4096]
	VXLANVNI *int `json:"vxlanVNI,omitempty"`

	// AllowVXLANPacketsFromWorkloads controls whether Felix will add a rule to drop VXLAN encapsulated traffic
	// from workloads. [Default: false]
	// +optional
	AllowVXLANPacketsFromWorkloads *bool `json:"allowVXLANPacketsFromWorkloads,omitempty"`

	// AllowIPIPPacketsFromWorkloads controls whether Felix will add a rule to drop IPIP encapsulated traffic
	// from workloads. [Default: false]
	// +optional
	AllowIPIPPacketsFromWorkloads *bool `json:"allowIPIPPacketsFromWorkloads,omitempty"`

	// ReportingInterval is the interval at which Felix reports its status into the datastore or 0 to disable.
	// Must be non-zero in OpenStack deployments. [Default: 30s]
	// +kubebuilder:validation:Type=string
	// +kubebuilder:validation:Pattern=`^([0-9]+(\\.[0-9]+)?(ms|s|m|h))*$`
	ReportingInterval *metav1.Duration `json:"reportingInterval,omitempty" configv1timescale:"seconds" confignamev1:"ReportingIntervalSecs"`

	// ReportingTTL is the time-to-live setting for process-wide status reports. [Default: 90s]
	// +kubebuilder:validation:Type=string
	// +kubebuilder:validation:Pattern=`^([0-9]+(\\.[0-9]+)?(ms|s|m|h))*$`
	ReportingTTL *metav1.Duration `json:"reportingTTL,omitempty" configv1timescale:"seconds" confignamev1:"ReportingTTLSecs"`

	// EndpointReportingEnabled controls whether Felix reports endpoint status to the datastore. This is only used
	// by the OpenStack integration. [Default: false]
	EndpointReportingEnabled *bool `json:"endpointReportingEnabled,omitempty"`

	// EndpointReportingDelay is the delay before Felix reports endpoint status to the datastore. This is only used
	// by the OpenStack integration. [Default: 1s]
	// +kubebuilder:validation:Type=string
	// +kubebuilder:validation:Pattern=`^([0-9]+(\\.[0-9]+)?(ms|s|m|h))*$`
	EndpointReportingDelay *metav1.Duration `json:"endpointReportingDelay,omitempty" configv1timescale:"seconds" confignamev1:"EndpointReportingDelaySecs"`

	// EndpointStatusPathPrefix is the path to the directory where endpoint status will be written. Endpoint status
	// file reporting is disabled if field is left empty.
	//
	// Chosen directory should match the directory used by the CNI plugin for PodStartupDelay.
	// [Default: ""]
	EndpointStatusPathPrefix string `json:"endpointStatusPathPrefix,omitempty"`

	// IptablesMarkMask is the mask that Felix selects its IPTables Mark bits from. Should be a 32 bit hexadecimal
	// number with at least 8 bits set, none of which clash with any other mark bits in use on the system.
	// [Default: 0xffff0000]
	IptablesMarkMask *uint32 `json:"iptablesMarkMask,omitempty"`

	// DisableConntrackInvalidCheck disables the check for invalid connections in conntrack. While the conntrack
	// invalid check helps to detect malicious traffic, it can also cause issues with certain multi-NIC scenarios.
	DisableConntrackInvalidCheck *bool `json:"disableConntrackInvalidCheck,omitempty"`

	// HealthEnabled if set to true, enables Felix's health port, which provides readiness and liveness endpoints.
	// [Default: false]
	HealthEnabled *bool `json:"healthEnabled,omitempty"`
	// HealthHost is the host that the health server should bind to. [Default: localhost]
	HealthHost *string `json:"healthHost,omitempty"`
	// HealthPort is the TCP port that the health server should bind to. [Default: 9099]
	HealthPort *int `json:"healthPort,omitempty"`

	// HealthTimeoutOverrides allows the internal watchdog timeouts of individual subcomponents to be
	// overridden.  This is useful for working around "false positive" liveness timeouts that can occur
	// in particularly stressful workloads or if CPU is constrained.  For a list of active
	// subcomponents, see Felix's logs.
	HealthTimeoutOverrides []HealthTimeoutOverride `json:"healthTimeoutOverrides,omitempty" validate:"omitempty,dive"`

	// PrometheusMetricsEnabled enables the Prometheus metrics server in Felix if set to true. [Default: false]
	PrometheusMetricsEnabled *bool `json:"prometheusMetricsEnabled,omitempty"`

	// PrometheusMetricsHost is the host that the Prometheus metrics server should bind to. [Default: empty]
	PrometheusMetricsHost string `json:"prometheusMetricsHost,omitempty" validate:"omitempty,prometheusHost"`

	// PrometheusMetricsPort is the TCP port that the Prometheus metrics server should bind to. [Default: 9091]
	PrometheusMetricsPort *int `json:"prometheusMetricsPort,omitempty"`

	// PrometheusGoMetricsEnabled disables Go runtime metrics collection, which the Prometheus client does by default, when
	// set to false. This reduces the number of metrics reported, reducing Prometheus load. [Default: true]
	PrometheusGoMetricsEnabled *bool `json:"prometheusGoMetricsEnabled,omitempty"`

	// PrometheusProcessMetricsEnabled disables process metrics collection, which the Prometheus client does by default, when
	// set to false. This reduces the number of metrics reported, reducing Prometheus load. [Default: true]
	PrometheusProcessMetricsEnabled *bool `json:"prometheusProcessMetricsEnabled,omitempty"`

	// PrometheusWireGuardMetricsEnabled disables wireguard metrics collection, which the Prometheus client does by default, when
	// set to false. This reduces the number of metrics reported, reducing Prometheus load. [Default: true]
	PrometheusWireGuardMetricsEnabled *bool `json:"prometheusWireGuardMetricsEnabled,omitempty"`

	// FailsafeInboundHostPorts is a list of ProtoPort struct objects including UDP/TCP/SCTP ports and CIDRs that Felix will
	// allow incoming traffic to host endpoints on irrespective of the security policy. This is useful to avoid accidentally
	// cutting off a host with incorrect configuration. For backwards compatibility, if the protocol is not specified,
	// it defaults to "tcp". If a CIDR is not specified, it will allow traffic from all addresses. To disable all inbound host ports,
	// use the value "[]". The default value allows ssh access, DHCP, BGP, etcd and the Kubernetes API.
	// [Default: tcp:22, udp:68, tcp:179, tcp:2379, tcp:2380, tcp:5473, tcp:6443, tcp:6666, tcp:6667 ]
	FailsafeInboundHostPorts *[]ProtoPort `json:"failsafeInboundHostPorts,omitempty"`

	// FailsafeOutboundHostPorts is a list of PortProto struct objects including UDP/TCP/SCTP ports and CIDRs that Felix
	// will allow outgoing traffic from host endpoints to irrespective of the security policy. This is useful to avoid accidentally
	// cutting off a host with incorrect configuration. For backwards compatibility, if the protocol is not specified, it defaults
	// to "tcp". If a CIDR is not specified, it will allow traffic from all addresses. To disable all outbound host ports,
	// use the value "[]". The default value opens etcd's standard ports to ensure that Felix does not get cut off from etcd
	// as well as allowing DHCP, DNS, BGP and the Kubernetes API.
	// [Default: udp:53, udp:67, tcp:179, tcp:2379, tcp:2380, tcp:5473, tcp:6443, tcp:6666, tcp:6667 ]
	FailsafeOutboundHostPorts *[]ProtoPort `json:"failsafeOutboundHostPorts,omitempty"`

	// KubeNodePortRanges holds list of port ranges used for service node ports. Only used if felix detects kube-proxy running in ipvs mode.
	// Felix uses these ranges to separate host and workload traffic. [Default: 30000:32767].
	KubeNodePortRanges *[]numorstring.Port `json:"kubeNodePortRanges,omitempty" validate:"omitempty,dive"`

	// PolicySyncPathPrefix is used to by Felix to communicate policy changes to external services,
	// like Application layer policy. [Default: Empty]
	PolicySyncPathPrefix string `json:"policySyncPathPrefix,omitempty"`

	// UsageReportingEnabled reports anonymous Calico version number and cluster size to projectcalico.org. Logs warnings returned by the usage
	// server. For example, if a significant security vulnerability has been discovered in the version of Calico being used. [Default: true]
	UsageReportingEnabled *bool `json:"usageReportingEnabled,omitempty"`

	// UsageReportingInitialDelay controls the minimum delay before Felix makes a report. [Default: 300s]
	// +kubebuilder:validation:Type=string
	// +kubebuilder:validation:Pattern=`^([0-9]+(\\.[0-9]+)?(ms|s|m|h))*$`
	UsageReportingInitialDelay *metav1.Duration `json:"usageReportingInitialDelay,omitempty" configv1timescale:"seconds" confignamev1:"UsageReportingInitialDelaySecs"`

	// UsageReportingInterval controls the interval at which Felix makes reports. [Default: 86400s]
	// +kubebuilder:validation:Type=string
	// +kubebuilder:validation:Pattern=`^([0-9]+(\\.[0-9]+)?(ms|s|m|h))*$`
	UsageReportingInterval *metav1.Duration `json:"usageReportingInterval,omitempty" configv1timescale:"seconds" confignamev1:"UsageReportingIntervalSecs"`

	// NATPortRange specifies the range of ports that is used for port mapping when doing outgoing NAT. When unset the default behavior of the
	// network stack is used.
	NATPortRange *numorstring.Port `json:"natPortRange,omitempty"`

	// NATOutgoingAddress specifies an address to use when performing source NAT for traffic in a natOutgoing pool that
	// is leaving the network. By default the address used is an address on the interface the traffic is leaving on
	// (i.e. it uses the iptables MASQUERADE target).
	NATOutgoingAddress string `json:"natOutgoingAddress,omitempty"`

	// DeviceRouteSourceAddress IPv4 address to set as the source hint for routes programmed by Felix. When not set
	// the source address for local traffic from host to workload will be determined by the kernel.
	DeviceRouteSourceAddress string `json:"deviceRouteSourceAddress,omitempty"`

	// DeviceRouteSourceAddressIPv6 IPv6 address to set as the source hint for routes programmed by Felix. When not set
	// the source address for local traffic from host to workload will be determined by the kernel.
	DeviceRouteSourceAddressIPv6 string `json:"deviceRouteSourceAddressIPv6,omitempty"`

	// DeviceRouteProtocol controls the protocol to set on routes programmed by Felix. The protocol is an 8-bit label
	// used to identify the owner of the route.
	DeviceRouteProtocol *int `json:"deviceRouteProtocol,omitempty"`

	// RemoveExternalRoutes Controls whether Felix will remove unexpected routes to workload interfaces. Felix will
	// always clean up expected routes that use the configured DeviceRouteProtocol.  To add your own routes, you must
	// use a distinct protocol (in addition to setting this field to false).
	RemoveExternalRoutes *bool `json:"removeExternalRoutes,omitempty"`

	// IPForwarding controls whether Felix sets the host sysctls to enable IP forwarding.  IP forwarding is required
<<<<<<< HEAD
	// when using Calico for workload networking.  This should be disabled only on hosts where Calico is used solely for
	// host protection.  [Default: Enabled]
=======
	// when using Calico for workload networking.  This should only be disabled on hosts where Calico is used for
	// host protection. In BPF mode, due to a kernel interaction, either IPForwarding must be enabled or BPFEnforceRPF
	// must be disabled. [Default: Enabled]
>>>>>>> 37033c82
	// +kubebuilder:validation:Enum=Enabled;Disabled
	IPForwarding string `json:"ipForwarding,omitempty"`

	// ExternalNodesCIDRList is a list of CIDR's of external, non-Calico nodes from which VXLAN/IPIP overlay traffic
	// will be allowed.  By default, external tunneled traffic is blocked to reduce attack surface.
	ExternalNodesCIDRList *[]string `json:"externalNodesList,omitempty"`

	// DebugMemoryProfilePath is the path to write the memory profile to when triggered by signal.
	DebugMemoryProfilePath string `json:"debugMemoryProfilePath,omitempty"`

	// DebugDisableLogDropping disables the dropping of log messages when the log buffer is full.  This can
	// significantly impact performance if log write-out is a bottleneck. [Default: false]
	DebugDisableLogDropping *bool `json:"debugDisableLogDropping,omitempty"`

	// DebugSimulateCalcGraphHangAfter is used to simulate a hang in the calculation graph after the specified duration.
	// This is useful in tests of the watchdog system only!
	// +kubebuilder:validation:Type=string
	// +kubebuilder:validation:Pattern=`^([0-9]+(\\.[0-9]+)?(ms|s|m|h))*$`
	DebugSimulateCalcGraphHangAfter *metav1.Duration `json:"debugSimulateCalcGraphHangAfter,omitempty" configv1timescale:"seconds"`

	// DebugSimulateDataplaneHangAfter is used to simulate a hang in the dataplane after the specified duration.
	// This is useful in tests of the watchdog system only!
	// +kubebuilder:validation:Type=string
	// +kubebuilder:validation:Pattern=`^([0-9]+(\\.[0-9]+)?(ms|s|m|h))*$`
	DebugSimulateDataplaneHangAfter *metav1.Duration `json:"debugSimulateDataplaneHangAfter,omitempty" configv1timescale:"seconds"`

	// DebugSimulateDataplaneApplyDelay adds an artificial delay to every dataplane operation.  This is useful for
	// simulating a heavily loaded system for test purposes only.
	// +kubebuilder:validation:Type=string
	// +kubebuilder:validation:Pattern=`^([0-9]+(\\.[0-9]+)?(ms|s|m|h))*$`
	DebugSimulateDataplaneApplyDelay *metav1.Duration `json:"debugSimulateDataplaneApplyDelay,omitempty" configv1timescale:"seconds"`

	// DebugHost is the host IP or hostname to bind the debug port to.  Only used
	// if DebugPort is set. [Default:localhost]
	DebugHost *string `json:"debugHost,omitempty"`

	// DebugPort if set, enables Felix's debug HTTP port, which allows memory and CPU profiles
	// to be retrieved.  The debug port is not secure, it should not be exposed to the internet.
	DebugPort *int `json:"debugPort,omitempty" validate:"omitempty,gte=0,lte=65535"`

	// This parameter can be used to limit the host interfaces on which Calico will apply SNAT to traffic leaving a
	// Calico IPAM pool with "NAT outgoing" enabled. This can be useful if you have a main data interface, where
	// traffic should be SNATted and a secondary device (such as the docker bridge) which is local to the host and
	// doesn't require SNAT. This parameter uses the iptables interface matching syntax, which allows + as a
	// wildcard. Most users will not need to set this. Example: if your data interfaces are eth0 and eth1 and you
	// want to exclude the docker bridge, you could set this to eth+
	IptablesNATOutgoingInterfaceFilter string `json:"iptablesNATOutgoingInterfaceFilter,omitempty" validate:"omitempty,ifaceFilter"`

	// SidecarAccelerationEnabled enables experimental sidecar acceleration [Default: false]
	SidecarAccelerationEnabled *bool `json:"sidecarAccelerationEnabled,omitempty"`

	// XDPEnabled enables XDP acceleration for suitable untracked incoming deny rules. [Default: true]
	XDPEnabled *bool `json:"xdpEnabled,omitempty" confignamev1:"XDPEnabled"`

	// GenericXDPEnabled enables Generic XDP so network cards that don't support XDP offload or driver
	// modes can use XDP. This is not recommended since it doesn't provide better performance than
	// iptables. [Default: false]
	GenericXDPEnabled *bool `json:"genericXDPEnabled,omitempty" confignamev1:"GenericXDPEnabled"`

	// NFTablesMode configures nftables support in Felix. [Default: Disabled]
	// +kubebuilder:validation:Enum=Disabled;Enabled;Auto
	NFTablesMode *NFTablesMode `json:"nftablesMode,omitempty"`

	// NftablesRefreshInterval controls the interval at which Felix periodically refreshes the nftables rules. [Default: 90s]
	NftablesRefreshInterval *metav1.Duration `json:"nftablesRefreshInterval,omitempty" configv1timescale:"seconds"`

	// NftablesFilterAllowAction controls the nftables action that Felix uses to represent the "allow" policy verdict
	// in the filter table. The default is to `ACCEPT` the traffic, which is a terminal action.  Alternatively,
	// `RETURN` can be used to return the traffic back to the top-level chain for further processing by your rules.
	// +kubebuilder:validation:Pattern=`^(?i)(Accept|Return)?$`
	NftablesFilterAllowAction string `json:"nftablesFilterAllowAction,omitempty" validate:"omitempty,acceptReturn"`

	// NftablesMangleAllowAction controls the nftables action that Felix uses to represent the "allow" policy verdict
	// in the mangle table. The default is to `ACCEPT` the traffic, which is a terminal action.  Alternatively,
	// `RETURN` can be used to return the traffic back to the top-level chain for further processing by your rules.
	// +kubebuilder:validation:Pattern=`^(?i)(Accept|Return)?$`
	NftablesMangleAllowAction string `json:"nftablesMangleAllowAction,omitempty" validate:"omitempty,acceptReturn"`

	// NftablesFilterDenyAction controls what happens to traffic that is denied by network policy. By default, Calico
	// blocks traffic with a "drop" action. If you want to use a "reject" action instead you can configure it here.
	// +kubebuilder:validation:Pattern=`^(?i)(Drop|Reject)?$`
	NftablesFilterDenyAction string `json:"nftablesFilterDenyAction,omitempty" validate:"omitempty,dropReject"`

	// NftablesMarkMask is the mask that Felix selects its nftables Mark bits from. Should be a 32 bit hexadecimal
	// number with at least 8 bits set, none of which clash with any other mark bits in use on the system.
	// [Default: 0xffff0000]
	NftablesMarkMask *uint32 `json:"nftablesMarkMask,omitempty"`

	// BPFEnabled, if enabled Felix will use the BPF dataplane. [Default: false]
	BPFEnabled *bool `json:"bpfEnabled,omitempty" validate:"omitempty"`

	// BPFDisableUnprivileged, if enabled, Felix sets the kernel.unprivileged_bpf_disabled sysctl to disable
	// unprivileged use of BPF.  This ensures that unprivileged users cannot access Calico's BPF maps and
	// cannot insert their own BPF programs to interfere with Calico's. [Default: true]
	BPFDisableUnprivileged *bool `json:"bpfDisableUnprivileged,omitempty" validate:"omitempty"`

	// BPFLogLevel controls the log level of the BPF programs when in BPF dataplane mode.  One of "Off", "Info", or
	// "Debug".  The logs are emitted to the BPF trace pipe, accessible with the command `tc exec bpf debug`.
	// [Default: Off].
	// +optional
	// +kubebuilder:validation:Pattern=`^(?i)(Off|Info|Debug)?$`
	BPFLogLevel string `json:"bpfLogLevel" validate:"omitempty,bpfLogLevel"`

	// BPFLogFilters is a map of key=values where the value is
	// a pcap filter expression and the key is an interface name with 'all'
	// denoting all interfaces, 'weps' all workload endpoints and 'heps' all host
	// endpoints.
	//
	// When specified as an env var, it accepts a comma-separated list of
	// key=values.
	// [Default: unset - means all debug logs are emitted]
	// +optional
	BPFLogFilters *map[string]string `json:"bpfLogFilters,omitempty" validate:"omitempty,bpfLogFilters"`

	// BPFCTLBLogFilter specifies, what is logged by connect time load balancer when BPFLogLevel is
	// debug. Currently has to be specified as 'all' when BPFLogFilters is set
	// to see CTLB logs.
	// [Default: unset - means logs are emitted when BPFLogLevel id debug and BPFLogFilters not set.]
	// +optional
	BPFCTLBLogFilter string `json:"bpfCTLBLogFilter,omitempty" validate:"omitempty"`

	// BPFDataIfacePattern is a regular expression that controls which interfaces Felix should attach BPF programs to
	// in order to catch traffic to/from the network.  This needs to match the interfaces that Calico workload traffic
	// flows over as well as any interfaces that handle incoming traffic to nodeports and services from outside the
	// cluster.  It should not match the workload interfaces (usually named cali...).
	BPFDataIfacePattern string `json:"bpfDataIfacePattern,omitempty" validate:"omitempty,regexp"`

	// BPFL3IfacePattern is a regular expression that allows to list tunnel devices like wireguard or vxlan (i.e., L3 devices)
	// in addition to BPFDataIfacePattern. That is, tunnel interfaces not created by Calico, that Calico workload traffic flows
	// over as well as any interfaces that handle incoming traffic to nodeports and services from outside the cluster.
	BPFL3IfacePattern string `json:"bpfL3IfacePattern,omitempty" validate:"omitempty,regexp"`

	// BPFConnectTimeLoadBalancingEnabled when in BPF mode, controls whether Felix installs the connection-time load
	// balancer.  The connect-time load balancer is required for the host to be able to reach Kubernetes services
	// and it improves the performance of pod-to-service connections.  The only reason to disable it is for debugging
	// purposes.
	//
	// Deprecated: Use BPFConnectTimeLoadBalancing [Default: true]
	BPFConnectTimeLoadBalancingEnabled *bool `json:"bpfConnectTimeLoadBalancingEnabled,omitempty" validate:"omitempty"`

	// BPFConnectTimeLoadBalancing when in BPF mode, controls whether Felix installs the connect-time load
	// balancer. The connect-time load balancer is required for the host to be able to reach Kubernetes services
	// and it improves the performance of pod-to-service connections.When set to TCP, connect time load balancing
	// is available only for services with TCP ports. [Default: TCP]
	BPFConnectTimeLoadBalancing *BPFConnectTimeLBType `json:"bpfConnectTimeLoadBalancing,omitempty" validate:"omitempty,oneof=TCP Enabled Disabled"`

	// BPFHostNetworkedNATWithoutCTLB when in BPF mode, controls whether Felix does a NAT without CTLB. This along with BPFConnectTimeLoadBalancing
	// determines the CTLB behavior. [Default: Enabled]
	BPFHostNetworkedNATWithoutCTLB *BPFHostNetworkedNATType `json:"bpfHostNetworkedNATWithoutCTLB,omitempty" validate:"omitempty,oneof=Enabled Disabled"`

	// BPFExternalServiceMode in BPF mode, controls how connections from outside the cluster to services (node ports
	// and cluster IPs) are forwarded to remote workloads.  If set to "Tunnel" then both request and response traffic
	// is tunneled to the remote node.  If set to "DSR", the request traffic is tunneled but the response traffic
	// is sent directly from the remote node.  In "DSR" mode, the remote node appears to use the IP of the ingress
	// node; this requires a permissive L2 network.  [Default: Tunnel]
	// +kubebuilder:validation:Pattern=`^(?i)(Tunnel|DSR)?$`
	BPFExternalServiceMode string `json:"bpfExternalServiceMode,omitempty" validate:"omitempty,bpfServiceMode"`

	// BPFDSROptoutCIDRs is a list of CIDRs which are excluded from DSR. That is, clients
	// in those CIDRs will access service node ports as if BPFExternalServiceMode was set to
	// Tunnel.
	BPFDSROptoutCIDRs *[]string `json:"bpfDSROptoutCIDRs,omitempty" validate:"omitempty,cidrs"`

	// BPFExtToServiceConnmark in BPF mode, controls a 32bit mark that is set on connections from an
	// external client to a local service. This mark allows us to control how packets of that
	// connection are routed within the host and how is routing interpreted by RPF check. [Default: 0]
	BPFExtToServiceConnmark *int `json:"bpfExtToServiceConnmark,omitempty" validate:"omitempty,gte=0,lte=4294967295"`

	// BPFKubeProxyIptablesCleanupEnabled, if enabled in BPF mode, Felix will proactively clean up the upstream
	// Kubernetes kube-proxy's iptables chains.  Should only be enabled if kube-proxy is not running.  [Default: true]
	BPFKubeProxyIptablesCleanupEnabled *bool `json:"bpfKubeProxyIptablesCleanupEnabled,omitempty" validate:"omitempty"`

	// BPFKubeProxyMinSyncPeriod, in BPF mode, controls the minimum time between updates to the dataplane for Felix's
	// embedded kube-proxy.  Lower values give reduced set-up latency.  Higher values reduce Felix CPU usage by
	// batching up more work.  [Default: 1s]
	// +kubebuilder:validation:Type=string
	// +kubebuilder:validation:Pattern=`^([0-9]+(\\.[0-9]+)?(ms|s|m|h))*$`
	BPFKubeProxyMinSyncPeriod *metav1.Duration `json:"bpfKubeProxyMinSyncPeriod,omitempty" validate:"omitempty" configv1timescale:"seconds"`

	// BPFKubeProxyEndpointSlicesEnabled is deprecated and has no effect. BPF
	// kube-proxy always accepts endpoint slices. This option will be removed in
	// the next release.
	BPFKubeProxyEndpointSlicesEnabled *bool `json:"bpfKubeProxyEndpointSlicesEnabled,omitempty" validate:"omitempty"`

	// BPFPSNATPorts sets the range from which we randomly pick a port if there is a source port
	// collision. This should be within the ephemeral range as defined by RFC 6056 (1024–65535) and
	// preferably outside the  ephemeral ranges used by common operating systems. Linux uses
	// 32768–60999, while others mostly use the IANA defined range 49152–65535. It is not necessarily
	// a problem if this range overlaps with the operating systems. Both ends of the range are
	// inclusive. [Default: 20000:29999]
	BPFPSNATPorts *numorstring.Port `json:"bpfPSNATPorts,omitempty"`

	// BPFMapSizeNATFrontend sets the size for NAT front end map.
	// FrontendMap should be large enough to hold an entry for each nodeport,
	// external IP and each port in each service.
	BPFMapSizeNATFrontend *int `json:"bpfMapSizeNATFrontend,omitempty"`

	// BPFMapSizeNATBackend sets the size for NAT back end map.
	// This is the total number of endpoints. This is mostly
	// more than the size of the number of services.
	BPFMapSizeNATBackend *int `json:"bpfMapSizeNATBackend,omitempty"`

	// BPFMapSizeNATAffinity sets the size of the BPF map that stores the affinity of a connection (for services that
	// enable that feature.
	BPFMapSizeNATAffinity *int `json:"bpfMapSizeNATAffinity,omitempty"`

	// BPFMapSizeRoute sets the size for the routes map.  The routes map should be large enough
	// to hold one entry per workload and a handful of entries per host (enough to cover its own IPs and
	// tunnel IPs).
	BPFMapSizeRoute *int `json:"bpfMapSizeRoute,omitempty"`

	// BPFMapSizeConntrack sets the size for the conntrack map.  This map must be large enough to hold
	// an entry for each active connection.  Warning: changing the size of the conntrack map can cause disruption.
	BPFMapSizeConntrack *int `json:"bpfMapSizeConntrack,omitempty"`

	// BPFMapSizeIPSets sets the size for ipsets map.  The IP sets map must be large enough to hold an entry
	// for each endpoint matched by every selector in the source/destination matches in network policy.  Selectors
	// such as "all()" can result in large numbers of entries (one entry per endpoint in that case).
	BPFMapSizeIPSets *int `json:"bpfMapSizeIPSets,omitempty"`

	// BPFMapSizeIfState sets the size for ifstate map.  The ifstate map must be large enough to hold an entry
	// for each device (host + workloads) on a host.
	BPFMapSizeIfState *int `json:"bpfMapSizeIfState,omitempty"`

	// BPFHostConntrackBypass Controls whether to bypass Linux conntrack in BPF mode for
	// workloads and services. [Default: true - bypass Linux conntrack]
	BPFHostConntrackBypass *bool `json:"bpfHostConntrackBypass,omitempty"`

	// BPFEnforceRPF enforce strict RPF on all host interfaces with BPF programs regardless of
	// what is the per-interfaces or global setting. Possible values are Disabled, Strict
	// or Loose. [Default: Loose]
	// +kubebuilder:validation:Pattern=`^(?i)(Disabled|Strict|Loose)?$`
	BPFEnforceRPF string `json:"bpfEnforceRPF,omitempty"`

	// BPFPolicyDebugEnabled when true, Felix records detailed information
	// about the BPF policy programs, which can be examined with the calico-bpf command-line tool.
	BPFPolicyDebugEnabled *bool `json:"bpfPolicyDebugEnabled,omitempty"`

	// BPFForceTrackPacketsFromIfaces in BPF mode, forces traffic from these interfaces
	// to skip Calico's iptables NOTRACK rule, allowing traffic from those interfaces to be
	// tracked by Linux conntrack.  Should only be used for interfaces that are not used for
	// the Calico fabric.  For example, a docker bridge device for non-Calico-networked
	// containers. [Default: docker+]
	BPFForceTrackPacketsFromIfaces *[]string `json:"bpfForceTrackPacketsFromIfaces,omitempty" validate:"omitempty,ifaceFilterSlice"`

	// BPFDisableGROForIfaces is a regular expression that controls which interfaces Felix should disable the
	// Generic Receive Offload [GRO] option.  It should not match the workload interfaces (usually named cali...).
	BPFDisableGROForIfaces string `json:"bpfDisableGROForIfaces,omitempty" validate:"omitempty,regexp"`

	// BPFExcludeCIDRsFromNAT is a list of CIDRs that are to be excluded from NAT
	// resolution so that host can handle them. A typical usecase is node local
	// DNS cache.
	BPFExcludeCIDRsFromNAT *[]string `json:"bpfExcludeCIDRsFromNAT,omitempty" validate:"omitempty,cidrs"`

	// BPFRedirectToPeer controls which whether it is allowed to forward straight to the
	// peer side of the workload devices. It is allowed for any host L2 devices by default
	// (L2Only), but it breaks TCP dump on the host side of workload device as it bypasses
	// it on ingress. Value of Enabled also allows redirection from L3 host devices like
	// IPIP tunnel or Wireguard directly to the peer side of the workload's device. This
	// makes redirection faster, however, it breaks tools like tcpdump on the peer side.
	// Use Enabled with caution. [Default: L2Only]
	BPFRedirectToPeer string `json:"bpfRedirectToPeer,omitempty"`

	// RouteSource configures where Felix gets its routing information.
	// - WorkloadIPs: use workload endpoints to construct routes.
	// - CalicoIPAM: the default - use IPAM data to construct routes.
	// +kubebuilder:validation:Pattern=`^(?i)(WorkloadIPs|CalicoIPAM)?$`
	RouteSource string `json:"routeSource,omitempty" validate:"omitempty,routeSource"`

	// Calico programs additional Linux route tables for various purposes.
	// RouteTableRanges specifies a set of table index ranges that Calico should use.
	// Deprecates`RouteTableRange`, overrides `RouteTableRange`.
	RouteTableRanges *RouteTableRanges `json:"routeTableRanges,omitempty" validate:"omitempty,dive"`

	// Deprecated in favor of RouteTableRanges.
	// Calico programs additional Linux route tables for various purposes.
	// RouteTableRange specifies the indices of the route tables that Calico should use.
	RouteTableRange *RouteTableRange `json:"routeTableRange,omitempty" validate:"omitempty"`

	// RouteSyncDisabled will disable all operations performed on the route table. Set to true to
	// run in network-policy mode only.
	RouteSyncDisabled *bool `json:"routeSyncDisabled,omitempty"`

	// WireguardEnabled controls whether Wireguard is enabled for IPv4 (encapsulating IPv4 traffic over an IPv4 underlay network). [Default: false]
	WireguardEnabled *bool `json:"wireguardEnabled,omitempty"`

	// WireguardEnabledV6 controls whether Wireguard is enabled for IPv6 (encapsulating IPv6 traffic over an IPv6 underlay network). [Default: false]
	WireguardEnabledV6 *bool `json:"wireguardEnabledV6,omitempty"`

	// WireguardListeningPort controls the listening port used by IPv4 Wireguard. [Default: 51820]
	WireguardListeningPort *int `json:"wireguardListeningPort,omitempty" validate:"omitempty,gt=0,lte=65535"`

	// WireguardListeningPortV6 controls the listening port used by IPv6 Wireguard. [Default: 51821]
	WireguardListeningPortV6 *int `json:"wireguardListeningPortV6,omitempty" validate:"omitempty,gt=0,lte=65535"`

	// WireguardRoutingRulePriority controls the priority value to use for the Wireguard routing rule. [Default: 99]
	WireguardRoutingRulePriority *int `json:"wireguardRoutingRulePriority,omitempty" validate:"omitempty,gt=0,lt=32766"`

	// WireguardInterfaceName specifies the name to use for the IPv4 Wireguard interface. [Default: wireguard.cali]
	WireguardInterfaceName string `json:"wireguardInterfaceName,omitempty" validate:"omitempty,interface"`

	// WireguardInterfaceNameV6 specifies the name to use for the IPv6 Wireguard interface. [Default: wg-v6.cali]
	WireguardInterfaceNameV6 string `json:"wireguardInterfaceNameV6,omitempty" validate:"omitempty,interface"`

	// WireguardMTU controls the MTU on the IPv4 Wireguard interface. See Configuring MTU [Default: 1440]
	WireguardMTU *int `json:"wireguardMTU,omitempty"`

	// WireguardMTUV6 controls the MTU on the IPv6 Wireguard interface. See Configuring MTU [Default: 1420]
	WireguardMTUV6 *int `json:"wireguardMTUV6,omitempty"`

	// WireguardHostEncryptionEnabled controls whether Wireguard host-to-host encryption is enabled. [Default: false]
	WireguardHostEncryptionEnabled *bool `json:"wireguardHostEncryptionEnabled,omitempty"`

	// WireguardPersistentKeepAlive controls Wireguard PersistentKeepalive option. Set 0 to disable. [Default: 0]
	// +kubebuilder:validation:Type=string
	// +kubebuilder:validation:Pattern=`^([0-9]+(\\.[0-9]+)?(ms|s|m|h))*$`
	WireguardPersistentKeepAlive *metav1.Duration `json:"wireguardKeepAlive,omitempty"`

	// AWSSrcDstCheck controls whether Felix will try to change the "source/dest check" setting on the EC2 instance
	// on which it is running. A value of "Disable" will try to disable the source/dest check. Disabling the check
	// allows for sending workload traffic without encapsulation within the same AWS subnet.
	// [Default: DoNothing]
	AWSSrcDstCheck *AWSSrcDstCheckOption `json:"awsSrcDstCheck,omitempty" validate:"omitempty,oneof=DoNothing Enable Disable"`

	// When service IP advertisement is enabled, prevent routing loops to service IPs that are
	// not in use, by dropping or rejecting packets that do not get DNAT'd by kube-proxy.
	// Unless set to "Disabled", in which case such routing loops continue to be allowed.
	// [Default: Drop]
	// +kubebuilder:validation:Pattern=`^(?i)(Drop|Reject|Disabled)?$`
	ServiceLoopPrevention string `json:"serviceLoopPrevention,omitempty" validate:"omitempty,oneof=Drop Reject Disabled"`

	// WorkloadSourceSpoofing controls whether pods can use the allowedSourcePrefixes annotation to send traffic with a source IP
	// address that is not theirs. This is disabled by default. When set to "Any", pods can request any prefix.
	// +kubebuilder:validation:Pattern=`^(?i)(Disabled|Any)?$`
	WorkloadSourceSpoofing string `json:"workloadSourceSpoofing,omitempty" validate:"omitempty,oneof=Disabled Any"`

	// MTUIfacePattern is a regular expression that controls which interfaces Felix should scan in order
	// to calculate the host's MTU.
	// This should not match workload interfaces (usually named cali...).
	// +optional
	MTUIfacePattern string `json:"mtuIfacePattern,omitempty" validate:"omitempty,regexp"`

	// FloatingIPs configures whether or not Felix will program non-OpenStack floating IP addresses.  (OpenStack-derived
	// floating IPs are always programmed, regardless of this setting.)
	//
	// +optional
	FloatingIPs *FloatingIPType `json:"floatingIPs,omitempty" validate:"omitempty"`

	// WindowsManageFirewallRules configures whether or not Felix will program Windows Firewall rules (to allow inbound access to its own metrics ports). [Default: Disabled]
	// +optional
	WindowsManageFirewallRules *WindowsManageFirewallRulesMode `json:"windowsManageFirewallRules,omitempty" validate:"omitempty,oneof=Enabled Disabled"`

	// GoGCThreshold Sets the Go runtime's garbage collection threshold.  I.e. the percentage that the heap is
	// allowed to grow before garbage collection is triggered.  In general, doubling the value halves the CPU time
	// spent doing GC, but it also doubles peak GC memory overhead.  A special value of -1 can be used
	// to disable GC entirely; this should only be used in conjunction with the GoMemoryLimitMB setting.
	//
	// This setting is overridden by the GOGC environment variable.
	//
	// [Default: 40]
	// +optional
	GoGCThreshold *int `json:"goGCThreshold,omitempty" validate:"omitempty,gte=-1"`

	// GoMemoryLimitMB sets a (soft) memory limit for the Go runtime in MB.  The Go runtime will try to keep its memory
	// usage under the limit by triggering GC as needed.  To avoid thrashing, it will exceed the limit if GC starts to
	// take more than 50% of the process's CPU time.  A value of -1 disables the memory limit.
	//
	// Note that the memory limit, if used, must be considerably less than any hard resource limit set at the container
	// or pod level.  This is because felix is not the only process that must run in the container or pod.
	//
	// This setting is overridden by the GOMEMLIMIT environment variable.
	//
	// [Default: -1]
	// +optional
	GoMemoryLimitMB *int `json:"goMemoryLimitMB,omitempty" validate:"omitempty,gte=-1"`

	// GoMaxProcs sets the maximum number of CPUs that the Go runtime will use concurrently.  A value of -1 means
	// "use the system default"; typically the number of real CPUs on the system.
	//
	// this setting is overridden by the GOMAXPROCS environment variable.
	//
	// [Default: -1]
	// +optional
	GoMaxProcs *int `json:"goMaxProcs,omitempty" validate:"omitempty,gte=-1"`
}

type HealthTimeoutOverride struct {
	Name    string          `json:"name"`
	Timeout metav1.Duration `json:"timeout"`
}

type RouteTableRange struct {
	Min int `json:"min"`
	Max int `json:"max"`
}

type RouteTableIDRange struct {
	Min int `json:"min"`
	Max int `json:"max"`
}

type RouteTableRanges []RouteTableIDRange

func (r RouteTableRanges) NumDesignatedTables() int {
	var len int = 0
	for _, rng := range r {
		len += (rng.Max - rng.Min) + 1 // add one, since range is inclusive
	}

	return len
}

// ProtoPort is combination of protocol, port, and CIDR. Protocol and port must be specified.
type ProtoPort struct {
	Protocol string `json:"protocol,omitempty"`
	Port     uint16 `json:"port"`
	// +optional
	Net string `json:"net,omitempty"`
}

// New FelixConfiguration creates a new (zeroed) FelixConfiguration struct with the TypeMetadata
// initialized to the current version.
func NewFelixConfiguration() *FelixConfiguration {
	return &FelixConfiguration{
		TypeMeta: metav1.TypeMeta{
			Kind:       KindFelixConfiguration,
			APIVersion: GroupVersionCurrent,
		},
	}
}<|MERGE_RESOLUTION|>--- conflicted
+++ resolved
@@ -484,14 +484,9 @@
 	RemoveExternalRoutes *bool `json:"removeExternalRoutes,omitempty"`
 
 	// IPForwarding controls whether Felix sets the host sysctls to enable IP forwarding.  IP forwarding is required
-<<<<<<< HEAD
 	// when using Calico for workload networking.  This should be disabled only on hosts where Calico is used solely for
-	// host protection.  [Default: Enabled]
-=======
-	// when using Calico for workload networking.  This should only be disabled on hosts where Calico is used for
 	// host protection. In BPF mode, due to a kernel interaction, either IPForwarding must be enabled or BPFEnforceRPF
 	// must be disabled. [Default: Enabled]
->>>>>>> 37033c82
 	// +kubebuilder:validation:Enum=Enabled;Disabled
 	IPForwarding string `json:"ipForwarding,omitempty"`
 
