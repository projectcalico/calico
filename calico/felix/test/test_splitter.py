# -*- coding: utf-8 -*-
# Copyright 2014, 2015 Metaswitch Networks
#
# Licensed under the Apache License, Version 2.0 (the "License");
# you may not use this file except in compliance with the License.
# You may obtain a copy of the License at
#
#     http://www.apache.org/licenses/LICENSE-2.0
#
# Unless required by applicable law or agreed to in writing, software
# distributed under the License is distributed on an "AS IS" BASIS,
# WITHOUT WARRANTIES OR CONDITIONS OF ANY KIND, either express or implied.
# See the License for the specific language governing permissions and
# limitations under the License.
"""
felix.test.test_splitter
~~~~~~~~~~~~~~~~~~~~~~~~

Tests of the actor that splits update messages to multiple manager actors.
"""
import gevent
import mock
from calico.felix.masq import MasqueradeManager

from calico.felix.test.base import BaseTestCase, load_config
from calico.felix.splitter import UpdateSplitter


<<<<<<< HEAD
=======
# A mocked config object for use in the UpdateSplitter.
Config = collections.namedtuple('Config', ['STARTUP_CLEANUP_DELAY'])


>>>>>>> 4845eaa7
class TestUpdateSplitter(BaseTestCase):
    """
    Tests for the UpdateSplitter actor.
    """
    def setUp(self):
        super(TestUpdateSplitter, self).setUp()

        # Set the cleanup delay to 0, to force immediate cleanup.
        self.config = load_config("felix_default.cfg",
                                  host_dict={"StartupCleanupDelay": 0})
        self.ipsets_mgrs = [mock.MagicMock(), mock.MagicMock()]
        self.rules_mgrs = [mock.MagicMock(), mock.MagicMock()]
        self.endpoint_mgrs = [mock.MagicMock(), mock.MagicMock()]
        self.iptables_updaters = [mock.MagicMock(), mock.MagicMock()]
        self.masq_manager = mock.Mock(spec=MasqueradeManager)

    def get_splitter(self):
        return UpdateSplitter(
            self.config,
            self.ipsets_mgrs,
            self.rules_mgrs,
            self.endpoint_mgrs,
            self.iptables_updaters,
            self.masq_manager
        )

    def test_on_datamodel_in_sync(self):
        s = self.get_splitter()
        with mock.patch("gevent.spawn_later") as m_spawn:
            s.on_datamodel_in_sync(async=True)
            s.on_datamodel_in_sync(async=True)
            self.step_actor(s)
        self.assertTrue(s._cleanup_scheduled)
        self.assertEqual(m_spawn.mock_calls,
                         [mock.call(0, mock.ANY)])
        for mgr in self.ipsets_mgrs + self.rules_mgrs + self.endpoint_mgrs:
            self.assertEqual(mgr.on_datamodel_in_sync.mock_calls,
                             [mock.call(async=True), mock.call(async=True)])

    def test_cleanup_give_up_on_exception(self):
        """
        Test that cleanup is killed by exception.
        """
        # No need to apply any data here.
        s = self.get_splitter()

        # However, make sure that the first ipset manager and the first
        # iptables updater throw exceptions when called.
        self.ipsets_mgrs[0].cleanup.side_effect = RuntimeError('Bang!')

        # Start the cleanup.
        result = s.trigger_cleanup(async=True)
        self.step_actor(s)
        self.assertRaises(RuntimeError, result.get)

    def test_cleanup_mainline(self):
        # No need to apply any data here.
        s = self.get_splitter()
        # Start the cleanup.
        result = s.trigger_cleanup(async=True)
        self.step_actor(s)
        result.get()

    def test_rule_updates_propagate(self):
        """
        Test that the on_rules_update message propagates correctly.
        """
        s = self.get_splitter()
        profile = 'profileA'
        rules = ['first rule', 'second rule']

        # Apply the rules update
        s.on_rules_update(profile, rules, async=True)
        self.step_actor(s)

        # Confirm that the rules update propagates.
        for mgr in self.rules_mgrs:
            mgr.on_rules_update.assertCalledOnceWith(
                profile, rules, async=True
            )

    def test_tags_updates_propagate(self):
        """
        Test that the on_tags_update message propagates correctly.
        """
        s = self.get_splitter()
        profile = 'profileA'
        tags = ['first tag', 'second tag']

        # Apply the tags update
        s.on_tags_update(profile, tags, async=True)
        self.step_actor(s)

        # Confirm that the rules update propagates.
        for mgr in self.ipsets_mgrs:
            mgr.on_tags_update.assertCalledOnceWith(
                profile, tags, async=True
            )

    def test_interface_updates_propagate(self):
        """
        Test that the on_interface_update message propagates correctly.
        """
        s = self.get_splitter()
        interface = 'tapABCDEF'

        # Apply the interface update
        s.on_interface_update(interface, iface_up=True, async=True)
        self.step_actor(s)

        # Confirm that the interface update propagates.
        for mgr in self.endpoint_mgrs:
            mgr.on_interface_update.assertCalledOnceWith(interface, async=True)

    def test_endpoint_updates_propagate(self):
        """
        Test that the on_endpoint_update message propagates correctly.
        """
        s = self.get_splitter()
        endpoint = 'endpointA'
        endpoint_object = 'endpoint'

        # Apply the endpoint update
        s.on_endpoint_update(endpoint, endpoint_object, async=True)
        self.step_actor(s)

        # Confirm that the endpoint update propagates.
        for mgr in self.ipsets_mgrs:
            mgr.on_endpoint_update.assertCalledOnceWith(
                endpoint, endpoint_object, async=True
            )
        for mgr in self.endpoint_mgrs:
            mgr.on_endpoint_update.assertCalledOnceWith(
                endpoint, endpoint_object, async=True
            )

    def test_on_ipam_pool_updated(self):
        """
        Test that the on_ipam_pool_update message propagates correctly
        """
        s = self.get_splitter()
        pool_id = "foo"
        pool = {"cidr": "10/16", "masquerade": False}

        s.ipv4_masq_manager.apply_snapshot({"foo": {"cidr": "10.0.0.0/16",
                                                    "masquerade": True},
                                            "bar": {"cidr": "10.1.0.0/16",
                                                    "masquerade": False}},
                                           async=True)

        # Apply the IPAM pool update
        s.on_ipam_pool_update(pool_id, pool, async=True)
        self.step_actor(s)

        # Confirm that the pool update propagates
        self.masq_manager.on_ipam_pool_updated.assertCalledOnceWith(
            pool_id, pool, async=True
        )<|MERGE_RESOLUTION|>--- conflicted
+++ resolved
@@ -26,13 +26,6 @@
 from calico.felix.splitter import UpdateSplitter
 
 
-<<<<<<< HEAD
-=======
-# A mocked config object for use in the UpdateSplitter.
-Config = collections.namedtuple('Config', ['STARTUP_CLEANUP_DELAY'])
-
-
->>>>>>> 4845eaa7
 class TestUpdateSplitter(BaseTestCase):
     """
     Tests for the UpdateSplitter actor.
