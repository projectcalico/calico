--- conflicted
+++ resolved
@@ -80,15 +80,11 @@
 
 		logrus.Trace("Checking authorization using tier resource type (user can get tier)")
 		logAuthorizerAttributes(attrs)
-<<<<<<< HEAD
 		var reason string
-		decisionGetTier, reason, err = a.Authorizer.Authorize(context.TODO(), attrs)
+		decisionGetTier, reason, err = a.Authorize(context.TODO(), attrs)
 		if err != nil {
 			logrus.WithField("reason", reason).Errorf("Error authorizing tier GET request: %v", err)
 		}
-=======
-		decisionGetTier, _, _ = a.Authorize(context.TODO(), attrs)
->>>>>>> fe7568a1
 	}()
 
 	// Query required access to the tiered policy resource or tier wildcard resource.
@@ -121,14 +117,10 @@
 
 		logrus.Trace("Checking authorization using tier scoped resource type (policy name match)")
 		logAuthorizerAttributes(attrs)
-<<<<<<< HEAD
-		decisionPolicy, _, err = a.Authorizer.Authorize(context.TODO(), attrs)
+		decisionPolicy, _, err = a.Authorize(context.TODO(), attrs)
 		if err != nil {
 			logrus.Errorf("Error authorizing tiered policy request: %v", err)
 		}
-=======
-		decisionPolicy, _, _ = a.Authorize(context.TODO(), attrs)
->>>>>>> fe7568a1
 	}()
 	go func() {
 		defer wg.Done()
@@ -149,14 +141,10 @@
 
 		logrus.Trace("Checking authorization using tier scoped resource type (tier name match)")
 		logAuthorizerAttributes(attrs)
-<<<<<<< HEAD
-		decisionTierWildcard, _, err = a.Authorizer.Authorize(context.TODO(), attrs)
+		decisionTierWildcard, _, err = a.Authorize(context.TODO(), attrs)
 		if err != nil {
 			logrus.Errorf("Error authorizing tier wildcard request: %v", err)
 		}
-=======
-		decisionTierWildcard, _, _ = a.Authorize(context.TODO(), attrs)
->>>>>>> fe7568a1
 	}()
 
 	// Wait for the requests to complete.
