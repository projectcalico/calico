--- conflicted
+++ resolved
@@ -23,12 +23,12 @@
 	c := CreateClientFromConfig()
 	createFn := func(ctx context.Context, c clientv3.Interface, obj resourceObject, opts clientOpts) (resourceObject, error) {
 		oso := opts.(options.SetOptions)
-		res := obj.(*aapi.IPAMConfiguration)
+		res := obj.(*api.IPAMConfiguration)
 		return c.IPAMConfiguration().Create(ctx, res, oso)
 	}
 	updateFn := func(ctx context.Context, c clientv3.Interface, obj resourceObject, opts clientOpts) (resourceObject, error) {
 		oso := opts.(options.SetOptions)
-		res := obj.(*aapi.IPAMConfiguration)
+		res := obj.(*api.IPAMConfiguration)
 		return c.IPAMConfiguration().Update(ctx, res, oso)
 	}
 	getFn := func(ctx context.Context, c clientv3.Interface, ns string, name string, opts clientOpts) (resourceObject, error) {
@@ -51,17 +51,10 @@
 		client:            c,
 		codec:             opts.RESTOptions.StorageConfig.Codec,
 		versioner:         APIObjectVersioner{},
-<<<<<<< HEAD
-		aapiType:          reflect.TypeOf(aapi.IPAMConfiguration{}),
-		aapiListType:      reflect.TypeOf(aapi.IPAMConfigurationList{}),
-		libCalicoType:     reflect.TypeOf(aapi.IPAMConfiguration{}),
-		libCalicoListType: reflect.TypeOf(aapi.IPAMConfigurationList{}),
-=======
 		aapiType:          reflect.TypeOf(api.IPAMConfiguration{}),
 		aapiListType:      reflect.TypeOf(api.IPAMConfigurationList{}),
-		libCalicoType:     reflect.TypeOf(libapi.IPAMConfig{}),
-		libCalicoListType: reflect.TypeOf(libapi.IPAMConfigList{}),
->>>>>>> fe7568a1
+		libCalicoType:     reflect.TypeOf(api.IPAMConfiguration{}),
+		libCalicoListType: reflect.TypeOf(api.IPAMConfigurationList{}),
 		isNamespaced:      false,
 		create:            createFn,
 		update:            updateFn,
@@ -78,26 +71,15 @@
 type IPAMConfigConverter struct{}
 
 func (gc IPAMConfigConverter) convertToLibcalico(aapiObj runtime.Object) resourceObject {
-<<<<<<< HEAD
 	// The AAPI and the libcalico-go clientv3 both use the same struct for IPAMConfiguration.
-	aapiIPAMConfig := aapiObj.(*aapi.IPAMConfiguration)
+	aapiIPAMConfig := aapiObj.(*api.IPAMConfiguration)
 
-	lcgIPAMConfig := &aapi.IPAMConfiguration{}
-	lcgIPAMConfig.TypeMeta = aapiIPAMConfig.TypeMeta
-	lcgIPAMConfig.ObjectMeta = aapiIPAMConfig.ObjectMeta
-	lcgIPAMConfig.Kind = libapi.KindIPAMConfig
-	lcgIPAMConfig.APIVersion = aapi.GroupVersionCurrent
-	lcgIPAMConfig.Spec = aapiIPAMConfig.Spec
-=======
-	aapiIPAMConfig := aapiObj.(*api.IPAMConfiguration)
-	lcgIPAMConfig := &libapi.IPAMConfig{}
+	lcgIPAMConfig := &api.IPAMConfiguration{}
 	lcgIPAMConfig.TypeMeta = aapiIPAMConfig.TypeMeta
 	lcgIPAMConfig.ObjectMeta = aapiIPAMConfig.ObjectMeta
 	lcgIPAMConfig.Kind = libapi.KindIPAMConfig
 	lcgIPAMConfig.APIVersion = api.GroupVersionCurrent
-	lcgIPAMConfig.Spec.StrictAffinity = aapiIPAMConfig.Spec.StrictAffinity
-	lcgIPAMConfig.Spec.MaxBlocksPerHost = int(aapiIPAMConfig.Spec.MaxBlocksPerHost)
->>>>>>> fe7568a1
+	lcgIPAMConfig.Spec = aapiIPAMConfig.Spec
 
 	// AutoAllocateBlocks is an internal field and should be set to true.
 	lcgIPAMConfig.Spec.AutoAllocateBlocks = true
@@ -106,36 +88,19 @@
 }
 
 func (gc IPAMConfigConverter) convertToAAPI(libcalicoObject resourceObject, aapiObj runtime.Object) {
-<<<<<<< HEAD
 	// The AAPI and the libcalico-go clientv3 both use the same struct for IPAMConfiguration.
-	lcgIPAMConfig := libcalicoObject.(*aapi.IPAMConfiguration)
-	aapiIPAMConfig := aapiObj.(*aapi.IPAMConfiguration)
-=======
-	lcgIPAMConfig := libcalicoObject.(*libapi.IPAMConfig)
+	lcgIPAMConfig := libcalicoObject.(*api.IPAMConfiguration)
 	aapiIPAMConfig := aapiObj.(*api.IPAMConfiguration)
->>>>>>> fe7568a1
 
 	// Copy spec but ignore internal field AutoAllocateBlocks.
 	aapiIPAMConfig.Spec = lcgIPAMConfig.Spec
 	aapiIPAMConfig.TypeMeta = lcgIPAMConfig.TypeMeta
 	aapiIPAMConfig.ObjectMeta = lcgIPAMConfig.ObjectMeta
-<<<<<<< HEAD
 }
 
 func (gc IPAMConfigConverter) convertToAAPIList(libcalicoListObject resourceListObject, aapiListObj runtime.Object, pred storage.SelectionPredicate) {
-	lcgIPAMConfigList := libcalicoListObject.(*aapi.IPAMConfigurationList)
-	aapiIPAMConfigList := aapiListObj.(*aapi.IPAMConfigurationList)
-=======
-
-	// libcalico uses a different Kind for these resources - IPAMConfig.
-	aapiIPAMConfig.APIVersion = api.GroupVersionCurrent
-	aapiIPAMConfig.Kind = api.KindIPAMConfiguration
-}
-
-func (gc IPAMConfigConverter) convertToAAPIList(libcalicoListObject resourceListObject, aapiListObj runtime.Object, pred storage.SelectionPredicate) {
-	lcgIPAMConfigList := libcalicoListObject.(*libapi.IPAMConfigList)
+	lcgIPAMConfigList := libcalicoListObject.(*api.IPAMConfigurationList)
 	aapiIPAMConfigList := aapiListObj.(*api.IPAMConfigurationList)
->>>>>>> fe7568a1
 	if libcalicoListObject == nil {
 		aapiIPAMConfigList.Items = []api.IPAMConfiguration{}
 		return
