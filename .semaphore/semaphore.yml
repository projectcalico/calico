--- conflicted
+++ resolved
@@ -769,8 +769,6 @@
           - mkdir logs
           - sudo journalctl > logs/journalctl.txt
           - artifact push job --expire-in 1d logs
-<<<<<<< HEAD
-
 - name: "OpenStack integration (Caracal)"
   run:
     when: "false or change_in(['/networking-calico/'])"
@@ -809,10 +807,7 @@
           - mkdir logs
           - sudo journalctl > logs/journalctl.txt
           - artifact push job --expire-in 1d logs
-- name: release
-=======
 - name: release tooling
->>>>>>> 5ced3e73
   run:
     when: "false or change_in(['/*', '/release/'], {exclude: ['/**/.gitignore', '/**/*.md', '/**/LICENSE']})"
   execution_time_limit:
