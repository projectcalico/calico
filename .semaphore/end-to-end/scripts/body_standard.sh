#!/usr/bin/env bash
set -eo pipefail

echo "[INFO] starting job..."
if [[ "${BZ_VERBOSE}" == "true" ]]; then
  VERBOSE="--verbose"
else
  VERBOSE=""
fi

if [[ "${HCP_ENABLED}" == "true" ]]; then
  echo "[INFO] starting hcp job..."

  echo "[INFO] starting hcp provision..."
  hcp-provision.sh |& tee ${BZ_LOGS_DIR}/provision.log

  cache delete ${SEMAPHORE_JOB_ID}
  cache store ${SEMAPHORE_JOB_ID} ${BZ_HOME}

  echo "[INFO] Test logs will be available here after the run: ${SEMAPHORE_ORGANIZATION_URL}/artifacts/jobs/${SEMAPHORE_JOB_ID}?path=semaphore%2Flogs"
  echo "[INFO] Alternatively, you can view logs while job is running using 'sem attach ${SEMAPHORE_JOB_ID}' and then 'tail -f ${BZ_LOGS_DIR}/${TEST_TYPE}-tests.log'"

  echo "[INFO] starting hcp testing..."
  hcp-test.sh |& tee ${BZ_LOGS_DIR}/${TEST_TYPE}-tests.log

else
  echo "[INFO] starting job..."
  echo "[INFO] BZ_HOME=${BZ_HOME}"

  cd "${BZ_HOME}"
  if [[ "${HCP_STAGE}" == "hosting" || "${HCP_STAGE}" == "destroy-hosting" ]]; then
    :  # Skip provisioning for hosting stages as cluster already exists
  else
    echo "[INFO] starting bz provision..."
    bz provision $VERBOSE |& tee >(gzip --stdout > ${BZ_LOGS_DIR}/provision.log.gz)

    cache delete $SEMAPHORE_JOB_ID
    cache store ${SEMAPHORE_JOB_ID} ${BZ_HOME}

    echo "[INFO] starting bz install..."
    bz install $VERBOSE |& tee >(gzip --stdout > ${BZ_LOGS_DIR}/install.log.gz)

<<<<<<< HEAD
    if [[ "${HCP_STAGE}" == "setup-hosting" ]]; then
      echo "[INFO] HCP_STAGE=${HCP_STAGE}, storing hosting cluster profile in cache"
      cache store ${SEMAPHORE_WORKFLOW_ID}-hosting-${HOSTING_CLUSTER} ${BZ_HOME}
    fi
  fi

  # Put the bin dir into the PATH
  export PATH=$PATH:${BZ_LOCAL_DIR}/bin

  if [[ "${ENABLE_EXTERNAL_NODE}" == "true" ]]; then
    export EXT_USER=ubuntu
    EXT_IP=$(cat "${BZ_LOCAL_DIR}"/external_ip)
    export EXT_IP
    export EXT_KEY=${BZ_LOCAL_DIR}/external_key
    export K8S_E2E_DOCKER_EXTRA_FLAGS="-v $EXT_KEY:/key --env EXT_USER --env EXT_KEY=/key --env EXT_IP $K8S_E2E_DOCKER_EXTRA_FLAGS"
    echo "EXT_USER=ubuntu EXT_IP=$EXT_IP, EXT_KEY=$EXT_KEY"
    echo "K8S_E2E_DOCKER_EXTRA_FLAGS=$K8S_E2E_DOCKER_EXTRA_FLAGS"
  fi

  if [ -n "${IPAM_TEST_POOL_SUBNET}" ]; then
    export K8S_E2E_DOCKER_EXTRA_FLAGS="$K8S_E2E_DOCKER_EXTRA_FLAGS --env IPAM_TEST_POOL_SUBNET"
    echo "IPAM_TEST_POOL_SUBNET=$IPAM_TEST_POOL_SUBNET"
  fi

  if [ "${FAILSAFE_443}" == "true" ]; then
    KUBECONFIG=${BZ_LOCAL_DIR}/kubeconfig kubectl patch felixconfiguration default --type=merge -p '{"spec":{"failsafeOutboundHostPorts": [{"protocol": "udp", "port":53},{"protocol": "udp", "port":67},{"protocol": "tcp", "port":179},{"protocol": "tcp", "port":2379},{"protocol": "tcp", "port":2380},{"protocol": "tcp", "port":5473},{"protocol": "tcp", "port":443},{"protocol": "tcp", "port":6666},{"protocol": "tcp", "port":6667}]}}'
  fi

  # Perform the operator migration following the instructions here:
  # https://projectcalico.docs.tigera.io/maintenance/operator-migration
  if [[ -n "$OPERATOR_MIGRATE" ]]; then
    ${HOME}/${SEMAPHORE_GIT_DIR}/.semaphore/end-to-end/scripts/test_scripts/operator_migrate.sh |& tee >(gzip --stdout > ${BZ_LOGS_DIR}/operator_migrate.log.gz)
  fi
=======
# Perform the AKS migration following the instructions here:
# https://docs.tigera.io/calico/latest/getting-started/kubernetes/managed-public-cloud/aks-migrate
if [[ -n "$DESIRED_POLICY" ]]; then
  echo "[INFO] starting AKS migration..."
  bz addons run aks-migrate:setup
fi

if [[ -n "$UPLEVEL_RELEASE_STREAM" ]]; then
  echo "[INFO] starting bz upgrade..."
  bz upgrade $VERBOSE | tee >(gzip --stdout > ${BZ_LOGS_DIR}/upgrade.log.gz)
fi
>>>>>>> 2ed01349

  if [[ -n "$UPLEVEL_RELEASE_STREAM" ]]; then
    echo "[INFO] starting bz upgrade..."
    bz upgrade $VERBOSE |& tee >(gzip --stdout > ${BZ_LOGS_DIR}/upgrade.log.gz)
  fi
  if [[ ${MCM_STAGE:-} != *-mgmt* ]] && [[ ${HCP_STAGE:-} != *-hosting* ]]; then
    echo "[INFO] Test logs will be available here after the run: ${SEMAPHORE_ORGANIZATION_URL}/artifacts/jobs/${SEMAPHORE_JOB_ID}?path=semaphore%2Flogs"
    echo "[INFO] Alternatively, you can view logs while job is running using 'sem attach ${SEMAPHORE_JOB_ID}' and then 'tail -f ${BZ_LOGS_DIR}/${TEST_TYPE}-tests.log'"

    echo "[INFO] starting bz testing..."
    bz tests $VERBOSE |& tee >(gzip --stdout > ${BZ_LOGS_DIR}/${TEST_TYPE}-tests.log.gz)
  fi
fi<|MERGE_RESOLUTION|>--- conflicted
+++ resolved
@@ -40,7 +40,6 @@
     echo "[INFO] starting bz install..."
     bz install $VERBOSE |& tee >(gzip --stdout > ${BZ_LOGS_DIR}/install.log.gz)
 
-<<<<<<< HEAD
     if [[ "${HCP_STAGE}" == "setup-hosting" ]]; then
       echo "[INFO] HCP_STAGE=${HCP_STAGE}, storing hosting cluster profile in cache"
       cache store ${SEMAPHORE_WORKFLOW_ID}-hosting-${HOSTING_CLUSTER} ${BZ_HOME}
@@ -74,24 +73,18 @@
   if [[ -n "$OPERATOR_MIGRATE" ]]; then
     ${HOME}/${SEMAPHORE_GIT_DIR}/.semaphore/end-to-end/scripts/test_scripts/operator_migrate.sh |& tee >(gzip --stdout > ${BZ_LOGS_DIR}/operator_migrate.log.gz)
   fi
-=======
-# Perform the AKS migration following the instructions here:
-# https://docs.tigera.io/calico/latest/getting-started/kubernetes/managed-public-cloud/aks-migrate
-if [[ -n "$DESIRED_POLICY" ]]; then
-  echo "[INFO] starting AKS migration..."
-  bz addons run aks-migrate:setup
-fi
-
-if [[ -n "$UPLEVEL_RELEASE_STREAM" ]]; then
-  echo "[INFO] starting bz upgrade..."
-  bz upgrade $VERBOSE | tee >(gzip --stdout > ${BZ_LOGS_DIR}/upgrade.log.gz)
-fi
->>>>>>> 2ed01349
+  # Perform the AKS migration following the instructions here:
+  # https://docs.tigera.io/calico/latest/getting-started/kubernetes/managed-public-cloud/aks-migrate
+  if [[ -n "$DESIRED_POLICY" ]]; then
+    echo "[INFO] starting AKS migration..."
+    bz addons run aks-migrate:setup
+  fi
 
   if [[ -n "$UPLEVEL_RELEASE_STREAM" ]]; then
     echo "[INFO] starting bz upgrade..."
-    bz upgrade $VERBOSE |& tee >(gzip --stdout > ${BZ_LOGS_DIR}/upgrade.log.gz)
+    bz upgrade $VERBOSE | tee >(gzip --stdout > ${BZ_LOGS_DIR}/upgrade.log.gz)
   fi
+  
   if [[ ${MCM_STAGE:-} != *-mgmt* ]] && [[ ${HCP_STAGE:-} != *-hosting* ]]; then
     echo "[INFO] Test logs will be available here after the run: ${SEMAPHORE_ORGANIZATION_URL}/artifacts/jobs/${SEMAPHORE_JOB_ID}?path=semaphore%2Flogs"
     echo "[INFO] Alternatively, you can view logs while job is running using 'sem attach ${SEMAPHORE_JOB_ID}' and then 'tail -f ${BZ_LOGS_DIR}/${TEST_TYPE}-tests.log'"
