// Copyright (c) 2016-2017 Tigera, Inc. All rights reserved.
//
// Licensed under the Apache License, Version 2.0 (the "License");
// you may not use this file except in compliance with the License.
// You may obtain a copy of the License at
//
//     http://www.apache.org/licenses/LICENSE-2.0
//
// Unless required by applicable law or agreed to in writing, software
// distributed under the License is distributed on an "AS IS" BASIS,
// WITHOUT WARRANTIES OR CONDITIONS OF ANY KIND, either express or implied.
// See the License for the specific language governing permissions and
// limitations under the License.

package calc

import (
	"strings"

	log "github.com/sirupsen/logrus"

	"fmt"

	"github.com/projectcalico/felix/config"
	"github.com/projectcalico/felix/ip"
	"github.com/projectcalico/felix/labelindex"
	"github.com/projectcalico/felix/multidict"
	"github.com/projectcalico/felix/proto"
	"github.com/projectcalico/libcalico-go/lib/backend/model"
	"github.com/projectcalico/libcalico-go/lib/net"
	"github.com/projectcalico/libcalico-go/lib/set"
)

type EventHandler func(message interface{})

type configInterface interface {
	UpdateFrom(map[string]string, config.Source) (changed bool, err error)
	RawValues() map[string]string
}

// EventSequencer buffers and coalesces updates from the calculation graph then flushes them
// when Flush() is called.  It flushed updates in a dependency-safe order.
type EventSequencer struct {
	config configInterface

	// Buffers used to hold data that we haven't flushed yet so we can coalesce multiple
	// updates and generate updates in dependency order.
	pendingAddedIPSets         map[string]proto.IPSetUpdate_IPSetType
	pendingRemovedIPSets       set.Set
	pendingAddedIPSetMembers   multidict.StringToIface
	pendingRemovedIPSetMembers multidict.StringToIface
	pendingPolicyUpdates       map[model.PolicyKey]*ParsedRules
	pendingPolicyDeletes       set.Set
	pendingProfileUpdates      map[model.ProfileRulesKey]*ParsedRules
	pendingProfileDeletes      set.Set
	pendingEndpointUpdates     map[model.Key]interface{}
	pendingEndpointTierUpdates map[model.Key][]tierInfo
	pendingEndpointDeletes     set.Set
	pendingHostIPUpdates       map[string]*net.IP
	pendingHostIPDeletes       set.Set
	pendingIPPoolUpdates       map[ip.CIDR]*model.IPPool
	pendingIPPoolDeletes       set.Set
	pendingNotReady            bool
	pendingGlobalConfig        map[string]string
	pendingHostConfig          map[string]string

	// Sets to record what we've sent downstream.  Updated whenever we flush.
	sentIPSets    set.Set
	sentPolicies  set.Set
	sentProfiles  set.Set
	sentEndpoints set.Set
	sentHostIPs   set.Set
	sentIPPools   set.Set

	Callback EventHandler
}

//func (buf *EventSequencer) HasPendingUpdates() {
//	return buf.pendingAddedIPSets.Len() > 0 ||
//		buf.pendingRemovedIPSets.Len() > 0 ||
//		buf.pendingAddedIPSetMembers.Len() > 0 ||
//		buf.pendingRemovedIPSetMembers.Len() > 0 ||
//		len(buf.pendingPolicyUpdates) > 0 ||
//		buf.pendingPolicyDeletes.Len() > 0 ||
//
//}

func NewEventSequencer(conf configInterface) *EventSequencer {
	buf := &EventSequencer{
		config:                     conf,
		pendingAddedIPSets:         map[string]proto.IPSetUpdate_IPSetType{},
		pendingRemovedIPSets:       set.New(),
		pendingAddedIPSetMembers:   multidict.NewStringToIface(),
		pendingRemovedIPSetMembers: multidict.NewStringToIface(),

		pendingPolicyUpdates:       map[model.PolicyKey]*ParsedRules{},
		pendingPolicyDeletes:       set.New(),
		pendingProfileUpdates:      map[model.ProfileRulesKey]*ParsedRules{},
		pendingProfileDeletes:      set.New(),
		pendingEndpointUpdates:     map[model.Key]interface{}{},
		pendingEndpointTierUpdates: map[model.Key][]tierInfo{},
		pendingEndpointDeletes:     set.New(),
		pendingHostIPUpdates:       map[string]*net.IP{},
		pendingHostIPDeletes:       set.New(),
		pendingIPPoolUpdates:       map[ip.CIDR]*model.IPPool{},
		pendingIPPoolDeletes:       set.New(),

		// Sets to record what we've sent downstream.  Updated whenever we flush.
		sentIPSets:    set.New(),
		sentPolicies:  set.New(),
		sentProfiles:  set.New(),
		sentEndpoints: set.New(),
		sentHostIPs:   set.New(),
		sentIPPools:   set.New(),
	}
	return buf
}

func (buf *EventSequencer) OnIPSetAdded(setID string, ipSetType proto.IPSetUpdate_IPSetType) {
	log.Debugf("IP set %v now active", setID)
	if buf.sentIPSets.Contains(setID) && !buf.pendingRemovedIPSets.Contains(setID) {
		log.Panic("OnIPSetAdded called for existing IP set")
	}
	buf.pendingAddedIPSets[setID] = ipSetType
	buf.pendingRemovedIPSets.Discard(setID)
	// An add implicitly means that the set is now empty.
	buf.pendingAddedIPSetMembers.DiscardKey(setID)
	buf.pendingRemovedIPSetMembers.DiscardKey(setID)
}

func (buf *EventSequencer) OnIPSetRemoved(setID string) {
	log.Debugf("IP set %v no longer active", setID)
	_, updatePending := buf.pendingAddedIPSets[setID]
	if !buf.sentIPSets.Contains(setID) && !updatePending {
		log.WithField("setID", setID).Panic("IPSetRemoved called for unknown IP set")
	}
	if buf.sentIPSets.Contains(setID) {
		buf.pendingRemovedIPSets.Add(setID)
	}
	delete(buf.pendingAddedIPSets, setID)
	buf.pendingAddedIPSetMembers.DiscardKey(setID)
	buf.pendingRemovedIPSetMembers.DiscardKey(setID)
}

<<<<<<< HEAD
func (buf *EventSequencer) OnCIDRAdded(setID string, cidr ip.CIDR) {
	log.Debugf("IP set %v now contains %v", setID, cidr)
	if !buf.sentIPSets.Contains(setID) && !buf.pendingAddedIPSets.Contains(setID) {
		log.WithField("setID", setID).Panic("CIDR added to unknown IP set")
	}
	if buf.pendingRemovedIPs.Contains(setID, cidr) {
		buf.pendingRemovedIPs.Discard(setID, cidr)
	} else {
		buf.pendingAddedIPs.Put(setID, cidr)
	}
}

func (buf *EventSequencer) OnCIDRRemoved(setID string, cidr ip.CIDR) {
	log.Debugf("IP set %v no longer contains %v", setID, cidr)
	if !buf.sentIPSets.Contains(setID) && !buf.pendingAddedIPSets.Contains(setID) {
		log.WithField("setID", setID).Panic("CIDR removed from unknown IP set")
	}
	if buf.pendingAddedIPs.Contains(setID, cidr) {
		buf.pendingAddedIPs.Discard(setID, cidr)
	} else {
		buf.pendingRemovedIPs.Put(setID, cidr)
=======
func (buf *EventSequencer) OnIPSetMemberAdded(setID string, member labelindex.IPSetMember) {
	log.Debugf("IP set %v now contains %v", setID, member)
	_, updatePending := buf.pendingAddedIPSets[setID]
	if !buf.sentIPSets.Contains(setID) && !updatePending {
		log.WithField("setID", setID).Panic("IP added to unknown IP set")
	}
	if buf.pendingRemovedIPSetMembers.Contains(setID, member) {
		buf.pendingRemovedIPSetMembers.Discard(setID, member)
	} else {
		buf.pendingAddedIPSetMembers.Put(setID, member)
	}
}

func (buf *EventSequencer) OnIPSetMemberRemoved(setID string, member labelindex.IPSetMember) {
	log.Debugf("IP set %v no longer contains %v", setID, member)
	_, updatePending := buf.pendingAddedIPSets[setID]
	if !buf.sentIPSets.Contains(setID) && !updatePending {
		log.WithField("setID", setID).Panic("IP removed from unknown IP set")
	}
	if buf.pendingAddedIPSetMembers.Contains(setID, member) {
		buf.pendingAddedIPSetMembers.Discard(setID, member)
	} else {
		buf.pendingRemovedIPSetMembers.Put(setID, member)
>>>>>>> 93df1d9d
	}
}

func (buf *EventSequencer) OnDatastoreNotReady() {
	buf.pendingNotReady = true
}

func (buf *EventSequencer) flushReadyFlag() {
	if !buf.pendingNotReady {
		return
	}
	buf.pendingNotReady = false
	buf.Callback(&DatastoreNotReady{})
}

type DatastoreNotReady struct{}

func (buf *EventSequencer) OnConfigUpdate(globalConfig, hostConfig map[string]string) {
	buf.pendingGlobalConfig = globalConfig
	buf.pendingHostConfig = hostConfig
}

func (buf *EventSequencer) flushConfigUpdate() {
	if buf.pendingGlobalConfig == nil {
		return
	}
	logCxt := log.WithFields(log.Fields{
		"global": buf.pendingGlobalConfig,
		"host":   buf.pendingHostConfig,
	})
	logCxt.Info("Possible config update.")
	globalChanged, err := buf.config.UpdateFrom(buf.pendingGlobalConfig, config.DatastoreGlobal)
	if err != nil {
		logCxt.WithError(err).Panic("Failed to parse config update")
	}
	hostChanged, err := buf.config.UpdateFrom(buf.pendingHostConfig, config.DatastorePerHost)
	if err != nil {
		logCxt.WithError(err).Panic("Failed to parse config update")
	}
	if globalChanged || hostChanged {
		rawConfig := buf.config.RawValues()
		log.WithField("merged", rawConfig).Warn("Config changed. Sending ConfigUpdate message.")
		buf.Callback(&proto.ConfigUpdate{
			Config: rawConfig,
		})
	}
	buf.pendingGlobalConfig = nil
	buf.pendingHostConfig = nil
}

func (buf *EventSequencer) OnPolicyActive(key model.PolicyKey, rules *ParsedRules) {
	buf.pendingPolicyDeletes.Discard(key)
	buf.pendingPolicyUpdates[key] = rules
}

func (buf *EventSequencer) flushPolicyUpdates() {
	for key, rulesOrNil := range buf.pendingPolicyUpdates {
		buf.Callback(&proto.ActivePolicyUpdate{
			Id: &proto.PolicyID{
				Tier: "default",
				Name: key.Name,
			},
			Policy: &proto.Policy{
				InboundRules: parsedRulesToProtoRules(
					rulesOrNil.InboundRules,
					"pol-in-default/"+key.Name,
				),
				OutboundRules: parsedRulesToProtoRules(
					rulesOrNil.OutboundRules,
					"pol-out-default/"+key.Name,
				),
				Untracked: rulesOrNil.Untracked,
				PreDnat:   rulesOrNil.PreDNAT,
			},
		})
		buf.sentPolicies.Add(key)
		delete(buf.pendingPolicyUpdates, key)
	}
}

func (buf *EventSequencer) OnPolicyInactive(key model.PolicyKey) {
	delete(buf.pendingPolicyUpdates, key)
	if buf.sentPolicies.Contains(key) {
		buf.pendingPolicyDeletes.Add(key)
	}
}
func (buf *EventSequencer) flushPolicyDeletes() {
	buf.pendingPolicyDeletes.Iter(func(item interface{}) error {
		buf.Callback(&proto.ActivePolicyRemove{
			Id: &proto.PolicyID{
				Tier: "default",
				Name: item.(model.PolicyKey).Name,
			},
		})
		buf.sentPolicies.Discard(item)
		return set.RemoveItem
	})
}

func (buf *EventSequencer) OnProfileActive(key model.ProfileRulesKey, rules *ParsedRules) {
	buf.pendingProfileDeletes.Discard(key)
	buf.pendingProfileUpdates[key] = rules
}

func (buf *EventSequencer) flushProfileUpdates() {
	for key, rulesOrNil := range buf.pendingProfileUpdates {
		buf.Callback(&proto.ActiveProfileUpdate{
			Id: &proto.ProfileID{
				Name: key.Name,
			},
			Profile: &proto.Profile{
				InboundRules: parsedRulesToProtoRules(
					rulesOrNil.InboundRules,
					"prof-in-"+key.Name,
				),
				OutboundRules: parsedRulesToProtoRules(
					rulesOrNil.OutboundRules,
					"prof-out-"+key.Name,
				),
			},
		})
		buf.sentProfiles.Add(key)
		delete(buf.pendingProfileUpdates, key)
	}
}

func (buf *EventSequencer) OnProfileInactive(key model.ProfileRulesKey) {
	delete(buf.pendingProfileUpdates, key)
	if buf.sentProfiles.Contains(key) {
		buf.pendingProfileDeletes.Add(key)
	}
}

func (buf *EventSequencer) flushProfileDeletes() {
	buf.pendingProfileDeletes.Iter(func(item interface{}) error {
		buf.Callback(&proto.ActiveProfileRemove{
			Id: &proto.ProfileID{
				Name: item.(model.ProfileRulesKey).Name,
			},
		})
		buf.sentProfiles.Discard(item)
		return set.RemoveItem
	})
}

func ModelWorkloadEndpointToProto(ep *model.WorkloadEndpoint, tiers []*proto.TierInfo) *proto.WorkloadEndpoint {
	mac := ""
	if ep.Mac != nil {
		mac = ep.Mac.String()
	}
	return &proto.WorkloadEndpoint{
		State:      ep.State,
		Name:       ep.Name,
		Mac:        mac,
		ProfileIds: ep.ProfileIDs,
		Ipv4Nets:   netsToStrings(ep.IPv4Nets),
		Ipv6Nets:   netsToStrings(ep.IPv6Nets),
		Tiers:      tiers,
		Ipv4Nat:    natsToProtoNatInfo(ep.IPv4NAT),
		Ipv6Nat:    natsToProtoNatInfo(ep.IPv6NAT),
	}
}

func ModelHostEndpointToProto(ep *model.HostEndpoint, tiers, untrackedTiers, preDNATTiers []*proto.TierInfo, forwardTiers []*proto.TierInfo) *proto.HostEndpoint {
	return &proto.HostEndpoint{
		Name:              ep.Name,
		ExpectedIpv4Addrs: ipsToStrings(ep.ExpectedIPv4Addrs),
		ExpectedIpv6Addrs: ipsToStrings(ep.ExpectedIPv6Addrs),
		ProfileIds:        ep.ProfileIDs,
		Tiers:             tiers,
		UntrackedTiers:    untrackedTiers,
		PreDnatTiers:      preDNATTiers,
		ForwardTiers:      forwardTiers,
	}
}

func (buf *EventSequencer) OnEndpointTierUpdate(key model.Key,
	endpoint interface{},
	filteredTiers []tierInfo,
) {
	if endpoint == nil {
		// Deletion. Squash any queued updates.
		delete(buf.pendingEndpointUpdates, key)
		delete(buf.pendingEndpointTierUpdates, key)
		if buf.sentEndpoints.Contains(key) {
			// We'd previously sent an update, so we need to send a deletion.
			buf.pendingEndpointDeletes.Add(key)
		}
	} else {
		// Update.
		buf.pendingEndpointDeletes.Discard(key)
		buf.pendingEndpointUpdates[key] = endpoint
		buf.pendingEndpointTierUpdates[key] = filteredTiers
	}
}

func (buf *EventSequencer) flushEndpointTierUpdates() {
	for key, endpoint := range buf.pendingEndpointUpdates {
		tiers, untrackedTiers, preDNATTiers, forwardTiers := tierInfoToProtoTierInfo(buf.pendingEndpointTierUpdates[key])
		switch key := key.(type) {
		case model.WorkloadEndpointKey:
			wlep := endpoint.(*model.WorkloadEndpoint)
			buf.Callback(&proto.WorkloadEndpointUpdate{
				Id: &proto.WorkloadEndpointID{
					OrchestratorId: key.OrchestratorID,
					WorkloadId:     key.WorkloadID,
					EndpointId:     key.EndpointID,
				},
				Endpoint: ModelWorkloadEndpointToProto(wlep, tiers),
			})
		case model.HostEndpointKey:
			hep := endpoint.(*model.HostEndpoint)
			buf.Callback(&proto.HostEndpointUpdate{
				Id: &proto.HostEndpointID{
					EndpointId: key.EndpointID,
				},
				Endpoint: ModelHostEndpointToProto(hep, tiers, untrackedTiers, preDNATTiers, forwardTiers),
			})
		}
		// Record that we've sent this endpoint.
		buf.sentEndpoints.Add(key)
		// And clean up the pending buffer.
		delete(buf.pendingEndpointUpdates, key)
		delete(buf.pendingEndpointTierUpdates, key)
	}
}

func (buf *EventSequencer) flushEndpointTierDeletes() {
	buf.pendingEndpointDeletes.Iter(func(item interface{}) error {
		switch key := item.(type) {
		case model.WorkloadEndpointKey:
			buf.Callback(&proto.WorkloadEndpointRemove{
				Id: &proto.WorkloadEndpointID{
					OrchestratorId: key.OrchestratorID,
					WorkloadId:     key.WorkloadID,
					EndpointId:     key.EndpointID,
				},
			})
		case model.HostEndpointKey:
			buf.Callback(&proto.HostEndpointRemove{
				Id: &proto.HostEndpointID{
					EndpointId: key.EndpointID,
				},
			})
		}
		buf.sentEndpoints.Discard(item)
		return set.RemoveItem
	})
}

func (buf *EventSequencer) OnHostIPUpdate(hostname string, ip *net.IP) {
	log.WithFields(log.Fields{
		"hostname": hostname,
		"ip":       ip,
	}).Debug("HostIP update")
	buf.pendingHostIPDeletes.Discard(hostname)
	buf.pendingHostIPUpdates[hostname] = ip
}

func (buf *EventSequencer) flushHostIPUpdates() {
	for hostname, hostIP := range buf.pendingHostIPUpdates {
		buf.Callback(&proto.HostMetadataUpdate{
			Hostname: hostname,
			Ipv4Addr: hostIP.IP.String(),
		})
		buf.sentHostIPs.Add(hostname)
		delete(buf.pendingHostIPUpdates, hostname)
	}
}

func (buf *EventSequencer) OnHostIPRemove(hostname string) {
	log.WithField("hostname", hostname).Debug("HostIP removed")
	delete(buf.pendingHostIPUpdates, hostname)
	if buf.sentHostIPs.Contains(hostname) {
		buf.pendingHostIPDeletes.Add(hostname)
	}
}
func (buf *EventSequencer) flushHostIPDeletes() {
	buf.pendingHostIPDeletes.Iter(func(item interface{}) error {
		buf.Callback(&proto.HostMetadataRemove{
			Hostname: item.(string),
		})
		buf.sentHostIPs.Discard(item)
		return set.RemoveItem
	})
}

func (buf *EventSequencer) OnIPPoolUpdate(key model.IPPoolKey, pool *model.IPPool) {
	log.WithFields(log.Fields{
		"key":  key,
		"pool": pool,
	}).Debug("IPPool update")
	buf.pendingIPPoolDeletes.Discard(key)
	cidr := ip.CIDRFromCalicoNet(key.CIDR)
	buf.pendingIPPoolUpdates[cidr] = pool
}

func (buf *EventSequencer) flushIPPoolUpdates() {
	for key, pool := range buf.pendingIPPoolUpdates {
		buf.Callback(&proto.IPAMPoolUpdate{
			Id: cidrToIPPoolID(key),
			Pool: &proto.IPAMPool{
				Cidr:       pool.CIDR.String(),
				Masquerade: pool.Masquerade,
			},
		})
		buf.sentIPPools.Add(key)
		delete(buf.pendingIPPoolUpdates, key)
	}
}

func (buf *EventSequencer) OnIPPoolRemove(key model.IPPoolKey) {
	log.WithField("key", key).Debug("IPPool removed")
	cidr := ip.CIDRFromCalicoNet(key.CIDR)
	delete(buf.pendingIPPoolUpdates, cidr)
	if buf.sentIPPools.Contains(cidr) {
		buf.pendingIPPoolDeletes.Add(cidr)
	}
}

func (buf *EventSequencer) flushIPPoolDeletes() {
	buf.pendingIPPoolDeletes.Iter(func(item interface{}) error {
		key := item.(ip.CIDR)
		buf.Callback(&proto.IPAMPoolRemove{
			Id: cidrToIPPoolID(key),
		})
		buf.sentIPPools.Discard(key)
		return set.RemoveItem
	})
}

func (buf *EventSequencer) flushAddedIPSets() {
	for setID, setType := range buf.pendingAddedIPSets {
		log.WithField("setID", setID).Debug("Flushing added IP set")
		members := make([]string, 0)
<<<<<<< HEAD
		buf.pendingAddedIPs.Iter(setID, func(value interface{}) {
			members = append(members, value.(ip.CIDR).String())
=======
		buf.pendingAddedIPSetMembers.Iter(setID, func(value interface{}) {
			member := value.(labelindex.IPSetMember)
			members = append(members, memberToProto(member))
>>>>>>> 93df1d9d
		})
		buf.pendingAddedIPSetMembers.DiscardKey(setID)
		buf.Callback(&proto.IPSetUpdate{
			Id:      setID,
			Members: members,
			Type:    setType,
		})
		buf.sentIPSets.Add(setID)
		delete(buf.pendingAddedIPSets, setID)
	}
}

func memberToProto(member labelindex.IPSetMember) string {
	switch member.Protocol {
	case labelindex.ProtocolNone:
		return member.IP.String()
	case labelindex.ProtocolTCP:
		return fmt.Sprintf("%s,tcp:%d", member.IP, member.PortNumber)
	case labelindex.ProtocolUDP:
		return fmt.Sprintf("%s,udp:%d", member.IP, member.PortNumber)
	}
	log.WithField("member", member).Panic("Unknown IP set member type")
	return ""
}

func (buf *EventSequencer) Flush() {
	// Flush (rare) config changes first, since they may trigger a restart of the process.
	buf.flushReadyFlag()
	buf.flushConfigUpdate()

	// Flush mainline additions/updates in dependency order (IP sets, policy, endpoints) so
	// that later updates always have their dependencies in place.
	buf.flushAddedIPSets()
	buf.flushIPSetDeltas()
	buf.flushPolicyUpdates()
	buf.flushProfileUpdates()
	buf.flushEndpointTierUpdates()

	// Then flush removals in reverse order.
	buf.flushEndpointTierDeletes()
	buf.flushProfileDeletes()
	buf.flushPolicyDeletes()
	buf.flushRemovedIPSets()

	// Flush (rare) cluster-wide updates.  There's no particular ordering to these so we might
	// as well do deletions first to minimise occupancy.
	buf.flushHostIPDeletes()
	buf.flushHostIPUpdates()
	buf.flushIPPoolDeletes()
	buf.flushIPPoolUpdates()
}

func (buf *EventSequencer) flushRemovedIPSets() {
	buf.pendingRemovedIPSets.Iter(func(item interface{}) (err error) {
		setID := item.(string)
		log.Debugf("Flushing IP set remove: %v", setID)
		buf.Callback(&proto.IPSetRemove{
			Id: setID,
		})
		buf.pendingRemovedIPSetMembers.DiscardKey(setID)
		buf.pendingAddedIPSetMembers.DiscardKey(setID)
		buf.pendingRemovedIPSets.Discard(item)
		buf.sentIPSets.Discard(item)
		return
	})
	log.Debugf("Done flushing IP set removes")
}

func (buf *EventSequencer) flushIPSetDeltas() {
	buf.pendingRemovedIPSetMembers.IterKeys(buf.flushAddsOrRemoves)
	buf.pendingAddedIPSetMembers.IterKeys(buf.flushAddsOrRemoves)
	log.Debugf("Done flushing IP address deltas")
}

func (buf *EventSequencer) flushAddsOrRemoves(setID string) {
	log.Debugf("Flushing IP set deltas: %v", setID)
	deltaUpdate := proto.IPSetDeltaUpdate{
		Id: setID,
	}
<<<<<<< HEAD
	buf.pendingAddedIPs.Iter(setID, func(item interface{}) {
		addrStr := item.(ip.CIDR).String()
		deltaUpdate.AddedMembers = append(deltaUpdate.AddedMembers, addrStr)
	})
	buf.pendingRemovedIPs.Iter(setID, func(item interface{}) {
		addrStr := item.(ip.CIDR).String()
		deltaUpdate.RemovedMembers = append(deltaUpdate.RemovedMembers, addrStr)
=======
	buf.pendingAddedIPSetMembers.Iter(setID, func(item interface{}) {
		member := item.(labelindex.IPSetMember)
		deltaUpdate.AddedMembers = append(deltaUpdate.AddedMembers, memberToProto(member))
	})
	buf.pendingRemovedIPSetMembers.Iter(setID, func(item interface{}) {
		member := item.(labelindex.IPSetMember)
		deltaUpdate.RemovedMembers = append(deltaUpdate.RemovedMembers, memberToProto(member))
>>>>>>> 93df1d9d
	})
	buf.pendingAddedIPSetMembers.DiscardKey(setID)
	buf.pendingRemovedIPSetMembers.DiscardKey(setID)
	buf.Callback(&deltaUpdate)
}

func cidrToIPPoolID(cidr ip.CIDR) string {
	return strings.Replace(cidr.String(), "/", "-", 1)
}

func addPolicyToTierInfo(pol *PolKV, tierInfo *proto.TierInfo, egressAllowed bool) {
	if pol.GovernsIngress() {
		tierInfo.IngressPolicies = append(tierInfo.IngressPolicies, pol.Key.Name)
	}
	if egressAllowed && pol.GovernsEgress() {
		tierInfo.EgressPolicies = append(tierInfo.EgressPolicies, pol.Key.Name)
	}
}

func tierInfoToProtoTierInfo(filteredTiers []tierInfo) (normalTiers, untrackedTiers, preDNATTiers, forwardTiers []*proto.TierInfo) {
	if len(filteredTiers) > 0 {
		for _, ti := range filteredTiers {
			untrackedTierInfo := &proto.TierInfo{Name: ti.Name}
			preDNATTierInfo := &proto.TierInfo{Name: ti.Name}
			forwardTierInfo := &proto.TierInfo{Name: ti.Name}
			normalTierInfo := &proto.TierInfo{Name: ti.Name}
			for _, pol := range ti.OrderedPolicies {
				if pol.Value.DoNotTrack {
					addPolicyToTierInfo(&pol, untrackedTierInfo, true)
				} else if pol.Value.PreDNAT {
					addPolicyToTierInfo(&pol, preDNATTierInfo, false)
				} else {
					if pol.Value.ApplyOnForward {
						addPolicyToTierInfo(&pol, forwardTierInfo, true)
					}
					addPolicyToTierInfo(&pol, normalTierInfo, true)
				}
			}

			if len(untrackedTierInfo.IngressPolicies) > 0 || len(untrackedTierInfo.EgressPolicies) > 0 {
				untrackedTiers = append(untrackedTiers, untrackedTierInfo)
			}
			if len(preDNATTierInfo.IngressPolicies) > 0 || len(preDNATTierInfo.EgressPolicies) > 0 {
				preDNATTiers = append(preDNATTiers, preDNATTierInfo)
			}
			if len(forwardTierInfo.IngressPolicies) > 0 || len(forwardTierInfo.EgressPolicies) > 0 {
				forwardTiers = append(forwardTiers, forwardTierInfo)
			}
			if len(normalTierInfo.IngressPolicies) > 0 || len(normalTierInfo.EgressPolicies) > 0 {
				normalTiers = append(normalTiers, normalTierInfo)
			}
		}
	}
	return
}

func netsToStrings(nets []net.IPNet) []string {
	output := make([]string, len(nets))
	for ii, ipNet := range nets {
		output[ii] = ipNet.String()
	}
	return output
}

func ipsToStrings(ips []net.IP) []string {
	output := make([]string, len(ips))
	for ii, netIP := range ips {
		output[ii] = netIP.String()
	}
	return output
}

func natsToProtoNatInfo(nats []model.IPNAT) []*proto.NatInfo {
	protoNats := make([]*proto.NatInfo, len(nats))
	for ii, nat := range nats {
		protoNats[ii] = &proto.NatInfo{
			ExtIp: nat.ExtIP.String(),
			IntIp: nat.IntIP.String(),
		}
	}
	return protoNats
}<|MERGE_RESOLUTION|>--- conflicted
+++ resolved
@@ -142,34 +142,11 @@
 	buf.pendingRemovedIPSetMembers.DiscardKey(setID)
 }
 
-<<<<<<< HEAD
-func (buf *EventSequencer) OnCIDRAdded(setID string, cidr ip.CIDR) {
-	log.Debugf("IP set %v now contains %v", setID, cidr)
-	if !buf.sentIPSets.Contains(setID) && !buf.pendingAddedIPSets.Contains(setID) {
-		log.WithField("setID", setID).Panic("CIDR added to unknown IP set")
-	}
-	if buf.pendingRemovedIPs.Contains(setID, cidr) {
-		buf.pendingRemovedIPs.Discard(setID, cidr)
-	} else {
-		buf.pendingAddedIPs.Put(setID, cidr)
-	}
-}
-
-func (buf *EventSequencer) OnCIDRRemoved(setID string, cidr ip.CIDR) {
-	log.Debugf("IP set %v no longer contains %v", setID, cidr)
-	if !buf.sentIPSets.Contains(setID) && !buf.pendingAddedIPSets.Contains(setID) {
-		log.WithField("setID", setID).Panic("CIDR removed from unknown IP set")
-	}
-	if buf.pendingAddedIPs.Contains(setID, cidr) {
-		buf.pendingAddedIPs.Discard(setID, cidr)
-	} else {
-		buf.pendingRemovedIPs.Put(setID, cidr)
-=======
 func (buf *EventSequencer) OnIPSetMemberAdded(setID string, member labelindex.IPSetMember) {
 	log.Debugf("IP set %v now contains %v", setID, member)
 	_, updatePending := buf.pendingAddedIPSets[setID]
 	if !buf.sentIPSets.Contains(setID) && !updatePending {
-		log.WithField("setID", setID).Panic("IP added to unknown IP set")
+		log.WithField("setID", setID).Panic("Member added to unknown IP set")
 	}
 	if buf.pendingRemovedIPSetMembers.Contains(setID, member) {
 		buf.pendingRemovedIPSetMembers.Discard(setID, member)
@@ -182,13 +159,12 @@
 	log.Debugf("IP set %v no longer contains %v", setID, member)
 	_, updatePending := buf.pendingAddedIPSets[setID]
 	if !buf.sentIPSets.Contains(setID) && !updatePending {
-		log.WithField("setID", setID).Panic("IP removed from unknown IP set")
+		log.WithField("setID", setID).Panic("Member removed from unknown IP set")
 	}
 	if buf.pendingAddedIPSetMembers.Contains(setID, member) {
 		buf.pendingAddedIPSetMembers.Discard(setID, member)
 	} else {
 		buf.pendingRemovedIPSetMembers.Put(setID, member)
->>>>>>> 93df1d9d
 	}
 }
 
@@ -524,14 +500,9 @@
 	for setID, setType := range buf.pendingAddedIPSets {
 		log.WithField("setID", setID).Debug("Flushing added IP set")
 		members := make([]string, 0)
-<<<<<<< HEAD
-		buf.pendingAddedIPs.Iter(setID, func(value interface{}) {
-			members = append(members, value.(ip.CIDR).String())
-=======
 		buf.pendingAddedIPSetMembers.Iter(setID, func(value interface{}) {
 			member := value.(labelindex.IPSetMember)
 			members = append(members, memberToProto(member))
->>>>>>> 93df1d9d
 		})
 		buf.pendingAddedIPSetMembers.DiscardKey(setID)
 		buf.Callback(&proto.IPSetUpdate{
@@ -547,11 +518,11 @@
 func memberToProto(member labelindex.IPSetMember) string {
 	switch member.Protocol {
 	case labelindex.ProtocolNone:
-		return member.IP.String()
+		return member.CIDR.String()
 	case labelindex.ProtocolTCP:
-		return fmt.Sprintf("%s,tcp:%d", member.IP, member.PortNumber)
+		return fmt.Sprintf("%s,tcp:%d", member.CIDR, member.PortNumber)
 	case labelindex.ProtocolUDP:
-		return fmt.Sprintf("%s,udp:%d", member.IP, member.PortNumber)
+		return fmt.Sprintf("%s,udp:%d", member.CIDR, member.PortNumber)
 	}
 	log.WithField("member", member).Panic("Unknown IP set member type")
 	return ""
@@ -611,15 +582,6 @@
 	deltaUpdate := proto.IPSetDeltaUpdate{
 		Id: setID,
 	}
-<<<<<<< HEAD
-	buf.pendingAddedIPs.Iter(setID, func(item interface{}) {
-		addrStr := item.(ip.CIDR).String()
-		deltaUpdate.AddedMembers = append(deltaUpdate.AddedMembers, addrStr)
-	})
-	buf.pendingRemovedIPs.Iter(setID, func(item interface{}) {
-		addrStr := item.(ip.CIDR).String()
-		deltaUpdate.RemovedMembers = append(deltaUpdate.RemovedMembers, addrStr)
-=======
 	buf.pendingAddedIPSetMembers.Iter(setID, func(item interface{}) {
 		member := item.(labelindex.IPSetMember)
 		deltaUpdate.AddedMembers = append(deltaUpdate.AddedMembers, memberToProto(member))
@@ -627,7 +589,6 @@
 	buf.pendingRemovedIPSetMembers.Iter(setID, func(item interface{}) {
 		member := item.(labelindex.IPSetMember)
 		deltaUpdate.RemovedMembers = append(deltaUpdate.RemovedMembers, memberToProto(member))
->>>>>>> 93df1d9d
 	})
 	buf.pendingAddedIPSetMembers.DiscardKey(setID)
 	buf.pendingRemovedIPSetMembers.DiscardKey(setID)
