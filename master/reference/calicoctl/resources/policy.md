---
title: Policy resource (policy)
---
# Policy Resource
Policy objects can be thought of as being applied to a set of endpoints (rather than being a property of the endpoint) to give more flexible policy arrangements that can override or augment any ACLs directly associated with an endpoint through a profile.

Each policy has a label/tag based selector predicate, such as `type == webserver && role == frontend`, that selects which endpoints it should apply to, and an order number that specifies the policy’s priority. For each endpoint, Calico applies the security policies that apply to it, in priority order, and then that endpoint’s security profiles.

### Sample YAML
```
apiVersion: v1
kind: policy
metadata:
  name: policy1
spec:
  order: 100
  selector: type=='database'
  ingress:
  - action: deny
    protocol: tcp
    icmp:
      - type: 10
      - code: 6
    notProtocol": ipv6
    notICMP:
      - type: 19
      - code: 255
    source:
      tag: footag
      net: 10.0.0.0/16
      selector: type=='application'
      ports: [1234,"10:20"]
      notTag: bartag
      notNet: 10.1.0.0/16
      notSelector: type=='database'
      notPorts: [1050]
    destination:
      tag: alphatag
      net: 10.2.0.0/16
      selector: type=='application'
      ports: ["100:200"]
      notTag: type=='bananas'
      notNet: 10.3.0.0/16
      notSelector: type=='apples'
      notPorts: ["1050:110"]
  egress:
  - action: allow
    source:
      selector: type=='application'
```
> Note: The above YAML spec defines almost all of possible fields for a policy specifications, with one exception - the "egress" section has been simplified for readability, despite the fact that it supports all fields that "ingress" does.

#### Metadata

| name | description  | requirements                  | schema |
|------|--------------|-------------------------------|--------|
| name | The name of the policy. | | string |


#### PolicySpec

| name     | description                                                          | requirements | schema |
|----------|----------------------------------------------------------------------|--------------|--------|
| order    | The order number which indicates the order that this policy is used. | | integer |
| ingress  | The ingress rules belonging to this policy.                          | | List of [RuleSpecs](#rulespec) |
| egress   | The egress rules belonging to this policy.                           | | List of [RuleSpecs](#rulespec)  |
| selector | Selector expression.                                                 | | string |

#### RuleSpec

| name        | description                                | requirements | schema |
|-------------|--------------------------------------------|----------------|--------|
| action      | Action to perform when matching this rule.  Can be one of: `allow`, `deny`, `log` |  | string |
| protocol    | Positive protocol match.  | Can be one of: `tcp`, `udp`, `icmp`, `icmpv6`, `sctp`, `udplite`, or an integer 1-255. | string |
| icmp        | ICMP match criteria.     | | [ICMPSpec](#icmpspec) |
| notProtocol | Negative protocol match. | Can be one of: `tcp`, `udp`, `icmp`, `icmpv6`, `sctp`, `udplite`, or an integer 1-255. | string |
| notICMP     | Negative match on ICMP. | | [ICMPSpec](#icmpspec) |
| source      | Source match parameters. |  | [EntityRule](#entityrule) |
| destination | Destination match parameters. |  | [EntityRule](#entityrule) |

#### ICMPSpec

| name | description                  | requirements         | schema  |
|------|------------------------------|----------------------|---------|
| type | Positive match on ICMP type. | Can be integer 1-255 | integer |
| code | Positive match on ICMP code. | Can be integer 1-255 | integer |

#### EntityRule

| name        | description                                | requirements                  | schema |
|-------------|--------------------------------------------|----------------|--------|
| tag      | Match expression on tags.                   |  | string |
<<<<<<< HEAD
| net    | Match on CIDR. |  | string representation of cidr |
| selector    | Selector expression. | See [selector expression documentation]({{site.baseurl}}/{{page.version}}/reference/etcd/data-model#tiered-security-policy) | string |
| ports | Restricts the rule to only apply to traffic that has a port that matches one of these ranges/values. | A list of integers and/or strings, where strings can represent a range of ports by joining the range by a colon, e.g. `'1000:2000'` | list of strings and/or integers. |
| "!tag" | Negative match on tag. |  | string |
| "!net" | Negative match on CIDR. | | string representation of cidr |
| "!selector" | Negative match on selector expression. | See [selector expression documentation]({{site.baseurl}}/{{page.version}}/reference/etcd/data-model#tiered-security-policy) | string |
=======
| net    | Match on cidr. |  | string representation of cidr |
| selector    | Selector expression. | | string |
| ports | Restricts the rule to only apply to traffic that has a port that matches one of these ranges/values. | A list of integers and/or strings, where strings can represent a range of ports by joining the range by a colon, e.g. `'1000:2000'` | list of strings and/or integers. |
| "!tag" | Negative match on tag. |  | string |
| "!net" | Negative match on cidr. | | string representation of cidr |
| "!selector" | Negative match on selector expression. | | string |
>>>>>>> e4237ee9
| "!ports"      | Negative match on ports. | A list of integers and/or strings, where strings can represent a range of ports by joining the range by a colon, e.g. `'1000:2000'` | list of strings and/or integers. |<|MERGE_RESOLUTION|>--- conflicted
+++ resolved
@@ -90,19 +90,10 @@
 | name        | description                                | requirements                  | schema |
 |-------------|--------------------------------------------|----------------|--------|
 | tag      | Match expression on tags.                   |  | string |
-<<<<<<< HEAD
 | net    | Match on CIDR. |  | string representation of cidr |
-| selector    | Selector expression. | See [selector expression documentation]({{site.baseurl}}/{{page.version}}/reference/etcd/data-model#tiered-security-policy) | string |
-| ports | Restricts the rule to only apply to traffic that has a port that matches one of these ranges/values. | A list of integers and/or strings, where strings can represent a range of ports by joining the range by a colon, e.g. `'1000:2000'` | list of strings and/or integers. |
-| "!tag" | Negative match on tag. |  | string |
-| "!net" | Negative match on CIDR. | | string representation of cidr |
-| "!selector" | Negative match on selector expression. | See [selector expression documentation]({{site.baseurl}}/{{page.version}}/reference/etcd/data-model#tiered-security-policy) | string |
-=======
-| net    | Match on cidr. |  | string representation of cidr |
 | selector    | Selector expression. | | string |
 | ports | Restricts the rule to only apply to traffic that has a port that matches one of these ranges/values. | A list of integers and/or strings, where strings can represent a range of ports by joining the range by a colon, e.g. `'1000:2000'` | list of strings and/or integers. |
-| "!tag" | Negative match on tag. |  | string |
-| "!net" | Negative match on cidr. | | string representation of cidr |
-| "!selector" | Negative match on selector expression. | | string |
->>>>>>> e4237ee9
-| "!ports"      | Negative match on ports. | A list of integers and/or strings, where strings can represent a range of ports by joining the range by a colon, e.g. `'1000:2000'` | list of strings and/or integers. |+| notTag | Negative match on tag. |  | string |
+| notNet | Negative match on CIDR. | | string representation of cidr |
+| notSelector | Negative match on selector expression. | | string |
+| notPorts      | Negative match on ports. | A list of integers and/or strings, where strings can represent a range of ports by joining the range by a colon, e.g. `'1000:2000'` | list of strings and/or integers. |