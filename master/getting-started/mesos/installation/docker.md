---
title: Installing Calico for the Docker Containerizer
---

This document provides the commands to download and run Calico
for use with the Docker Containerizer in Mesos.

## Prerequisite: Docker
Calico networks Docker tasks for Mesos with its libnetwork plugin. In order to
run the libnetwork plugin, the Docker daemon on each agent must be configured
with a cluster store.

If using etcd as a cluster store, for example, run the Docker daemon with the
following additional parameter:

```shell
    --cluster-store=etcd://<ETCD HOST>:<PORT>
```

Replacing `<ETCD HOST>:<PORT>` with the appropriate `hostname:port`
for your etcd cluster.

## Install and Run Calico
It is very easy to install Calico to use with the
Docker Containerizer.

1. On each Mesos Agents, download the `calicoctl` command-line tool:

```shell
curl -o /usr/bin/calicoctl -L http://www.projectcalico.org/builds/calicoctl
chmod a+x calicoctl
```

2. Launch the `calico/node` container.

For production deployments, we recommend running the
container as a service. Visit our guide on [running Calico
as a service]({{site.baseurl}}/{{page.version}}/usage/configuration/as-service) to learn how to do this.

For test environments that you would like to get up and running
quickly, you can launch the container with `calicoctl`:

```shell
<<<<<<< HEAD
sudo ETCD_AUTHORITY=<ETCD HOST:PORT> ./calicoctl noderun
=======
sudo ETCD_ENDPOINTS=http://<ETCD HOST:PORT> ./calicoctl node --libnetwork
>>>>>>> c7e0cd9a
```

Again, be sure to set the ETCD_ENDPOINTS to the correct value for your etcd cluster.

3. Ensure calico's services are running by checking for the Calico container in Docker:

```shell
$ docker ps
CONTAINER ID        NAMES               IMAGE                           CREATED
f237fb21d357        calico-node         calico/node:latest              3 seconds
```

4. Enable Docker Containerizer in Mesos.

By default, Mesos enables on the "Mesos" Containerizer. Be sure to also
enable the Docker Containerizer:

```shell
sh -c 'echo docker > /etc/mesos-slave/containerizers'
systemctl restart mesos-slave.service
```

## Next Steps

With Calico Installed, you're now ready to launch Calico-networked tasks. See the [Docker Containerizer Usage Guide]({{site.baseurl}}/{{page.version}}/getting-started/mesos/tutorials/docker) for information.<|MERGE_RESOLUTION|>--- conflicted
+++ resolved
@@ -41,11 +41,7 @@
 quickly, you can launch the container with `calicoctl`:
 
 ```shell
-<<<<<<< HEAD
-sudo ETCD_AUTHORITY=<ETCD HOST:PORT> ./calicoctl noderun
-=======
-sudo ETCD_ENDPOINTS=http://<ETCD HOST:PORT> ./calicoctl node --libnetwork
->>>>>>> c7e0cd9a
+sudo ETCD_ENDPOINTS=http://<ETCD HOST:PORT> ./calicoctl noderun
 ```
 
 Again, be sure to set the ETCD_ENDPOINTS to the correct value for your etcd cluster.
