---
title: Enabling application layer policy for Istio
description: Enforce application layer network policy for Istio using Calico network policy.
canonical_url: 'https://docs.projectcalico.org/v3.9/getting-started/kubernetes/installation/app-layer-policy'
---

### Big picture

Enable {{site.prodname}} application layer network policy in Istio service mesh.

### Value

{{site.prodname}} application layer policy lets you enforce application layer attributes like HTTP methods or paths, and cryptographically secure identities for Istio-enabled apps. 

### Concepts

#### Mitigate threats with {{site.prodname}} network policy

<<<<<<< HEAD
Although Istio policy is ideal for operational goals, security inside and outside the cluster requires {{site.prodname}} network policy. {{site.prodname}} supports a special integration for Istio, called **application layer policy**. This policy lets you restrict ingress traffic inside and outside pods, and mitigate common threats to Istio-enabled apps.

For a tutorial on how application layer policy provides second-factor authentication for the mythical Yao Bank, see [Enforce network policy using Istio]({{site.url}}/{{page.version}}/security/tutorials/app-layer-policy/enforce-policy-istio).

### Before you begin...

**Required**

- [Calico is installed]({{site.url}}/{{page.version}}/getting-started/)
- [calicoctl is installed and configured]({{site.url}}/{{page.version}}/getting-started/calicoctl/install)
- Kubernetes 1.15 or older (Istio 1.1.7 does not support Kubernetes 1.16+) . 
See this [issue](https://github.com/projectcalico/calico/issues/2943) for details and workaround.  

### How to

1. [Enable application layer policy](#enable-application-layer-policy)
1. [Install Istio](#install-istio)
1. [Update Istio sidecar injector](#update-istio-sidecar-injector)
1. [Add Calico authorization services to the mesh](#add-calico-authorization-services-to-the-mesh)
1. [Add namespace labels](#add-namespace-labels)

#### Enable application layer policy

To enable the application layer policy, you must enable the **Policy Sync API** on Felix cluster-wide.

In the default **FelixConfiguration**, set the field, `policySyncPathPrefix` to `/var/run/nodeagent`. The following example uses `sed` to modify the existing default config before reapplying it.

```
calicoctl get felixconfiguration default --export -o yaml | \
sed -e '/  policySyncPathPrefix:/d' \
    -e '$ a\  policySyncPathPrefix: /var/run/nodeagent' > felix-config.yaml
calicoctl apply -f felix-config.yaml
=======
Application layer policy requires the Policy Sync API to be enabled on Felix. To do this cluster-wide, modify the `default`
FelixConfiguration to set the field `policySyncPathPrefix` to `/var/run/nodeagent`.

```bash
calicoctl patch FelixConfiguration default --patch \
   '{"spec": {"policySyncPathPrefix": "/var/run/nodeagent"}}'
>>>>>>> d8c66f1c
```

#### Install Istio

1. Verify [application layer policy requirements]({{site.url}}/{{page.version}}/getting-started/kubernetes/requirements#application-layer-policy-requirements).
1. Install Istio using the [Istio project documentation](https://archive.istio.io/v1.3/docs/setup/install/) making sure to enable mutual TLS authentication. For example:

```bash
curl -L https://git.io/getLatestIstio | ISTIO_VERSION=1.4.2 sh -
cd $(ls -d istio-*)
./bin/istioctl manifest apply --set values.global.mtls.enabled=true --set values.global.controlPlaneSecurityEnabled=true
```

#### Update Istio sidecar injector

The sidecar injector automatically modifies pods as they are created to work with Istio. This step modifies the injector configuration to add Dikastes (a Calico component), as sidecar containers.

1. Follow the [Automatic sidecar injection instructions](https://archive.istio.io/v1.3/docs/setup/additional-setup/sidecar-injection/#automatic-sidecar-injection) to install the sidecar injector and enable it in your chosen namespace(s).
1. Patch the istio-sidecar-injector `ConfigMap` to enable injection of Dikastes alongside Envoy.

```
curl https://docs.projectcalico.org/master/manifests/alp/istio-inject-configmap-1.4.2.yaml -o istio-inject-configmap.yaml
kubectl patch configmap -n istio-system istio-sidecar-injector --patch "$(cat istio-inject-configmap.yaml)"
```
[View sample manifest](https://docs.projectcalico.org/master/manifests/alp/istio-inject-configmap-1.3.5.yaml){:target="_blank"}

If you installed a different version of Istio, substitute 1.4.2 in the above URL for your Istio version. We have predefined `ConfigMaps` for Istio versions 1.1.0 through 1.1.17, 1.2.0 through 1.2.9, 1.3.0 through 1.3.5, and 1.4.0 through 1.4.2. To customize the standard sidecar injector `ConfigMap` or understand the changes we have made, see [Customizing the manifests]({{site.url}}/{{page.version}}/getting-started/kubernetes/installation/config-options).

#### Add Calico authorization services to the mesh

Apply the following manifest to configure Istio to query {{site.prodname}} for application layer policy authorization decisions.

```
kubectl apply -f https://docs.projectcalico.org/master/manifests/alp/istio-app-layer-policy.yaml
```

[View sample manifest](https://docs.projectcalico.org/master/manifests/alp/istio-app-layer-policy.yaml){:target="_blank"}

#### Add namespace labels

You can control enforcement of application layer policy on a per-namespace basis. However, this only works on pods that are started with the Envoy and {{site.prodname}} Dikastes sidecars (as noted in the step, Update Istio sidecar injector). Pods that do not have the {{site.prodname}} sidecars, enforce only standard {{site.prodname}} network policy.

To enable Istio and application layer policy in a namespace, add the label `istio-injection=enabled`.

```
kubectl label namespace <your namespace name> istio-injection=enabled
```

If the namespace already has pods in it, you must recreate them for this to take effect.

>**Note**: Envoy must be able to communicate with the `istio-pilot.istio-system service`. If you apply any egress policies to your pods, you *must* enable access. For example, you could [apply a network policy]({{site.url}}/{{page.version}}/getting-started/kubernetes/installation/manifests/app-layer-policy/allow-istio-pilot.yaml).
{: .alert .alert-info}

### Above and beyond

- [Enforce network policy using Istio tutorial]({{site.url}}/{{page.version}}/security/tutorials/app-layer-policy/enforce-policy-istio)
- [Enforce network policy using Istio]({{site.url}}/{{page.version}}/security/enforce-policy-istio)
- [Use HTTP methods and paths in policy rules]({{site.url}}/{{page.version}}/security/http-methods)<|MERGE_RESOLUTION|>--- conflicted
+++ resolved
@@ -16,7 +16,6 @@
 
 #### Mitigate threats with {{site.prodname}} network policy
 
-<<<<<<< HEAD
 Although Istio policy is ideal for operational goals, security inside and outside the cluster requires {{site.prodname}} network policy. {{site.prodname}} supports a special integration for Istio, called **application layer policy**. This policy lets you restrict ingress traffic inside and outside pods, and mitigate common threats to Istio-enabled apps.
 
 For a tutorial on how application layer policy provides second-factor authentication for the mythical Yao Bank, see [Enforce network policy using Istio]({{site.url}}/{{page.version}}/security/tutorials/app-layer-policy/enforce-policy-istio).
@@ -42,21 +41,11 @@
 
 To enable the application layer policy, you must enable the **Policy Sync API** on Felix cluster-wide.
 
-In the default **FelixConfiguration**, set the field, `policySyncPathPrefix` to `/var/run/nodeagent`. The following example uses `sed` to modify the existing default config before reapplying it.
-
-```
-calicoctl get felixconfiguration default --export -o yaml | \
-sed -e '/  policySyncPathPrefix:/d' \
-    -e '$ a\  policySyncPathPrefix: /var/run/nodeagent' > felix-config.yaml
-calicoctl apply -f felix-config.yaml
-=======
-Application layer policy requires the Policy Sync API to be enabled on Felix. To do this cluster-wide, modify the `default`
-FelixConfiguration to set the field `policySyncPathPrefix` to `/var/run/nodeagent`.
+In the default **FelixConfiguration**, set the field, `policySyncPathPrefix` to `/var/run/nodeagent`:
 
 ```bash
 calicoctl patch FelixConfiguration default --patch \
    '{"spec": {"policySyncPathPrefix": "/var/run/nodeagent"}}'
->>>>>>> d8c66f1c
 ```
 
 #### Install Istio
