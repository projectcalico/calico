--- conflicted
+++ resolved
@@ -42,11 +42,8 @@
 
 Now, start the Calico node service on each node in the cluster.
 
-<<<<<<< HEAD
-    $ sudo ETCD_AUTHORITY=$MANAGER_IP:2379 calicoctl node run --ip=$NODE_IP
-=======
-    $ sudo ETCD_ENDPOINTS=http://$MANAGER_IP:2379 calicoctl node --libnetwork --ip=$NODE_IP
->>>>>>> c7e0cd9a
+    $ sudo ETCD_ENDPOINTS=http://$MANAGER_IP:2379 calicoctl node run --ip=$NODE_IP
+
 
 ## 4. Configure Swarm Cluster
 
