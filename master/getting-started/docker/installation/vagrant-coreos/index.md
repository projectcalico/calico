---
title: Running the Calico tutorials on CoreOS using Vagrant and VirtualBox
---

These instructions allow you to set up a CoreOS cluster ready to network Docker containers with
[Calico Docker networking][calico-networking] using Vagrant.

## 1. Streamlined setup of the VMs

### 1.1 Install dependencies

* [VirtualBox][virtualbox] 5.1.8 or greater.
* [Vagrant][vagrant] 1.8.5 or greater.
* [Git][git]

### 1.2 Clone this project

    git clone https://github.com/projectcalico/calico.git

### 1.4 Startup and SSH

Run the following:

    cd calico/{{page.version}}/getting-started/docker/installation/vagrant-coreos
    vagrant up

To connect to your servers

* Linux/Mac OS X
    * run `vagrant ssh <hostname>`
* Windows
    * Follow instructions from https://github.com/nickryand/vagrant-multi-putty
    * run `vagrant putty <hostname>`

### 1.5 Verify environment

You should now have two CoreOS servers, each running etcd in a cluster. The servers are named calico-01 and calico-02
and IP addresses 172.17.8.101 and 172.17.8.102.

At this point, it's worth checking that your servers can ping each other.

From calico-01

    ping 172.17.8.102

From calico-02

    ping 172.17.8.101

If you see ping failures, the likely culprit is a problem with the VirtualBox network between the VMs.  You should
check that each host is connected to the same virtual network adapter in VirtualBox and rebooting the host may also
help.  Remember to shut down the VMs with `vagrant halt` before you reboot.

You should also verify each host can access etcd.  The following will return an error if etcd is not available.

<<<<<<< HEAD
    curl -L http://localhost:2379/version
=======
    curl -L http://172.17.8.101:2379/version
>>>>>>> d2ff8c47

And finally check that Docker is running on both hosts by running

    docker ps

## 2. Try out Calico networking

Now you have a basic two node CoreOS cluster setup, see the [Calico with Docker Networking Walkthrough]({{site.baseurl}}/{{page.version}}/getting-started/docker/tutorials/basic) for information on how to try Calico Networking.

[calico-networking]: https://github.com/projectcalico/calico-containers
[virtualbox]: https://www.virtualbox.org/
[vagrant]: https://www.vagrantup.com/downloads.html
[using-coreos]: http://coreos.com/using-coreos/
[git]: http://git-scm.com/<|MERGE_RESOLUTION|>--- conflicted
+++ resolved
@@ -53,11 +53,7 @@
 
 You should also verify each host can access etcd.  The following will return an error if etcd is not available.
 
-<<<<<<< HEAD
-    curl -L http://localhost:2379/version
-=======
     curl -L http://172.17.8.101:2379/version
->>>>>>> d2ff8c47
 
 And finally check that Docker is running on both hosts by running
 
