---
title: Application layer policy tutorial
canonical_url: 'https://docs.projectcalico.org/v3.7/security/app-layer-policy/index'
---

This tutorial sets up a microservices application, then demonstrates how to use {{site.prodname}} application layer policy to mitigate some common threats.

## Prerequisites

1. Build a Kubernetes cluster.
2. Install Calico on Kubernetes:
  - If Calico is not installed on Kubernetes, see [Calico on Kubernetes]({{site.baseurl}}/{{page.version}}/getting-started/kubernetes).  
  - If Calico is already installed on Kubernetes, verify that [Calico networking]({{site.baseurl}}/{{page.version}}/getting-started/kubernetes/installation/calico) (or a non-Calico CNI) and Calico network policy are installed. 
3. Install the [calicoctl command line tool]({{site.baseurl}}/{{page.version}}/getting-started/calicoctl/install).   
  **Note**: Ensure calicoctl is configured to connect with your datastore.  
4. Enable [application layer policy and install Istio]({{site.baseurl}}/{{page.version}}/getting-started/kubernetes/installation/app-layer-policy).  
  **Note**: Ensure that you annotate the default namespace for the Istio sidecar injection (`istio-injection=enabled`).    
  `kubectl label namespace default istio-injection=enabled`

### Install the demo application

<<<<<<< HEAD
We will use a simple microservice application to demonstrate {{site.prodname}} application layer policy.  The [YAO Bank](https://github.com/spikecurtis/yaobank) application creates a customer-facing web application, a microservice that serves up account summaries, and an [etcd](https://github.com/coreos/etcd) datastore.
=======
If you haven't already, label the namespace you will work in for Istio sidecar injection.

```bash
kubectl label namespace <your namespace name> istio-injection=enabled
```

We will use a simple microservice application to demonstrate {{site.prodname}} application layer
policy.  The [YAO Bank] application creates a customer-facing web application, a microservice that
serves up account summaries, and an [etcd] datastore.
>>>>>>> ff98b75b

```bash
kubectl apply -f \
{{site.url}}/{{page.version}}/security/app-layer-policy/manifests/10-yaobank.yaml
```

> **Note**: You can also
> [view the manifest in your browser](manifests/10-yaobank.yaml){:target="_blank"}.
{: .alert .alert-info}

Verify that the application pods have been created and are ready.

    kubectl get pods

When the demo application has come up, you will see three pods.

```bash
NAME                        READY     STATUS    RESTARTS   AGE
customer-2809159614-qqfnx   3/3       Running   0          21h
database-1601951801-m4w70   3/3       Running   0          21h
summary-2817688950-g1b3n    3/3       Running   0          21h
```
{: .no-select-button}

View the Kubernetes ServiceAccounts created by the manifest.

    kubectl get serviceaccount

You should see a Kubernetes ServiceAccount for each microservice in the application (in addition to the `default` account).

```bash
NAME       SECRETS   AGE
customer   1         21h
database   1         21h
default    1         21h
summary    1         21h
```
{: .no-select-button}

Examine the Kubernetes Secrets.

    kubectl get secret

You should see output similar to the following.

```bash
NAME                   TYPE                                  DATA      AGE
customer-token-mgb8w   kubernetes.io/service-account-token   3         21h
database-token-nb5xp   kubernetes.io/service-account-token   3         21h
default-token-wwml6    kubernetes.io/service-account-token   3         21h
istio.customer         istio.io/key-and-cert                 3         21h
istio.database         istio.io/key-and-cert                 3         21h
istio.default          istio.io/key-and-cert                 3         21h
istio.summary          istio.io/key-and-cert                 3         21h
summary-token-8kpt1    kubernetes.io/service-account-token   3         21h
```
{: .no-select-button}

Notice that Istio CA will have created a secret of type `istio.io/key-and-cert` for each
service account.  These keys and X.509 certificates are used to cryptographically authenticate
traffic in the Istio service mesh, and the corresponding service account identities are used by
{{site.prodname}} in authorization policy.

### Determining ingress IP and port

You will use the `istio-ingressgateway` service to access the YAO Bank application. Determine your
ingress host and port [following the Istio instructions][ingress host port]. Once you have the
`INGRESS_HOST` and `INGRESS_PORT` variables set, you can set the `GATEWAY_URL` as follows.

   ```bash
   export GATEWAY_URL=$INGRESS_HOST:$INGRESS_PORT
   ```

Point your browser to `http://$GATEWAY_URL/` to confirm the YAO Bank application is functioning
correctly.  It may take several minutes for all the services to come up and respond, during which
time you may see 404 or 500 errors.

### The need for policy

Although {{site.prodname}} & Istio are running in the cluster, we have not defined any authorization
policy. Istio was configured to mutually authenticate traffic between the pods in your application,
so only connections with Istio-issued certificates are allowed, and all inter-pod traffic is encrypted with TLS.  That's already a big step in the right direction.

But, let's consider some deficiencies in this security architecture:

 * All incoming connections from workloads in the Istio mesh are equally trusted
 * Possession of a key & certificate pair is the *only* access credential considered.

To understand why these might be a problem, let's take them one at a time.

#### Trusting workloads

Trusting connections from any workload in the Istio mesh is a poor security architecture because,
like Kubernetes, Istio is designed to host multiple applications.  Some of those applications may
not be as trusted as others.  They may be operated by different users or teams with wildly different
security requirements.  We don't want our secure financial application microservices accessible from
some hacky prototype another developer is cooking up.

Even within our own application, the best practice is to limit access as much as possible.  Only
pods that need access to a service should get it.  Consider the YAO Bank application.  The customer
web service does not need, and should not have direct access to the backend database.  The customer
web service needs to directly interact with clients outside the cluster, some of whom may be
malicious.  Unfortunately, vulnerabilities in web applications are all too common.  For example, an
[unpatched vulnerability in Apache Struts][struts cve] is what allowed attackers their initial
access into the Equifax network where they then launched a devastating attack to steal millions of
people's financial information.

Imagine what would happen if an attacker were to gain control of the customer web pod in our
application. Let's simulate this by executing a remote shell inside that pod.

    kubectl exec -ti customer-<fill in pod ID> -c customer bash

Notice that from here, we get direct access to the backend database.  For example, we can list all the entries in the database like this:

    curl http://database:2379/v2/keys?recursive=true | python -m json.tool

(Piping to `python -m json.tool` nicely formats the output.)

#### Single-factor authentication

The possession of a key and certificate pair is a very strong assertion that a connection is
authentic because it is based on cryptographic proofs that are believed to be nearly impossible to
forge.  When we authenticate connections this way we can say with extremely high confidence that the
party on the other end is in possession of the corresponding key. However, this is only a proxy for
what we actually want to be confident of: that the party on the other end really is the authorized
workload we want to communicate with.  Keeping the private key a secret is vital to this confidence,
and occasionally attackers can find ways to trick applications into giving up secrets they should
not.  For example, the [Heartbleed] vulnerability in OpenSSL allowed attackers to trick an affected
application into reading out portions of its memory, compromising private keys.

Let's simulate an attacker who has stolen the private keys of another pod.  Since the keys are
stored as Kubernetes secrets, we won't exploit a vulnerability in a service, but instead just mount
the secret in a pod that will simulate an attacker.

If you still have your shell open in the customer pod, exit out or open a new terminal tab (we will
return to the customer pod later).

```bash
kubectl apply -f \
{{site.url}}/{{page.version}}/security/app-layer-policy/manifests/20-attack-pod.yaml
```

Take a look at the [`20-attack-pod.yaml` manifest in your browser](manifests/20-attack-pod.yaml).
It creates a pod and mounts `istio.summary` secret.  This will allow us to masquerade as if we were
the `summary` service, even though this pod is not run as that service account.  Let's try this out.  First, `exec` into the pod.

    kubectl exec -ti attack-<fill in pod ID> bash

Now, we will attack the database.  Instead of listing the contents like we did before, let's try
something more malicious, like changing the account balance with a `PUT` command.

    curl -k https://database:2379/v2/keys/accounts/519940/balance -d value="10000.00" \
    -XPUT --key /etc/certs/key.pem --cert /etc/certs/cert-chain.pem

Unlike when we did this with the customer web pod, we do not have Envoy to handle encryption, so we
have to pass an `https` URL, the `--key` and `--cert` parameters to `curl` to do the cryptography.

Return to your web browser and refresh to confirm the new balance.

#### Network policy

We can mitigate both of the above deficiencies with a {{site.prodname}} policy.

    wget {{site.url}}/{{page.version}}/security/app-layer-policy/manifests/30-policy.yaml
    calicoctl create -f 30-policy.yaml

> **Note**: You can also
> [view the manifest in your browser](manifests/30-policy.yaml){:target="_blank"}.
{: .alert .alert-info}

Let's examine this policy piece by piece.  It consists of three policy objects, one for each
microservice.

```yaml
apiVersion: projectcalico.org/v3
kind: GlobalNetworkPolicy
metadata:
  name: customer
spec:
  selector: app == 'customer'
  ingress:
   - action: Allow
     http:
       methods: ["GET"]
  egress:
    - action: Allow
```
{: .no-select-button}

This policy protects the customer web app.  Since this application is customer facing, we do not
restrict what can communicate with it.  We do, however, restrict its communications to HTTP `GET`
requests.

```yaml
apiVersion: projectcalico.org/v3
kind: GlobalNetworkPolicy
metadata:
  name: summary
spec:
  selector: app == 'summary'
  ingress:
    - action: Allow
      source:
        serviceAccounts:
          names: ["customer"]
  egress:
    - action: Allow
```
{: .no-select-button}

The second policy protects the account summary microservice.  We know the only consumer of this
service is the customer web app, so we restrict the source of incoming connections to the service
account for the customer web app.

```yaml
apiVersion: projectcalico.org/v3
kind: GlobalNetworkPolicy
metadata:
  name: database
spec:
  selector: app == 'database'
    ingress:
      - action: Allow
        source:
          serviceAccounts:
            names: ["summary"]
    egress:
      - action: Allow
```
{: .no-select-button}

The third policy protects the database.  Only the summary microservice should have direct access to
the database.

Let's verify our policy is working as intended.  First, return to your browser and refresh to
ensure policy enforcement has not broken the application.

Next, return to the customer web app.  Recall that we simulated an attacker gaining control of that
pod by executing a remote shell inside it.

    kubectl exec -ti customer-<fill in pod ID> -c customer bash

Repeat our attempt to access the database.

    curl -I http://database:2379/v2/keys?recursive=true

We have left out the JSON formatting because we do not expect to get a valid JSON response. This
time we should get a `403 Forbidden` response.  Only the account summary microservice has database
access according to our policy.

Finally, let's return to the attack pod that simulated stealing secret keys.

    kubectl exec -ti attack-<fill in pod ID> bash

Let's repeat our attack with stolen keys. We'll further increase the account balance to highlight
whether it succeeds.

```bash
curl -k --connect-timeout 3 https://database:2379/v2/keys/account/519940/balance -d \
value="99999.99" -XPUT --key /etc/certs/key.pem --cert /etc/certs/cert-chain.pem
```

You should get no response, and refreshing your browser should not show an increased balance.

You might wonder how {{site.prodname}} was able to detect and prevent this attack—the attacker was
able to steal the keys which prove identity in our system.  This highlights the value of multi-layer
authorization checks.  Although our attack pod had the keys to fool the X.509 certificate check,
{{site.prodname}} also monitors the Kubernetes API Server for which IP addresses are associated with which
service accounts.  Since our attack pod has an IP not associated with the account summary service
account we disallow the connection.

 [yao bank]: https://github.com/spikecurtis/yaobank
 [etcd]: https://github.com/coreos/etcd
 [struts cve]: https://nvd.nist.gov/vuln/detail/CVE-2017-5638
 [heartbleed]: http://heartbleed.com/
 [ingress host port]: https://istio.io/docs/tasks/traffic-management/ingress/#determining-the-ingress-ip-and-ports <|MERGE_RESOLUTION|>--- conflicted
+++ resolved
@@ -19,19 +19,7 @@
 
 ### Install the demo application
 
-<<<<<<< HEAD
 We will use a simple microservice application to demonstrate {{site.prodname}} application layer policy.  The [YAO Bank](https://github.com/spikecurtis/yaobank) application creates a customer-facing web application, a microservice that serves up account summaries, and an [etcd](https://github.com/coreos/etcd) datastore.
-=======
-If you haven't already, label the namespace you will work in for Istio sidecar injection.
-
-```bash
-kubectl label namespace <your namespace name> istio-injection=enabled
-```
-
-We will use a simple microservice application to demonstrate {{site.prodname}} application layer
-policy.  The [YAO Bank] application creates a customer-facing web application, a microservice that
-serves up account summaries, and an [etcd] datastore.
->>>>>>> ff98b75b
 
 ```bash
 kubectl apply -f \
