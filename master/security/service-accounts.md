---
<<<<<<< HEAD
title: Use service accounts in policy
=======
title: Use service accounts in policy rules
description: Use Kubernetes service accounts in policy rules to validate cryptographic identities and/or manage RBAC controlled high-priority rules across teams.
>>>>>>> 7c70c345
---

### Big picture

Use {{site.prodname}} network policy to allow/deny traffic for Kubernetes service accounts.

### Value

Kubernetes RBAC allows you to control which users are allowed to create and use service accounts. Combined with {{site.prodname}} network policy, you can control the security boundary between users who can provision service accounts, and those who use them.

For example, using Kubernetes RBAC, you can restrict permissions to provision service accounts to only the network security team, who can then write high-priority network policies that reference those service accounts.

Additionally, when using Istio-enabled apps with {{site.prodname}} network policy, the cryptographic identity associated with the service account is checked (along with the network identity) to achieve two-factor authentication.

### Features

This how-to guide uses the following {{site.prodname}} features:

**NetworkPolicy** or **GlobalNetworkPolicy** with a service account rule and match criteria.

### Concepts

#### Use smallest set of permissions required

Operations on service accounts are controlled by RBAC, so you can grant permissions only to trusted entities (code and/or people) to create, modify, or delete service accounts. To perform any operation in a workload, clients are required to authenticate with the Kubernetes API server.

If you do not explicitly assign a service account to a pod, it uses the default ServiceAccount in the namespace.

You should not grant broad permissions to the default service account for a namespace. If an application needs access to the Kubernetes API, create separate service accounts with the smallest set of permissions required.

#### Service account labels

Like all other Kubernetes objects, service accounts have labels. You can use labels to create ‘groups’ of service accounts. {{site.prodname}} network policy lets you select workloads by their service account using:

- An exact match on service account name
- A service account label selector expression

### Before you begin...

Configure unique Kubernetes service accounts for your applications.

### How to

- [Limit ingress traffic for workloads by service account name](#limit-ingress-traffic-for-workloads-by-service-account-name)
- [Limit ingress traffic for workloads by service account label](#limit-ingress-traffic-for-workloads-by-service-account-label)

#### Limit ingress traffic for workloads by service account name

In the following example, ingress traffic is allowed from any workload whose service account matches the names **api-service** or **user-auth-service**.

```
apiVersion: projectcalico.org/v3
kind: NetworkPolicy
metadata:
  name: demo-calico
  namespace: prod-engineering
spec:
  ingress:
    - action: Allow
      source:
        serviceAccounts:
          names:
            - api-service
            - user-auth-service
  selector: 'app == "db"'
```

#### Limit ingress traffic for workloads by service account label

In the following example, ingress traffic is allowed from any workload whose service account matches the label selector, **app == web-frontend**.

```
apiVersion: projectcalico.org/v3
kind: NetworkPolicy
metadata:
  name: allow-web-frontend
  namespace: prod-engineering
spec:
  ingress:
    - action: Allow
      source:
        serviceAccounts:
          selector: 'app == "web-frontend"'
  selector: 'app == "db"'
```

#### Use Kubernetes RBAC to control service account label assignment

Network policies can be applied to endpoints using selectors that match labels on either the endpoint itself, the endpoint's namespace, or the endpoint's service account. By specifying selectors based on the endpoint's service account we can employ Kubernetes RBAC to control which users can assign labels to service accounts. That group may be separate from the group of users who are allowed to deploy pods.

In the following example, pods with an **intern** service account will only be allowed to communicate with other pods with service accounts labeled `role: intern`.

```
apiVersion: projectcalico.org/v3
kind: NetworkPolicy
metadata:
  name: restrict-intern-access
  namespace: prod-engineering
spec:
  serviceAccountSelector: 'role == "intern"'
  ingress:
    - action: Allow
      source:
        serviceAccountSelector: 'role == "intern"'
  egress:
    - action: Allow
      destination:
        serviceAccountSelector: 'role == "intern"'

```

### Above and beyond

- [Network policy]({{site.baseurl}}/{{page.version}}/reference/resources/networkpolicy)
- [Global network policy]({{site.baseurl}}/{{page.version}}/reference/resources/globalnetworkpolicy)<|MERGE_RESOLUTION|>--- conflicted
+++ resolved
@@ -1,10 +1,6 @@
 ---
-<<<<<<< HEAD
 title: Use service accounts in policy
-=======
-title: Use service accounts in policy rules
 description: Use Kubernetes service accounts in policy rules to validate cryptographic identities and/or manage RBAC controlled high-priority rules across teams.
->>>>>>> 7c70c345
 ---
 
 ### Big picture
