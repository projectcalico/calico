--- conflicted
+++ resolved
@@ -96,13 +96,9 @@
 REGISTRAR_TIGERA_BUILD_CMD_LDFLAGS = -ldflags '-extldflags "-static" -linkmode external'
 
 REGISTRAR_TIGERA_BUILD_CMD_FIPS="cd /go/src/github.com/$(UPSTREAM_REGISTRAR_PROJECT) && \
-                    			  go build -buildvcs=false -tags $(TAGS) -v -o $(BINDIR)/csi-node-driver-registrar cmd/csi-node-driver-registrar/*.go"
+                    			  go build -buildvcs=false $(REGISTRAR_TIGERA_BUILD_CMD_LDFLAGS) -tags $(TAGS) -v -o $(BINDIR)/csi-node-driver-registrar cmd/csi-node-driver-registrar/*.go"
 REGISTRAR_TIGERA_BUILD_CMD="cd /go/src/github.com/$(UPSTREAM_REGISTRAR_PROJECT) && \
-<<<<<<< HEAD
                     			  go build -buildvcs=false -o $(BINDIR)/csi-node-driver-registrar cmd/csi-node-driver-registrar/*.go"
-=======
-                    			  go build -buildvcs=false $(REGISTRAR_TIGERA_BUILD_CMD_LDFLAGS) -tags $(TAGS) -v -o bin/csi-node-driver-registrar cmd/csi-node-driver-registrar/*.go"
->>>>>>> b8051f80
 REGISTRAR_UPSTREAM_BUILD_CMD="cd /go/src/github.com/$(UPSTREAM_REGISTRAR_PROJECT) && \
 							      make build BUILD_PLATFORMS=$(BUILD_PLATFORMS)"
 
