--- conflicted
+++ resolved
@@ -82,12 +82,7 @@
 (Optional) {{site.prodname}} enforces network policy for workloads at both the Linux kernel (using iptables, L3-L4), and at L3-L7 using a Envoy sidecar proxy called Dikastes, with cryptographic authentication of requests. Using multiple enforcement points establishes the identity of the remote endpoint based on multiple criteria. The host Linux kernel enforcement protects your workloads even if the workload pod is compromised, and the Envoy proxy is bypassed. [Dikastes]({{site.baseurl}}/reference/dikastes/configuration), and {% include open-new-window.html text='Istio docs' url='https://istio.io/latest/docs/setup/install/' %}.
 
 
-<<<<<<< HEAD
 ### CNI plugin
-=======
-In larger deployments, the core cluster can be scaled up, as per the
-[etcd admin guide](https://coreos.com/etcd/docs/latest/admin_guide.html#optimal-cluster-size){:target="_blank"}.
->>>>>>> 6319d8e3
 
 **Main task**: Provides {{site.prodname}} networking for Kubernetes clusters. 
 
@@ -115,6 +110,7 @@
    - Separation of concerns between Kubernetes and {{site.prodname}} resources, for example allowing you to scale the datastores independently
    - Lets you run a {{site.prodname}} cluster that contains more than just a single Kubernetes cluster, for example, bare metal servers with {{site.prodname}} host protection interworking with a Kubernetes cluster; or multiple Kubernetes clusters.
    
+   [etcd admin guide](https://coreos.com/etcd/docs/latest/admin_guide.html#optimal-cluster-size){:target="_blank"}
 
 ### IPAM plugin
 
@@ -125,13 +121,7 @@
 
 **Main task**: Monitors the Kubernetes API and performs actions based on cluster state. [kube-controllers]({{site.baseurl}}/reference/kube-controllers/configuration).
 
-<<<<<<< HEAD
 The `tigera/kube-controllers` container includes the following controllers:
-=======
-In Calico, this BGP component is also most commonly
-[BIRD](http://bird.network.cz/){:target="_blank"}, configured as a route reflector rather
-than as a standard BGP client.
->>>>>>> 6319d8e3
 
 - Policy controller
 - Namespace controller
