---
title: Component architecture
description: Learn the basic Calico components.
canonical_url: '/reference/architecture/overview'
---

### {{site.prodname}} components

The following diagram shows the required and optional {{site.prodname}} components for a Kubernetes, on-premises deployment with networking and network policy.

![calico-components]({{site.baseurl}}/images/architecture-calico.svg)

**{{site.prodname}} components**

 - [Felix](#felix)
 - [BIRD](#bird)
 - [confd](#confd)
 - [Dikastes](#dikastes)
 - [CNI plugin](#cni-plugin)
 - [Datastore plugin](#datastore-plugin)
 - [IPAM plugin](#ipam-plugin)
 - [kube-controllers](#kube-controllers)
 - [Typha](#typha)
 - [calicoctl](#calicoctl)

**Cloud orchestrator plugins**

 - [Plugins for cloud orchestrators](#plugins-for-cloud-orchestrators)

### Felix

**Main task**: Programs routes and ACLs, and anything else required on the host to provide desired connectivity for the endpoints on that host. Runs on each machine that hosts endpoints. Runs as an agent daemon. [Felix resource]({{site.baseurl}}/reference/resources/felixconfig).

Depending on the specific orchestrator environment, Felix is responsible for:

- **Interface management**
    
    Programs information about interfaces into the kernel so the kernel can correctly handle the traffic from that endpoint. In particular, it ensures that the host responds to ARP requests from each workload with the MAC of the host, and enables IP forwarding for interfaces that it manages. It also monitors interfaces to ensure that the programming is applied at the appropriate time.

- **Route programming**
   
    Programs routes to the endpoints on its host into the Linux kernel FIB (Forwarding Information Base). This ensures that packets destined for those endpoints that arrive on at the host are forwarded accordingly.

- **ACL programming**
    
    Programs ACLs into the Linux kernel to ensure that only valid traffic can be sent between endpoints, and that endpoints cannot circumvent {{site.prodname}} security measures.

- **State reporting**

    Provides network health data. In particular, it reports errors and problems when configuring its host. This data is written to the datastore so it visible to other components and operators of the network.

> **Note**: `{{site.nodecontainer}}` can be run in *policy only mode* where Felix runs without BIRD and confd. This provides policy management without route distribution between hosts, and is used for deployments like managed cloud providers. You enable this mode by setting the environment variable, `CALICO_NETWORKING=false` before starting the node.
{: .alert .alert-info}

### BIRD

**Main task**: Gets routes from Felix and distributes to BGP peers on the network for inter-host routing. Runs on each node that hosts a Felix agent. Open source, internet routing daemon. [BIRD]({{site.baseurl}}/reference/node/configuration#content-main).

The BGP client is responsible for:

- **Route distribution**

    When Felix inserts routes into the Linux kernel FIB, the BGP client distributes them to other nodes in the deployment. This ensures efficient traffic routing for the deployment.

- **BGP route reflector configuration**

    BGP route reflectors are often configured for large deployments rather than a standard BGP client. BGP route reflectors acts as a central point for connecting BGP clients. (Standard BGP requires that every BGP client be connected to every other BGP client in a mesh topology, which is difficult to maintain.)

    For redundancy, you can seamlessly deploy multiple BGP route reflectors. BGP route reflectors are involved only in control of the network: no endpoint data passes through them. When the {{site.prodname}} BGP client advertises routes from its FIB to the route reflector, the route reflector advertises those routes out to the other nodes in the deployment.

### confd

**Main task**: Monitors {{site.prodname}} datastore for changes to BGP configuration and global defaults such as AS number, logging levels, and IPAM information. Open source, lightweight configuration management tool. 

Confd dynamically generates BIRD configuration files based on the updates to data in the datastore. When the configuration file changes, confd triggers BIRD to load the new files. [Configure confd]({{site.baseurl}}/reference/node/configuration#content-main), and {% include open-new-window.html text='confd project' url='https://github.com/kelseyhightower/confd' %}.


### Dikastes

**Main task**: Enforces network policy for Istio service mesh. Runs on a cluster as a sidecar proxy to Istio Envoy. 

(Optional) {{site.prodname}} enforces network policy for workloads at both the Linux kernel (using iptables, L3-L4), and at L3-L7 using a Envoy sidecar proxy called Dikastes, with cryptographic authentication of requests. Using multiple enforcement points establishes the identity of the remote endpoint based on multiple criteria. The host Linux kernel enforcement protects your workloads even if the workload pod is compromised, and the Envoy proxy is bypassed. [Dikastes]({{site.baseurl}}/reference/dikastes/configuration), and {% include open-new-window.html text='Istio docs' url='https://istio.io/latest/docs/setup/install/' %}.


### CNI plugin

**Main task**: Provides {{site.prodname}} networking for Kubernetes clusters. 

The {{site.prodname}} binary that presents this API to Kubernetes is called the CNI plugin, and must be installed on every node in the Kubernetes cluster. The {{site.prodname}} CNI plugin allows you to use {{site.prodname}} networking for any orchestrator that makes use of the CNI networking specification. Configured through the standard {% include open-new-window.html text='CNI configuration mechanism' 
url='https://github.com/containernetworking/cni/blob/master/SPEC.md#network-configuration' %}, and [{{site.prodname}} CNI plugin]({{site.baseurl}}/reference/cni-plugin/configuration).


### Datastore plugin

**Main task**: Increases scale by reducing each node’s impact on the datastore. It is one of the {{site.prodname}} [CNI plugins]({{site.baseurl}}/reference/cni-plugin/configuration).

- **Kubernetes API datastore (kdd)**

   The advantages of using the Kubernetes API datastore (kdd) with {{site.prodname}} are:

   - Simpler to manage because it does not require an extra datastore
   - Use Kubernetes RBAC to control access to {{site.prodname}} resources
   - Use Kubernetes audit logging to generate audit logs of changes to {{site.prodname}} resources

- **etcd**

   `etcd` is a consistent, highly-available distributed key-value store that provides data storage for the {{site.prodname}} network, and forcommunications between components. `etcd` is supported for protecting only non-cluster hosts (as of {{site.prodname}} v3.1). For completeness, `etcd ` advantages are:

   - Lets you run {{site.prodname}} on non-Kubernetes platforms
   - Separation of concerns between Kubernetes and {{site.prodname}} resources, for example allowing you to scale the datastores independently
   - Lets you run a {{site.prodname}} cluster that contains more than just a single Kubernetes cluster, for example, bare metal servers with {{site.prodname}} host protection interworking with a Kubernetes cluster; or multiple Kubernetes clusters.
<<<<<<< HEAD
<<<<<<< HEAD
   
=======

>>>>>>> 27cde330... Fix link to open in new window
=======

>>>>>>> 27cde330
   {% include open-new-window.html text='etcd admin guide' url='https://coreos.com/etcd/docs/latest/admin_guide.html#optimal-cluster-size' %}

### IPAM plugin

**Main task**: Uses {{site.prodname}}’s IP pool resource to control how IP addresses are allocated to pods within the cluster. It is the default plugin used by most {{site.prodname}} installations. It is one of the {{site.prodname}} [CNI plugins]({{site.baseurl}}/reference/cni-plugin/configuration).


### kube-controllers

**Main task**: Monitors the Kubernetes API and performs actions based on cluster state. [kube-controllers]({{site.baseurl}}/reference/kube-controllers/configuration).

The `tigera/kube-controllers` container includes the following controllers:

- Policy controller
- Namespace controller
- Serviceaccount controller
- Workloadendpoint controller
- Node controller

### Typha

**Main task**: Increases scale by reducing each node’s impact on the datastore. Runs as a daemon between the datastore and instances of Felix. Installed by default, but not configured. {% include open-new-window.html text='Typha description' url='https://github.com/projectcalico/typha' %}, and [Typha component]({{site.baseurl}}/reference/typha/).

Typha maintains a single datastore connection on behalf of all of its clients like Felix and confd. It caches the datastore state and deduplicates events so that they can be fanned out to many listeners. Because one Typha instance can support hundreds of Felix instances, it reduces the load on the datastore by a large factor. And because Typha can filter out updates that are not relevant to Felix, it also reduces Felix’s CPU usage. In a high-scale (100+ node) Kubernetes cluster, this is essential because the number of updates generated by the API server scales with the number of nodes.

### calicoctl

**Main task**: Command line interface to create, read, update, and delete {{site.prodname}} objects. `calicoctl` command line is available on any host with network access to the {{site.prodname}} datastore as either a binary or a container. Requires separate installation. [calicoctl]({{site.baseurl}}/reference/calicoctl/).

### Plugins for cloud orchestrators

**Main task**: Translates the orchestrator APIs for managing networks to the {{site.prodname}} data-model and datastore.

For cloud providers, {{site.prodname}} has a separate plugin for each major cloud orchestration platform. This allows {{site.prodname}} to tightly bind to the orchestrator, so users can manage the {{site.prodname}} network using their orchestrator tools. When required, the orchestrator plugin provides feedback from the {{site.prodname}} network to the orchestrator. For example, providing information about Felix liveness, and marking specific endpoints as failed if network setup fails.<|MERGE_RESOLUTION|>--- conflicted
+++ resolved
@@ -109,15 +109,7 @@
    - Lets you run {{site.prodname}} on non-Kubernetes platforms
    - Separation of concerns between Kubernetes and {{site.prodname}} resources, for example allowing you to scale the datastores independently
    - Lets you run a {{site.prodname}} cluster that contains more than just a single Kubernetes cluster, for example, bare metal servers with {{site.prodname}} host protection interworking with a Kubernetes cluster; or multiple Kubernetes clusters.
-<<<<<<< HEAD
-<<<<<<< HEAD
-   
-=======
 
->>>>>>> 27cde330... Fix link to open in new window
-=======
-
->>>>>>> 27cde330
    {% include open-new-window.html text='etcd admin guide' url='https://coreos.com/etcd/docs/latest/admin_guide.html#optimal-cluster-size' %}
 
 ### IPAM plugin
