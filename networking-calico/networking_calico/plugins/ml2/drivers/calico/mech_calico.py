--- conflicted
+++ resolved
@@ -1014,16 +1014,10 @@
         1. Reread the security rules from the Neutron DB.
         2. Write the updated policy to etcd.
         """
-<<<<<<< HEAD
+        TrackTask("SECURITY_GROUPS_RULE_UPDATED")
         LOG.info("SECURITY_GROUPS_RULE_UPDATED: %s", context)
         with self._txn_from_context(context.plugin_context, tag="sg-update"):
             self.policy_syncer.write_sgs_to_etcd(context.sgids, context.plugin_context)
-=======
-        TrackTask("SEND_SG_UPDATES")
-        LOG.info("Updating security group IDs %s", sgids)
-        with self._txn_from_context(context, tag="sg-update"):
-            self.policy_syncer.write_sgs_to_etcd(sgids, context)
->>>>>>> 1875f96b
 
     @contextlib.contextmanager
     def _txn_from_context(self, context, tag="<unset>"):
