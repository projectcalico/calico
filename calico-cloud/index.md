---
title: Calico Cloud
description: Learn about Calico Cloud.
canonical_url: '/calico-cloud/index'
---

![calico-cloud]({{site.baseurl}}/images/calico-cloud-small.png)

## You can solve these 3 problems today...with Calico Cloud

#### Workload access controls

Implement pod-level workload access controls and protect containerized environments in the Kubernetes cluster from outside threats, while enabling applications and workloads to securely communicate with resources outside the cluster behind a firewall or other control point.

#### Compliance

Create compliance policies for any compliance framework including PCI, SOC 2, and more. Continuously monitor compliance for your container, Kubernetes, and cloud environment. Retain a daily history of your compliance status. Generate on-demand or scheduled audit reports.

#### Faster troubleshooting

Enable faster troubleshooting of Kubernetes workloads and applications with Service Graph, Packet Capture, anomaly detection, and performance hotspots, leading to shorter time-to-resolution, less application downtime, and improved quality of service

#### Don't have a Calico cluster? Easy...

<<<<<<< HEAD
{% include open-new-window.html text='Try it now' url='https://www.tigera.io/tigera-products/cloud-trial' %}

#### Already have a Calico cluster? You are **5 minutes** away from connecting to Calico Cloud
=======
### Already have a Calico cluster? You are about **5 minutes** away from connection!
>>>>>>> 11af6de7

1. Identify the cluster you want to use and apply the following manifest.

   You can use any Calico operator-installed cluster that is configure with `kubectl`.

   ```bash
   kubectl apply -f https://storage.googleapis.com/dev-calicocloud-installer/manifests/cc-operator/latest/deploy.yaml
   ```

1. Add your email address to get an invite and a license.

   ```bash
   kubectl apply -f https://storage.googleapis.com/dev-calicocloud-installer/manifests/cc-operator/latest/deploy.yaml
   ```

1. Accept your invite to join {{site.prodname}}.

    Open the email, fill in the brief onboarding dialog, and in about 5 minutes, your cluster will appear in the Calico Cloud Manager UI drop-down menu. That's it! You're ready to go!

    **Can I disconnect my cluster at any time?** Yes. Whether you’ve finished with your {{site.prodname}} Trial or decided to disconnect your cluster earlier, we know you want your cluster to remain functional. We have a doc with steps to run a simple script to {% include open-new-window.html text='migrate your cluster back to open-source Project Calico' url='https://docs.calicocloud.io/operations/disconnect' %}.


<|MERGE_RESOLUTION|>--- conflicted
+++ resolved
@@ -8,27 +8,23 @@
 
 ## You can solve these 3 problems today...with Calico Cloud
 
-#### Workload access controls
+- Workload access controls
 
-Implement pod-level workload access controls and protect containerized environments in the Kubernetes cluster from outside threats, while enabling applications and workloads to securely communicate with resources outside the cluster behind a firewall or other control point.
+    Implement pod-level workload access controls and protect containerized environments in the Kubernetes cluster from outside threats, while enabling applications and workloads to securely communicate with resources outside the cluster behind a firewall or other control point.
 
-#### Compliance
+- Compliance
 
-Create compliance policies for any compliance framework including PCI, SOC 2, and more. Continuously monitor compliance for your container, Kubernetes, and cloud environment. Retain a daily history of your compliance status. Generate on-demand or scheduled audit reports.
+    Create compliance policies for any compliance framework including PCI, SOC 2, and more. Continuously monitor compliance for your container, Kubernetes, and cloud environment. Retain a daily history of your compliance status. Generate on-demand or scheduled audit reports.
 
-#### Faster troubleshooting
+- Faster troubleshooting
 
-Enable faster troubleshooting of Kubernetes workloads and applications with Service Graph, Packet Capture, anomaly detection, and performance hotspots, leading to shorter time-to-resolution, less application downtime, and improved quality of service
+    Enable faster troubleshooting of Kubernetes workloads and applications with Service Graph, Packet Capture, anomaly detection, and performance hotspots, leading to shorter time-to-resolution, less application downtime, and improved quality of service
 
 #### Don't have a Calico cluster? Easy...
 
-<<<<<<< HEAD
 {% include open-new-window.html text='Try it now' url='https://www.tigera.io/tigera-products/cloud-trial' %}
 
 #### Already have a Calico cluster? You are **5 minutes** away from connecting to Calico Cloud
-=======
-### Already have a Calico cluster? You are about **5 minutes** away from connection!
->>>>>>> 11af6de7
 
 1. Identify the cluster you want to use and apply the following manifest.
 
