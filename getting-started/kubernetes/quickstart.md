--- conflicted
+++ resolved
@@ -129,11 +129,7 @@
    ```
    {: .no-select-button}
 
-<<<<<<< HEAD
 Congratulations! You now have a single-host Kubernetes cluster with {{site.prodname}}.
-=======
-Congratulations! You now have a single-host Kubernetes cluster equipped with {{site.prodname}}.
->>>>>>> b615faf7
 
 ### Next steps
 
