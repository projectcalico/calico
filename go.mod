--- conflicted
+++ resolved
@@ -36,8 +36,6 @@
 	github.com/google/netstack v0.0.0-20191123085552-55fcc16cd0eb
 	github.com/google/safetext v0.0.0-20230106111101-7156a760e523
 	github.com/google/uuid v1.6.0
-	github.com/goyek/goyek/v2 v2.1.0
-	github.com/goyek/x v0.1.7
 	github.com/gruntwork-io/terratest v0.46.7
 	github.com/ishidawataru/sctp v0.0.0-20230406120618-7ff4192f6ff2
 	github.com/joho/godotenv v1.5.1
@@ -170,7 +168,6 @@
 	github.com/euank/go-kmsg-parser v2.0.0+incompatible // indirect
 	github.com/evanphx/json-patch v4.12.0+incompatible // indirect
 	github.com/evanphx/json-patch/v5 v5.6.0 // indirect
-	github.com/fatih/color v1.16.0 // indirect
 	github.com/felixge/httpsnoop v1.0.4 // indirect
 	github.com/ghodss/yaml v1.0.0 // indirect
 	github.com/go-errors/errors v1.4.2 // indirect
@@ -214,7 +211,6 @@
 	github.com/lithammer/dedent v1.1.0 // indirect
 	github.com/magiconair/properties v1.8.7 // indirect
 	github.com/mailru/easyjson v0.7.7 // indirect
-	github.com/mattn/go-colorable v0.1.13 // indirect
 	github.com/mattn/go-isatty v0.0.20 // indirect
 	github.com/mattn/go-runewidth v0.0.9 // indirect
 	github.com/mattn/go-zglob v0.0.2-0.20190814121620-e3c945676326 // indirect
@@ -316,33 +312,6 @@
 replace (
 	github.com/projectcalico/api => ./api
 
-<<<<<<< HEAD
-	// Pin the version of grpc temporarily to avoid deprecation error.
-	// This should be removed once the grpc.Dial is update to use grpc.NewClient.
-	google.golang.org/grpc => google.golang.org/grpc v1.61.1
-
-	k8s.io/api => k8s.io/api v0.28.9
-	k8s.io/apiextensions-apiserver => k8s.io/apiextensions-apiserver v0.28.9
-	k8s.io/apimachinery => k8s.io/apimachinery v0.28.9
-	k8s.io/apiserver => k8s.io/apiserver v0.28.9
-	k8s.io/cli-runtime => k8s.io/cli-runtime v0.28.9
-	k8s.io/client-go => k8s.io/client-go v0.28.9
-	k8s.io/cloud-provider => k8s.io/cloud-provider v0.28.9
-	k8s.io/cluster-bootstrap => k8s.io/cluster-bootstrap v0.28.9
-	k8s.io/code-generator => k8s.io/code-generator v0.28.9
-	k8s.io/component-base => k8s.io/component-base v0.28.9
-	k8s.io/component-helpers => k8s.io/component-helpers v0.28.9
-	k8s.io/controller-manager => k8s.io/controller-manager v0.28.9
-	k8s.io/cri-api => k8s.io/cri-api v0.28.9
-	k8s.io/csi-translation-lib => k8s.io/csi-translation-lib v0.28.9
-	k8s.io/endpointslice => k8s.io/endpointslice v0.28.9
-	k8s.io/kube-aggregator => k8s.io/kube-aggregator v0.28.9
-	k8s.io/kube-controller-manager => k8s.io/kube-controller-manager v0.28.9
-	k8s.io/kube-proxy => k8s.io/kube-proxy v0.28.9
-	k8s.io/kube-scheduler => k8s.io/kube-scheduler v0.28.9
-	k8s.io/kubectl => k8s.io/kubectl v0.28.9
-	k8s.io/kubelet => k8s.io/kubelet v0.28.9
-=======
 	k8s.io/api => k8s.io/api v0.28.12
 	k8s.io/apiextensions-apiserver => k8s.io/apiextensions-apiserver v0.28.12
 	k8s.io/apimachinery => k8s.io/apimachinery v0.28.12
@@ -364,7 +333,6 @@
 	k8s.io/kube-scheduler => k8s.io/kube-scheduler v0.28.12
 	k8s.io/kubectl => k8s.io/kubectl v0.28.12
 	k8s.io/kubelet => k8s.io/kubelet v0.28.12
->>>>>>> 4cda7e36
 
 	// Need replacements for all the k8s subsidiary projects that are pulled in indirectly because
 	// the kubernets repo pulls them in via a replacement to its own vendored copies, which doesn't work for
