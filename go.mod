--- conflicted
+++ resolved
@@ -105,8 +105,7 @@
 	// Replaced with older version below until we can handle the updated permissions it now puts on log files.
 	gopkg.in/natefinch/lumberjack.v2 v2.2.1
 	gopkg.in/yaml.v2 v2.4.0
-<<<<<<< HEAD
-	helm.sh/helm/v3 v3.17.3
+	helm.sh/helm/v3 v3.17.4
 	k8s.io/api v0.33.3
 	k8s.io/apiextensions-apiserver v0.33.3
 	k8s.io/apimachinery v0.33.3
@@ -118,20 +117,6 @@
 	k8s.io/kube-openapi v0.0.0-20250318190949-c8a335a9a2ff
 	k8s.io/kubernetes v1.33.3
 	k8s.io/utils v0.0.0-20241104100929-3ea5e8cea738
-=======
-	helm.sh/helm/v3 v3.17.4
-	k8s.io/api v0.32.6
-	k8s.io/apiextensions-apiserver v0.32.6
-	k8s.io/apimachinery v0.32.6
-	k8s.io/apiserver v0.32.6
-	k8s.io/client-go v0.32.6
-	k8s.io/component-base v0.32.6
-	k8s.io/klog/v2 v2.130.1
-	k8s.io/kube-aggregator v0.32.6
-	k8s.io/kube-openapi v0.0.0-20241105132330-32ad38e42d3f
-	k8s.io/kubernetes v1.32.6
-	k8s.io/utils v0.0.0-20241210054802-24370beab758
->>>>>>> 38bab1db
 	modernc.org/memory v1.10.0
 	sigs.k8s.io/controller-runtime v0.20.4
 	sigs.k8s.io/kind v0.27.0
@@ -366,7 +351,6 @@
 	gopkg.in/inf.v0 v0.9.1 // indirect
 	gopkg.in/tomb.v1 v1.0.0-20141024135613-dd632973f1e7 // indirect
 	gopkg.in/yaml.v3 v3.0.1
-<<<<<<< HEAD
 	k8s.io/cloud-provider v0.33.3 // indirect
 	k8s.io/component-helpers v0.33.3 // indirect
 	k8s.io/controller-manager v0.33.3 // indirect
@@ -386,27 +370,8 @@
 )
 
 require sigs.k8s.io/randfill v1.0.0 // indirect
-=======
-	k8s.io/cloud-provider v0.32.6 // indirect
-	k8s.io/component-helpers v0.32.6 // indirect
-	k8s.io/controller-manager v0.32.6 // indirect
-	k8s.io/cri-api v0.32.6 // indirect
-	k8s.io/cri-client v0.32.6 // indirect
-	k8s.io/csi-translation-lib v0.32.6 // indirect
-	k8s.io/dynamic-resource-allocation v0.32.6 // indirect
-	k8s.io/kms v0.32.6 // indirect
-	k8s.io/kube-scheduler v0.32.6 // indirect
-	k8s.io/kubectl v0.32.6 // indirect
-	k8s.io/kubelet v0.32.6 // indirect
-	k8s.io/mount-utils v0.32.6 // indirect
-	k8s.io/pod-security-admission v0.32.6
-	sigs.k8s.io/apiserver-network-proxy/konnectivity-client v0.31.0 // indirect
-	sigs.k8s.io/json v0.0.0-20241014173422-cfa47c3a1cc8 // indirect
-	sigs.k8s.io/structured-merge-diff/v4 v4.5.0 // indirect
-)
 
 require github.com/prometheus-operator/prometheus-operator/pkg/apis/monitoring v0.80.1 // indirect
->>>>>>> 38bab1db
 
 replace (
 	github.com/projectcalico/api => ./api
