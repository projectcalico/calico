!!! GENERATED FILE, DO NOT EDIT !!!
This file contains the list of modules that this package depends on
in order to trigger CI on changes

<<<<<<< HEAD
go 1.25.1
=======
go 1.25.3
>>>>>>> 0a3e18fa
github.com/fxamacker/cbor/v2 v2.9.0
github.com/go-logr/logr v1.4.3
github.com/gogo/protobuf v1.3.2
github.com/jinzhu/copier v0.4.0
github.com/json-iterator/go v1.1.12
github.com/modern-go/concurrent v0.0.0-20180306012644-bacd9c7ef1dd
github.com/modern-go/reflect2 v1.0.3-0.20250322232337-35a7c28c31ee
github.com/projectcalico/calico
github.com/sirupsen/logrus v1.9.3
github.com/x448/float16 v0.8.4
go.yaml.in/yaml/v2 v2.4.2
golang.org/x/net v0.43.0
golang.org/x/sys v0.35.0
golang.org/x/text v0.28.0
gopkg.in/inf.v0 v0.9.1
<<<<<<< HEAD
k8s.io/api v0.34.0
k8s.io/apimachinery v0.34.0
=======
k8s.io/api v0.34.1
k8s.io/apimachinery v0.34.1
>>>>>>> 0a3e18fa
k8s.io/klog v0.2.0
k8s.io/klog/v2 v2.130.1
k8s.io/utils v0.0.0-20250604170112-4c0f3b243397
sigs.k8s.io/json v0.0.0-20241014173422-cfa47c3a1cc8
sigs.k8s.io/randfill v1.0.0
sigs.k8s.io/structured-merge-diff/v6 v6.3.0<|MERGE_RESOLUTION|>--- conflicted
+++ resolved
@@ -2,11 +2,7 @@
 This file contains the list of modules that this package depends on
 in order to trigger CI on changes
 
-<<<<<<< HEAD
-go 1.25.1
-=======
 go 1.25.3
->>>>>>> 0a3e18fa
 github.com/fxamacker/cbor/v2 v2.9.0
 github.com/go-logr/logr v1.4.3
 github.com/gogo/protobuf v1.3.2
@@ -22,13 +18,8 @@
 golang.org/x/sys v0.35.0
 golang.org/x/text v0.28.0
 gopkg.in/inf.v0 v0.9.1
-<<<<<<< HEAD
-k8s.io/api v0.34.0
-k8s.io/apimachinery v0.34.0
-=======
 k8s.io/api v0.34.1
 k8s.io/apimachinery v0.34.1
->>>>>>> 0a3e18fa
 k8s.io/klog v0.2.0
 k8s.io/klog/v2 v2.130.1
 k8s.io/utils v0.0.0-20250604170112-4c0f3b243397
