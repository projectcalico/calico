PACKAGE_NAME = github.com/projectcalico/calico/crypto

include ../metadata.mk
include ../lib.Makefile

.PHONY: ci
ci: fv

.PHONY: fv
fv: setup-fv bin/fips-test-build
	# Run a server using the FIPS strict mode settings and wait 1s to let it come up.
	$(DOCKER_RUN) --name fips-test-build --rm -d $(CALICO_BUILD) ./bin/fips-test-build
	sleep 1
	# The server should respond with the value for STRICT_FIPS.
	$(DOCKER_RUN) $(CALICO_BUILD) curl -k  https://localhost:8083 | grep true
	# Run the nmap tool on the server to find out the tls versions and ciphers.
	docker run --net=host --rm -it instrumentisto/nmap --script ssl-enum-ciphers -p 8083 127.0.0.1 > tmp/nmap.log
	# remove times and dates from file
	sed -i '1,4d;22d' tmp/nmap.log
<<<<<<< HEAD
	$(MAKE) kill
=======
	docker rm -f fips-test-build
>>>>>>> a92b26c7
	# If the ciphers are as expected, we get exit code 0.
	diff fv/expected-nmap.log  tmp/nmap.log

bin/fips-test-build:
	$(call build_cgo_boring_binary, $(PACKAGE_NAME)/fv/main, $@)

setup-fv:
	mkdir -p bin tmp
	$(DOCKER_RUN) $(CALICO_BUILD) sh -c 'openssl req -batch -new -newkey rsa:2048 -sha256 -days 365 -nodes -x509 -keyout tmp/tls.key -out tmp/tls.crt'<|MERGE_RESOLUTION|>--- conflicted
+++ resolved
@@ -17,11 +17,7 @@
 	docker run --net=host --rm -it instrumentisto/nmap --script ssl-enum-ciphers -p 8083 127.0.0.1 > tmp/nmap.log
 	# remove times and dates from file
 	sed -i '1,4d;22d' tmp/nmap.log
-<<<<<<< HEAD
-	$(MAKE) kill
-=======
 	docker rm -f fips-test-build
->>>>>>> a92b26c7
 	# If the ciphers are as expected, we get exit code 0.
 	diff fv/expected-nmap.log  tmp/nmap.log
 
