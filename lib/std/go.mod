module github.com/projectcalico/calico/lib/std

<<<<<<< HEAD
go 1.24.5
=======
go 1.24.6
>>>>>>> b8108057
<|MERGE_RESOLUTION|>--- conflicted
+++ resolved
@@ -1,7 +1,3 @@
 module github.com/projectcalico/calico/lib/std
 
-<<<<<<< HEAD
-go 1.24.5
-=======
-go 1.24.6
->>>>>>> b8108057
+go 1.24.6