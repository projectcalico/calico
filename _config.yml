# This file contains only the changes from the defaults
# https://jekyllrb.com/docs/configuration/#default-configuration

# Make our URLs look nice. We're not a blog with dated posts, we just want the title.
permalink:     /:title.html

plugins:
  - jekyll-redirect-from
  - jekyll-seo-tag
  - jekyll-sitemap

url: https://docs.projectcalico.org

repository: projectcalico/calico

prodname: Calico
nodecontainer: calico/node
noderunning: calico-node

# Image names in case the host changes
imageNames:
  node: quay.io/calico/node
  calicoctl: quay.io/calico/ctl
  typha: quay.io/calico/typha
  cni: quay.io/calico/cni
  kubeControllers: quay.io/calico/kube-controllers
  calico-upgrade: quay.io/calico/upgrade
  flannel: quay.io/coreos/flannel
  dikastes: quay.io/calico/dikastes
  pilot-webhook: quay.io/calico/pilot-webhook
  flexvol: quay.io/calico/pod2daemon-flexvol

# List of files to exclude. These files won't get included in the deployed site.
exclude:
  - release-scripts
  - LICENSE
  - Makefile
  - README.md
  - RELEASING.md
  - BUILDING_CALICO.md
  - CONTRIBUTING_DOCS.md
  - CONTRIBUTING_CODE.md
  - DOC_STYLE_GUIDE.md
  - hack

defaults:
  -
    scope:
      path: ""
    values:
      layout: docwithnav
      version: master
      sitemap: true
  -
    scope:
      path: master
    values:
      version: master
  -
    scope:
      path: v1.5
    values:
      version: v1.5
  -
    scope:
      path: v1.6
    values:
      version: v1.6
  -
    scope:
      path: v2.0
    values:
      version: v2.0
  -
    scope:
      path: v2.1
    values:
      version: v2.1
  -
    scope:
      path: v2.2
    values:
      version: v2.2
  -
    scope:
      path: v2.3
    values:
      version: v2.3
  -
    scope:
      path: v2.4
    values:
      version: v2.4
  -
    scope:
      path: v2.5
    values:
      version: v2.5
  -
    scope:
      path: v2.6
    values:
      version: v2.6
  -
    scope:
      path: v3.0
    values:
      version: v3.0
  -
    scope:
      path: v3.1
    values:
      version: v3.1
  -
    scope:
      path: v3.2
    values:
<<<<<<< HEAD
      version: v3.2 
=======
      version: v3.2
      sitemap: true
  -
    scope:
      path: v3.3
    values:
      version: v3.3
>>>>>>> 4925f658
<|MERGE_RESOLUTION|>--- conflicted
+++ resolved
@@ -115,14 +115,9 @@
     scope:
       path: v3.2
     values:
-<<<<<<< HEAD
-      version: v3.2 
-=======
       version: v3.2
-      sitemap: true
-  -
+  -    
     scope:
       path: v3.3
     values:
-      version: v3.3
->>>>>>> 4925f658
+      version: v3.3