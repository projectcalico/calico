--- conflicted
+++ resolved
@@ -276,13 +276,8 @@
 		wg.Add(1)
 		go func(i int, exp expectation) {
 			defer wg.Done()
-<<<<<<< HEAD
-			hasConnectivity := exp.from.CanConnectTo(exp.to.IP, fmt.Sprint(exp.port))
-			result[i] = fmt.Sprintf("%s -> %s:%d = %v", exp.from.Name, exp.to.Name, exp.port, hasConnectivity)
-=======
 			hasConnectivity := exp.from.CanConnectTo(exp.to.ip, exp.to.port)
 			result[i] = fmt.Sprintf("%s -> %s = %v", exp.from.SourceName(), exp.to.targetName, hasConnectivity)
->>>>>>> 4b79218b
 		}(i, exp)
 	}
 	wg.Wait()
@@ -294,11 +289,7 @@
 func (c *ConnectivityChecker) ExpectedConnectivity() []string {
 	result := make([]string, len(c.expectations))
 	for i, exp := range c.expectations {
-<<<<<<< HEAD
-		result[i] = fmt.Sprintf("%s -> %s:%d = %v", exp.from.Name, exp.to.Name, exp.port, exp.expected)
-=======
 		result[i] = fmt.Sprintf("%s -> %s = %v", exp.from.SourceName(), exp.to.targetName, exp.expected)
->>>>>>> 4b79218b
 	}
 	return result
 }