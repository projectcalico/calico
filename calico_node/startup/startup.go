// Copyright (c) 2016 Tigera, Inc. All rights reserved.
//
// Licensed under the Apache License, Version 2.0 (the "License");
// you may not use this file except in compliance with the License.
// You may obtain a copy of the License at
//
//     http://www.apache.org/licenses/LICENSE-2.0
//
// Unless required by applicable law or agreed to in writing, software
// distributed under the License is distributed on an "AS IS" BASIS,
// WITHOUT WARRANTIES OR CONDITIONS OF ANY KIND, either express or implied.
// See the License for the specific language governing permissions and
// limitations under the License.
package main

import (
	"bytes"
	"context"
<<<<<<< HEAD
	"crypto/sha1"
	"encoding/hex"
=======
>>>>>>> 743c265b
	"fmt"
	"io/ioutil"
	"os"
	"regexp"
	"strings"
	"time"

	"github.com/projectcalico/calico/calico_node/calicoclient"
	"github.com/projectcalico/calico/calico_node/startup/autodetection"
	"github.com/projectcalico/libcalico-go/lib/apiconfig"
	api "github.com/projectcalico/libcalico-go/lib/apis/v3"
	client "github.com/projectcalico/libcalico-go/lib/clientv3"
	cerrors "github.com/projectcalico/libcalico-go/lib/errors"
	"github.com/projectcalico/libcalico-go/lib/logutils"
	cnet "github.com/projectcalico/libcalico-go/lib/net"
	"github.com/projectcalico/libcalico-go/lib/numorstring"
	"github.com/projectcalico/libcalico-go/lib/options"
	log "github.com/sirupsen/logrus"
	metav1 "k8s.io/apimachinery/pkg/apis/meta/v1"
)

const (
	DEFAULT_IPV4_POOL_CIDR              = "192.168.0.0/16"
	DEFAULT_IPV6_POOL_CIDR              = ""
	DEFAULT_IPV4_POOL_NAME              = "default-ipv4-ippool"
	DEFAULT_IPV6_POOL_NAME              = "default-ipv6-ippool"
	AUTODETECTION_METHOD_FIRST          = "first-found"
	AUTODETECTION_METHOD_CAN_REACH      = "can-reach="
	AUTODETECTION_METHOD_INTERFACE      = "interface="
	AUTODETECTION_METHOD_SKIP_INTERFACE = "skip-interface="
)

// Default interfaces to exclude for any logic following the first-found
// auto detect IP method
var DEFAULT_INTERFACES_TO_EXCLUDE []string = []string{
	"docker.*", "cbr.*", "dummy.*",
	"virbr.*", "lxcbr.*", "veth.*", "lo",
	"cali.*", "tunl.*", "flannel.*", "kube-ipvs.*",
}

// Version string, set during build.
var VERSION string

// For testing purposes we define an exit function that we can override.
var exitFunction = os.Exit

var (
	// Default values, names for different configs.
	defaultLogSeverity        = "info"
	globalFelixConfigName     = "default"
	felixNodeConfigNamePrefix = "node."
)

// This file contains the main startup processing for the calico/node.  This
// includes:
// -  Detecting IP address and Network to use for BGP
// -  Configuring the node resource with IP/AS information provided in the
//    environment, or autodetected.
// -  Creating default IP Pools for quick-start use
func main() {
	// Check $CALICO_STARTUP_LOGLEVEL to capture early log statements
	configureLogging()

	// Determine the name for this node and ensure the environment is always
	// available in the startup env file that is sourced in rc.local.
	nodeName := determineNodeName()

	// Create the Calico API cli.
	cfg, cli := calicoclient.CreateClient()

	ctx := context.Background()

	// An explicit value of true is required to wait for the datastore.
	if os.Getenv("WAIT_FOR_DATASTORE") == "true" {
		waitForConnection(ctx, cli)
		log.Info("Datastore is ready")
	} else {
		log.Info("Skipping datastore connection test")
	}

	// Query the current Node resources.  We update our node resource with
	// updated IP data and use the full list of nodes for validation.
	node := getNode(ctx, cli, nodeName)

	// If Calico is running in policy only mode we don't need to write
	// BGP related details to the Node.
	if os.Getenv("CALICO_NETWORKING_BACKEND") != "none" {
		// Configure and verify the node IP addresses and subnets.
		checkConflicts := configureIPsAndSubnets(node)

		// If we report an IP change (v4 or v6) we should verify there are no
		// conflicts between Nodes.
		if checkConflicts && os.Getenv("DISABLE_NODE_IP_CHECK") != "true" {
			checkConflictingNodes(ctx, cli, node)
		}

		// Configure the node AS number.
		configureASNumber(node)
	}

	// Check expected filesystem
	ensureFilesystemAsExpected()

	// Apply the updated node resource.
	if _, err := CreateOrUpdate(ctx, cli, node); err != nil {
		log.WithError(err).Errorf("Unable to set node resource configuration")
		terminate()
	}

	// Configure IP Pool configuration.
	configureIPPools(ctx, cli)

	// Set default configuration required for the cluster.
	if err := ensureDefaultConfig(ctx, cfg, cli, node); err != nil {
		log.WithError(err).Errorf("Unable to set global default configuration")
		terminate()
	}

	// Write the startup.env file now that we are ready to start other
	// components.
	writeStartupEnv(nodeName)

	// Tell the user what the name of the node is.
	log.Infof("Using node name: %s", nodeName)
}

// CreateOrUpdate creates the Node if ResourceVersion is not specified,
// or Update if it's specified.
func CreateOrUpdate(ctx context.Context, client client.Interface, node *api.Node) (*api.Node, error) {
	if node.ResourceVersion != "" {
		return client.Nodes().Update(ctx, node, options.SetOptions{})
	}

	return client.Nodes().Create(ctx, node, options.SetOptions{})
}

func configureLogging() {
	// Set log formatting.
	log.SetFormatter(&logutils.Formatter{})

	// Install a hook that adds file and line number information.
	log.AddHook(&logutils.ContextHook{})

	// Default to info level logging
	logLevel := log.InfoLevel

	rawLogLevel := os.Getenv("CALICO_STARTUP_LOGLEVEL")
	if rawLogLevel != "" {
		parsedLevel, err := log.ParseLevel(rawLogLevel)
		if err == nil {
			logLevel = parsedLevel
		} else {
			log.WithError(err).Error("Failed to parse log level, defaulting to info.")
		}
	}

	log.SetLevel(logLevel)
	log.Infof("Early log level set to %v", logLevel)
}

// determineNodeName is called to determine the node name to use for this instance
// of calico/node.
func determineNodeName() string {
	// Determine the name of this node.
	nodeName := os.Getenv("NODENAME")
	if nodeName == "" {
		// NODENAME not specified, check HOSTNAME (we maintain this for
		// backwards compatibility).
		log.Info("NODENAME environment not specified - check HOSTNAME")
		nodeName = os.Getenv("HOSTNAME")
	}
	if nodeName == "" {
		// The node name has not been specified.  We need to use the OS
		// hostname - but should warn the user that this is not a
		// recommended way to start the node container.
		var err error
		if nodeName, err = os.Hostname(); err != nil {
			log.WithError(err).Error("Unable to determine hostname")
			terminate()
		}

		log.Warn("Auto-detecting node name. It is recommended that an explicit value is supplied using the NODENAME environment variable.")
	}
	return nodeName
}

// waitForConnection waits for the datastore to become accessible.
func waitForConnection(ctx context.Context, c client.Interface) {
	log.Info("Checking datastore connection")
	for {
		// Query some arbitrary configuration to see if the connection
		// is working.  Getting a specific Node is a good option, even
		// if the Node does not exist.
		_, err := c.Nodes().Get(ctx, "foo", options.GetOptions{})

		// We only care about a couple of error cases, all others would
		// suggest the datastore is accessible.
		if err != nil {
			switch err.(type) {
			case cerrors.ErrorConnectionUnauthorized:
				log.Warn("Connection to the datastore is unauthorized")
				terminate()
			case cerrors.ErrorDatastoreError:
				log.WithError(err).Info("Hit error connecting to datastore - retry")
				time.Sleep(1000 * time.Millisecond)
				continue
			}
		}

		// We've connected to the datastore - break out of the loop.
		break
	}
	log.Info("Datastore connection verified")
}

// writeStartupEnv writes out the startup.env file to set environment variables
// that are required by confd/bird etc. but may not have been passed into the
// container.
func writeStartupEnv(nodeName string) {
	text := "export NODENAME=" + nodeName + "\n"

	// Write out the startup.env file to ensure required environments are
	// set (which they might not otherwise be).
	if err := ioutil.WriteFile("startup.env", []byte(text), 0666); err != nil {
		log.WithError(err).Info("Unable to write to startup.env")
		log.Warn("Unable to write to local filesystem")
		terminate()
	}
}

// getNode returns the current node configuration. If this node has not yet
// been created, it returns a blank node resource.
func getNode(ctx context.Context, client client.Interface, nodeName string) *api.Node {
	node, err := client.Nodes().Get(ctx, nodeName, options.GetOptions{})

	if err != nil {
		if _, ok := err.(cerrors.ErrorResourceDoesNotExist); !ok {
			log.WithError(err).WithField("Name", nodeName).Info("Unable to query node configuration")
			log.Warn("Unable to access datastore to query node configuration")
			terminate()
		}

		log.WithField("Name", nodeName).Info("Building new node resource")
		node = api.NewNode()
		node.Name = nodeName
	}

	return node
}

// configureIPsAndSubnets updates the supplied node resource with IP and Subnet
// information to use for BGP.  This returns true if we detect a change in Node IP address.
func configureIPsAndSubnets(node *api.Node) bool {
	// If the node resource currently has no BGP configuration, add an empty
	// set of configuration as it makes the processing below easier, and we
	// must end up configuring some BGP fields before we complete.
	if node.Spec.BGP == nil {
		log.Info("Initialize BGP data")
		node.Spec.BGP = &api.NodeBGPSpec{}
	}

	oldIpv4 := node.Spec.BGP.IPv4Address
	oldIpv6 := node.Spec.BGP.IPv6Address

	// Determine the autodetection type for IPv4 and IPv6.  Note that we
	// only autodetect IPv4 when it has not been specified.  IPv6 must be
	// explicitly requested using the "autodetect" value.
	//
	// If we aren't auto-detecting then we need to validate the configured
	// value and possibly fix up missing subnet configuration.
	ipv4Env := os.Getenv("IP")
	if ipv4Env == "autodetect" || (ipv4Env == "" && node.Spec.BGP.IPv4Address == "") {
		adm := os.Getenv("IP_AUTODETECTION_METHOD")
		cidr := autoDetectCIDR(adm, 4)
		if cidr != nil {
			// We autodetected an IPv4 address so update the value in the node.
			node.Spec.BGP.IPv4Address = cidr.String()
		} else if node.Spec.BGP.IPv4Address == "" {
			// No IPv4 address is configured, but we always require one, so exit.
			log.Warn("Couldn't autodetect an IPv4 address. If auto-detecting, choose a different autodetection method. Otherwise provide an explicit address.")
			terminate()
		} else {
			// No IPv4 autodetected, but a previous one was configured.
			// Tell the user we are leaving the value unchanged.  We
			// will validate that the IP matches one on the interface.
			log.Warnf("Autodetection of IPv4 address failed, keeping existing value: %s", node.Spec.BGP.IPv4Address)
			validateIP(node.Spec.BGP.IPv4Address)
		}
	} else {
		if ipv4Env != "" {
			node.Spec.BGP.IPv4Address = parseIPEnvironment("IP", ipv4Env, 4)
		}
		validateIP(node.Spec.BGP.IPv4Address)
	}

	ipv6Env := os.Getenv("IP6")
	if ipv6Env == "autodetect" {
		adm := os.Getenv("IP6_AUTODETECTION_METHOD")
		cidr := autoDetectCIDR(adm, 6)
		if cidr != nil {
			// We autodetected an IPv6 address so update the value in the node.
			node.Spec.BGP.IPv6Address = cidr.String()
		} else if node.Spec.BGP.IPv6Address == "" {
			// No IPv6 address is configured, but we have requested one, so exit.
			log.Warn("Couldn't autodetect an IPv6 address. If auto-detecting, choose a different autodetection method. Otherwise provide an explicit address.")
			terminate()
		} else {
			// No IPv6 autodetected, but a previous one was configured.
			// Tell the user we are leaving the value unchanged.  We
			// will validate that the IP matches one on the interface.
			log.Warnf("Autodetection of IPv6 address failed, keeping existing value: %s", node.Spec.BGP.IPv6Address)
			validateIP(node.Spec.BGP.IPv6Address)
		}
	} else {
		if ipv6Env != "" {
			node.Spec.BGP.IPv6Address = parseIPEnvironment("IP6", ipv6Env, 6)
		}
		validateIP(node.Spec.BGP.IPv6Address)
	}

	// Detect if we've seen the IP address change, and flag that we need to check for conflicting Nodes
	if oldIpv4 == "" || node.Spec.BGP.IPv4Address != oldIpv4 {
		log.Info("Node IPv4 changed, will check for conflicts")
		return true
	}
	if (oldIpv6 == "" && node.Spec.BGP.IPv6Address != "") || (oldIpv6 != "" && node.Spec.BGP.IPv6Address != oldIpv6) {
		log.Info("Node IPv6 changed, will check for conflicts")
		return true
	}

	return false
}

// fetchAndValidateIPAndNetwork fetches and validates the IP configuration from
// either the environment variables or from the values already configured in the
// node.
func parseIPEnvironment(envName, envValue string, version int) string {
	// To parse the environment (which could be an IP or a CIDR), convert
	// to a JSON string and use the UnmarshalJSON method on the IPNet
	// struct to parse the value.
	ip := &cnet.IPNet{}
	err := ip.UnmarshalJSON([]byte("\"" + envValue + "\""))
	if err != nil || ip.Version() != version {
		log.Warn("Environment does not contain a valid IPv%d address: %s=%s", version, envName, envValue)
		terminate()
	}
	log.Infof("Using IPv%d address from environment: %s=%s", ip.Version(), envName, envValue)

	return ip.String()
}

// validateIP checks that the IP address is actually on one of the host
// interfaces and warns if not.
func validateIP(ipn string) {
	// No validation required if no IP address is specified.
	if ipn == "" {
		return
	}

	ipAddr, _, err := cnet.ParseCIDROrIP(ipn)
	if err != nil {
		log.WithError(err).Errorf("Failed to parse autodetected CIDR '%s'", ipn)
		terminate()
	}

	// Get a complete list of interfaces with their addresses and check if
	// the IP address can be found.
	ifaces, err := autodetection.GetInterfaces(nil, nil, ipAddr.Version())
	if err != nil {
		log.WithError(err).Error("Unable to query host interfaces")
		terminate()
	}
	if len(ifaces) == 0 {
		log.Info("No interfaces found for validating IP configuration")
	}

	for _, i := range ifaces {
		for _, c := range i.Cidrs {
			if ipAddr.Equal(c.IP) {
				log.Infof("IPv%d address %s discovered on interface %s", ipAddr.Version(), ipAddr.String(), i.Name)
				return
			}
		}
	}
	log.Warnf("Unable to confirm IPv%d address %s is assigned to this host", ipAddr.Version(), ipAddr)
}

// evaluateENVBool evaluates a passed environment variable
// Returns True if the envVar is defined and set to true.
// Returns False if the envVar is defined and set to false.
// Returns defaultValue in the envVar is not defined.
// An log entry will always be written
func evaluateENVBool(envVar string, defaultValue bool) bool {
	envValue, isSet := os.LookupEnv(envVar)

	if isSet {

		switch strings.ToLower(envValue) {

		case "false", "0", "no", "n", "f":
			log.Infof("%s is %t through environment variable", envVar, false)
			return false
		}
		log.Infof("%s is %t through environment variable", envVar, true)
		return true
	}
	log.Infof("%s is %t (defaulted) through environment variable", envVar, defaultValue)
	return defaultValue
}

// autoDetectCIDR auto-detects the IP and Network using the requested
// detection method.
func autoDetectCIDR(method string, version int) *cnet.IPNet {
	if method == "" || method == AUTODETECTION_METHOD_FIRST {
		// Autodetect the IP by enumerating all interfaces (excluding
		// known internal interfaces).
		return autoDetectCIDRFirstFound(version)
	} else if strings.HasPrefix(method, AUTODETECTION_METHOD_INTERFACE) {
		// Autodetect the IP from the specified interface.
		ifStr := strings.TrimPrefix(method, AUTODETECTION_METHOD_INTERFACE)
		// Regexes are passed in as a string separated by ","
		ifRegexes := regexp.MustCompile("\\s*,\\s*").Split(ifStr, -1)
		return autoDetectCIDRByInterface(ifRegexes, version)
	} else if strings.HasPrefix(method, AUTODETECTION_METHOD_CAN_REACH) {
		// Autodetect the IP by connecting a UDP socket to a supplied address.
		destStr := strings.TrimPrefix(method, AUTODETECTION_METHOD_CAN_REACH)
		return autoDetectCIDRByReach(destStr, version)
	} else if strings.HasPrefix(method, AUTODETECTION_METHOD_SKIP_INTERFACE) {
		// Autodetect the Ip by enumerating all interfaces (excluding
		// known internal interfaces and any interfaces whose name
		// matches the given regexes).
		ifStr := strings.TrimPrefix(method, AUTODETECTION_METHOD_SKIP_INTERFACE)
		// Regexes are passed in as a string separated by ","
		ifRegexes := regexp.MustCompile("\\s*,\\s*").Split(ifStr, -1)
		return autoDetectCIDRBySkipInterface(ifRegexes, version)
	}

	// The autodetection method is not recognised and is required.  Exit.
	log.Errorf("Invalid IP autodection method: %s", method)
	terminate()
	return nil
}

// autoDetectCIDRFirstFound auto-detects the first valid Network it finds across
// all interfaces (excluding common known internal interface names).
func autoDetectCIDRFirstFound(version int) *cnet.IPNet {
	incl := []string{}

	iface, cidr, err := autodetection.FilteredEnumeration(incl, DEFAULT_INTERFACES_TO_EXCLUDE, version)
	if err != nil {
		log.Warnf("Unable to auto-detect an IPv%d address: %s", version, err)
		return nil
	}

	log.Infof("Using autodetected IPv%d address on interface %s: %s", version, iface.Name, cidr.String())

	return cidr
}

// autoDetectCIDRByInterface auto-detects the first valid Network on the interfaces
// matching the supplied interface regex.
func autoDetectCIDRByInterface(ifaceRegexes []string, version int) *cnet.IPNet {
	iface, cidr, err := autodetection.FilteredEnumeration(ifaceRegexes, nil, version)
	if err != nil {
		log.Warnf("Unable to auto-detect an IPv%d address using interface regexes %v: %s", version, ifaceRegexes, err)
		return nil
	}

	log.Infof("Using autodetected IPv%d address %s on matching interface %s", version, cidr.String(), iface.Name)

	return cidr
}

// autoDetectCIDRByReach auto-detects the IP and Network by setting up a UDP
// connection to a "reach" address.
func autoDetectCIDRByReach(dest string, version int) *cnet.IPNet {
	if cidr, err := autodetection.ReachDestination(dest, version); err != nil {
		log.Warnf("Unable to auto-detect IPv%d address by connecting to %s: %s", version, dest, err)
		return nil
	} else {
		log.Infof("Using autodetected IPv%d address %s, detected by connecting to %s", version, cidr.String(), dest)
		return cidr
	}
}

// autoDetectCIDRBySkipInterface auto-detects the first valid Network on the interfaces
// matching the supplied interface regexes.
func autoDetectCIDRBySkipInterface(ifaceRegexes []string, version int) *cnet.IPNet {
	incl := []string{}
	excl := DEFAULT_INTERFACES_TO_EXCLUDE
	excl = append(excl, ifaceRegexes...)

	iface, cidr, err := autodetection.FilteredEnumeration(incl, excl, version)
	if err != nil {
		log.Warnf("Unable to auto-detect an IPv%d address while excluding %v: %s", version, ifaceRegexes, err)
		return nil
	}

	log.Infof("Using autodetected IPv%d address on interface %s: %s while skipping matching interfaces", version, iface.Name, cidr.String())
	return cidr
}

// configureASNumber configures the Node resource with the AS number specified
// in the environment, or is a no-op if not specified.
func configureASNumber(node *api.Node) {
	// Extract the AS number from the environment
	asStr := os.Getenv("AS")
	if asStr != "" {
		if asNum, err := numorstring.ASNumberFromString(asStr); err != nil {
			log.WithError(err).Errorf("The AS number specified in the environment (AS=%s) is not valid", asStr)
			terminate()
		} else {
			log.Infof("Using AS number specified in environment (AS=%s)", asNum)
			node.Spec.BGP.ASNumber = &asNum
		}
	} else {
		if node.Spec.BGP.ASNumber == nil {
			log.Info("No AS number configured on node resource, using global value")
		} else {
			log.Infof("Using AS number %s configured in node resource", node.Spec.BGP.ASNumber)
		}
	}
}

// getIPv6Pool return a random generated ULA IPv6 prefix generated following rfc4193#section-3.2.2
// The Pool is generated with a concatenation of Unix timestamps + fe80:: base IPv6 hased with SHA-1
func getIPv6Pool() string {
	adm := os.Getenv("IP_AUTODETECTION_METHOD")
	cidr := autoDetectCIDR(adm, 6)
	eui := cidr.String()
	if eui != "" {
		date := fmt.Sprint(time.Now().Unix())
		d := []byte(date)
		h := sha1.New()
		h.Write(d)
		h.Write([]byte(strings.Replace(eui, ":", "", -1)))
		sum := hex.EncodeToString(h.Sum(nil))
		// IPv6 Random Pool generation
		buf := &bytes.Buffer{}
		buf.WriteString("fd")
		buf.WriteString(sum[30:32])
		buf.WriteString(":")
		buf.WriteString(sum[32:36])
		buf.WriteString(":")
		buf.WriteString(sum[36:40])
		buf.WriteString(":0000::/64")
		final := fmt.Sprint(buf.String())
		return final
	} else {
		warning("Unable to fetch fe80: IPv6 address, Is IPv6 enabled on the host ?")
		final := ""
		return final
	}
}

// configureIPPools ensures that default IP pools are created (unless explicitly
// requested otherwise).
func configureIPPools(ctx context.Context, client client.Interface) {
	// Read in environment variables for use here and later.
	ipv4Pool := os.Getenv("CALICO_IPV4POOL_CIDR")
	ipv6Pool := os.Getenv("CALICO_IPV6POOL_CIDR")

	if strings.ToLower(os.Getenv("NO_DEFAULT_POOLS")) == "true" {
		if len(ipv4Pool) > 0 || len(ipv6Pool) > 0 {
			log.Error("Invalid configuration with NO_DEFAULT_POOLS defined and CALICO_IPV4POOL_CIDR or CALICO_IPV6POOL_CIDR defined.")
			terminate()
		}

		log.Info("Skipping IP pool configuration")
		return
	}

	ipv4IpipModeEnvVar := strings.ToLower(os.Getenv("CALICO_IPV4POOL_IPIP"))

	// Get a list of all IP Pools
	poolList, err := client.IPPools().List(ctx, options.ListOptions{})
	if err != nil {
		log.WithError(err).Error("Unable to fetch IP pool list")
		terminate()
		return // not really needed but allows testing to function
	}

	// Check for IPv4 and IPv6 pools.
	ipv4Present := false
	ipv6Present := false
	for _, p := range poolList.Items {
		ip, _, err := cnet.ParseCIDR(p.Spec.CIDR)
		if err != nil {
			log.Warnf("Error parsing CIDR '%s'. Skipping the IPPool.", p.Spec.CIDR)
		}
		version := ip.Version()
		ipv4Present = ipv4Present || (version == 4)
		ipv6Present = ipv6Present || (version == 6)
		if ipv4Present && ipv6Present {
			break
		}
	}

	// Read IPV4 CIDR from env if set and parse then check it for errors
	if ipv4Pool == "" {
		ipv4Pool = DEFAULT_IPV4_POOL_CIDR
	}
	_, ipv4Cidr, err := cnet.ParseCIDR(ipv4Pool)
	if err != nil || ipv4Cidr.Version() != 4 {
		log.Errorf("Invalid CIDR specified in CALICO_IPV4POOL_CIDR '%s'", ipv4Pool)
		terminate()
		return // not really needed but allows testing to function
	}

	// Read IPV6 CIDR from env if set and parse then check it for errors
	if ipv6Pool == "" {
		ipv6Pool = getIPv6Pool()
	}
	_, ipv6Cidr, err := cnet.ParseCIDR(ipv6Pool)
	if err != nil || ipv6Cidr.Version() != 6 {
		log.Errorf("Invalid CIDR specified in CALICO_IPV6POOL_CIDR '%s'", ipv6Pool)
		terminate()
		return // not really needed but allows testing to function
	}

	// Ensure there are pools created for each IP version.
	if !ipv4Present {
		log.Debug("Create default IPv4 IP pool")
		outgoingNATEnabled := evaluateENVBool("CALICO_IPV4POOL_NAT_OUTGOING", true)
		createIPPool(ctx, client, ipv4Cidr, DEFAULT_IPV4_POOL_NAME, ipv4IpipModeEnvVar, outgoingNATEnabled)
	}
	if !ipv6Present && ipv6Supported() {
		log.Debug("Create default IPv6 IP pool")
		outgoingNATEnabled := evaluateENVBool("CALICO_IPV6POOL_NAT_OUTGOING", false)

		createIPPool(ctx, client, ipv6Cidr, DEFAULT_IPV6_POOL_NAME, string(api.IPIPModeNever), outgoingNATEnabled)
	}
}

// ipv6Supported returns true if IPv6 is supported on this platform.  This performs
// a check on the appropriate Felix parameter and if supported also performs a
// simplistic check of /proc/sys/net/ipv6 (since platforms that do not have IPv6
// compiled in will not have this entry).
func ipv6Supported() bool {
	// First check if Felix param is false
	IPv6isSupported := evaluateENVBool("FELIX_IPV6SUPPORT", true)
	if !IPv6isSupported {
		return false
	}

	// If supported, then also check /proc/sys/net/ipv6.
	_, err := os.Stat("/proc/sys/net/ipv6")
	supported := (err == nil)
	log.Infof("IPv6 supported on this platform: %v", supported)
	return supported
}

// createIPPool creates an IP pool using the specified CIDR.  This
// method is a no-op if the pool already exists.
func createIPPool(ctx context.Context, client client.Interface, cidr *cnet.IPNet, poolName, ipipModeName string, isNATOutgoingEnabled bool) {
	version := cidr.Version()
	var ipipMode api.IPIPMode

	switch strings.ToLower(ipipModeName) {
	case "", "off", "never":
		ipipMode = api.IPIPModeNever
	case "crosssubnet", "cross-subnet":
		ipipMode = api.IPIPModeCrossSubnet
	case "always":
		ipipMode = api.IPIPModeAlways
	default:
		log.Errorf("Unrecognized IPIP mode specified in CALICO_IPV4POOL_IPIP '%s'", ipipModeName)
		terminate()
	}

	pool := &api.IPPool{
		ObjectMeta: metav1.ObjectMeta{
			Name: poolName,
		},
		Spec: api.IPPoolSpec{
			CIDR:        cidr.String(),
			NATOutgoing: isNATOutgoingEnabled,
			IPIPMode:    ipipMode,
		},
	}

	log.Infof("Ensure default IPv%d pool is created. IPIP mode: %s", version, ipipModeName)

	// Create the pool.  There is a small chance that another node may
	// beat us to it, so handle the fact that the pool already exists.
	if _, err := client.IPPools().Create(ctx, pool, options.SetOptions{}); err != nil {
		if _, ok := err.(cerrors.ErrorResourceAlreadyExists); !ok {
			log.WithError(err).Errorf("Failed to create default IPv%d IP pool: %s", version)
			terminate()
		}
	} else {
		log.Infof("Created default IPv%d pool (%s) with NAT outgoing %t. IPIP mode: %s",
			version, cidr, isNATOutgoingEnabled, ipipModeName)
	}
}

// checkConflictingNodes checks whether any other nodes have been configured
// with the same IP addresses.
func checkConflictingNodes(ctx context.Context, client client.Interface, node *api.Node) {
	// Get the full set of nodes.
	var nodes []api.Node
	if nodeList, err := client.Nodes().List(ctx, options.ListOptions{}); err != nil {
		log.WithError(err).Errorf("Unable to query node confguration")
		terminate()
	} else {
		nodes = nodeList.Items
	}

	ourIPv4, _, err := cnet.ParseCIDROrIP(node.Spec.BGP.IPv4Address)
	if err != nil && node.Spec.BGP.IPv4Address != "" {
		log.WithError(err).Errorf("Error parsing IPv4 CIDR '%s' for node '%s'", node.Spec.BGP.IPv4Address, node.Name)
		terminate()
	}
	ourIPv6, _, err := cnet.ParseCIDROrIP(node.Spec.BGP.IPv6Address)
	if err != nil && node.Spec.BGP.IPv6Address != "" {
		log.WithError(err).Errorf("Error parsing IPv6 CIDR '%s' for node '%s'", node.Spec.BGP.IPv6Address, node.Name)
		terminate()
	}

	errored := false
	for _, theirNode := range nodes {
		if theirNode.Spec.BGP == nil {
			// Skip nodes that don't have BGP configured.  We know
			// that this node does have BGP since we only perform
			// this check after configuring BGP.
			continue
		}

		theirIPv4, _, err := cnet.ParseCIDROrIP(theirNode.Spec.BGP.IPv4Address)
		if err != nil && theirNode.Spec.BGP.IPv4Address != "" {
			log.WithError(err).Errorf("Error parsing IPv4 CIDR '%s' for node '%s'", theirNode.Spec.BGP.IPv4Address, theirNode.Name)
			terminate()
		}

		theirIPv6, _, err := cnet.ParseCIDROrIP(theirNode.Spec.BGP.IPv6Address)
		if err != nil && theirNode.Spec.BGP.IPv6Address != "" {
			log.WithError(err).Errorf("Error parsing IPv6 CIDR '%s' for node '%s'", theirNode.Spec.BGP.IPv6Address, theirNode.Name)
			terminate()
		}

		// If this is our node (based on the name), check if the IP
		// addresses have changed.  If so warn the user as it could be
		// an indication of multiple nodes using the same name.  This
		// is not an error condition as the IPs could actually change.
		if theirNode.Name == node.Name {
			if theirIPv4.IP != nil && ourIPv4.IP != nil && !theirIPv4.IP.Equal(ourIPv4.IP) {
				fields := log.Fields{"node": theirNode.Name, "original": theirIPv4.String(), "updated": ourIPv4.String()}
				log.WithFields(fields).Warnf("IPv4 address has changed. This could happen if there are multiple nodes with the same name.")
			}
			if theirIPv6.IP != nil && ourIPv6.IP != nil && !theirIPv6.IP.Equal(ourIPv6.IP) {
				fields := log.Fields{"node": theirNode.Name, "original": theirIPv6.String(), "updated": ourIPv6.String()}
				log.WithFields(fields).Warnf("IPv6 address has changed. This could happen if there are multiple nodes with the same name.")
			}
			continue
		}

		// Check that other nodes aren't using the same IP addresses.
		// This is an error condition.
		if theirIPv4.IP != nil && ourIPv4.IP != nil && theirIPv4.IP.Equal(ourIPv4.IP) {
			log.Warnf("Calico node '%s' is already using the IPv4 address %s.", theirNode.Name, ourIPv4.String())
			errored = true
		}

		if theirIPv6.IP != nil && ourIPv6.IP != nil && theirIPv6.IP.Equal(ourIPv6.IP) {
			log.Warnf("Calico node '%s' is already using the IPv6 address %s.", theirNode.Name, ourIPv6.String())
			errored = true
		}
	}

	if errored {
		terminate()
	}
}

// Checks that the filesystem is as expected and fix it if possible
func ensureFilesystemAsExpected() {
	// BIRD requires the /var/run/calico directory in order to provide status
	// information over the control socket, but other backends do not
	// need this check.
	if strings.ToLower(os.Getenv("CALICO_NETWORKING_BACKEND")) == "bird" {
		runDir := "/var/run/calico"
		// Check if directory already exists
		if _, err := os.Stat(runDir); err != nil {
			// Create the runDir
			if err = os.MkdirAll(runDir, os.ModeDir); err != nil {
				log.Errorf("Unable to create '%s'", runDir)
				terminate()
			}
			log.Warnf("%s was not mounted, 'calicoctl node status' may provide incomplete status information", runDir)
		}
	}

	// Ensure the log directory exists but only if logging to file is enabled.
	if strings.ToLower(os.Getenv("CALICO_DISABLE_FILE_LOGGING")) != "true" {
		logDir := "/var/log/calico"
		// Check if directory already exists
		if _, err := os.Stat(logDir); err != nil {
			// Create the logDir
			if err = os.MkdirAll(logDir, os.ModeDir); err != nil {
				log.Errorf("Unable to create '%s'", logDir)
				terminate()
			}
			log.Warnf("%s was not mounted, 'calicoctl node diags' will not be able to collect logs", logDir)
		}
	}

}

// ensureDefaultConfig ensures all of the required default settings are
// configured.
func ensureDefaultConfig(ctx context.Context, cfg *apiconfig.CalicoAPIConfig, c client.Interface, node *api.Node) error {
	// Ensure the ClusterInformation is populated.
	// Get the ClusterType from ENV var. This is set from the manifest.
	clusterType := os.Getenv("CLUSTER_TYPE")
	c.EnsureInitialized(ctx, VERSION, clusterType)

	// By default we set the global reporting interval to 0 - this is
	// different from the defaults defined in Felix.
	//
	// Logging to file is disabled in the felix.cfg config file.  This
	// should always be disabled for calico/node.  By default we log to
	// screen - set the default logging value that we desire.
	felixConf, err := c.FelixConfigurations().Get(ctx, globalFelixConfigName, options.GetOptions{})
	if err != nil {
		// Create the default config if it doesn't already exist.
		if _, ok := err.(cerrors.ErrorResourceDoesNotExist); ok {
			newFelixConf := api.NewFelixConfiguration()
			newFelixConf.Name = globalFelixConfigName
			interval := 0
			newFelixConf.Spec.ReportingIntervalSecs = &interval
			newFelixConf.Spec.LogSeverityScreen = defaultLogSeverity
			_, err = c.FelixConfigurations().Create(ctx, newFelixConf, options.SetOptions{})
			if err != nil {
				if conflict, ok := err.(cerrors.ErrorResourceAlreadyExists); ok {
					log.Infof("Ignoring conflict when setting value %s", conflict.Identifier)
				} else {
					log.WithError(err).WithField("FelixConfig", newFelixConf).Errorf("Error creating Felix global config")
					return err
				}
			}
		} else {
			log.WithError(err).WithField("FelixConfig", globalFelixConfigName).Errorf("Error getting Felix global config")
			return err
		}
	} else {
		updateNeeded := false
		if felixConf.Spec.ReportingIntervalSecs == nil {
			interval := 0
			felixConf.Spec.ReportingIntervalSecs = &interval
			updateNeeded = true
		} else {
			log.WithField("ReportingIntervalSecs", felixConf.Spec.ReportingIntervalSecs).Debug("Global Felix value already assigned")
		}

		if felixConf.Spec.LogSeverityScreen == "" {
			felixConf.Spec.LogSeverityScreen = defaultLogSeverity
			updateNeeded = true
		} else {
			log.WithField("LogSeverityScreen", felixConf.Spec.LogSeverityScreen).Debug("Global Felix value already assigned")
		}

		if updateNeeded {
			_, err = c.FelixConfigurations().Update(ctx, felixConf, options.SetOptions{})
			if err != nil {
				if conflict, ok := err.(cerrors.ErrorResourceUpdateConflict); ok {
					log.Infof("Ignoring conflict when setting value %s", conflict.Identifier)
				} else {
					log.WithError(err).WithField("FelixConfig", felixConf).Errorf("Error updating Felix global config")
					return err
				}
			}
		}
	}

	// Configure Felix to allow traffic from the containers to the host (if
	// not otherwise firewalled by the host administrator or profiles).
	// This is important for container deployments, where it is common
	// for containers to speak to services running on the host (e.g. k8s
	// pods speaking to k8s api-server, and mesos tasks registering with agent
	// on startup).  Note: KDD does not yet support per-node felix config.
	if cfg.Spec.DatastoreType != apiconfig.Kubernetes {
		felixNodeCfg, err := c.FelixConfigurations().Get(ctx, fmt.Sprintf("%s%s", felixNodeConfigNamePrefix, node.Name), options.GetOptions{})
		if err != nil {
			// Create the default config if it doesn't already exist.
			if _, ok := err.(cerrors.ErrorResourceDoesNotExist); ok {
				newFelixNodeCfg := api.NewFelixConfiguration()
				newFelixNodeCfg.Name = fmt.Sprintf("%s%s", felixNodeConfigNamePrefix, node.Name)
				newFelixNodeCfg.Spec.DefaultEndpointToHostAction = "RETURN"
				_, err = c.FelixConfigurations().Create(ctx, newFelixNodeCfg, options.SetOptions{})
				if err != nil {
					if exists, ok := err.(cerrors.ErrorResourceAlreadyExists); ok {
						log.Infof("Ignoring resource exists error when setting value %s", exists.Identifier)
					} else {
						log.WithError(err).WithField("FelixConfig", newFelixNodeCfg).Errorf("Error creating Felix node config")
						return err
					}
				}
			} else {
				log.WithError(err).WithField("FelixConfig", felixNodeConfigNamePrefix).Errorf("Error getting Felix node config")
				return err
			}
		} else {
			if felixNodeCfg.Spec.DefaultEndpointToHostAction == "" {
				felixNodeCfg.Spec.DefaultEndpointToHostAction = "RETURN"
				_, err = c.FelixConfigurations().Update(ctx, felixNodeCfg, options.SetOptions{})
				if err != nil {
					if conflict, ok := err.(cerrors.ErrorResourceUpdateConflict); ok {
						log.Infof("Ignoring conflict when setting value %s", conflict.Identifier)
					} else {
						log.WithError(err).WithField("FelixConfig", felixNodeCfg).Errorf("Error updating Felix node config")
						return err
					}
				}
			} else {
				log.WithField("DefaultEndpointToHostAction", felixNodeCfg.Spec.DefaultEndpointToHostAction).Debug("Host Felix value already assigned")
			}
		}
	}

	return nil
}

// terminate prints a terminate message and exists with status 1.
func terminate() {
	log.Warn("Terminating")
	exitFunction(1)
}<|MERGE_RESOLUTION|>--- conflicted
+++ resolved
@@ -16,11 +16,8 @@
 import (
 	"bytes"
 	"context"
-<<<<<<< HEAD
 	"crypto/sha1"
 	"encoding/hex"
-=======
->>>>>>> 743c265b
 	"fmt"
 	"io/ioutil"
 	"os"
