// Copyright (c) 2015-2020 Tigera, Inc. All rights reserved.
//
// Licensed under the Apache License, Version 2.0 (the "License");
// you may not use this file except in compliance with the License.
// You may obtain a copy of the License at
//
//	http://www.apache.org/licenses/LICENSE-2.0
//
// Unless required by applicable law or agreed to in writing, software
// distributed under the License is distributed on an "AS IS" BASIS,
// WITHOUT WARRANTIES OR CONDITIONS OF ANY KIND, either express or implied.
// See the License for the specific language governing permissions and
// limitations under the License.
package utils

import (
	"bytes"
	"context"
	"encoding/json"
	"errors"
	"fmt"
	"io"
	"net"
	"os"
	"path/filepath"
	"regexp"
	"strconv"
	"strings"

	"github.com/containernetworking/cni/pkg/skel"
	cnitypes "github.com/containernetworking/cni/pkg/types"
	cniv1 "github.com/containernetworking/cni/pkg/types/100"
	"github.com/containernetworking/plugins/pkg/ipam"
	"github.com/sirupsen/logrus"
	"gopkg.in/natefinch/lumberjack.v2"

	"github.com/projectcalico/calico/cni-plugin/internal/pkg/azure"
	"github.com/projectcalico/calico/cni-plugin/pkg/types"
	"github.com/projectcalico/calico/libcalico-go/lib/apiconfig"
	api "github.com/projectcalico/calico/libcalico-go/lib/apis/v3"
	client "github.com/projectcalico/calico/libcalico-go/lib/clientv3"
	"github.com/projectcalico/calico/libcalico-go/lib/names"
	cnet "github.com/projectcalico/calico/libcalico-go/lib/net"
	"github.com/projectcalico/calico/libcalico-go/lib/options"
)

const (
	// Path to the file that contains the MTU value.
	MTUFilePath = "/var/lib/calico/mtu"
)

// DetermineNodename gets the node name, in order of priority:
// 1. Nodename field in NetConf
// 2. Nodename from the file /var/lib/calico/nodename
// 3. Hostname field in NetConf (DEPRECATED).
// 4. OS Hostname.
func DetermineNodename(conf types.NetConf) (nodename string) {
	if conf.Nodename != "" {
		logrus.Debugf("Read node name from CNI conf: %s", conf.Nodename)
		nodename = conf.Nodename
	} else if nff := nodenameFromFile(conf.NodenameFile); nff != "" {
		logrus.Debugf("Read node name from file: %s", nff)
		nodename = nff
	} else if conf.Hostname != "" {
		nodename = conf.Hostname
		logrus.Warn("Configuration option 'hostname' is deprecated, use 'nodename' instead")
	} else {
		nodename, _ = names.Hostname()
		logrus.Debugf("Read node name from OS Hostname")
	}

	logrus.Debugf("Using node name %s", nodename)
	return
}

// nodenameFromFile reads the /var/lib/calico/nodename file if it exists and
// returns the nodename within.
func nodenameFromFile(filename string) string {
	if filename == "" {
		filename = "/var/lib/calico/nodename"
	}
	data, err := os.ReadFile(filename)
	if err != nil {
		if os.IsNotExist(err) {
			// File doesn't exist, return empty string.
			logrus.Infof("File %s does not exist", filename)
			return ""
		}
		logrus.WithError(err).Errorf("Failed to read %s", filename)
		return ""
	}
	return string(data)
}

// MTUFromFile reads the /var/lib/calico/mtu file if it exists and
// returns the MTU within.
// If the file does not exist and RequireMTUFile is false, it returns 0 and nil.
// If the file does not exist and RequireMTUFile is true, it returns 0 and an error.
// If there are other errors reading the file, it returns 0 and the error.
func MTUFromFile(filename string, conf types.NetConf) (int, error) {
	if filename == "" {
		filename = MTUFilePath
	}

	data, err := os.ReadFile(filename)
	if err == nil {
		return strconv.Atoi(strings.TrimSpace(string(data)))
	}

	// Handle file not existing case
	if os.IsNotExist(err) {
		if conf.RequireMTUFile {
			logrus.WithField("filename", filename).WithError(err).Errorf("File does not exist")
			return 0, err
		}
		logrus.WithField("filename", filename).WithError(err).Errorf("File does not exist, skipping the error since RequireMTUFile is false")
		return 0, nil
	}

	// Handle other errors
	logrus.WithError(err).Errorf("Failed to read %s", filename)
	return 0, err
}

// CreateOrUpdate creates the WorkloadEndpoint if ResourceVersion is not specified,
// or Update if it's specified.
func CreateOrUpdate(ctx context.Context, client client.Interface, wep *api.WorkloadEndpoint) (*api.WorkloadEndpoint, error) {
	if wep.ResourceVersion != "" {
		return client.WorkloadEndpoints().Update(ctx, wep, options.SetOptions{})
	}

	return client.WorkloadEndpoints().Create(ctx, wep, options.SetOptions{})
}

// AddIPAM calls through to the configured IPAM plugin.
// It also contains IPAM plugin specific logic based on the configured plugin.
func AddIPAM(conf types.NetConf, args *skel.CmdArgs, logger *logrus.Entry) (*cniv1.Result, error) {
	// Check if we're configured to use the Azure IPAM plugin.
	var an *azure.AzureNetwork
	if conf.IPAM.Type == "azure-vnet-ipam" {
		// Load the azure network configuration, if any exists. Then, use
		// that configuration to mutate the config we'll pass to the IPAM plugin.
		logger.Info("Configured to use Azure IPAM, check for subnet")
		an = &azure.AzureNetwork{Name: conf.Name}
		if err := an.Load(); err != nil {
			return nil, err
		}
		if err := azure.MutateConfigAdd(args, *an); err != nil {
			return nil, err
		}
	}

	// Actually call the IPAM plugin.
	logger.Debugf("Calling IPAM plugin %s", conf.IPAM.Type)
	ipamResult, err := ipam.ExecAdd(conf.IPAM.Type, args.StdinData)
	if err != nil {
		return nil, err
	}
	logger.Debugf("IPAM plugin returned: %+v", ipamResult)

	// Convert the IPAM result into the current version.
	result, err := cniv1.NewResultFromResult(ipamResult)
	if err != nil {
		return nil, err
	}
	if len(result.IPs) == 0 {
		return nil, errors.New("IPAM plugin returned missing IP config")
	}

	// If we're using the Azure plugin, then write azure network and endpoint information here.
	// We'll need this information on delete so we can clean up any allocated IPs.
	if an != nil {
		// Store the Azure network data so that we can access it on subsequent calls.
		subnetPrefix := result.IPs[0].Address
		subnetPrefix.IP = subnetPrefix.IP.Mask(subnetPrefix.Mask)
		an.Subnets = []string{subnetPrefix.String()}
		if err := an.Write(); err != nil {
			return nil, err
		}
		logger.Infof("Stored azure subnet on disk: %s", subnetPrefix)

		// Store the Azure endpoint data for use on delete.
		var ips []string
		for _, ip := range result.IPs {
			ips = append(ips, ip.Address.IP.String())
		}
		ae := azure.AzureEndpoint{
			Network:     conf.Name,
			ContainerID: args.ContainerID,
			Interface:   args.IfName,
			Addresses:   ips,
		}
		if err := ae.Write(); err != nil {
			return nil, err
		}
	}
	return result, nil
}

// DeleteIPAM calls IPAM plugin to release the IP address.
// It also contains IPAM plugin specific logic based on the configured plugin,
// and is the logical counterpart to AddIPAM.
func DeleteIPAM(conf types.NetConf, args *skel.CmdArgs, logger *logrus.Entry) error {
	logger.Info("Calico CNI releasing IP address")
	logger.WithFields(logrus.Fields{
		"paths": os.Getenv("CNI_PATH"),
		"type":  conf.IPAM.Type,
	}).Debug("Looking for IPAM plugin in paths")

	var ae *azure.AzureEndpoint
	switch conf.IPAM.Type {
	case "host-local":
		// We need to replace "usePodCidr" with a valid, but dummy podCidr string with "host-local" IPAM.
		// host-local IPAM releases the IP by ContainerID, so podCidr isn't really used to release the IP.
		// It just needs a valid CIDR, but it doesn't have to be the CIDR associated with the host.
		dummyPodCidrv4 := "0.0.0.0/0"
		dummyPodCidrv6 := "::/0"
		var stdinData map[string]interface{}
		err := json.Unmarshal(args.StdinData, &stdinData)
		if err != nil {
			return err
		}

		logger.WithFields(logrus.Fields{
			"podCidrv4": dummyPodCidrv4,
			"podCidrv6": dummyPodCidrv6,
		}).Info("Using dummy podCidrs to release the IPs")
		getDummyPodCIDR := func() (string, string, error) {
			return dummyPodCidrv4, dummyPodCidrv6, nil
		}
		err = ReplaceHostLocalIPAMPodCIDRs(logger, stdinData, getDummyPodCIDR)
		if err != nil {
			return err
		}

		args.StdinData, err = json.Marshal(stdinData)
		if err != nil {
			return err
		}
		logger.Debug("Updated stdin data for Delete Cmd")
	case "azure-vnet-ipam":
		// The azure-vnet-ipam plugin expects two values to be passed in the CNI config in order to
		// successfully clean up: ipAddress and subnet. Populate these based on data stored to disk.
		logger.Info("Configured to use Azure IPAM, load network and endpoint")
		an := &azure.AzureNetwork{Name: conf.Name}
		if err := an.Load(); err != nil {
			return err
		}
		ae = &azure.AzureEndpoint{Network: conf.Name, ContainerID: args.ContainerID, Interface: args.IfName}
		if err := ae.Load(); err != nil {
			return err
		}
		if len(ae.Addresses) == 0 {
			// If we couldn't find this endpoint, then simply return successfully.
			logger.WithField("AzureEndpoint", ae).Infof("No endpoint addresses, skip IPAM release")
			return nil
		}
		if err := azure.MutateConfigDel(args, *an, *ae); err != nil {
			return err
		}
	}

	// Call the CNI plugin.
	err := ipam.ExecDel(conf.IPAM.Type, args.StdinData)
	if err != nil {
		logger.Error(err)
	} else if ae != nil {
		// Clean up any Azure endpoint data now that we've cleaned up the IPAM allocation.
		// However, don't do this if the IPAM release failed - otherwise we'll lose information we need
		// in order to release the address.
		if err := ae.Delete(); err != nil {
			logger.WithError(err).Errorf("Error deleting Azure endpoint")
		}
	}

	return err
}

// ReplaceHostLocalIPAMPodCIDRs extracts the host-local IPAM config section and replaces our special-case "usePodCidr"
// subnet value with pod CIDR retrieved by the passed-in getPodCIDR function.  Typically, the passed-in function
// would access the datastore to retrieve the podCIDR. However, for tear-down we use a dummy value that returns
// 0.0.0.0/0.
//
// To make sure that unknown fields are round-tripped, we manipulate the JSON as maps and slices rather than by
// unmarshaling it into a struct.  The structure of the JSON is as follows; we support replacing usePodCidr in
// either the "ipam" dict or its nested ranges section:
//
//	{
//	  "cniVersion": "%s",
//	  ...
//	  "ipam": {
//	    "type": "host-local",
//	    "subnet": "usePodCidr",
//	    "ranges": [
//	      [
//	         {
//	           "subnet": "usePodCidr"
//	         }
//	      ]
//	    ]
//	  }
//	  ...
//	}
func ReplaceHostLocalIPAMPodCIDRs(logger *logrus.Entry, stdinData map[string]interface{}, getPodCIDRs func() (string, string, error)) error {
	ipamData, ok := stdinData["ipam"].(map[string]interface{})
	if !ok {
		return fmt.Errorf("failed to parse host-local IPAM data; was expecting a dict, not: %v", stdinData["ipam"])
	}
	// Older versions of host-local IPAM store a single subnet in the top-level IPAM dict.
	err := replaceHostLocalIPAMPodCIDR(logger, ipamData, getPodCIDRs)
	if err != nil {
		return err
	}
	// Newer versions store one or more subnets in the "ranges" list:
	untypedRanges := ipamData["ranges"]
	if untypedRanges != nil {
		rangeSets, ok := untypedRanges.([]interface{})
		if !ok {
			return fmt.Errorf("failed to parse host-local IPAM ranges section; was expecting a list, not: %v",
				ipamData["ranges"])
		}
		for _, urs := range rangeSets {
			rs, ok := urs.([]interface{})
			if !ok {
				return fmt.Errorf("failed to parse host-local IPAM range set; was expecting a list, not: %v", rs)
			}
			for _, r := range rs {
				err := replaceHostLocalIPAMPodCIDR(logger, r, getPodCIDRs)
				if err != nil {
					return err
				}
			}
		}
	}
	return nil
}

func replaceHostLocalIPAMPodCIDR(logger *logrus.Entry, rawIpamData interface{}, getPodCidrs func() (string, string, error)) error {
	logrus.WithField("ipamData", rawIpamData).Debug("Examining IPAM data for usePodCidr")
	ipamData, ok := rawIpamData.(map[string]interface{})
	if !ok {
		return fmt.Errorf("failed to parse host-local IPAM data; was expecting a dict, not: %v", rawIpamData)
	}
	subnet, _ := ipamData["subnet"].(string)

	if strings.EqualFold(subnet, "usePodCidr") {
		ipv4Cidr, _, err := getPodCidrs()
		if err != nil {
			logger.Errorf("Failed to getPodCidrs")
			return err
		}
		if ipv4Cidr == "" {
			return errors.New("usePodCidr found but there is no IPv4 CIDR configured")
		}

		ipamData["subnet"] = ipv4Cidr
		subnet = ipv4Cidr
		logger.Infof("Calico CNI passing podCidr to host-local IPAM: %s", ipv4Cidr)
	}

	if strings.EqualFold(subnet, "usePodCidrIPv6") {
		_, ipv6Cidr, err := getPodCidrs()
		if err != nil {
			logger.Errorf("Failed to ipv6 getPodCidrs")
			return err
		}
		if ipv6Cidr == "" {
			return errors.New("usePodCidrIPv6 found but there is no IPv6 CIDR configured")
		}

		ipamData["subnet"] = ipv6Cidr
		logger.Infof("Calico CNI passing podCidrv6 to host-local IPAM: %s", ipv6Cidr)
		return nil
	}

	// updateHostLocalIPAMDataForOS is only required for Windows and only ipv4 is supported
	err := updateHostLocalIPAMDataForOS(subnet, ipamData)
	if err != nil {
		return err
	}

	return nil
}

// This function will update host-local IPAM data based on input from cni.conf
func UpdateHostLocalIPAMDataForWindows(subnet string, ipamData map[string]interface{}) error {
	if len(subnet) == 0 {
		return nil
	}
	// Checks whether the ip is valid or not
	logrus.Info("Updating host-local IPAM configuration to reserve IPs for Windows bridge.")
	ip, ipnet, err := net.ParseCIDR(subnet)
	if err != nil {
		return err
	}
	// process only if we have ipv4 subnet
	// VXLAN networks on Windows do not support dual-stack https://kubernetes.io/docs/setup/production-environment/windows/intro-windows-in-kubernetes/#ipv6-networking
	if ip.To4() != nil {
		// get Expected start and end range for given CIDR
		expStartRange, expEndRange := getIPRanges(ip, ipnet)
		// validate ranges given in cni.conf
		rangeStart, _ := ipamData["rangeStart"].(string)
		startRange, err := validateRangeOrSetDefault(rangeStart, expStartRange, ipnet, true)
		if err != nil {
			return err
		}
		ipamData["rangeStart"] = startRange

		rangeEnd, _ := ipamData["rangeEnd"].(string)
		endRange, err := validateRangeOrSetDefault(rangeEnd, expEndRange, ipnet, false)
		if err != nil {
			return err
		}
		ipamData["rangeEnd"] = endRange
	}
	return nil
}

func getIPRanges(ip net.IP, ipnet *net.IPNet) (string, string) {
	ip = ip.To4()
	// Mask the address
	ip.Mask(ipnet.Mask)
	// OR in the start address.
	ip[len(ip)-1] |= 3
	startRange := ip.String()
	// Now find the broadbcast address and decrement by 1 to get endRange
	for i := 0; i < len(ip); i++ {
		ip[i] |= (^ipnet.Mask[i])
	}
	ip[len(ip)-1] -= 1

	endRange := ip.String()
	return startRange, endRange
}

func validateStartRange(startRange net.IP, expStartRange net.IP) (net.IP, error) {
	// check if we have ipv4 ip address
	startRange = startRange.To4()
	expStartRange = expStartRange.To4()
	if startRange == nil || expStartRange == nil {
		return nil, fmt.Errorf("invalid ip address")
	}
	if bytes.Compare([]byte(startRange), []byte(expStartRange)) < 0 {
		// if ip is not in given range,return default
		return expStartRange, nil
	}
	return startRange, nil
}

func validateEndRange(endRange net.IP, expEndRange net.IP) (net.IP, error) {
	// check if we have ipv4 ip address
	endRange = endRange.To4()
	expEndRange = expEndRange.To4()
	if endRange == nil || expEndRange == nil {
		return nil, fmt.Errorf("invalid ip address")
	}
	if bytes.Compare([]byte(endRange), []byte(expEndRange)) > 0 {
		// if ip is not in given range,return default
		return expEndRange, nil
	}
	return endRange, nil
}

// This function will validate and return an ip within expected start/end range
func validateRangeOrSetDefault(rangeData string, expRange string, ipnet *net.IPNet, isRangeStart bool) (string, error) {
	var parsedIP *cnet.IP
	var expRangeIP *cnet.IP
	var ip net.IP
	// Parse IP and convert into 4 bytes address
	if expRangeIP = cnet.ParseIP(expRange); expRangeIP == nil {
		return "", fmt.Errorf("expRange contains invalid ip")
	}
	if len(rangeData) > 0 {
		// Checks whether the ip is valid or not
		if parsedIP = cnet.ParseIP(rangeData); parsedIP == nil {
			return "", fmt.Errorf("range contains invalid ip")
		} else if ipnet.Contains(parsedIP.IP) { // Checks whether the ip belongs to subnet
			if isRangeStart {
				// check if Startrange should be in expected limit
				ip, _ = validateStartRange(parsedIP.IP, expRangeIP.IP)
			} else {
				// check if Endrange exceeds expected limit
				ip, _ = validateEndRange(parsedIP.IP, expRangeIP.IP)
			}
			return ip.String(), nil
		}
	}
	// return default range
<<<<<<< HEAD
	return expRangeIP.IP.String(), nil
=======
	return expRangeIP.String(), nil

>>>>>>> 03308e86
}

// ValidateNetworkName checks that the network name meets felix's expectations
func ValidateNetworkName(name string) error {
	matched, err := regexp.MatchString(`^[a-zA-Z0-9_\.\-]+$`, name)
	if err != nil {
		return err
	}
	if !matched {
		return errors.New("invalid characters detected in the given network name. " +
			"Only letters a-z, numbers 0-9, and symbols _.- are supported")
	}
	return nil
}

// SanitizeMesosLabel converts a string from a valid mesos label to a valid Calico label.
// Mesos labels have no restriction outside of being unicode.
func SanitizeMesosLabel(s string) string {
	// Inspired by:
	// https://github.com/projectcalico/libcalico-go/blob/2ff29bed865c4b364d4fcf1ad214b2bd8d9b4afa/lib/upgrade/converters/names.go#L39-L58
	invalidChar := regexp.MustCompile("[^-_.a-zA-Z0-9]+")
	dotDashSeq := regexp.MustCompile("[.-]*[.][.-]*")
	trailingLeadingDotsDashes := regexp.MustCompile("^[.-]*(.*?)[.-]*$")

	// -  Convert [/] to .
	s = strings.ReplaceAll(s, "/", ".")

	// -  Convert any other invalid chars
	s = invalidChar.ReplaceAllString(s, "-")

	// Convert any multi-byte sequence of [-.] with at least one [.] to a single .
	s = dotDashSeq.ReplaceAllString(s, ".")

	// Extract the trailing and leading dots and dashes.   This should always match even if
	// the matched substring is empty.  The second item in the returned submatch
	// slice is the captured match group.
	submatches := trailingLeadingDotsDashes.FindStringSubmatch(s)
	s = submatches[1]
	return s
}

// AddIgnoreUnknownArgs appends the 'IgnoreUnknown=1' option to CNI_ARGS before calling the IPAM plugin. Otherwise, it will
// complain about the Kubernetes arguments. See https://github.com/kubernetes/kubernetes/pull/24983
func AddIgnoreUnknownArgs() error {
	cniArgs := "IgnoreUnknown=1"
	if os.Getenv("CNI_ARGS") != "" {
		cniArgs = fmt.Sprintf("%s;%s", cniArgs, os.Getenv("CNI_ARGS"))
	}
	return os.Setenv("CNI_ARGS", cniArgs)
}

// CreateResultFromEndpoint takes a WorkloadEndpoint, extracts IP information
// and populates that into a CNI Result.
func CreateResultFromEndpoint(wep *api.WorkloadEndpoint) (*cniv1.Result, error) {
	result := &cniv1.Result{}
	for _, v := range wep.Spec.IPNetworks {
		parsedIPConfig := cniv1.IPConfig{}

		_, ipNet, err := net.ParseCIDR(v)
		if err != nil {
			return nil, err
		}

		parsedIPConfig.Address = *ipNet

		result.IPs = append(result.IPs, &parsedIPConfig)
	}

	return result, nil
}

// PopulateEndpointNets takes a WorkloadEndpoint and a CNI Result, extracts IP address and mask
// and populates that information into the WorkloadEndpoint.
func PopulateEndpointNets(wep *api.WorkloadEndpoint, result *cniv1.Result) error {
	var copyIpNet net.IPNet
	if len(result.IPs) == 0 {
		return errors.New("IPAM plugin did not return any IP addresses")
	}

	for _, ipNet := range result.IPs {
		copyIpNet = net.IPNet{IP: ipNet.Address.IP, Mask: ipNet.Address.Mask}
		if ipNet.Address.IP.To4() != nil {
			copyIpNet.Mask = net.CIDRMask(32, 32)
		} else {
			copyIpNet.Mask = net.CIDRMask(128, 128)
		}

		wep.Spec.IPNetworks = append(wep.Spec.IPNetworks, copyIpNet.String())
	}

	return nil
}

type WEPIdentifiers struct {
	Namespace string
	WEPName   string
	names.WorkloadEndpointIdentifiers
}

// GetIdentifiers takes CNI command arguments, and extracts identifiers i.e. pod name, pod namespace,
// container ID, endpoint(container interface name) and orchestratorID based on the orchestrator.
func GetIdentifiers(args *skel.CmdArgs, nodename string) (*WEPIdentifiers, error) {
	// Determine if running under k8s by checking the CNI args
	k8sArgs := types.K8sArgs{}
	if err := cnitypes.LoadArgs(args.Args, &k8sArgs); err != nil {
		return nil, err
	}
	logrus.Debugf("Getting WEP identifiers with arguments: %s, for node %s", args.Args, nodename)
	logrus.Debugf("Loaded k8s arguments: %v", k8sArgs)

	epIDs := WEPIdentifiers{}
	epIDs.ContainerID = args.ContainerID
	epIDs.Node = nodename
	epIDs.Endpoint = args.IfName

	// Check if the workload is running under Kubernetes.
	if string(k8sArgs.K8S_POD_NAMESPACE) != "" && string(k8sArgs.K8S_POD_NAME) != "" {
		epIDs.Orchestrator = "k8s"
		epIDs.Pod = string(k8sArgs.K8S_POD_NAME)
		epIDs.Namespace = string(k8sArgs.K8S_POD_NAMESPACE)
	} else {
		epIDs.Orchestrator = "cni"
		epIDs.Pod = ""
		// For any non-k8s orchestrator we set the namespace to default.
		epIDs.Namespace = "default"

		// Warning: CNITestArgs is used for test purpose only and subject to change without prior notice.
		CNITestArgs := types.CNITestArgs{}
		if err := cnitypes.LoadArgs(args.Args, &CNITestArgs); err == nil {
			// Set namespace with the value passed by CNI test args.
			if string(CNITestArgs.CNI_TEST_NAMESPACE) != "" {
				epIDs.Namespace = string(CNITestArgs.CNI_TEST_NAMESPACE)
			}
		}
	}

	return &epIDs, nil
}

func GetHandleID(netName, containerID, workload string) string {
	handleID := fmt.Sprintf("%s.%s", netName, containerID)

	logrus.WithFields(logrus.Fields{
		"HandleID":    handleID,
		"Network":     netName,
		"Workload":    workload,
		"ContainerID": containerID,
	}).Debug("Generated IPAM handle")
	return handleID
}

func CreateClient(conf types.NetConf) (client.Interface, error) {
	if err := ValidateNetworkName(conf.Name); err != nil {
		return nil, err
	}

	// Use the config file to override environment variables.
	// These variables will be loaded into the client config.
	if conf.EtcdAuthority != "" {
		if err := os.Setenv("ETCD_AUTHORITY", conf.EtcdAuthority); err != nil {
			return nil, err
		}
	}
	if conf.EtcdEndpoints != "" {
		if err := os.Setenv("ETCD_ENDPOINTS", conf.EtcdEndpoints); err != nil {
			return nil, err
		}
	}
	if conf.EtcdDiscoverySrv != "" {
		if err := os.Setenv("ETCD_DISCOVERY_SRV", conf.EtcdDiscoverySrv); err != nil {
			return nil, err
		}
	}
	if conf.EtcdScheme != "" {
		if err := os.Setenv("ETCD_SCHEME", conf.EtcdScheme); err != nil {
			return nil, err
		}
	}
	if conf.EtcdKeyFile != "" {
		if err := os.Setenv("ETCD_KEY_FILE", conf.EtcdKeyFile); err != nil {
			return nil, err
		}
	}
	if conf.EtcdCertFile != "" {
		if err := os.Setenv("ETCD_CERT_FILE", conf.EtcdCertFile); err != nil {
			return nil, err
		}
	}
	if conf.EtcdCaCertFile != "" {
		if err := os.Setenv("ETCD_CA_CERT_FILE", conf.EtcdCaCertFile); err != nil {
			return nil, err
		}
	}
	if conf.DatastoreType != "" {
		if err := os.Setenv("DATASTORE_TYPE", conf.DatastoreType); err != nil {
			return nil, err
		}
	}

	// Set Kubernetes specific variables for use with the Kubernetes libcalico backend.
	if conf.Kubernetes.Kubeconfig != "" {
		if err := os.Setenv("KUBECONFIG", conf.Kubernetes.Kubeconfig); err != nil {
			return nil, err
		}
	}
	if conf.Kubernetes.K8sAPIRoot != "" {
		if err := os.Setenv("K8S_API_ENDPOINT", conf.Kubernetes.K8sAPIRoot); err != nil {
			return nil, err
		}
	}
	if conf.Policy.K8sAuthToken != "" {
		if err := os.Setenv("K8S_API_TOKEN", conf.Policy.K8sAuthToken); err != nil {
			return nil, err
		}
	}
	if conf.CalicoAPIGroup != "" {
		if err := os.Setenv("CALICO_API_GROUP", conf.CalicoAPIGroup); err != nil {
			return nil, err
		}
	}

	// Load the client config from the current environment.
	clientConfig, err := apiconfig.LoadClientConfig("")
	if err != nil {
		return nil, err
	}

	// Create a new client.
	calicoClient, err := client.New(*clientConfig)
	if err != nil {
		return nil, err
	}
	return calicoClient, nil
}

// ReleaseIPAllocation is called to cleanup IPAM allocations if something goes wrong during
// CNI ADD execution. It forces the CNI_COMMAND to be DEL.
func ReleaseIPAllocation(logger *logrus.Entry, conf types.NetConf, args *skel.CmdArgs) {
	logger.Info("Cleaning up IP allocations for failed ADD")
	if err := os.Setenv("CNI_COMMAND", "DEL"); err != nil {
		// Failed to set CNI_COMMAND to DEL.
		logger.Warning("Failed to set CNI_COMMAND=DEL")
	} else {
		if err := DeleteIPAM(conf, args, logger); err != nil {
			// Failed to cleanup the IP allocation.
			logger.Warning("Failed to clean up IP allocations for failed ADD")
		}
	}
}

// Set up logging for both Calico and libcalico using the provided log level,
func ConfigureLogging(conf types.NetConf) {
	if strings.EqualFold(conf.LogLevel, "debug") {
		logrus.SetLevel(logrus.DebugLevel)
	} else if strings.EqualFold(conf.LogLevel, "info") {
		logrus.SetLevel(logrus.InfoLevel)
	} else if strings.EqualFold(conf.LogLevel, "error") {
		logrus.SetLevel(logrus.ErrorLevel)
	} else {
		// Default level
		logrus.SetLevel(logrus.InfoLevel)
	}

	writers := []io.Writer{os.Stderr}
	// Set the log output to write to a log file if specified.
	if conf.LogFilePath != "" {
		// Create the path for the log file if it does not exist
		err := os.MkdirAll(filepath.Dir(conf.LogFilePath), 0o755)
		if err != nil {
			logrus.WithError(err).Errorf("Failed to create path for CNI log file: %v", filepath.Dir(conf.LogFilePath))
		}

		// Create file logger with log file rotation.
		fileLogger := &lumberjack.Logger{
			Filename:   conf.LogFilePath,
			MaxSize:    100,
			MaxAge:     30,
			MaxBackups: 10,
		}

		// Set the max size if exists. Defaults to 100 MB.
		if conf.LogFileMaxSize != 0 {
			fileLogger.MaxSize = conf.LogFileMaxSize
		}

		// Set the max time in days to retain a log file before it is cleaned up. Defaults to 30 days.
		if conf.LogFileMaxAge != 0 {
			fileLogger.MaxAge = conf.LogFileMaxAge
		}

		// Set the max number of log files to retain before they are cleaned up. Defaults to 10.
		if conf.LogFileMaxCount != 0 {
			fileLogger.MaxBackups = conf.LogFileMaxCount
		}

		writers = append(writers, fileLogger)
	}

	mw := io.MultiWriter(writers...)

	logrus.SetOutput(mw)
}

// ResolvePools takes an array of CIDRs or IP Pool names and resolves it to a slice of pool CIDRs.
func ResolvePools(ctx context.Context, c client.Interface, pools []string, isv4 bool) ([]cnet.IPNet, error) {
	// if pools are empty,return directly
	if len(pools) == 0 {
		return []cnet.IPNet{}, nil
	}

	// First, query all IP pools. We need these so we can resolve names to CIDRs.
	pl, err := c.IPPools().List(ctx, options.ListOptions{})
	if err != nil {
		return nil, err
	}

	// Iterate through the provided pools. If it parses as a CIDR, just use that.
	// If it does not parse as a CIDR, then attempt to lookup an IP pool with a matching name.
	result := []cnet.IPNet{}
	for _, p := range pools {
		_, cidr, err := net.ParseCIDR(p)
		if err != nil {
			// Didn't parse as a CIDR - check if it's the name
			// of a configured IP pool.
			for _, ipp := range pl.Items {
				if ipp.Name == p {
					// Found a match. Use the CIDR from the matching pool.
					_, cidr, err = net.ParseCIDR(ipp.Spec.CIDR)
					if err != nil {
						return nil, fmt.Errorf("failed to parse IP pool cidr: %s", err)
					}
					logrus.Infof("Resolved pool name %s to cidr %s", ipp.Name, cidr)
				}
			}

			if cidr == nil {
				// Unable to resolve this pool to a CIDR - return an error.
				return nil, fmt.Errorf("error parsing pool %q: %s", p, err)
			}
		}

		ip := cidr.IP
		if isv4 && ip.To4() == nil {
			return nil, fmt.Errorf("%q isn't a IPv4 address", ip)
		}
		if !isv4 && ip.To4() != nil {
			return nil, fmt.Errorf("%q isn't a IPv6 address", ip)
		}
		result = append(result, cnet.IPNet{IPNet: *cidr})
	}
	return result, nil
}<|MERGE_RESOLUTION|>--- conflicted
+++ resolved
@@ -486,12 +486,7 @@
 		}
 	}
 	// return default range
-<<<<<<< HEAD
-	return expRangeIP.IP.String(), nil
-=======
 	return expRangeIP.String(), nil
-
->>>>>>> 03308e86
 }
 
 // ValidateNetworkName checks that the network name meets felix's expectations
