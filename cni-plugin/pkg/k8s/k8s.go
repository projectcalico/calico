// Copyright (c) 2015-2021 Tigera, Inc. All rights reserved.
//
// Licensed under the Apache License, Version 2.0 (the "License");
// you may not use this file except in compliance with the License.
// You may obtain a copy of the License at
//
//     http://www.apache.org/licenses/LICENSE-2.0
//
// Unless required by applicable law or agreed to in writing, software
// distributed under the License is distributed on an "AS IS" BASIS,
// WITHOUT WARRANTIES OR CONDITIONS OF ANY KIND, either express or implied.
// See the License for the specific language governing permissions and
// limitations under the License.

package k8s

import (
	"context"
	"encoding/json"
	"errors"
	"fmt"
	"net"
	"os"
	"strings"
	"time"

	"github.com/containernetworking/cni/pkg/skel"
	cnitypes "github.com/containernetworking/cni/pkg/types"
	cniv1 "github.com/containernetworking/cni/pkg/types/100"
	"github.com/containernetworking/plugins/pkg/ipam"

	libipam "github.com/projectcalico/calico/libcalico-go/lib/ipam"

	"github.com/sirupsen/logrus"
	metav1 "k8s.io/apimachinery/pkg/apis/meta/v1"
	"k8s.io/client-go/kubernetes"
	"k8s.io/client-go/tools/clientcmd"

	libapi "github.com/projectcalico/calico/libcalico-go/lib/apis/v3"
	k8sconversion "github.com/projectcalico/calico/libcalico-go/lib/backend/k8s/conversion"
	calicoclient "github.com/projectcalico/calico/libcalico-go/lib/clientv3"
	cerrors "github.com/projectcalico/calico/libcalico-go/lib/errors"
	cnet "github.com/projectcalico/calico/libcalico-go/lib/net"
	"github.com/projectcalico/calico/libcalico-go/lib/options"

	"github.com/projectcalico/calico/cni-plugin/internal/pkg/utils"
	"github.com/projectcalico/calico/cni-plugin/internal/pkg/utils/cri"
	"github.com/projectcalico/calico/cni-plugin/pkg/dataplane"
	"github.com/projectcalico/calico/cni-plugin/pkg/types"
)

// CmdAddK8s performs the "ADD" operation on a kubernetes pod
// Having kubernetes code in its own file avoids polluting the mainline code. It's expected that the kubernetes case will
// more special casing than the mainline code.
func CmdAddK8s(ctx context.Context, args *skel.CmdArgs, conf types.NetConf, epIDs utils.WEPIdentifiers, calicoClient calicoclient.Interface, endpoint *libapi.WorkloadEndpoint) (*cniv1.Result, error) {
	var err error
	var result *cniv1.Result

	utils.ConfigureLogging(conf)

	logger := logrus.WithFields(logrus.Fields{
		"WorkloadEndpoint": epIDs.WEPName,
		"ContainerID":      epIDs.ContainerID,
		"Pod":              epIDs.Pod,
		"Namespace":        epIDs.Namespace,
	})

	d, err := dataplane.GetDataplane(conf, logger)
	if err != nil {
		return nil, err
	}

	logger.Info("Extracted identifiers for CmdAddK8s")

	result, err = utils.CheckForSpuriousDockerAdd(args, conf, epIDs, endpoint, logger)
	if result != nil || err != nil {
		return result, err
	}

	// Allocate the IP and update/create the endpoint. Do this even if the endpoint already exists and has an IP
	// allocation. The kubelet will send a DEL call for any old containers and we'll clean up the old IPs then.
	client, err := NewK8sClient(conf, logger)
	if err != nil {
		return nil, err
	}
	logger.WithField("client", client).Debug("Created Kubernetes client")

	var routes []*net.IPNet
	if conf.IPAM.Type == "host-local" {
		// We're using the host-local IPAM plugin.  We implement some special-case support for that
		// plugin.  Namely:
		//
		// - We support a special value for its subnet config field, "usePodCIDR".  If that is specified,
		//   we swap the string "usePodCIDR" for the actual PodCIDR (looked up via the k8s API) before we pass the
		//   configuration to the plugin.
		// - We have partial support for its "routes" setting, which allows the routes that we install into
		//   the pod to be varied from our default (which is to insert /0 routes via the host).  If any routes
		//   are specified in the routes section then only the specified routes are programmed.  Since Calico
		//   uses a point-to-point link, the gateway parameter of the route is ignored and the host side IP
		//   of the veth is used instead.
		//
		// We unpack the JSON data as an untyped map rather than using a typed struct because we want to
		// round-trip any fields that we don't know about.
		var stdinData map[string]interface{}
		if err := json.Unmarshal(args.StdinData, &stdinData); err != nil {
			return nil, err
		}

		// Defer to ReplaceHostLocalIPAMPodCIDRs to swap the "usePodCidr" value out.
		var cachedPodCidrs []string
		var cachedIpv4Cidr, cachedIpv6Cidr string
		getRealPodCIDRs := func() (string, string, error) {
			if len(cachedPodCidrs) == 0 {
				var err error
				var emptyResult string
				cachedPodCidrs, err = getPodCidrs(client, conf, epIDs.Node)
				if err != nil {
					return emptyResult, emptyResult, err
				}
				cachedIpv4Cidr, cachedIpv6Cidr, err = getIPsByFamily(cachedPodCidrs)
				if err != nil {
					return emptyResult, emptyResult, err
				}
			}
			return cachedIpv4Cidr, cachedIpv6Cidr, nil
		}
		err = utils.ReplaceHostLocalIPAMPodCIDRs(logger, stdinData, getRealPodCIDRs)
		if err != nil {
			return nil, err
		}

		// Write any changes we made back to the input data so that it'll be passed on to the IPAM plugin.
		args.StdinData, err = json.Marshal(stdinData)
		if err != nil {
			return nil, err
		}
		logger.Debug("Updated stdin data")

		// Extract any custom routes from the IPAM configuration.
		ipamData := stdinData["ipam"].(map[string]interface{})
		untypedRoutes := ipamData["routes"]
		hlRoutes, ok := untypedRoutes.([]interface{})
		if untypedRoutes != nil && !ok {
			return nil, fmt.Errorf(
				"failed to parse host-local IPAM routes section; expecting list, not: %v", stdinData["ipam"])
		}
		for _, route := range hlRoutes {
			route := route.(map[string]interface{})
			untypedDst, ok := route["dst"]
			if !ok {
				logger.Debug("Ignoring host-ipam route with no dst")
				continue
			}
			dst, ok := untypedDst.(string)
			if !ok {
				return nil, fmt.Errorf(
					"invalid IPAM routes section; expecting 'dst' to be a string, not: %v", untypedDst)
			}
			_, cidr, err := net.ParseCIDR(dst)
			if err != nil {
				logger.WithError(err).WithField("routeDest", dst).Error(
					"Failed to parse destination of host-local IPAM route in CNI configuration.")
				return nil, err
			}
			routes = append(routes, cidr)
		}
	}

	// Determine which routes to program within the container. If no routes were provided in the CNI config,
	// then use the Calico default routes. If routes were provided then program those instead.
	if len(routes) == 0 {
		logger.Debug("No routes specified in CNI configuration, using defaults.")
		routes = utils.DefaultRoutes
	} else {
		if conf.IncludeDefaultRoutes {
			// We're configured to also include our own default route, so do that here.
			logger.Debug("Including Calico default routes in addition to routes from CNI config")
			routes = append(utils.DefaultRoutes, routes...)
		}
		logger.WithField("routes", routes).Info("Using custom routes from CNI configuration.")
	}

	labels := make(map[string]string)
	annot := make(map[string]string)

	var ports []libapi.WorkloadEndpointPort
	var profiles []string
	var generateName string
	var serviceAccount string

	// Only attempt to fetch the labels and annotations from Kubernetes
	// if the policy type has been set to "k8s". This allows users to
	// run the plugin under Kubernetes without needing it to access the
	// Kubernetes API
	if conf.Policy.PolicyType == "k8s" {
		annotNS, err := getK8sNSInfo(client, epIDs.Namespace)
		if err != nil {
			return nil, err
		}
		logger.WithField("NS Annotations", annotNS).Debug("Fetched K8s namespace annotations")

		labels, annot, ports, profiles, generateName, serviceAccount, err = getK8sPodInfo(client, epIDs.Pod, epIDs.Namespace)
		if err != nil {
			return nil, err
		}
		logger.WithField("labels", labels).Debug("Fetched K8s labels")
		logger.WithField("annotations", annot).Debug("Fetched K8s annotations")
		logger.WithField("ports", ports).Debug("Fetched K8s ports")
		logger.WithField("profiles", profiles).Debug("Generated profiles")

		// Check for calico IPAM specific annotations and set them if needed.
		if conf.IPAM.Type == "calico-ipam" {

			var v4pools, v6pools string

			// Sets  the Namespace annotation for IP pools as default
			v4pools = annotNS["cni.projectcalico.org/ipv4pools"]
			v6pools = annotNS["cni.projectcalico.org/ipv6pools"]

			// Gets the POD annotation for IP Pools and overwrites Namespace annotation if it exists
			v4poolpod := annot["cni.projectcalico.org/ipv4pools"]
			if len(v4poolpod) != 0 {
				v4pools = v4poolpod
			}
			v6poolpod := annot["cni.projectcalico.org/ipv6pools"]
			if len(v6poolpod) != 0 {
				v6pools = v6poolpod
			}

			if len(v4pools) != 0 || len(v6pools) != 0 {
				var stdinData map[string]interface{}
				if err := json.Unmarshal(args.StdinData, &stdinData); err != nil {
					return nil, err
				}
				var v4PoolSlice, v6PoolSlice []string

				if len(v4pools) > 0 {
					if err := json.Unmarshal([]byte(v4pools), &v4PoolSlice); err != nil {
						logger.WithField("IPv4Pool", v4pools).Error("Error parsing IPv4 IPPools")
						return nil, err
					}

					if _, ok := stdinData["ipam"].(map[string]interface{}); !ok {
						return nil, errors.New("data on stdin was of unexpected type")
					}
					stdinData["ipam"].(map[string]interface{})["ipv4_pools"] = v4PoolSlice
					logger.WithField("ipv4_pools", v4pools).Debug("Setting IPv4 Pools")
				}
				if len(v6pools) > 0 {
					if err := json.Unmarshal([]byte(v6pools), &v6PoolSlice); err != nil {
						logger.WithField("IPv6Pool", v6pools).Error("Error parsing IPv6 IPPools")
						return nil, err
					}

					if _, ok := stdinData["ipam"].(map[string]interface{}); !ok {
						return nil, errors.New("data on stdin was of unexpected type")
					}
					stdinData["ipam"].(map[string]interface{})["ipv6_pools"] = v6PoolSlice
					logger.WithField("ipv6_pools", v6pools).Debug("Setting IPv6 Pools")
				}

				newData, err := json.Marshal(stdinData)
				if err != nil {
					logger.WithField("stdinData", stdinData).Error("Error Marshaling data")
					return nil, err
				}
				args.StdinData = newData
				logger.Debug("Updated stdin data")
			}
		}
	}

	ipAddrsNoIpam := annot["cni.projectcalico.org/ipAddrsNoIpam"]
	ipAddrs := annot["cni.projectcalico.org/ipAddrs"]

	// Switch based on which annotations are passed or not passed.
	switch {
	case ipAddrs == "" && ipAddrsNoIpam == "":
		// Call the IPAM plugin.
		result, err = utils.AddIPAM(conf, args, logger)
		if err != nil {
			return nil, err
		}

	case ipAddrs != "" && ipAddrsNoIpam != "":
		// Can't have both ipAddrs and ipAddrsNoIpam annotations at the same time.
		e := fmt.Errorf("can't have both annotations: 'ipAddrs' and 'ipAddrsNoIpam' in use at the same time")
		logger.Error(e)
		return nil, e

	case ipAddrsNoIpam != "":
		// Validate that we're allowed to use this feature.
		if conf.IPAM.Type != "calico-ipam" {
			e := fmt.Errorf("ipAddrsNoIpam is not compatible with configured IPAM: %s", conf.IPAM.Type)
			logger.Error(e)
			return nil, e
		}
		if !conf.FeatureControl.IPAddrsNoIpam {
			e := fmt.Errorf("requested feature is not enabled: ip_addrs_no_ipam")
			logger.Error(e)
			return nil, e
		}

		// ipAddrsNoIpam annotation is set so bypass IPAM, and set the IPs manually.
		overriddenResult, err := overrideIPAMResult(ipAddrsNoIpam, logger)
		if err != nil {
			return nil, err
		}
		logger.Debugf("Bypassing IPAM to set the result to: %+v", overriddenResult)

		// Convert overridden IPAM result into current Result.
		// This method fill in all the empty fields necessory for CNI output according to spec.
		result, err = cniv1.NewResultFromResult(overriddenResult)
		if err != nil {
			return nil, err
		}

		if len(result.IPs) == 0 {
			return nil, errors.New("failed to build result")
		}

	case ipAddrs != "":
		// Validate that we're allowed to use this feature.
		if conf.IPAM.Type != "calico-ipam" {
			e := fmt.Errorf("ipAddrs is not compatible with configured IPAM: %s", conf.IPAM.Type)
			logger.Error(e)
			return nil, e
		}

		// If the endpoint already exists, we need to attempt to release the previous IP addresses here
		// since the ADD call will fail when it tries to reallocate the same IPs. releaseIPAddrs assumes
		// that Calico IPAM is in use, which is OK here since only Calico IPAM supports the ipAddrs
		// annotation.
		if endpoint != nil {
			logger.Info("Endpoint already exists and ipAddrs is set. Release any old IPs")
			if err := releaseIPAddrs(endpoint.Spec.IPNetworks, calicoClient, logger); err != nil {
				return nil, fmt.Errorf("failed to release ipAddrs: %s", err)
			}
		}

		// When ipAddrs annotation is set, we call out to the configured IPAM plugin
		// requesting the specific IP addresses included in the annotation.
		result, err = ipAddrsResult(ipAddrs, conf, args, logger)
		if err != nil {
			return nil, err
		}
		logger.Debugf("IPAM result set to: %+v", result)
	}

	// Configure the endpoint (creating if required).
	if endpoint == nil {
		logger.Debug("Initializing new WorkloadEndpoint resource")
		endpoint = libapi.NewWorkloadEndpoint()
	}
	endpoint.Name = epIDs.WEPName
	endpoint.Namespace = epIDs.Namespace
	endpoint.Labels = labels
	endpoint.GenerateName = generateName
	endpoint.Spec.Endpoint = epIDs.Endpoint
	endpoint.Spec.Node = epIDs.Node
	endpoint.Spec.Orchestrator = epIDs.Orchestrator
	endpoint.Spec.Pod = epIDs.Pod
	endpoint.Spec.Ports = ports
	endpoint.Spec.IPNetworks = []string{}
	endpoint.Spec.ServiceAccountName = serviceAccount

	// Set the profileID according to whether Kubernetes policy is required.
	// If it's not, then just use the network name (which is the normal behavior)
	// otherwise use one based on the Kubernetes pod's profile(s).
	if conf.Policy.PolicyType == "k8s" {
		endpoint.Spec.Profiles = profiles
	} else {
		endpoint.Spec.Profiles = []string{conf.Name}
	}

	// Populate the endpoint with the output from the IPAM plugin.
	if err = utils.PopulateEndpointNets(endpoint, result); err != nil {
		// Cleanup IP allocation and return the error.
		utils.ReleaseIPAllocation(logger, conf, args)
		return nil, err
	}
	logger.WithField("endpoint", endpoint).Info("Populated endpoint")
	logger.Infof("Calico CNI using IPs: %s", endpoint.Spec.IPNetworks)

	// releaseIPAM cleans up any IPAM allocations on failure.
	releaseIPAM := func() {
		logger.WithField("endpointIPs", endpoint.Spec.IPNetworks).Info("Releasing IPAM allocation(s) after failure")
		utils.ReleaseIPAllocation(logger, conf, args)
	}

	// Whether the endpoint existed or not, the veth needs (re)creating.
	desiredVethName := k8sconversion.NewConverter().VethNameForWorkload(epIDs.Namespace, epIDs.Pod)
	hostVethName, contVethMac, err := d.DoNetworking(
		ctx, calicoClient, args, result, desiredVethName, routes, endpoint, annot)
	if err != nil {
		logger.WithError(err).Error("Error setting up networking")
		releaseIPAM()
		return nil, err
	}

	mac, err := net.ParseMAC(contVethMac)
	if err != nil {
		logger.WithError(err).WithField("mac", mac).Error("Error parsing container MAC")
		releaseIPAM()
		return nil, err
	}
	endpoint.Spec.MAC = mac.String()
	endpoint.Spec.InterfaceName = hostVethName
	endpoint.Spec.ContainerID = epIDs.ContainerID
	logger.WithField("endpoint", endpoint).Info("Added Mac, interface name, and active container ID to endpoint")

	if conf.Mode == "vxlan" {
		_, subNet, _ := net.ParseCIDR(result.IPs[0].Address.String())
		var err error
		for attempts := 3; attempts > 0; attempts-- {
			err = utils.EnsureVXLANTunnelAddr(ctx, calicoClient, epIDs.Node, subNet, conf.Name)
			if err != nil {
				logger.WithError(err).Warn("Failed to set node's VXLAN tunnel IP, node may not receive traffic.  May retry...")
				time.Sleep(1 * time.Second)
				continue
			}
			break
		}
		if err != nil {
			logger.WithError(err).Error("Failed to set node's VXLAN tunnel IP after retries, node may not receive traffic.")
		}
	}

	// List of DNAT ipaddrs to map to this workload endpoint
	floatingIPs := annot["cni.projectcalico.org/floatingIPs"]

	if floatingIPs != "" {
		// If floating IPs are defined, but the feature is not enabled, return an error.
		if !conf.FeatureControl.FloatingIPs {
			releaseIPAM()
			return nil, fmt.Errorf("requested feature is not enabled: floating_ips")
		}
		ips, err := parseIPAddrs(floatingIPs, logger)
		if err != nil {
			releaseIPAM()
			return nil, err
		}

		// Get IPv4 and IPv6 targets for NAT
		var podnetV4, podnetV6 net.IPNet
		for _, ipNet := range result.IPs {
			if ipNet.Address.IP.To4() != nil {
				podnetV4 = ipNet.Address
				netmask, _ := podnetV4.Mask.Size()
				if netmask != 32 {
					return nil, fmt.Errorf("PodIP %v is not a valid IPv4: Mask size is %d, not 32", ipNet, netmask)
				}
			} else {
				podnetV6 = ipNet.Address
				netmask, _ := podnetV6.Mask.Size()
				if netmask != 128 {
					return nil, fmt.Errorf("PodIP %v is not a valid IPv6: Mask size is %d, not 128", ipNet, netmask)
				}
			}
		}

		for _, ip := range ips {
			if strings.Contains(ip, ":") {
				endpoint.Spec.IPNATs = append(endpoint.Spec.IPNATs, libapi.IPNAT{
					InternalIP: podnetV6.IP.String(),
					ExternalIP: ip,
				})
			} else {
				endpoint.Spec.IPNATs = append(endpoint.Spec.IPNATs, libapi.IPNAT{
					InternalIP: podnetV4.IP.String(),
					ExternalIP: ip,
				})
			}
		}
		logger.WithField("endpoint", endpoint).Info("Added floatingIPs to endpoint")
	}

	// Write the endpoint object (either the newly created one, or the updated one)
	if _, err := utils.CreateOrUpdate(ctx, calicoClient, endpoint); err != nil {
		logger.WithError(err).Error("Error creating/updating endpoint in datastore.")
		releaseIPAM()
		return nil, err
	}
	logger.Info("Wrote updated endpoint to datastore")

	// Add the interface created above to the CNI result.
<<<<<<< HEAD
	result.Interfaces = append(result.Interfaces, &cniv1.Interface{
		Name: endpoint.Spec.InterfaceName},
=======
	result.Interfaces = append(result.Interfaces, &current.Interface{
		Name: endpoint.Spec.InterfaceName,
	},
>>>>>>> e340ea9e
	)

	return result, nil
}

// CmdDelK8s performs CNI DEL processing when running under Kubernetes. In Kubernetes, we identify workload endpoints based on their
// pod name and namespace rather than container ID, so we may receive multiple DEL calls for the same pod, but with different container IDs.
// As such, we must only delete the workload endpoint when the provided CNI_CONATAINERID matches the value on the WorkloadEndpoint. If they do not match,
// it means the DEL is for an old sandbox and the pod is still running. We should still clean up IPAM allocations, since they are identified by the
// container ID rather than the pod name and namespace. If they do match, then we can delete the workload endpoint.
func CmdDelK8s(ctx context.Context, c calicoclient.Interface, epIDs utils.WEPIdentifiers, args *skel.CmdArgs, conf types.NetConf, logger *logrus.Entry) error {
	d, err := dataplane.GetDataplane(conf, logger)
	if err != nil {
		return err
	}

	// We only use pod timestamps for dockershim.
	if cri.IsDockershimV1(args.Netns) {
		// Register timestamp before deleting wep. This is important.
		// Because with ADD command running in parallel checking wep before checking timestamp,
		// DEL command should run the process in reverse order to avoid race condition.
		err = utils.RegisterDeletedWep(args.ContainerID)
		if err != nil {
			logger.WithError(err).Warn("Failed to register pod deletion timestamp.")
			return err
		}
	}

	for attempts := 5; attempts >= 0; attempts-- {
		wep, err := c.WorkloadEndpoints().Get(ctx, epIDs.Namespace, epIDs.WEPName, options.GetOptions{})
		if err != nil {
			if _, ok := err.(cerrors.ErrorResourceDoesNotExist); !ok {
				// Could not connect to datastore (connection refused, unauthorized, etc.)
				// so we have no way of knowing/checking ContainerID. To protect the endpoint
				// from false DEL, we return the error without deleting/cleaning up.
				return err
			}

			// The WorkloadEndpoint doesn't exist for some reason. We should still try to clean up any IPAM allocations
			// if they exist, so continue DEL processing.
			logger.WithField("WorkloadEndpoint", epIDs.WEPName).Warning("WorkloadEndpoint does not exist in the datastore, moving forward with the clean up")
		} else if wep.Spec.ContainerID != "" && args.ContainerID != wep.Spec.ContainerID {
			// If the ContainerID is populated and doesn't match the CNI_CONTAINERID provided for this execution, then
			// we shouldn't delete the workload endpoint. We identify workload endpoints based on pod name and namespace, which means
			// we can receive DEL commands for an old sandbox for a currently running pod. However, we key IPAM allocations based on the
			// CNI_CONTAINERID, so we should still do that below for this case.
			logger.WithField("WorkloadEndpoint", wep).Warning("CNI_CONTAINERID does not match WorkloadEndpoint ConainerID, don't delete WEP.")
		} else if _, err = c.WorkloadEndpoints().Delete(
			ctx,
			wep.Namespace,
			wep.Name,
			options.DeleteOptions{
				ResourceVersion: wep.ResourceVersion,
				UID:             &wep.UID,
			},
		); err != nil {
			// Delete the WorkloadEndpoint object from the datastore, passing revision information from the
			// queried resource above in order to prevent conflicts.
			switch err := err.(type) {
			case cerrors.ErrorResourceDoesNotExist:
				// Log and proceed with the clean up if WEP doesn't exist.
				logger.WithField("endpoint", wep).Info("Endpoint object does not exist, no need to clean up.")
			case cerrors.ErrorResourceUpdateConflict:
				// This case means the WEP object was modified between the time we did the Get and now, retry
				// a few times and then return the error.  kubelet should then retry the whole DEL later.
				if attempts == 0 {
					logger.WithField("endpoint", wep).Warn("Endpoint was modified before it could be deleted.  Giving up.")
					return fmt.Errorf("error deleting endpoint: endpoint was modified before it could be deleted: %v", err)
				}
				logger.WithField("endpoint", wep).Info("Endpoint was modified before it could be deleted.  Retrying...")
				continue
			case cerrors.ErrorOperationNotSupported:
				// Defensive: shouldn't be hittable any more since KDD now supports pod deletion.
				logger.WithField("endpoint", wep).WithError(err).Warn("Deleting pod returned ErrorOperationNotSupported.")
			default:
				return err
			}
		}
		break
	}

	// Clean up namespace by removing the interfaces.
	logger.Info("Cleaning up netns")
	err = d.CleanUpNamespace(args)
	if err != nil {
		return err
	}

	// Release the IP address for this container by calling the configured IPAM plugin.
	logger.Info("Releasing IP address(es)")
	err = utils.DeleteIPAM(conf, args, logger)
	if err != nil {
		return err
	}

	logger.Info("Teardown processing complete.")
	return nil
}

// releaseIPAddrs calls directly into Calico IPAM to release the specified IP addresses.
// NOTE: This function assumes Calico IPAM is in use, and calls into it directly rather than calling the IPAM plugin.
func releaseIPAddrs(ipAddrs []string, calico calicoclient.Interface, logger *logrus.Entry) error {
	// For each IP, call out to Calico IPAM to release it.
	for _, ip := range ipAddrs {
		log := logger.WithField("IP", ip)
		log.Info("Releasing explicitly requested address")
		cip, _, err := cnet.ParseCIDR(ip)
		if err != nil {
			return err
		}
		unallocated, err := calico.IPAM().ReleaseIPs(context.Background(), libipam.ReleaseOptions{Address: cip.String()})
		if err != nil {
			log.WithError(err).Error("Failed to release explicit IP")
			return err
		}
		if len(unallocated) > 0 {
			log.Warn("Asked to release address but it doesn't exist.")
		} else {
			log.Infof("Released explicit address: %s", ip)
		}
	}
	return nil
}

// ipAddrsResult parses the ipAddrs annotation and calls the configured IPAM plugin for
// each IP passed to it by setting the IP field in CNI_ARGS, and returns the result of calling the IPAM plugin.
// Example annotation value string: "[\"10.0.0.1\", \"2001:db8::1\"]"
func ipAddrsResult(ipAddrs string, conf types.NetConf, args *skel.CmdArgs, logger *logrus.Entry) (*cniv1.Result, error) {
	logger.Infof("Parsing annotation \"cni.projectcalico.org/ipAddrs\":%s", ipAddrs)

	// We need to make sure there is only one IPv4 and/or one IPv6
	// passed in, since CNI spec only supports one of each right now.
	ipList, err := validateAndExtractIPs(ipAddrs, "cni.projectcalico.org/ipAddrs", logger)
	if err != nil {
		return nil, err
	}

	result := cniv1.Result{
		CNIVersion: cniv1.ImplementedSpecVersion,
	}

	// Go through all the IPs passed in as annotation value and call IPAM plugin
	// for each, and populate the result variable with IP4 and/or IP6 IPs returned
	// from the IPAM plugin.
	for _, ip := range ipList {
		// Call callIPAMWithIP with the ip address.
		r, err := callIPAMWithIP(ip, conf, args, logger)
		if err != nil {
			return nil, fmt.Errorf("error getting IP from IPAM: %s", err)
		}

		result.IPs = append(result.IPs, r.IPs[0])
		version := "6"
		if r.IPs[0].Address.IP.To4() != nil {
			version = "4"
		}
		logger.Debugf("Adding IPv%s: %s to result", version, ip.String())
	}

	return &result, nil
}

// callIPAMWithIP sets CNI_ARGS with the IP and calls the IPAM plugin with it
// to get current.Result and then it unsets the IP field from CNI_ARGS ENV var,
// so it doesn't pollute the subsequent requests.
<<<<<<< HEAD
func callIPAMWithIP(ip net.IP, conf types.NetConf, args *skel.CmdArgs, logger *logrus.Entry) (*cniv1.Result, error) {

=======
func callIPAMWithIP(ip net.IP, conf types.NetConf, args *skel.CmdArgs, logger *logrus.Entry) (*current.Result, error) {
>>>>>>> e340ea9e
	// Save the original value of the CNI_ARGS ENV var for backup.
	originalArgs := os.Getenv("CNI_ARGS")
	logger.Debugf("Original CNI_ARGS=%s", originalArgs)

	ipamArgs := struct {
		cnitypes.CommonArgs
		IP net.IP `json:"ip,omitempty"`
	}{}

	if err := cnitypes.LoadArgs(args.Args, &ipamArgs); err != nil {
		return nil, err
	}

	if ipamArgs.IP != nil {
		logger.Errorf("'IP' variable already set in CNI_ARGS environment variable.")
	}

	// Request the provided IP address using the IP CNI_ARG.
	// See: https://github.com/containernetworking/cni/blob/master/CONVENTIONS.md#cni_args for more info.
	newArgs := originalArgs + ";IP=" + ip.String()
	logger.Debugf("New CNI_ARGS=%s", newArgs)

	// Set CNI_ARGS to the new value.
	err := os.Setenv("CNI_ARGS", newArgs)
	if err != nil {
		return nil, fmt.Errorf("error setting CNI_ARGS environment variable: %v", err)
	}

	// Run the IPAM plugin.
	logger.Debugf("Calling IPAM plugin %s", conf.IPAM.Type)
	r, err := ipam.ExecAdd(conf.IPAM.Type, args.StdinData)
	if err != nil {
		// Restore the CNI_ARGS ENV var to it's original value,
		// so the subsequent calls don't get polluted by the old IP value.
		if err := os.Setenv("CNI_ARGS", originalArgs); err != nil {
			logger.Errorf("Error setting CNI_ARGS environment variable: %v", err)
		}
		return nil, err
	}
	logger.Debugf("IPAM plugin returned: %+v", r)

	// Restore the CNI_ARGS ENV var to it's original value,
	// so the subsequent calls don't get polluted by the old IP value.
	if err := os.Setenv("CNI_ARGS", originalArgs); err != nil {
		// Need to clean up IP allocation if this step doesn't succeed.
		utils.ReleaseIPAllocation(logger, conf, args)
		logger.Errorf("Error setting CNI_ARGS environment variable: %v", err)
		return nil, err
	}

	// Convert IPAM result into current Result.
	// IPAM result has a bunch of fields that are optional for an IPAM plugin
	// but required for a CNI plugin, so this is to populate those fields.
	// See CNI Spec doc for more details.
	ipamResult, err := cniv1.NewResultFromResult(r)
	if err != nil {
		return nil, err
	}

	if len(ipamResult.IPs) == 0 {
		return nil, errors.New("IPAM plugin returned missing IP config")
	}

	return ipamResult, nil
}

// overrideIPAMResult generates current.Result like the one produced by IPAM plugin,
// but sets IP field manually since IPAM is bypassed with this annotation.
// Example annotation value string: "[\"10.0.0.1\", \"2001:db8::1\"]"
func overrideIPAMResult(ipAddrsNoIpam string, logger *logrus.Entry) (*cniv1.Result, error) {
	logger.Infof("Parsing annotation \"cni.projectcalico.org/ipAddrsNoIpam\":%s", ipAddrsNoIpam)

	// We need to make sure there is only one IPv4 and/or one IPv6
	// passed in, since CNI spec only supports one of each right now.
	ipList, err := validateAndExtractIPs(ipAddrsNoIpam, "cni.projectcalico.org/ipAddrsNoIpam", logger)
	if err != nil {
		return nil, err
	}

	result := cniv1.Result{
		CNIVersion: cniv1.ImplementedSpecVersion,
	}

	// Go through all the IPs passed in as annotation value and populate
	// the result variable with IP4 and/or IP6 IPs.
	for _, ip := range ipList {
		var version string
		var mask net.IPMask

		if ip.To4() != nil {
			version = "4"
			mask = net.CIDRMask(32, 32)

		} else {
			version = "6"
			mask = net.CIDRMask(128, 128)
		}

		ipConf := &cniv1.IPConfig{
			Address: net.IPNet{
				IP:   ip,
				Mask: mask,
			},
		}
		result.IPs = append(result.IPs, ipConf)
		logger.Debugf("Adding IPv%s: %s to result", version, ip.String())
	}

	return &result, nil
}

// validateAndExtractIPs is a utility function that validates the passed IP list to make sure
// there is one IPv4 and/or one IPv6 and then returns the slice of IPs.
func validateAndExtractIPs(ipAddrs string, annotation string, logger *logrus.Entry) ([]net.IP, error) {
	// Parse IPs from JSON.
	ips, err := parseIPAddrs(ipAddrs, logger)
	if err != nil {
		return nil, fmt.Errorf("failed to parse IPs %s for annotation \"%s\": %s", ipAddrs, annotation, err)
	}

	// annotation value can't be empty.
	if len(ips) == 0 {
		return nil, fmt.Errorf("annotation \"%s\" specified but empty", annotation)
	}

	var hasIPv4, hasIPv6 bool
	var ipList []net.IP

	// We need to make sure there is only one IPv4 and/or one IPv6
	// passed in, since CNI spec only supports one of each right now.
	for _, ip := range ips {
		ipAddr := net.ParseIP(ip)
		if ipAddr == nil {
			logger.WithField("IP", ip).Error("Invalid IP format")
			return nil, fmt.Errorf("invalid IP format: %s", ip)
		}

		if ipAddr.To4() != nil {
			if hasIPv4 {
				// Check if there is already has been an IPv4 in the list, as we only support one IPv4 and/or one IPv6 per interface for now.
				return nil, fmt.Errorf("cannot have more than one IPv4 address for \"%s\" annotation", annotation)
			}
			hasIPv4 = true
		} else {
			if hasIPv6 {
				// Check if there is already has been an IPv6 in the list, as we only support one IPv4 and/or one IPv6 per interface for now.
				return nil, fmt.Errorf("cannot have more than one IPv6 address for \"%s\" annotation", annotation)
			}
			hasIPv6 = true
		}

		// Append the IP to ipList slice.
		ipList = append(ipList, ipAddr)
	}

	return ipList, nil
}

// parseIPAddrs is a utility function that parses string of IPs in json format that are
// passed in as a string and returns a slice of string with IPs.
// It also makes sure the slice isn't empty.
func parseIPAddrs(ipAddrsStr string, logger *logrus.Entry) ([]string, error) {
	var ips []string

	err := json.Unmarshal([]byte(ipAddrsStr), &ips)
	if err != nil {
		return nil, fmt.Errorf("failed to parse '%s' as JSON: %s", ipAddrsStr, err)
	}

	logger.Debugf("IPs parsed: %v", ips)

	return ips, nil
}

func NewK8sClient(conf types.NetConf, logger *logrus.Entry) (*kubernetes.Clientset, error) {
	// Some config can be passed in a kubeconfig file
	kubeconfig := conf.Kubernetes.Kubeconfig

	// Config can be overridden by config passed in explicitly in the network config.
	configOverrides := &clientcmd.ConfigOverrides{}

	// If an API root is given, make sure we're using using the name / port rather than
	// the full URL. Earlier versions of the config required the full `/api/v1/` extension,
	// so split that off to ensure compatibility.
	conf.Policy.K8sAPIRoot = strings.Split(conf.Policy.K8sAPIRoot, "/api/")[0]

	overridesMap := []struct {
		variable *string
		value    string
	}{
		{&configOverrides.ClusterInfo.Server, conf.Policy.K8sAPIRoot},
		{&configOverrides.AuthInfo.ClientCertificate, conf.Policy.K8sClientCertificate},
		{&configOverrides.AuthInfo.ClientKey, conf.Policy.K8sClientKey},
		{&configOverrides.ClusterInfo.CertificateAuthority, conf.Policy.K8sCertificateAuthority},
		{&configOverrides.AuthInfo.Token, conf.Policy.K8sAuthToken},
	}

	// Using the override map above, populate any non-empty values.
	for _, override := range overridesMap {
		if override.value != "" {
			*override.variable = override.value
		}
	}

	// Also allow the K8sAPIRoot to appear under the "kubernetes" block in the network config.
	if conf.Kubernetes.K8sAPIRoot != "" {
		configOverrides.ClusterInfo.Server = conf.Kubernetes.K8sAPIRoot
	}

	// Use the kubernetes client code to load the kubeconfig file and combine it with the overrides.
	config, err := clientcmd.NewNonInteractiveDeferredLoadingClientConfig(
		&clientcmd.ClientConfigLoadingRules{ExplicitPath: kubeconfig},
		configOverrides).ClientConfig()
	if err != nil {
		return nil, err
	}

	// Create the clientset
	return kubernetes.NewForConfig(config)
}

func getK8sNSInfo(client *kubernetes.Clientset, podNamespace string) (annotations map[string]string, err error) {
	ns, err := client.CoreV1().Namespaces().Get(context.Background(), podNamespace, metav1.GetOptions{})
	logrus.Debugf("namespace info %+v", ns)
	if err != nil {
		return nil, err
	}
	return ns.Annotations, nil
}

func getK8sPodInfo(client *kubernetes.Clientset, podName, podNamespace string) (labels map[string]string, annotations map[string]string, ports []libapi.WorkloadEndpointPort, profiles []string, generateName, serviceAccount string, err error) {
	pod, err := client.CoreV1().Pods(string(podNamespace)).Get(context.Background(), podName, metav1.GetOptions{})
	logrus.Debugf("pod info %+v", pod)
	if err != nil {
		return nil, nil, nil, nil, "", "", err
	}

	c := k8sconversion.NewConverter()
	kvps, err := c.PodToWorkloadEndpoints(pod)
	if err != nil {
		return nil, nil, nil, nil, "", "", err
	}

	kvp := kvps[0]
	ports = kvp.Value.(*libapi.WorkloadEndpoint).Spec.Ports
	labels = kvp.Value.(*libapi.WorkloadEndpoint).Labels
	profiles = kvp.Value.(*libapi.WorkloadEndpoint).Spec.Profiles
	generateName = kvp.Value.(*libapi.WorkloadEndpoint).GenerateName
	serviceAccount = kvp.Value.(*libapi.WorkloadEndpoint).Spec.ServiceAccountName

	return labels, pod.Annotations, ports, profiles, generateName, serviceAccount, nil
}

// getPodCidrs returns the podCidrs included in the node manifest
func getPodCidrs(client *kubernetes.Clientset, conf types.NetConf, nodename string) ([]string, error) {
	var emptyString []string
	// Pull the node name out of the config if it's set. Defaults to nodename
	if conf.Kubernetes.NodeName != "" {
		nodename = conf.Kubernetes.NodeName
	}

	node, err := client.CoreV1().Nodes().Get(context.Background(), nodename, metav1.GetOptions{})
	if err != nil {
		return emptyString, err
	}
	if len(node.Spec.PodCIDRs) == 0 {
		return emptyString, fmt.Errorf("no podCidr for node %s", nodename)
	}
	return node.Spec.PodCIDRs, nil
}

// getIPsByFamily returns the IPv4 and IPv6 CIDRs
func getIPsByFamily(cidrs []string) (string, string, error) {
	var ipv4Cidr, ipv6Cidr string
	for _, cidr := range cidrs {
		_, ipNet, err := cnet.ParseCIDR(cidr)
		if err != nil {
			return "", "", err
		}
		if ipNet.Version() == 4 {
			ipv4Cidr = cidr
		}

		if ipNet.Version() == 6 {
			ipv6Cidr = cidr
		}
	}

	if (len(cidrs) > 1) && (ipv4Cidr == "" || ipv6Cidr == "") {
		return "", "", errors.New("ClusterCIDR contains two ranges of the same type")
	}

	return ipv4Cidr, ipv6Cidr, nil
}<|MERGE_RESOLUTION|>--- conflicted
+++ resolved
@@ -484,14 +484,8 @@
 	logger.Info("Wrote updated endpoint to datastore")
 
 	// Add the interface created above to the CNI result.
-<<<<<<< HEAD
 	result.Interfaces = append(result.Interfaces, &cniv1.Interface{
 		Name: endpoint.Spec.InterfaceName},
-=======
-	result.Interfaces = append(result.Interfaces, &current.Interface{
-		Name: endpoint.Spec.InterfaceName,
-	},
->>>>>>> e340ea9e
 	)
 
 	return result, nil
@@ -657,12 +651,8 @@
 // callIPAMWithIP sets CNI_ARGS with the IP and calls the IPAM plugin with it
 // to get current.Result and then it unsets the IP field from CNI_ARGS ENV var,
 // so it doesn't pollute the subsequent requests.
-<<<<<<< HEAD
 func callIPAMWithIP(ip net.IP, conf types.NetConf, args *skel.CmdArgs, logger *logrus.Entry) (*cniv1.Result, error) {
 
-=======
-func callIPAMWithIP(ip net.IP, conf types.NetConf, args *skel.CmdArgs, logger *logrus.Entry) (*current.Result, error) {
->>>>>>> e340ea9e
 	// Save the original value of the CNI_ARGS ENV var for backup.
 	originalArgs := os.Getenv("CNI_ARGS")
 	logger.Debugf("Original CNI_ARGS=%s", originalArgs)
