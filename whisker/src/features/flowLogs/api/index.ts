import api, { useStream } from '@/api';
import { useDidUpdate } from '@/libs/tigera/ui-components/hooks';
import { ApiFilterResponse, FlowLog, QueryPage } from '@/types/api';
import {
    OmniFilterParam,
    OmniFilterProperties,
    transformToFlowsFilterQuery,
    transformToQueryPage,
} from '@/utils/omniFilter';
import { useInfiniteQuery, useQuery } from '@tanstack/react-query';

const getFlowLogs = (queryParams?: Record<string, string>) =>
    api.get<FlowLog[]>('flows', {
        queryParams,
    });

export const useFlowLogs = (queryParams?: Record<string, string>) =>
    useQuery({
        queryKey: ['flowLogs', queryParams],
        queryFn: () => getFlowLogs(queryParams),
    });

export const useDeniedFlowLogsCount = () => {
    return useFlowLogsCount({ action: 'deny' });
};

export const useFlowLogsCount = (queryParams?: Record<string, string>) => {
    const { data: count } = useQuery({
        queryKey: ['flowLogsCount'],
        queryFn: () => getFlowLogs(queryParams),
        select: (data) => data.length, // todo: maybe stats api
    });

    return count;
};

export const fetchFilters = (query: {
    filter_type: OmniFilterParam;
    limit: number;
    page: number;
    filters?: string;
}): Promise<ApiFilterResponse> =>
    api.get('flows-filter-hints', {
        queryParams: query,
    });

export const useInfiniteFilterQuery = (
    filterParam: OmniFilterParam,
    query: string | null,
) => {
    const debouncedSearch = query ?? '';

    return useInfiniteQuery<QueryPage, any>({
        queryKey: [filterParam, debouncedSearch],
        initialPageParam: 1,
        queryFn: ({ pageParam }) =>
            fetchFilters({
                page: pageParam as number,
                filter_type: filterParam,
<<<<<<< HEAD
                limit: OmniFilterProperties[filterParam].limit!,
=======
                limit: OmniFilterProperties[filterParam].limit,
>>>>>>> cce2df69
                filters: query ?? undefined,
            }).then((response) =>
                transformToQueryPage(response, pageParam as number),
            ),
        getNextPageParam: (lastPage) => lastPage.nextPage,
        enabled: query !== null && debouncedSearch.length >= 1,
    });
};

export const useFlowLogsStream = (
    filters: Record<OmniFilterParam, string[]>,
) => {
    const query = transformToFlowsFilterQuery(filters);
    const path = `flows?watch=true&query=${query}`;
    const { startStream, ...rest } = useStream<FlowLog>(path);

    useDidUpdate(() => {
        startStream(path);
    }, [query]);

    return { startStream, ...rest };
};<|MERGE_RESOLUTION|>--- conflicted
+++ resolved
@@ -48,26 +48,20 @@
     filterParam: OmniFilterParam,
     query: string | null,
 ) => {
-    const debouncedSearch = query ?? '';
-
     return useInfiniteQuery<QueryPage, any>({
-        queryKey: [filterParam, debouncedSearch],
+        queryKey: [filterParam, query],
         initialPageParam: 1,
         queryFn: ({ pageParam }) =>
             fetchFilters({
                 page: pageParam as number,
                 filter_type: filterParam,
-<<<<<<< HEAD
                 limit: OmniFilterProperties[filterParam].limit!,
-=======
-                limit: OmniFilterProperties[filterParam].limit,
->>>>>>> cce2df69
                 filters: query ?? undefined,
             }).then((response) =>
                 transformToQueryPage(response, pageParam as number),
             ),
         getNextPageParam: (lastPage) => lastPage.nextPage,
-        enabled: query !== null && debouncedSearch.length >= 1,
+        enabled: query !== null && query.length >= 1,
     });
 };
 
