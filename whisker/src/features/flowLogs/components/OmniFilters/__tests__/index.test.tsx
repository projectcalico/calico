import { fireEvent, render, screen, within } from '@/test-utils/helper';
import OmniFilters from '..';
import { OmniFilterParam } from '@/utils/omniFilter';

jest.mock(
    '@/libs/tigera/ui-components/components/common/OmniFilter',
    () =>
        ({
            filterLabel,
            onClear,
            onReady,
            onRequestSearch,
            filterId,
            onRequestMore,
        }: any) => {
            return (
                <div data-testId={filterLabel}>
                    <div>{filterLabel}</div>
                    <span onClick={onClear}>on clear</span>
                    <button onClick={onReady}>on ready</button>
                    <button onClick={() => onRequestMore(filterId)}>
                        request more
                    </button>
                    <button
                        onClick={() =>
                            onRequestSearch(filterId, 'search-criteria')
                        }
                    >
                        on search
                    </button>
                    <button onClick={() => onRequestSearch(filterId, '')}>
                        on clear search
                    </button>
                </div>
            );
        },
);

const PortOmniFilterMock = {
    onChange: jest.fn(),
};

jest.mock(
    '@/features/flowLogs/components/PortOmniFilter',
    () =>
        ({ filterLabel, onChange }: any) => {
            PortOmniFilterMock.onChange = onChange;
            return <div>{filterLabel}</div>;
        },
);

const defaultProps = {
    omniFilterData: {
        source_namespace: {
            filters: [],
            isLoading: false,
        },
        dest_namespace: {
            filters: [],
            isLoading: false,
        },
        policy: {
            filters: [],
            isLoading: false,
        },
        source_name: {
            filters: [],
            isLoading: false,
        },
        dest_name: {
            filters: [],
            isLoading: false,
        },
    },
<<<<<<< HEAD
    selectedListOmniFilters: {
=======
    selectedOmniFilters: {
>>>>>>> cce2df69
        source_namespace: [],
        dest_namespace: [],
        policy: [],
        source_name: [],
        dest_name: [],
    },
    onChange: jest.fn(),
    onReset: jest.fn(),
    onRequestFilterData: jest.fn(),
    onRequestNextPage: jest.fn(),
    onMultiChange: jest.fn(),
    selectedValues: {},
};

jest.useFakeTimers();

describe('<OmniFilters />', () => {
    it('should clear the filter', () => {
        const mockOnChange = jest.fn();
        render(<OmniFilters {...defaultProps} onChange={mockOnChange} />);

        const omniFilter = within(screen.getByTestId('Policy'));
        fireEvent.click(omniFilter.getByText('on clear'));

        expect(mockOnChange).toHaveBeenCalledWith({
            filterId: 'policy',
            filterLabel: '',
            filters: [],
            operator: undefined,
        });
    });

    it('should call onReady', () => {
        const mockOnRequestFilterData = jest.fn();
        render(
            <OmniFilters
                {...defaultProps}
                onRequestFilterData={mockOnRequestFilterData}
                omniFilterData={{
                    ...defaultProps.omniFilterData,
                    policy: { filters: null, isLoading: false },
                }}
            />,
        );

        const omniFilter = within(screen.getByTestId('Policy'));
        fireEvent.click(omniFilter.getByText('on ready'));

        expect(mockOnRequestFilterData).toHaveBeenCalledWith({
            filterParam: 'policy',
            searchOption: '',
        });
    });

    it('should handle search criteria', () => {
        const mockOnRequestFilterData = jest.fn();
        render(
            <OmniFilters
                {...defaultProps}
                onRequestFilterData={mockOnRequestFilterData}
            />,
        );

        const omniFilter = within(screen.getByTestId('Policy'));
        fireEvent.click(omniFilter.getByText('on search'));
<<<<<<< HEAD

        jest.advanceTimersByTime(1000);

        expect(mockOnRequestFilterData).toHaveBeenCalledWith({
            filterParam: 'policy',
=======

        jest.advanceTimersByTime(1000);

        expect(mockOnRequestFilterData).toHaveBeenCalledWith({
            filterParam: 'policy',
            page: 1,
>>>>>>> cce2df69
            searchOption: 'search-criteria',
        });
    });

    it('should handle empty search criteria', () => {
        const mockOnRequestFilterData = jest.fn();
        render(
            <OmniFilters
                {...defaultProps}
                onRequestFilterData={mockOnRequestFilterData}
            />,
        );

        const omniFilter = within(screen.getByTestId('Policy'));
        fireEvent.click(omniFilter.getByText('on clear search'));

        expect(mockOnRequestFilterData).toHaveBeenCalledWith({
            filterParam: 'policy',
<<<<<<< HEAD
=======
            page: 1,
>>>>>>> cce2df69
            searchOption: '',
        });
    });

    it('should request more data', () => {
        const mockOnRequestNextPage = jest.fn();
        render(
            <OmniFilters
                {...defaultProps}
                onRequestNextPage={mockOnRequestNextPage}
            />,
        );

        const omniFilter = within(screen.getByTestId('Policy'));
        fireEvent.click(omniFilter.getByText('request more'));

        expect(mockOnRequestNextPage).toHaveBeenCalledWith('policy');
    });

    it('should call onMultiChange when port/ protocol changes', () => {
        const mockOnMultiChange = jest.fn();
        render(
            <OmniFilters {...defaultProps} onMultiChange={mockOnMultiChange} />,
        );

        const event = { port: 8080, protocol: 'proto' };
        PortOmniFilterMock.onChange(event);

        expect(mockOnMultiChange).toHaveBeenCalledWith(
            [OmniFilterParam.protocol, OmniFilterParam.port],
            [event.protocol, event.port],
        );
    });
});<|MERGE_RESOLUTION|>--- conflicted
+++ resolved
@@ -72,11 +72,7 @@
             isLoading: false,
         },
     },
-<<<<<<< HEAD
     selectedListOmniFilters: {
-=======
-    selectedOmniFilters: {
->>>>>>> cce2df69
         source_namespace: [],
         dest_namespace: [],
         policy: [],
@@ -142,42 +138,33 @@
 
         const omniFilter = within(screen.getByTestId('Policy'));
         fireEvent.click(omniFilter.getByText('on search'));
-<<<<<<< HEAD
+
+        jest.advanceTimersByTime(1000);
+        fireEvent.click(omniFilter.getByText('on search'));
 
         jest.advanceTimersByTime(1000);
 
         expect(mockOnRequestFilterData).toHaveBeenCalledWith({
             filterParam: 'policy',
-=======
-
-        jest.advanceTimersByTime(1000);
+            searchOption: 'search-criteria',
+        });
+    });
+
+    it('should handle empty search criteria', () => {
+        const mockOnRequestFilterData = jest.fn();
+        render(
+            <OmniFilters
+                {...defaultProps}
+                onRequestFilterData={mockOnRequestFilterData}
+            />,
+        );
+
+        const omniFilter = within(screen.getByTestId('Policy'));
+        fireEvent.click(omniFilter.getByText('on clear search'));
+        fireEvent.click(omniFilter.getByText('on clear search'));
 
         expect(mockOnRequestFilterData).toHaveBeenCalledWith({
             filterParam: 'policy',
-            page: 1,
->>>>>>> cce2df69
-            searchOption: 'search-criteria',
-        });
-    });
-
-    it('should handle empty search criteria', () => {
-        const mockOnRequestFilterData = jest.fn();
-        render(
-            <OmniFilters
-                {...defaultProps}
-                onRequestFilterData={mockOnRequestFilterData}
-            />,
-        );
-
-        const omniFilter = within(screen.getByTestId('Policy'));
-        fireEvent.click(omniFilter.getByText('on clear search'));
-
-        expect(mockOnRequestFilterData).toHaveBeenCalledWith({
-            filterParam: 'policy',
-<<<<<<< HEAD
-=======
-            page: 1,
->>>>>>> cce2df69
             searchOption: '',
         });
     });
