import {
    useDeniedFlowLogsCount,
    useFlowLogsCount,
    useFlowLogsStream,
} from '@/features/flowLogs/api';
import { useOmniFilterUrlState } from '@/libs/tigera/ui-components/components/common/OmniFilter';
import { fireEvent, renderWithRouter, screen } from '@/test-utils/helper';
import FlowLogsPage from '..';

import { useOmniFilterData } from '@/hooks/omniFilters';
import { ListOmniFilterParam, OmniFilterParam } from '@/utils/omniFilter';
import { act } from 'react';
import { MemoryRouter } from 'react-router-dom';
import { OmniFilterParam } from '@/utils/omniFilter';

const MockOutlet = {
    onRowClicked: jest.fn(),
    onSortClicked: jest.fn(),
};

jest.mock('react-router-dom', () => ({
    ...jest.requireActual('react-router-dom'),
    Outlet: ({ context }: any) => {
        MockOutlet.onRowClicked = context.onRowClicked;
        MockOutlet.onSortClicked = context.onSortClicked;
        return <>Flow logs view: {context.view}</>;
    },
}));

jest.mock('@/features/flowLogs/api', () => ({
    useDeniedFlowLogsCount: jest.fn(),
    useFlowLogsCount: jest.fn(),
    useFlowLogsStream: jest.fn(),
}));

jest.mock(
    '@/features/flowLogs/components/FlowLogsList',
    () => () => 'Mock FlowLogsList',
);

jest.mock('@/api', () => ({ useStream: jest.fn() }));

jest.mock('@/libs/tigera/ui-components/components/common/OmniFilter', () => ({
    ...jest.requireActual(
        '@/libs/tigera/ui-components/components/common/OmniFilter',
    ),
    useOmniFilterUrlState: jest.fn().mockReturnValue([]),
}));

jest.mock('@/hooks/omniFilters', () => ({ useOmniFilterData: jest.fn() }));

const MockOmniFilters = {
    onReset: jest.fn(),
    onChange: jest.fn(),
    onRequestFilterData: jest.fn(),
    onRequestNextPage: jest.fn(),
};

jest.mock(
    '@/features/flowLogs/components/OmniFilters',
    () =>
        ({
            onReset,
            onChange,
            onRequestFilterData,
            onRequestNextPage,
        }: any) => {
            MockOmniFilters.onReset = onReset;
            MockOmniFilters.onChange = onChange;
            MockOmniFilters.onRequestFilterData = onRequestFilterData;
            MockOmniFilters.onRequestNextPage = onRequestNextPage;
            return <>MockOmniFilters</>;
        },
);

jest.mock('@/hooks', () => ({ useSelectedListOmniFilters: jest.fn() }));

const useStreamStub = {
    stopStream: jest.fn(),
    startStream: jest.fn(),
    data: [],
    error: null,
    isDataStreaming: false,
    isWaiting: false,
    hasStoppedStreaming: false,
};

const omniFilterData = {
    namespace: {
        filters: [],
        isLoading: false,
    },
    policy: {
        filters: [],
        isLoading: false,
    },
    source_name: {
        filters: [],
        isLoading: false,
    },
    source_namespace: {
        filters: [],
        isLoading: false,
    },
    dest_name: {
        filters: [],
        isLoading: false,
    },
    dest_namespace: {
        filters: [],
        isLoading: false,
    },
};

describe('FlowLogsPage', () => {
    beforeEach(() => {
        jest.mocked(useFlowLogsStream).mockReturnValue(useStreamStub);
        jest.mocked(useOmniFilterData).mockReturnValue([
            omniFilterData,
            jest.fn(),
        ]);
    });

    it.skip('should render denied tabs info', () => {
        jest.mocked(useDeniedFlowLogsCount).mockReturnValue(101);
        jest.mocked(useFlowLogsCount).mockReturnValue(5);
        renderWithRouter(<FlowLogsPage />);

        expect(screen.getByTestId('denied-flows-tab')).toHaveTextContent(
            'Denied Flows',
        );
        expect(screen.getByTestId('denied-flows-tab')).toHaveTextContent('101');
        expect(screen.getByTestId('all-flows-tab')).toHaveTextContent(
            'All Flows',
        );
        expect(screen.getByTestId('all-flows-tab')).toHaveTextContent('5');
    });

    it('should render all flows context for the child', () => {
        jest.mocked(useDeniedFlowLogsCount).mockReturnValue(101);
        renderWithRouter(<FlowLogsPage />);

        expect(screen.getByText('Flow logs view: all')).toBeInTheDocument();
    });

    it('should render denied flows context for the child', () => {
        jest.mocked(useDeniedFlowLogsCount).mockReturnValue(101);
        renderWithRouter(<FlowLogsPage />, {
            routes: ['/denied-flows'],
        });

        expect(screen.getByText('Flow logs view: denied')).toBeInTheDocument();
    });

    it('should click play and call startStream', () => {
        const mockStartStream = jest.fn();
        jest.mocked(useFlowLogsStream).mockReturnValue({
            ...useStreamStub,
            startStream: mockStartStream,
            hasStoppedStreaming: true,
        });

        renderWithRouter(<FlowLogsPage />);

        fireEvent.click(screen.getByRole('button', { name: 'Play' }));

        expect(mockStartStream).toHaveBeenCalled();
    });

    it('should click pause and call stopStream', () => {
        const mockStopStream = jest.fn();
        jest.mocked(useFlowLogsStream).mockReturnValue({
            ...useStreamStub,
            stopStream: mockStopStream,
            isDataStreaming: true,
        });

        renderWithRouter(<FlowLogsPage />);

        fireEvent.click(screen.getByRole('button', { name: 'Pause' }));

        expect(mockStopStream).toHaveBeenCalled();
    });

    it('should show the waiting state', () => {
        jest.mocked(useFlowLogsStream).mockReturnValue({
            ...useStreamStub,
            isWaiting: true,
        });

        renderWithRouter(<FlowLogsPage />);

        expect(screen.getByText('Waiting for flows')).toBeInTheDocument();
    });

    it('should test <OmniFilters /> clears filter params', () => {
        const mockClearFilterParams = jest.fn();
        jest.mocked(useOmniFilterUrlState).mockReturnValue([
            {},
            {},
            jest.fn(),
            mockClearFilterParams,
        ] as any);
        renderWithRouter(<FlowLogsPage />);

        MockOmniFilters.onReset();

        expect(mockClearFilterParams).toHaveBeenCalledTimes(1);
    });

    it('should test <OmniFilters /> sets a new filter param on change', () => {
        const changeEvent = { filterId: 'mock-filter', filters: [] };
        const mockSetFilterParam = jest.fn();
        jest.mocked(useOmniFilterUrlState).mockReturnValue([
            {},
            {},
            mockSetFilterParam,
            jest.fn(),
        ] as any);
        renderWithRouter(<FlowLogsPage />);

        MockOmniFilters.onChange(changeEvent);

        expect(mockSetFilterParam).toHaveBeenCalledWith(
            changeEvent.filterId,
            changeEvent.filters,
            undefined,
        );
    });

    it('should request data for <OmniFilters />', () => {
        jest.mocked(useOmniFilterUrlState).mockReturnValue([
            {},
            {},
            jest.fn(),
            jest.fn(),
        ] as any);
        const fetchDataMock = jest.fn();
        jest.mocked(useOmniFilterData).mockReturnValue([
            omniFilterData,
            fetchDataMock,
        ]);

        renderWithRouter(<FlowLogsPage />);

        const userText = 'user-text';
        MockOmniFilters.onRequestFilterData({
            filterParam: OmniFilterParam.dest_namespace,
            searchOption: userText,
        });

        expect(fetchDataMock).toHaveBeenCalledWith(
<<<<<<< HEAD
            ListOmniFilterParam.dest_namespace,
=======
            OmniFilterParam.dest_namespace,
>>>>>>> cce2df69
            JSON.stringify({
                dest_names: [],
                source_names: [],
                source_namespaces: [],
                dest_namespaces: [{ type: 'fuzzy', value: userText }],
                actions: [],
<<<<<<< HEAD
=======
                protocols: [],
                dest_ports: [],
>>>>>>> cce2df69
            }),
        );
    });

    it('should fetch the next page for <OmniFilters />', () => {
        const filterParam = 'xyz';
        const fetchDataMock = jest.fn();
        jest.mocked(useOmniFilterData).mockReturnValue([
            omniFilterData,
            fetchDataMock,
        ]);
        renderWithRouter(<FlowLogsPage />);

        MockOmniFilters.onRequestNextPage(filterParam);

        expect(fetchDataMock).toHaveBeenCalledWith(filterParam);
    });

    it('should show a toast message when opening a row', () => {
        jest.mocked(useFlowLogsStream).mockReturnValue({
            ...useStreamStub,
            isDataStreaming: true,
        });
        renderWithRouter(<FlowLogsPage />);

        act(() => MockOutlet.onRowClicked({}));

        expect(screen.getByText('Flows stream paused')).toBeInTheDocument();
    });

    it('should show resume the stream when clicking the same row', () => {
        const id = '1234';
        jest.mocked(useFlowLogsStream).mockReturnValue({
            ...useStreamStub,
            isDataStreaming: true,
        });
        const { rerender } = renderWithRouter(<FlowLogsPage />);

        act(() => MockOutlet.onRowClicked({ id }));

        jest.mocked(useFlowLogsStream).mockReturnValue({
            ...useStreamStub,
            isDataStreaming: false,
        });

        rerender(
            <MemoryRouter>
                <FlowLogsPage />
            </MemoryRouter>,
        );

        act(() => MockOutlet.onRowClicked({ id }));

        expect(screen.getByText('Flows stream resumed.')).toBeInTheDocument();
    });

    it('should not toast when the stream is already paused', () => {
        const id = '1234';
        jest.mocked(useFlowLogsStream).mockReturnValue({
            ...useStreamStub,
            hasStoppedStreaming: true,
        });
        renderWithRouter(<FlowLogsPage />);

        act(() => MockOutlet.onRowClicked({ id }));

        expect(
            screen.queryByText('Flows stream resumed.'),
        ).not.toBeInTheDocument();
        expect(
            screen.queryByText('Flows stream paused'),
        ).not.toBeInTheDocument();
    });

    it('should not show a toast message when opening another row', () => {
        jest.mocked(useFlowLogsStream).mockReturnValue({
            ...useStreamStub,
            isDataStreaming: false,
        });
        renderWithRouter(<FlowLogsPage />);

        act(() => MockOutlet.onRowClicked({}));

        expect(
            screen.queryByText('Flows stream paused'),
        ).not.toBeInTheDocument();
    });

    it('should close a virtualized row on sort', () => {
        const closeVirtualizedRowMock = jest.fn();
        jest.mocked(useFlowLogsStream).mockReturnValue({
            ...useStreamStub,
            isDataStreaming: true,
        });
        renderWithRouter(<FlowLogsPage />);

        act(() =>
            MockOutlet.onRowClicked({
                closeVirtualizedRow: closeVirtualizedRowMock,
            }),
        );
        act(() => MockOutlet.onSortClicked());

        expect(closeVirtualizedRowMock).toHaveBeenCalled();
    });
});<|MERGE_RESOLUTION|>--- conflicted
+++ resolved
@@ -11,7 +11,6 @@
 import { ListOmniFilterParam, OmniFilterParam } from '@/utils/omniFilter';
 import { act } from 'react';
 import { MemoryRouter } from 'react-router-dom';
-import { OmniFilterParam } from '@/utils/omniFilter';
 
 const MockOutlet = {
     onRowClicked: jest.fn(),
@@ -235,6 +234,12 @@
             jest.fn(),
             jest.fn(),
         ] as any);
+        jest.mocked(useOmniFilterUrlState).mockReturnValue([
+            {},
+            {},
+            jest.fn(),
+            jest.fn(),
+        ] as any);
         const fetchDataMock = jest.fn();
         jest.mocked(useOmniFilterData).mockReturnValue([
             omniFilterData,
@@ -250,22 +255,13 @@
         });
 
         expect(fetchDataMock).toHaveBeenCalledWith(
-<<<<<<< HEAD
             ListOmniFilterParam.dest_namespace,
-=======
-            OmniFilterParam.dest_namespace,
->>>>>>> cce2df69
             JSON.stringify({
                 dest_names: [],
                 source_names: [],
                 source_namespaces: [],
                 dest_namespaces: [{ type: 'fuzzy', value: userText }],
                 actions: [],
-<<<<<<< HEAD
-=======
-                protocols: [],
-                dest_ports: [],
->>>>>>> cce2df69
             }),
         );
     });
