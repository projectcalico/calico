--- conflicted
+++ resolved
@@ -9,11 +9,8 @@
 
 import { useOmniFilterData } from '@/hooks/omniFilters';
 import { act } from 'react';
-<<<<<<< HEAD
+import { MemoryRouter } from 'react-router-dom';
 import { OmniFilterParam } from '@/utils/omniFilter';
-=======
-import { MemoryRouter } from 'react-router-dom';
->>>>>>> 0c06e1bc
 
 const MockOutlet = {
     onRowClicked: jest.fn(),
