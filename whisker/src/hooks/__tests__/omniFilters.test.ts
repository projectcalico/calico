import { renderHook } from '@/test-utils/helper';
import { useSelectedListOmniFilters } from '..';
import {
    OmniFilterParam,
    ListOmniFiltersData,
    SelectedOmniFilterData,
    ListOmniFilterParam,
} from '@/utils/omniFilter';
import { useOmniFilterData } from '../omniFilters';
import { useInfiniteFilterQuery } from '@/features/flowLogs/api';

jest.mock('@/features/flowLogs/api', () => ({
    useInfiniteFilterQuery: jest.fn(),
}));

const urlFilterParams: Record<OmniFilterParam, string[]> = {
    dest_namespace: ['foo'],
    policy: [],
    source_name: [],
    dest_name: [],
    source_namespace: [],
<<<<<<< HEAD
    port: [],
    protocol: [],
};
const omniFilterData: ListOmniFiltersData = {
=======
};
const omniFilterData: OmniFiltersData = {
>>>>>>> cce2df69
    dest_namespace: {
        filters: [
            { label: 'Foo', value: 'foo' },
            { label: 'Bar', value: 'bar' },
        ],
        isLoading: false,
    },
    policy: {
        filters: [],
        isLoading: false,
    },
    dest_name: {
        filters: [],
        isLoading: false,
    },
    source_namespace: {
        filters: [],
        isLoading: false,
    },
    source_name: {
        filters: [],
        isLoading: false,
    },
};
const selectedOmniFilterData: SelectedOmniFilterData = {
    dest_namespace: {
        filters: [{ label: 'Foo', value: 'foo' }],
        isLoading: false,
        total: 0,
    },
};

describe('useSelectedListOmniFilters', () => {
    it('should get selected option from selectedOmniFilterData', () => {
        const { result } = renderHook(() =>
            useSelectedListOmniFilters(
                urlFilterParams,
                omniFilterData,
                selectedOmniFilterData,
            ),
        );

        expect(result.current).toEqual({
            dest_namespace: [{ label: 'Foo', value: 'foo' }],
            policy: [],
            dest_name: [],
            source_name: [],
            source_namespace: [],
        });
    });

    it('should get selected option from omniFilterData', () => {
        const selectedOmniFilterData: SelectedOmniFilterData = {
            dest_namespace: {
                filters: [],
                isLoading: false,
                total: 0,
            },
        };

        const { result } = renderHook(() =>
            useSelectedListOmniFilters(
                urlFilterParams,
                omniFilterData,
                selectedOmniFilterData,
            ),
        );

        expect(result.current).toEqual({
            dest_namespace: [{ label: 'Foo', value: 'foo' }],
            policy: [],
            dest_name: [],
            source_name: [],
            source_namespace: [],
        });
    });

    it('should create an option from the value when there is no option omniFilterData', () => {
<<<<<<< HEAD
        const omniFilterData: ListOmniFiltersData = {
=======
        const omniFilterData: OmniFiltersData = {
>>>>>>> cce2df69
            source_namespace: {
                filters: [],
                isLoading: false,
            },
            dest_namespace: {
                filters: [],
                isLoading: false,
            },
            policy: {
                filters: [],
                isLoading: false,
            },
            dest_name: {
                filters: [],
                isLoading: false,
            },
            source_name: {
                filters: [],
                isLoading: false,
            },
        };
        const selectedOmniFilterData: SelectedOmniFilterData = {
            source_namespace: {
                filters: [],
                isLoading: false,
                total: 0,
            },
        };

        const { result } = renderHook(() =>
            useSelectedListOmniFilters(
                urlFilterParams,
                omniFilterData,
                selectedOmniFilterData,
            ),
        );

        expect(result.current).toEqual({
            dest_namespace: [{ label: 'foo', value: 'foo' }],
            policy: [],
            dest_name: [],
            source_name: [],
            source_namespace: [],
        });
    });
});

describe('useOmniFilterData', () => {
    const hookResponse = {
        data: {
            pageParams: [],
            pages: [],
        },
        fetchNextPage: jest.fn(),
        isLoading: false,
        isFetchingNextPage: false,
    } as any;

    it('should return the expected data', () => {
        jest.mocked(useInfiniteFilterQuery).mockImplementation(
            (filterParam) => {
                if (filterParam === 'policy') {
                    return {
                        ...hookResponse,
                        data: {
                            pageParams: [],
                            pages: [
                                {
                                    items: [{ label: 'page 1', value: 'pg-1' }],
                                },
                                {
                                    items: [{ label: 'page 2', value: 'pg-2' }],
                                },
                            ],
                        },
                    } as any;
                }

                return hookResponse;
            },
        );

        const { result } = renderHook(() => useOmniFilterData());

        expect(result.current[0]).toEqual({
            policy: {
                filters: [
                    { label: 'page 1', value: 'pg-1' },
                    { label: 'page 2', value: 'pg-2' },
                ],
                isLoading: false,
                total: 0,
            },
            source_namespace: {
                filters: [],
                isLoading: false,
                total: 0,
            },
            dest_namespace: {
                filters: [],
                isLoading: false,
                total: 0,
            },
            source_name: {
                filters: [],
                isLoading: false,
                total: 0,
            },
            dest_name: {
                filters: [],
                isLoading: false,
                total: 0,
            },
        });
    });

    it('should fetch the next page', () => {
        const fetchNextPageMock = jest.fn();
        const hookResponse = {
            data: {
                pageParams: [],
                pages: [],
            },
            fetchNextPage: fetchNextPageMock,
            isLoading: false,
            isFetchingNextPage: false,
        } as any;
        jest.mocked(useInfiniteFilterQuery).mockReturnValue(hookResponse);

        const { result } = renderHook(() => useOmniFilterData());

<<<<<<< HEAD
        result.current[1](ListOmniFilterParam.source_namespace);
=======
        result.current[1](OmniFilterParam.source_namespace);
>>>>>>> cce2df69

        expect(fetchNextPageMock).toHaveBeenCalledTimes(1);
    });
});<|MERGE_RESOLUTION|>--- conflicted
+++ resolved
@@ -15,19 +15,15 @@
 
 const urlFilterParams: Record<OmniFilterParam, string[]> = {
     dest_namespace: ['foo'],
+    dest_namespace: ['foo'],
     policy: [],
     source_name: [],
     dest_name: [],
     source_namespace: [],
-<<<<<<< HEAD
     port: [],
     protocol: [],
 };
 const omniFilterData: ListOmniFiltersData = {
-=======
-};
-const omniFilterData: OmniFiltersData = {
->>>>>>> cce2df69
     dest_namespace: {
         filters: [
             { label: 'Foo', value: 'foo' },
@@ -72,7 +68,11 @@
 
         expect(result.current).toEqual({
             dest_namespace: [{ label: 'Foo', value: 'foo' }],
+            dest_namespace: [{ label: 'Foo', value: 'foo' }],
             policy: [],
+            dest_name: [],
+            source_name: [],
+            source_namespace: [],
             dest_name: [],
             source_name: [],
             source_namespace: [],
@@ -98,19 +98,19 @@
 
         expect(result.current).toEqual({
             dest_namespace: [{ label: 'Foo', value: 'foo' }],
+            dest_namespace: [{ label: 'Foo', value: 'foo' }],
             policy: [],
             dest_name: [],
             source_name: [],
             source_namespace: [],
+            dest_name: [],
+            source_name: [],
+            source_namespace: [],
         });
     });
 
     it('should create an option from the value when there is no option omniFilterData', () => {
-<<<<<<< HEAD
         const omniFilterData: ListOmniFiltersData = {
-=======
-        const omniFilterData: OmniFiltersData = {
->>>>>>> cce2df69
             source_namespace: {
                 filters: [],
                 isLoading: false,
@@ -150,7 +150,11 @@
 
         expect(result.current).toEqual({
             dest_namespace: [{ label: 'foo', value: 'foo' }],
+            dest_namespace: [{ label: 'foo', value: 'foo' }],
             policy: [],
+            dest_name: [],
+            source_name: [],
+            source_namespace: [],
             dest_name: [],
             source_name: [],
             source_namespace: [],
@@ -242,11 +246,7 @@
 
         const { result } = renderHook(() => useOmniFilterData());
 
-<<<<<<< HEAD
         result.current[1](ListOmniFilterParam.source_namespace);
-=======
-        result.current[1](OmniFilterParam.source_namespace);
->>>>>>> cce2df69
 
         expect(fetchNextPageMock).toHaveBeenCalledTimes(1);
     });
