--- conflicted
+++ resolved
@@ -54,10 +54,7 @@
 gen-crds:
 	rm -rf config/crd
 	$(DOCKER_GO_BUILD) sh -c '$(GIT_CONFIG_SSH) controller-gen  crd:allowDangerousTypes=true,crdVersions=v1,deprecatedV1beta1CompatibilityPreserveUnknownFields=false paths=./lib/apis/... output:crd:dir=config/crd/'
-<<<<<<< HEAD
-=======
 	# Cleanup
->>>>>>> 4579d710
 	rm -f config/crd/_.yaml
 	rm -f config/crd/_nodes.yaml
 	# Patch in manual tweaks to the generated CRDs.
