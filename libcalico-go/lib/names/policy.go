--- conflicted
+++ resolved
@@ -23,32 +23,17 @@
 )
 
 const (
-<<<<<<< HEAD
-	DefaultTierName = "default"
+	DefaultTierName      = "default"
+	KubeAdminTierName    = "kube-admin"
+	KubeBaselineTierName = "kube-baseline"
+
 	// K8sNetworkPolicyNamePrefix is the prefix used when translating a
 	// Kubernetes network policy into a Calico one.
 	K8sNetworkPolicyNamePrefix = "knp.default."
-=======
-	DefaultTierName                    = "default"
-	KubeAdminTierName                  = "kube-admin"
-	KubeBaselineTierName               = "kube-baseline"
-	AdminNetworkPolicyTierName         = "adminnetworkpolicy"
-	BaselineAdminNetworkPolicyTierName = "baselineadminnetworkpolicy"
-
-	// K8sNetworkPolicyNamePrefix is the prefix used when translating a
-	// Kubernetes network policy into a Calico one.
-	K8sNetworkPolicyNamePrefix = "knp.default."
-	// K8sAdminNetworkPolicyNamePrefix is the prefix for a Kubernetes
-	// AdminNetworkPolicy resources, which are cluster-scoped and live in a
-	// tier ahead of the default tier.
-	K8sAdminNetworkPolicyNamePrefix = "kanp.adminnetworkpolicy."
-	// K8sBaselineAdminNetworkPolicyNamePrefix is the prefix for the singleton
-	// BaselineAdminNetworkPolicy resource, which is cluster-scoped and lives
-	// in a tier after the default tier.
-	K8sBaselineAdminNetworkPolicyNamePrefix = "kbanp.baselineadminnetworkpolicy."
-	K8sCNPAdminTierNamePrefix               = "kcnp.kube-admin."
-	K8sCNPBaselineTierNamePrefix            = "kcnp.kube-baseline."
->>>>>>> 58c0b351
+	// K8sCNPAdminTierNamePrefix, and K8sCNPBaselineTierNamePrefix are the prefixes for
+	// ClusterNetworkPolicy (Admin and Baseline tiers) resources, which is cluster-scoped.
+	K8sCNPAdminTierNamePrefix    = "kcnp.kube-admin."
+	K8sCNPBaselineTierNamePrefix = "kcnp.kube-baseline."
 
 	// OpenStackNetworkPolicyNamePrefix is the prefix for OpenStack security groups.
 	OpenStackNetworkPolicyNamePrefix = "ossg."
@@ -68,21 +53,12 @@
 	if strings.HasPrefix(name, K8sNetworkPolicyNamePrefix) {
 		return DefaultTierName, nil
 	}
-<<<<<<< HEAD
-=======
-	if strings.HasPrefix(name, K8sAdminNetworkPolicyNamePrefix) {
-		return AdminNetworkPolicyTierName, nil
-	}
-	if strings.HasPrefix(name, K8sBaselineAdminNetworkPolicyNamePrefix) {
-		return BaselineAdminNetworkPolicyTierName, nil
-	}
 	if strings.HasPrefix(name, K8sCNPAdminTierNamePrefix) {
 		return KubeAdminTierName, nil
 	}
 	if strings.HasPrefix(name, K8sCNPBaselineTierNamePrefix) {
 		return KubeBaselineTierName, nil
 	}
->>>>>>> 58c0b351
 	// Policy derived from OpenStack security groups is named as "ossg.default.<security group
 	// ID>", but should go into the default tier.
 	if strings.HasPrefix(name, OpenStackNetworkPolicyNamePrefix) {
@@ -191,13 +167,8 @@
 	// If it is a K8s network policy, or derived from an OpenStack security group, we
 	// expect the policy name to be formatted properly in the first place.
 	return strings.HasPrefix(policy, K8sNetworkPolicyNamePrefix) ||
-<<<<<<< HEAD
-=======
-		strings.HasPrefix(policy, K8sAdminNetworkPolicyNamePrefix) ||
-		strings.HasPrefix(policy, K8sBaselineAdminNetworkPolicyNamePrefix) ||
 		strings.HasPrefix(policy, K8sCNPAdminTierNamePrefix) ||
 		strings.HasPrefix(policy, K8sCNPBaselineTierNamePrefix) ||
->>>>>>> 58c0b351
 		strings.HasPrefix(policy, OpenStackNetworkPolicyNamePrefix)
 }
 
@@ -217,13 +188,8 @@
 // -  <namespace>/<tier>.<name> for a namespaced NetworkPolicies
 // -  <tier>.<name> for GlobalNetworkPolicies.
 // -  <namespace>/knp.default.<name> for a k8s NetworkPolicies
-<<<<<<< HEAD
-=======
-// -  kanp.adminnetworkpolicy.<name> for a k8s AdminNetworkPolicies
-// -  kbanp.baselineadminnetworkpolicy.<name> for a k8s BaselineAdminNetworkPolicies
 // -  kcnp.kube-admin.<name> for a k8s ClusterNetworkPolicies (Admin tier)
 // -  kcnp.kube-baseline.<name> for a k8s ClusterNetworkPolicies (Baseline tier)
->>>>>>> 58c0b351
 // and for the staged counterparts, respectively:
 // -  <namespace>/staged:<tier>.<name>
 // -  staged:<tier>.<name>
@@ -263,23 +229,14 @@
 	if strings.HasPrefix(name, K8sNetworkPolicyNamePrefix) {
 		return namespace, DefaultTierName, stagedPrefix + name, nil
 	}
-<<<<<<< HEAD
-=======
-	// If policy name starts with "kanp.adminnetworkpolicy" then this is k8s admin network policy.
-	if strings.HasPrefix(name, K8sAdminNetworkPolicyNamePrefix) {
-		return namespace, AdminNetworkPolicyTierName, stagedPrefix + name, nil
-	}
-	// If policy name starts with "kbanp.baselineadminnetworkpolicy" then this is k8s baseline admin network policy.
-	if strings.HasPrefix(name, K8sBaselineAdminNetworkPolicyNamePrefix) {
-		return namespace, BaselineAdminNetworkPolicyTierName, stagedPrefix + name, nil
-	}
+	// If policy name starts with "kcnp.kube-admin" then this is k8s cluster network policy in Admin tier.
 	if strings.HasPrefix(name, K8sCNPAdminTierNamePrefix) {
 		return namespace, KubeAdminTierName, stagedPrefix + name, nil
 	}
+	// If policy name starts with "kcnp.kube-baseline" then this is k8s cluster network policy in Baseline tier.
 	if strings.HasPrefix(name, K8sCNPBaselineTierNamePrefix) {
 		return namespace, KubeBaselineTierName, stagedPrefix + name, nil
 	}
->>>>>>> 58c0b351
 
 	// This is a non-kubernetes policy, so extract the tier name from the policy name.
 	if parts = strings.SplitN(name, ".", 2); len(parts) == 2 {
@@ -290,6 +247,5 @@
 }
 
 func TierIsStatic(name string) bool {
-	return name == DefaultTierName || name == KubeAdminTierName || name == KubeBaselineTierName ||
-		name == AdminNetworkPolicyTierName || name == BaselineAdminNetworkPolicyTierName
+	return name == DefaultTierName || name == KubeAdminTierName || name == KubeBaselineTierName
 }