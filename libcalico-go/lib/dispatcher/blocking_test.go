--- conflicted
+++ resolved
@@ -59,13 +59,7 @@
 			runDispatcherInBackgroundWithOutputChans(output1, output2)
 
 			// Dispatcher itself implicitly acts as a buffer of size 1.
-<<<<<<< HEAD
-			go func() {
-				input <- dummyInput
-			}()
-=======
 			Eventually(input).Should(BeSent(dummyInput), "Couldn't send input to dispatcher")
->>>>>>> a0d59b05
 
 			// Should output to each consumer in order.
 			for _, o := range []chan interface{}{output1, output2} {
