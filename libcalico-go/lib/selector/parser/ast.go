--- conflicted
+++ resolved
@@ -158,16 +158,12 @@
 }
 
 func (sel *selectorRoot) LabelRestrictions() map[string]LabelRestriction {
-<<<<<<< HEAD
-	return sel.root.LabelRestrictions()
-=======
 	if sel.cachedLabelRestrictions != nil {
 		return *sel.cachedLabelRestrictions
 	}
 	lrs := sel.root.LabelRestrictions()
 	sel.cachedLabelRestrictions = &lrs
 	return lrs
->>>>>>> 9db877a7
 }
 
 var _ Selector = (*selectorRoot)(nil)
