--- conflicted
+++ resolved
@@ -45,11 +45,8 @@
 	var V100000000 = 0x100000000
 	var tierOrder = float64(100.0)
 	var defaultTierOrder = api.DefaultTierOrder
-<<<<<<< HEAD
-=======
 	var adminTierOrder = api.KubeAdminTierOrder
 	var baselineTierOrder = api.KubeBaselineTierOrder
->>>>>>> 58c0b351
 	var defaultTierBadOrder = float64(10.0)
 
 	// We need pointers to bools, so define the values here.
@@ -2703,28 +2700,6 @@
 			Spec: api.TierSpec{
 				Order: &defaultTierOrder,
 			}}, true),
-<<<<<<< HEAD
-=======
-		Entry("Tier: disallow adminnetworkpolicy tier with an invalid order", &api.Tier{
-			ObjectMeta: v1.ObjectMeta{Name: names.AdminNetworkPolicyTierName},
-			Spec: api.TierSpec{
-				Order: &defaultTierBadOrder,
-			}}, false),
-		Entry("Tier: allow adminnetworkpolicy tier with the predefined order", &api.Tier{
-			ObjectMeta: v1.ObjectMeta{Name: names.AdminNetworkPolicyTierName},
-			Spec: api.TierSpec{
-				Order: &adminTierOrder,
-			}}, true),
-		Entry("Tier: disallow baselineadminnetworkpolicy tier with an invalid order", &api.Tier{
-			ObjectMeta: v1.ObjectMeta{Name: names.BaselineAdminNetworkPolicyTierName},
-			Spec: api.TierSpec{
-				Order: &defaultTierBadOrder,
-			}}, false),
-		Entry("Tier: allow baselineadminnetworkpolicy tier with the predefined order", &api.Tier{
-			ObjectMeta: v1.ObjectMeta{Name: names.BaselineAdminNetworkPolicyTierName},
-			Spec: api.TierSpec{
-				Order: &baselineTierOrder,
-			}}, true),
 		Entry("Tier: disallow kube-admin tier with an invalid order", &api.Tier{
 			ObjectMeta: v1.ObjectMeta{Name: names.KubeAdminTierName},
 			Spec: api.TierSpec{
@@ -2745,7 +2720,6 @@
 			Spec: api.TierSpec{
 				Order: &baselineTierOrder,
 			}}, true),
->>>>>>> 58c0b351
 		Entry("Tier: allow a tier with a valid order", &api.Tier{
 			ObjectMeta: v1.ObjectMeta{Name: "platform"},
 			Spec: api.TierSpec{
