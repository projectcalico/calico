--- conflicted
+++ resolved
@@ -1952,11 +1952,6 @@
 			NodeSelector: "has(mylabel)",
 			PeerSelector: "has(mylabel)",
 		}, true),
-<<<<<<< HEAD
-		Entry("should reject BGPPeerSpec with both LocalWorkloadSelector and PeerSelector", api.BGPPeerSpec{
-			LocalWorkloadSelector: "has(labelone)",
-			PeerSelector:          "has(labeltwo)",
-=======
 		Entry("should reject BGPPeerSpec with LocalWorkloadSelector and empty ASNumber", api.BGPPeerSpec{
 			LocalWorkloadSelector: "has(labelone)",
 		}, false),
@@ -1964,15 +1959,11 @@
 			LocalWorkloadSelector: "has(labelone)",
 			PeerSelector:          "has(labeltwo)",
 			ASNumber:              as61234,
->>>>>>> 5d0efe67
 		}, false),
 		Entry("should reject BGPPeerSpec with both LocalWorkloadSelector and PeerIP", api.BGPPeerSpec{
 			LocalWorkloadSelector: "has(labelone)",
 			PeerIP:                ipv4_1,
-<<<<<<< HEAD
-=======
 			ASNumber:              as61234,
->>>>>>> 5d0efe67
 		}, false),
 		Entry("should reject BGPPeer with ReachableBy but without PeerIP", api.BGPPeerSpec{
 			ReachableBy: ipv4_2,
