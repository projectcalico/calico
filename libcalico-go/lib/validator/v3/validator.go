// Copyright (c) 2016-2025 Tigera, Inc. All rights reserved.

// Licensed under the Apache License, Version 2.0 (the "License");
// you may not use this file except in compliance with the License.
// You may obtain a copy of the License at
//
//     http://www.apache.org/licenses/LICENSE-2.0
//
// Unless required by applicable law or agreed to in writing, software
// distributed under the License is distributed on an "AS IS" BASIS,
// WITHOUT WARRANTIES OR CONDITIONS OF ANY KIND, either express or implied.
// See the License for the specific language governing permissions and
// limitations under the License.

package v3

import (
	"fmt"
	"net"
	"reflect"
	"regexp"
	"strconv"
	"strings"

	api "github.com/projectcalico/api/pkg/apis/projectcalico/v3"
	"github.com/projectcalico/api/pkg/lib/numorstring"
	log "github.com/sirupsen/logrus"
	wireguard "golang.zx2c4.com/wireguard/wgctrl/wgtypes"
	"gopkg.in/go-playground/validator.v9"
	metav1 "k8s.io/apimachinery/pkg/apis/meta/v1"
	k8svalidation "k8s.io/apimachinery/pkg/util/validation"

	libapi "github.com/projectcalico/calico/libcalico-go/lib/apis/v3"
	calicoconversion "github.com/projectcalico/calico/libcalico-go/lib/backend/k8s/conversion"
	"github.com/projectcalico/calico/libcalico-go/lib/errors"
	"github.com/projectcalico/calico/libcalico-go/lib/names"
	cnet "github.com/projectcalico/calico/libcalico-go/lib/net"
	"github.com/projectcalico/calico/libcalico-go/lib/selector"
	"github.com/projectcalico/calico/libcalico-go/lib/selector/tokenizer"
	"github.com/projectcalico/calico/libcalico-go/lib/set"
)

var validate *validator.Validate

const (
	// Maximum size of annotations.
	totalAnnotationSizeLimitB int64 = 256 * (1 << 10) // 256 kB

	// linux can support route-table indices up to 0xFFFFFFFF
	// however, using 0xFFFFFFFF tables would require too much computation, so the total number of designated tables is capped at 0xFFFF
	routeTableMaxLinux       uint32 = 0xffffffff
	routeTableRangeMaxTables uint32 = 0xffff

	globalSelector = "global()"
)

var (
	nameLabelFmt     = "[a-z0-9]([-a-z0-9]*[a-z0-9])?"
	nameSubdomainFmt = nameLabelFmt + "(\\." + nameLabelFmt + ")*"

	// All resource names must follow the subdomain name format.  Some resources we impose
	// more restrictive naming requirements.
	nameRegex = regexp.MustCompile("^" + nameSubdomainFmt + "$")

	// Tiers must have simple names with no dots, since they appear as sub-components of other
	// names.
	tierNameRegex = regexp.MustCompile("^" + nameLabelFmt + "$")

	containerIDFmt   = "[a-zA-Z0-9]([-a-zA-Z0-9]*[a-zA-Z0-9])?"
	containerIDRegex = regexp.MustCompile("^" + containerIDFmt + "$")

	// NetworkPolicy names must either be a simple DNS1123 label format (nameLabelFmt), or
	// nameLabelFmt.nameLabelFmt (with a single dot), or
	// must be the standard name format (nameRegex) prefixed with "knp.default" or "ossg.default".
	networkPolicyNameRegex = regexp.MustCompile("^((" + nameLabelFmt + ")(\\." + nameLabelFmt + ")?|((?:knp|ossg)\\.default\\.(" + nameSubdomainFmt + ")))$")

	// GlobalNetworkPolicy names must be a simple DNS1123 label format (nameLabelFmt) or
	// have a single dot.
	globalNetworkPolicyNameRegex = regexp.MustCompile("^(" + nameLabelFmt + "\\.)?" + nameLabelFmt + "$")

	// Hostname  have to be valid ipv4, ipv6 or strings up to 64 characters.
	prometheusHostRegexp = regexp.MustCompile(`^[a-zA-Z0-9:._+-]{1,64}$`)

	interfaceRegex          = regexp.MustCompile("^[a-zA-Z0-9_.-]{1,15}$")
	bgpFilterInterfaceRegex = regexp.MustCompile("^[a-zA-Z0-9_.*-]{1,15}$")
	bgpFilterPrefixLengthV4 = regexp.MustCompile("^([0-9]|[12][0-9]|3[0-2])$")
	bgpFilterPrefixLengthV6 = regexp.MustCompile("^([0-9]|[1-9][0-9]|1[0-1][0-9]|12[0-8])$")
	ignoredInterfaceRegex   = regexp.MustCompile("^[a-zA-Z0-9_.*-]{1,15}$")
	ifaceFilterRegex        = regexp.MustCompile("^[a-zA-Z0-9:._+-]{1,15}$")
	actionRegex             = regexp.MustCompile("^(Allow|Deny|Log|Pass)$")
	protocolRegex           = regexp.MustCompile("^(TCP|UDP|ICMP|ICMPv6|SCTP|UDPLite)$")
	ipipModeRegex           = regexp.MustCompile("^(Always|CrossSubnet|Never)$")
	vxlanModeRegex          = regexp.MustCompile("^(Always|CrossSubnet|Never)$")
	assignmentModeRegex     = regexp.MustCompile("^(Automatic|Manual)$")
	assignIPsRegex          = regexp.MustCompile("^(AllServices|RequestedServicesOnly)$")
	logLevelRegex           = regexp.MustCompile("^(Trace|Debug|Info|Warning|Error|Fatal)$")
	bpfLogLevelRegex        = regexp.MustCompile("^(Debug|Info|Off)$")
	bpfServiceModeRegex     = regexp.MustCompile("^(Tunnel|DSR)$")
	bpfCTLBRegex            = regexp.MustCompile("^(Disabled|Enabled|TCP)$")
	bpfHostNatRegex         = regexp.MustCompile("^(Disabled|Enabled)$")
	datastoreType           = regexp.MustCompile("^(etcdv3|kubernetes)$")
	routeSource             = regexp.MustCompile("^(WorkloadIPs|CalicoIPAM)$")
	dropAcceptReturnRegex   = regexp.MustCompile("^(Drop|Accept|Return)$")
	acceptReturnRegex       = regexp.MustCompile("^(Accept|Return)$")
	dropRejectRegex         = regexp.MustCompile("^(Drop|Reject)$")
	ipTypeRegex             = regexp.MustCompile("^(CalicoNodeIP|InternalIP|ExternalIP)$")
	standardCommunity       = regexp.MustCompile(`^(\d+):(\d+)$`)
	largeCommunity          = regexp.MustCompile(`^(\d+):(\d+):(\d+)$`)
	number                  = regexp.MustCompile(`(\d+)`)
	IPv4PortFormat          = regexp.MustCompile(`^(\d+).(\d+).(\d+).(\d+):(\d+)$`)
	IPv6PortFormat          = regexp.MustCompile(`^\[[0-9a-fA-F:.]+\]:(\d+)$`)
	reasonString            = "Reason: "
	poolUnstictCIDR         = "IP pool CIDR is not strictly masked"
	overlapsV4LinkLocal     = "IP pool range overlaps with IPv4 Link Local range 169.254.0.0/16"
	overlapsV6LinkLocal     = "IP pool range overlaps with IPv6 Link Local range fe80::/10"
	protocolPortsMsg        = "rules that specify ports must set protocol to TCP or UDP or SCTP"
	protocolIcmpMsg         = "rules that specify ICMP fields must set protocol to ICMP"
	protocolAndHTTPMsg      = "rules that specify HTTP fields must set protocol to TCP or empty"
	globalSelectorEntRule   = fmt.Sprintf("%v can only be used in an EntityRule namespaceSelector", globalSelector)
	globalSelectorOnly      = fmt.Sprintf("%v cannot be combined with other selectors", globalSelector)

	SourceAddressRegex = regexp.MustCompile("^(UseNodeIP|None)$")

	filterActionRegex  = regexp.MustCompile("^(Accept|Reject)$")
	matchOperatorRegex = regexp.MustCompile("^(Equal|In|NotEqual|NotIn)$")

	ipv4LinkLocalNet = net.IPNet{
		IP:   net.ParseIP("169.254.0.0"),
		Mask: net.CIDRMask(16, 32),
	}

	ipv6LinkLocalNet = net.IPNet{
		IP:   net.ParseIP("fe80::"),
		Mask: net.CIDRMask(10, 128),
	}

	// reserved linux kernel routing tables (cannot be targeted by routeTableRanges)
	routeTablesReservedLinux = []int{253, 254, 255}

	stagedActionRegex = regexp.MustCompile("^(" + string(api.StagedActionSet) + "|" + string(api.StagedActionDelete) +
		"|" + string(api.StagedActionLearn) + "|" + string(api.StagedActionIgnore) + ")$")
)

// Validate is used to validate the supplied structure according to the
// registered field and structure validators.
func Validate(current interface{}) error {
	// Perform field-only validation first, that way the struct validators can assume
	// individual fields are valid format.
	if err := validate.Struct(current); err != nil {
		return convertError(err)
	}
	return nil
}

func convertError(err error) errors.ErrorValidation {
	verr := errors.ErrorValidation{}
	for _, f := range err.(validator.ValidationErrors) {
		verr.ErroredFields = append(verr.ErroredFields,
			errors.ErroredField{
				Name:   f.StructField(),
				Value:  f.Value(),
				Reason: extractReason(f),
			})
	}
	return verr
}

func init() {
	// Initialise static data.
	validate = validator.New()

	// Register field validators.
	registerFieldValidator("action", validateAction)
	registerFieldValidator("interface", validateInterface)
	registerFieldValidator("bgpFilterInterface", validateBGPFilterInterface)
	registerFieldValidator("bgpFilterPrefixLengthV4", validateBGPFilterPrefixLengthV4)
	registerFieldValidator("bgpFilterPrefixLengthV6", validateBGPFilterPrefixLengthV6)
	registerFieldValidator("ignoredInterface", validateIgnoredInterface)
	registerFieldValidator("datastoreType", validateDatastoreType)
	registerFieldValidator("name", validateName)
	registerFieldValidator("containerID", validateContainerID)
	registerFieldValidator("selector", validateSelector)
	registerFieldValidator("labels", validateLabels)
	registerFieldValidator("ipVersion", validateIPVersion)
	registerFieldValidator("ipIpMode", validateIPIPMode)
	registerFieldValidator("stagedAction", validateStagedAction)
	registerFieldValidator("vxlanMode", validateVXLANMode)
	registerFieldValidator("assignmentMode", validateAssignmentMode)
	registerFieldValidator("assignIPs", validateAssignIPs)
	registerFieldValidator("policyType", validatePolicyType)
	registerFieldValidator("logLevel", validateLogLevel)
	registerFieldValidator("bpfLogLevel", validateBPFLogLevel)
	registerFieldValidator("bpfLogFilters", validateBPFLogFilters)
	registerFieldValidator("bpfServiceMode", validateBPFServiceMode)
	registerFieldValidator("bpfConnectTimeLoadBalancing", validateBPFConnectTimeLoadBalancing)
	registerFieldValidator("bpfHostNetworkedNATWithoutCTLB", validateBPFHostNetworkedNat)
	registerFieldValidator("dropAcceptReturn", validateFelixEtoHAction)
	registerFieldValidator("acceptReturn", validateAcceptReturn)
	registerFieldValidator("dropReject", validateDropReject)
	registerFieldValidator("portName", validatePortName)
	registerFieldValidator("mustBeNil", validateMustBeNil)
	registerFieldValidator("mustBeFalse", validateMustBeFalse)
	registerFieldValidator("ifaceFilter", validateIfaceFilter)
	registerFieldValidator("interfaceSlice", validateInterfaceSlice)
	registerFieldValidator("ifaceFilterSlice", validateIfaceFilterSlice)
	registerFieldValidator("mac", validateMAC)
	registerFieldValidator("iptablesBackend", validateIptablesBackend)
	registerFieldValidator("keyValueList", validateKeyValueList)
	registerFieldValidator("prometheusHost", validatePrometheusHost)
	registerFieldValidator("ipType", validateIPType)
	registerFieldValidator("createDefaultHostEndpoint", validateCreateDefaultHostEndpoint)

	registerFieldValidator("sourceAddress", RegexValidator("SourceAddress", SourceAddressRegex))
	registerFieldValidator("regexp", validateRegexp)
	registerFieldValidator("routeSource", validateRouteSource)
	registerFieldValidator("wireguardPublicKey", validateWireguardPublicKey)
	registerFieldValidator("IP:port", validateIPPort)
	registerFieldValidator("reachableBy", validateReachableByField)

	// Register filter action and match operator validators (used in BGPFilter)
	registerFieldValidator("filterAction", RegexValidator("FilterAction", filterActionRegex))
	registerFieldValidator("matchOperator", RegexValidator("MatchOperator", matchOperatorRegex))

	// Register filter action and match operator validators (used in BGPFilter)
	registerFieldValidator("filterAction", RegexValidator("FilterAction", filterActionRegex))
	registerFieldValidator("matchOperator", RegexValidator("MatchOperator", matchOperatorRegex))

	// Register network validators (i.e. validating a correctly masked CIDR).  Also
	// accepts an IP address without a mask (assumes a full mask).
	registerFieldValidator("netv4", validateIPv4Network)
	registerFieldValidator("netv6", validateIPv6Network)
	registerFieldValidator("net", validateIPNetwork)
	registerFieldValidator("ipv4", validateIPv4)
	registerFieldValidator("ipv6", validateIPv6)

	// Override the default CIDR validator.  Validates an arbitrary CIDR (does not
	// need to be correctly masked).  Also accepts an IP address without a mask.
	registerFieldValidator("cidrv4", validateCIDRv4)
	registerFieldValidator("cidrv6", validateCIDRv6)
	registerFieldValidator("cidr", validateCIDR)
	registerFieldValidator("cidrs", validateCIDRs)

	registerStructValidator(validate, validateProtocol, numorstring.Protocol{})
	registerStructValidator(validate, validateProtoPort, api.ProtoPort{})
	registerStructValidator(validate, validatePort, numorstring.Port{})
	registerStructValidator(validate, validateEndpointPort, api.EndpointPort{})
	registerStructValidator(validate, validateWorkloadEndpointPort, libapi.WorkloadEndpointPort{})
	registerStructValidator(validate, validateIPNAT, libapi.IPNAT{})
	registerStructValidator(validate, validateICMPFields, api.ICMPFields{})
	registerStructValidator(validate, validateIPPoolSpec, api.IPPoolSpec{})
	registerStructValidator(validate, validateNodeSpec, libapi.NodeSpec{})
	registerStructValidator(validate, validateIPAMConfigSpec, libapi.IPAMConfigSpec{})
	registerStructValidator(validate, validateObjectMeta, metav1.ObjectMeta{})
	registerStructValidator(validate, validateTier, api.Tier{})
	registerStructValidator(validate, validateHTTPRule, api.HTTPMatch{})
	registerStructValidator(validate, validateFelixConfigSpec, api.FelixConfigurationSpec{})
	registerStructValidator(validate, validateWorkloadEndpointSpec, libapi.WorkloadEndpointSpec{})
	registerStructValidator(validate, validateHostEndpointSpec, api.HostEndpointSpec{})
	registerStructValidator(validate, validateRule, api.Rule{})
	registerStructValidator(validate, validateEntityRule, api.EntityRule{})
	registerStructValidator(validate, validateBGPPeerSpec, api.BGPPeerSpec{})
	registerStructValidator(validate, validateBGPFilterRuleV4, api.BGPFilterRuleV4{})
	registerStructValidator(validate, validateBGPFilterRuleV6, api.BGPFilterRuleV6{})
	registerStructValidator(validate, validateNetworkPolicy, api.NetworkPolicy{})
	registerStructValidator(validate, validateGlobalNetworkPolicy, api.GlobalNetworkPolicy{})
	registerStructValidator(validate, validateStagedGlobalNetworkPolicy, api.StagedGlobalNetworkPolicy{})
	registerStructValidator(validate, validateStagedNetworkPolicy, api.StagedNetworkPolicy{})
	registerStructValidator(validate, validateStagedKubernetesNetworkPolicy, api.StagedKubernetesNetworkPolicy{})
	registerStructValidator(validate, validateGlobalNetworkSet, api.GlobalNetworkSet{})
	registerStructValidator(validate, validateNetworkSet, api.NetworkSet{})
	registerStructValidator(validate, validateRuleMetadata, api.RuleMetadata{})
	registerStructValidator(validate, validateRouteTableIDRange, api.RouteTableIDRange{})
	registerStructValidator(validate, validateRouteTableRange, api.RouteTableRange{})
	registerStructValidator(validate, validateBGPConfigurationSpec, api.BGPConfigurationSpec{})
	registerStructValidator(validate, validateBlockAffinitySpec, libapi.BlockAffinitySpec{})
	registerStructValidator(validate, validateHealthTimeoutOverride, api.HealthTimeoutOverride{})
}

// reason returns the provided error reason prefixed with an identifier that
// allows the string to be used as the field tag in the validator and then
// re-extracted as the reason when the validator returns a field error.
func reason(r string) string {
	return reasonString + r
}

// extractReason extracts the error reason from the field tag in a validator
// field error (if there is one).
func extractReason(e validator.FieldError) string {
	if strings.HasPrefix(e.Tag(), reasonString) {
		return strings.TrimPrefix(e.Tag(), reasonString)
	}
	return fmt.Sprintf("%sfailed to validate Field: %s because of Tag: %s ",
		reasonString,
		e.Field(),
		e.Tag(),
	)
}

func registerFieldValidator(key string, fn validator.Func) {
	// We need to register the field validation funcs for all validators otherwise
	// the validator panics on an unknown validation type.
	validate.RegisterValidation(key, fn)
}

func registerStructValidator(validator *validator.Validate, fn validator.StructLevelFunc, t ...interface{}) {
	validator.RegisterStructValidation(fn, t...)
}

func validateAction(fl validator.FieldLevel) bool {
	s := fl.Field().String()
	log.Debugf("Validate action: %s", s)
	return actionRegex.MatchString(s)
}

func validateInterface(fl validator.FieldLevel) bool {
	s := fl.Field().String()
	log.Debugf("Validate interface: %s", s)
	return s == "*" || interfaceRegex.MatchString(s)
}

func validateBGPFilterInterface(fl validator.FieldLevel) bool {
	s := fl.Field().String()
	log.Debugf("Validate BGPFilter rule interface: %s", s)
	return s == "*" || bgpFilterInterfaceRegex.MatchString(s)
}

func validateBGPFilterPrefixLengthV4(fl validator.FieldLevel) bool {
	s := fmt.Sprint(fl.Field())
	log.Debugf("Validate BGPFilter PrefixLength v4: %s", s)
	return s == "*" || bgpFilterPrefixLengthV4.MatchString(s)
}

func validateBGPFilterPrefixLengthV6(fl validator.FieldLevel) bool {
	s := fmt.Sprint(fl.Field())
	log.Debugf("Validate BGPFilter PrefixLength v6: %s", s)
	return s == "*" || bgpFilterPrefixLengthV6.MatchString(s)
}

func validateIgnoredInterface(fl validator.FieldLevel) bool {
	s := fl.Field().String()
	log.Debugf("Validate ignored interface name: %s", s)
	return s != "*" && ignoredInterfaceRegex.MatchString(s)
}

func validateIfaceFilter(fl validator.FieldLevel) bool {
	s := fl.Field().String()
	log.Debugf("Validate Interface Filter : %s", s)
	return ifaceFilterRegex.MatchString(s)
}

func validateInterfaceSlice(fl validator.FieldLevel) bool {
	slice := fl.Field().Interface().([]string)
	log.Debugf("Validate Interface Slice : %v", slice)

	for _, val := range slice {
		match := interfaceRegex.MatchString(val)
		if !match {
			return false
		}
	}

	return true
}

func validateIfaceFilterSlice(fl validator.FieldLevel) bool {
	slice := fl.Field().Interface().([]string)
	log.Debugf("Validate Interface Filter Slice : %v", slice)

	for _, val := range slice {
		// Important: must use ifaceFilterRegex to allow interface wildcard match
		// e.g. "docker+" which the standard interfaceRegex does not accommodate.
		match := ifaceFilterRegex.MatchString(val)
		if !match {
			return false
		}
	}

	return true
}

func validateDatastoreType(fl validator.FieldLevel) bool {
	s := fl.Field().String()
	log.Debugf("Validate Datastore Type: %s", s)
	return datastoreType.MatchString(s)
}

func validateRegexp(fl validator.FieldLevel) bool {
	s := fl.Field().String()
	log.Debugf("Validate regexp: %s", s)
	_, err := regexp.Compile(s)
	return err == nil
}

func validateRouteSource(fl validator.FieldLevel) bool {
	s := fl.Field().String()
	log.Debugf("Validate routeSource: %s", s)
	_, err := regexp.Compile(s)
	return err == nil
}

func validateWireguardPublicKey(fl validator.FieldLevel) bool {
	k := fl.Field().String()
	log.Debugf("Validate Wireguard public-key %s", k)
	_, err := wireguard.ParseKey(k)
	return err == nil
}

func validateName(fl validator.FieldLevel) bool {
	s := fl.Field().String()
	log.Debugf("Validate name: %s", s)
	return nameRegex.MatchString(s)
}

func validateContainerID(fl validator.FieldLevel) bool {
	s := fl.Field().String()
	log.Debugf("Validate containerID: %s", s)
	return containerIDRegex.MatchString(s)
}

func validatePrometheusHost(fl validator.FieldLevel) bool {
	s := fl.Field().String()
	log.Debugf("Validate prometheusHost: %s", s)
	return prometheusHostRegexp.MatchString(s)
}

func validatePortName(fl validator.FieldLevel) bool {
	s := fl.Field().String()
	log.Debugf("Validate port name: %s", s)
	return len(s) != 0 && len(k8svalidation.IsValidPortName(s)) == 0
}

func validateMustBeNil(fl validator.FieldLevel) bool {
	log.WithField("field", fl.Field().String()).Debugf("Validate field must be nil")
	return fl.Field().IsNil()
}

func validateMustBeFalse(fl validator.FieldLevel) bool {
	log.WithField("field", fl.Field().String()).Debugf("Validate field must be false")
	return !fl.Field().Bool()
}

func validateIPVersion(fl validator.FieldLevel) bool {
	ver := fl.Field().Int()
	log.Debugf("Validate ip version: %d", ver)
	return ver == 4 || ver == 6
}

func validateIPIPMode(fl validator.FieldLevel) bool {
	s := fl.Field().String()
	log.Debugf("Validate IPIP Mode: %s", s)
	return ipipModeRegex.MatchString(s)
}

func validateIPType(fl validator.FieldLevel) bool {
	s := fl.Field().String()
	log.Debugf("Validate IPType: %s", s)
	return ipTypeRegex.MatchString(s)
}

func validateStagedAction(fl validator.FieldLevel) bool {
	s := fl.Field().String()
	log.Debugf("Validate StagedAction Mode: %s", s)
	return stagedActionRegex.MatchString(s)
}

func validateVXLANMode(fl validator.FieldLevel) bool {
	s := fl.Field().String()
	log.Debugf("Validate VXLAN Mode: %s", s)
	return vxlanModeRegex.MatchString(s)
}

func validateAssignmentMode(fl validator.FieldLevel) bool {
	s := fl.Field().String()
	log.Debugf("Validate Assignemnt Mode: %s", s)
	return assignmentModeRegex.MatchString(s)
}

func validateAssignIPs(fl validator.FieldLevel) bool {
	s := fl.Field().String()
	log.Debugf("Validate Assign IPs: %s", s)
	return assignIPsRegex.MatchString(s)
}

func validateCreateDefaultHostEndpoint(fl validator.FieldLevel) bool {
	s := api.DefaultHostEndpointMode(fl.Field().String())
	return s == api.DefaultHostEndpointsEnabled || s == api.DefaultHostEndpointsDisabled
}

func RegexValidator(desc string, rx *regexp.Regexp) func(fl validator.FieldLevel) bool {
	return func(fl validator.FieldLevel) bool {
		s := fl.Field().String()
		log.Debugf("Validate %s: %s", desc, s)
		return rx.MatchString(s)
	}
}

func validateMAC(fl validator.FieldLevel) bool {
	s := fl.Field().String()
	log.Debugf("Validate MAC Address: %s", s)

	if err := ValidateMAC(s); err != nil {
		return false
	}
	return true
}

func ValidateMAC(mac string) error {
	_, err := net.ParseMAC(mac)
	return err
}

func validateIptablesBackend(fl validator.FieldLevel) bool {
	s := api.IptablesBackend(fl.Field().String())
	log.Debugf("Validate Iptables Backend: %s", s)
	return s == "" || s == api.IptablesBackendAuto || s == api.IptablesBackendNFTables || s == api.IptablesBackendLegacy
}

func validateLogLevel(fl validator.FieldLevel) bool {
	s := fl.Field().String()
	log.Debugf("Validate Felix log level: %s", s)
	return logLevelRegex.MatchString(s)
}

func validateBPFLogFilters(fl validator.FieldLevel) bool {
	log.Debugf("Validate Felix BPF log level: %s", fl.Field().String())

	m, ok := fl.Field().Interface().(map[string]string)
	if !ok {
		return false
	}

	for k := range m {
		if !interfaceRegex.MatchString(k) {
			return false
		}
	}

	return true
}

func validateBPFLogLevel(fl validator.FieldLevel) bool {
	s := fl.Field().String()
	log.Debugf("Validate Felix BPF log level: %s", s)
	return bpfLogLevelRegex.MatchString(s)
}

func validateBPFServiceMode(fl validator.FieldLevel) bool {
	s := fl.Field().String()
	log.Debugf("Validate Felix BPF service mode: %s", s)
	return bpfServiceModeRegex.MatchString(s)
}

func validateBPFConnectTimeLoadBalancing(fl validator.FieldLevel) bool {
	s := fl.Field().String()
	log.Debugf("Validate Felix BPF ConnectTimeLoadBalancing: %s", s)
	return bpfCTLBRegex.MatchString(s)
}

func validateBPFHostNetworkedNat(fl validator.FieldLevel) bool {
	s := fl.Field().String()
	log.Debugf("Validate Felix BPF HostNetworked NAT: %s", s)
	return bpfHostNatRegex.MatchString(s)
}

func validateFelixEtoHAction(fl validator.FieldLevel) bool {
	s := fl.Field().String()
	log.Debugf("Validate Felix DefaultEndpointToHostAction: %s", s)
	return dropAcceptReturnRegex.MatchString(s)
}

func validateAcceptReturn(fl validator.FieldLevel) bool {
	s := fl.Field().String()
	log.Debugf("Validate Accept Return Action: %s", s)
	return acceptReturnRegex.MatchString(s)
}

func validateDropReject(fl validator.FieldLevel) bool {
	s := fl.Field().String()
	log.Debugf("Validate Drop Reject Action: %s", s)
	return dropRejectRegex.MatchString(s)
}

func validateSelector(fl validator.FieldLevel) bool {
	s := fl.Field().String()
	log.Debugf("Validate selector: %s", s)

	// We use the selector parser to validate a selector string.
	err := selector.Validate(s)
	if err != nil {
		log.Debugf("Selector %#v was invalid: %v", s, err)
		return false
	}
	return true
}

func validateTag(fl validator.FieldLevel) bool {
	s := fl.Field().String()
	log.Debugf("Validate tag: %s", s)
	return nameRegex.MatchString(s)
}

func validateLabels(fl validator.FieldLevel) bool {
	labels := fl.Field().Interface().(map[string]string)
	for k, v := range labels {
		if len(k8svalidation.IsQualifiedName(k)) != 0 {
			return false
		}
		if len(k8svalidation.IsValidLabelValue(v)) != 0 {
			return false
		}
	}
	return true
}

func validatePolicyType(fl validator.FieldLevel) bool {
	s := fl.Field().String()
	log.Debugf("Validate policy type: %s", s)
	if s == string(api.PolicyTypeIngress) || s == string(api.PolicyTypeEgress) {
		return true
	}
	return false
}

func validateProtocol(structLevel validator.StructLevel) {
	p := structLevel.Current().Interface().(numorstring.Protocol)
	log.Debugf("Validate protocol: %v %s %d", p.Type, p.StrVal, p.NumVal)

	// The protocol field may be an integer 1-255 (i.e. not 0), or one of the valid protocol
	// names.
	if num, err := p.NumValue(); err == nil {
		if num == 0 {
			structLevel.ReportError(reflect.ValueOf(p.NumVal),
				"Protocol", "", reason("protocol number invalid"), "")
		}
	} else if !protocolRegex.MatchString(p.String()) {
		structLevel.ReportError(reflect.ValueOf(p.String()),
			"Protocol", "", reason("protocol name invalid"), "")
	}
}

// validateIPv4Network validates the field is a valid (strictly masked) IPv4 network.
// An IP address is valid, and assumed to be fully masked (i.e /32)
func validateIPv4Network(fl validator.FieldLevel) bool {
	n := fl.Field().String()
	log.Debugf("Validate IPv4 network: %s", n)
	err := ValidateIPv4Network(n)
	if err != nil {
		return false
	}
	return true
}

func ValidateIPv4Network(addr string) error {
	ipa, ipn, err := cnet.ParseCIDROrIP(addr)
	if err != nil {
		return err
	}
	// Check for the correct version and that the CIDR is correctly masked (by comparing the
	// parsed IP against the IP in the parsed network).
	if ipa.Version() == 4 && ipn.IP.String() == ipa.String() {
		return nil
	}
	return fmt.Errorf("Invalid IPv4 network %s", addr)
}

// validateIPv6Network validates the field is a valid (strictly masked) IPv6 network.
// An IP address is valid, and assumed to be fully masked (i.e /128)
func validateIPv6Network(fl validator.FieldLevel) bool {
	n := fl.Field().String()
	log.Debugf("Validate IPv6 network: %s", n)
	err := ValidateIPv6Network(n)
	if err != nil {
		return false
	}
	return true
}

func ValidateIPv6Network(addr string) error {
	ipa, ipn, err := cnet.ParseCIDROrIP(addr)
	if err != nil {
		return err
	}
	// Check for the correct version and that the CIDR is correctly masked (by comparing the
	// parsed IP against the IP in the parsed network).
	if ipa.Version() == 6 && ipn.IP.String() == ipa.String() {
		return nil
	}
	return fmt.Errorf("Invalid IPv6 network %s", addr)
}

// validateIPNetwork validates the field is a valid (strictly masked) IP network.
// An IP address is valid, and assumed to be fully masked (i.e /32 or /128)
func validateIPNetwork(fl validator.FieldLevel) bool {
	n := fl.Field().String()
	log.Debugf("Validate IP network: %s", n)
	ipa, ipn, err := cnet.ParseCIDROrIP(n)
	if err != nil {
		return false
	}

	// Check  that the CIDR is correctly masked (by comparing the parsed IP against
	// the IP in the parsed network).
	return ipn.IP.String() == ipa.String()
}

// validateCIDRv4 validates the field is a valid (not strictly masked) IPv4 network.
func validateCIDRv4(fl validator.FieldLevel) bool {
	n := fl.Field().String()
	log.Debugf("Validate IPv4 network: %s", n)
	err := ValidateCIDRv4(n)
	if err != nil {
		return false
	}
	return true
}

func ValidateCIDRv4(cidr string) error {
	ipa, _, err := cnet.ParseCIDROrIP(cidr)
	if err != nil {
		return err
	}
	if ipa.Version() == 4 {
		return nil
	}
	return fmt.Errorf("Invalid IPv4 CIDR: %s", cidr)
}

// validateCIDRv6 validates the field is a valid (not strictly masked) IPv6 network.
func validateCIDRv6(fl validator.FieldLevel) bool {
	n := fl.Field().String()
	log.Debugf("Validate IPv6 network: %s", n)
	err := ValidateCIDRv6(n)
	if err != nil {
		return false
	}
	return true
}

func ValidateCIDRv6(cidr string) error {
	ipa, _, err := cnet.ParseCIDROrIP(cidr)
	if err != nil {
		return err
	}
	if ipa.Version() == 6 {
		return nil
	}
	return fmt.Errorf("Invalid IPv6 CIDR: %s", cidr)
}

// validateCIDR validates the field is a valid (not strictly masked) IP network.
// An IP address is valid, and assumed to be fully masked (i.e /32 or /128)
func validateCIDR(fl validator.FieldLevel) bool {
	n := fl.Field().String()
	log.Debugf("Validate IP network: %s", n)
	_, _, err := cnet.ParseCIDROrIP(n)
	return err == nil
}

// validateCIDRs validates the field is a slice of valid (not strictly masked) IP networks.
// An IP address is valid, and assumed to be fully masked (i.e /32 or /128)
func validateCIDRs(fl validator.FieldLevel) bool {
	addrs := fl.Field().Interface().([]string)
	log.Debugf("Validate IP CIDRs: %s", addrs)
	for _, addr := range addrs {
		_, _, err := cnet.ParseCIDROrIP(addr)
		if err != nil {
			return false
		}
	}
	return true
}

func validateIPv4(fl validator.FieldLevel) bool {
	n := fl.Field().String()
	log.Debugf("Validate IPv4: %s", n)
	parsedIP := net.ParseIP(n)
	// Check if parsing was successful and if it is an IPv4 address.
	return parsedIP != nil && parsedIP.To4() != nil
}

func validateIPv6(fl validator.FieldLevel) bool {
	n := fl.Field().String()
	log.Debugf("Validate IPv6: %s", n)
	parsedIP := net.ParseIP(n)
	// Check if parsing was successful and if it is NOT an IPv4 address.
	return parsedIP != nil && parsedIP.To4() == nil
}

// validateKeyValueList validates the field is a comma separated list of key=value pairs.
var kvRegex = regexp.MustCompile("^\\s*(\\w+)=(.*)$")

func validateKeyValueList(fl validator.FieldLevel) bool {
	n := fl.Field().String()
	log.Debugf("Validate KeyValueList: %s", n)

	if len(strings.TrimSpace(n)) == 0 {
		return true
	}

	for _, item := range strings.Split(n, ",") {
		if item == "" {
			// Accept empty items (e.g tailing ",")
			continue
		}
		kv := kvRegex.FindStringSubmatch(item)
		if kv == nil {
			return false
		}
	}

	return true
}

// validateIPPort validates the IP and Port given in either <IPv4>:<port> or [<IPv6>]:<port> or <IP> format
func validateIPPort(fl validator.FieldLevel) bool {
	ipPort := fl.Field().String()
	_, _, ok := processIPPort(ipPort)
	return ok
}

// processIPPort processes the IP and Port given in either <IPv4>:<port> or [<IPv6>]:<port> or <IP> format
// and return the IP, port and a bool if the format is as expected
func processIPPort(ipPort string) (string, int, bool) {
	if ipPort != "" {
		var ipStr, portStr string
		var err error
		var port uint64
		ipStr = ipPort
		// If PeerIP has both IP and port, validate both
		if IPv4PortFormat.MatchString(ipPort) || IPv6PortFormat.MatchString(ipPort) {
			ipStr, portStr, err = net.SplitHostPort(ipPort)
			if err != nil {
				log.Debugf("PeerIP value is invalid, it should either be \"<IP>\" or \"<IPv4>:<port>\" or \"[<IPv6>]:<port>\".")
				return "", 0, false
			}
			port, err = strconv.ParseUint(portStr, 10, 16)
			if err != nil {
				log.Debugf("PeerIP value has invalid port.")
				return "", 0, false
			}
			if port < 1 {
				log.Debugf("PeerIP value has invalid port.")
				return "", 0, false
			}
		}

		parsedIP := net.ParseIP(ipStr)
		if parsedIP == nil {
			log.Debugf("PeerIP value is invalid.")
			return "", 0, false
		}

		return ipStr, int(port), true
	}
	return "", 0, false
}

// validateHTTPMethods checks if the HTTP method match clauses are valid.
func validateHTTPMethods(methods []string) error {
	// check for duplicates
	s := set.FromArray(methods)
	if s.Len() != len(methods) {
		return fmt.Errorf("Invalid methods (duplicates): %v", methods)
	}
	return nil
}

// validateHTTPPaths checks if the HTTP path match clauses are valid.
func validateHTTPPaths(paths []api.HTTPPath) error {
	for _, path := range paths {
		if path.Exact != "" && path.Prefix != "" {
			return fmt.Errorf("Invalid path match. Both 'exact' and 'prefix' are set")
		}
		v := path.Exact
		if v == "" {
			v = path.Prefix
		}
		if v == "" {
			return fmt.Errorf("Invalid path match. Either 'exact' or 'prefix' must be set")
		}
		// Checks from https://tools.ietf.org/html/rfc3986#page-22
		if !strings.HasPrefix(v, "/") ||
			strings.ContainsAny(v, "? #") {
			return fmt.Errorf("Invalid path %s. (must start with `/` and not contain `?` or `#`", v)
		}
	}
	return nil
}

func validateHTTPRule(structLevel validator.StructLevel) {
	h := structLevel.Current().Interface().(api.HTTPMatch)
	log.Debugf("Validate HTTP Rule: %v", h)
	if err := validateHTTPMethods(h.Methods); err != nil {
		structLevel.ReportError(reflect.ValueOf(h.Methods), "Methods", "", reason(err.Error()), "")
	}
	if err := validateHTTPPaths(h.Paths); err != nil {
		structLevel.ReportError(reflect.ValueOf(h.Paths), "Paths", "", reason(err.Error()), "")
	}
}

func validatePort(structLevel validator.StructLevel) {
	p := structLevel.Current().Interface().(numorstring.Port)

	// Check that the port range is in the correct order.  The YAML parsing also checks this,
	// but this protects against misuse of the programmatic API.
	log.Debugf("Validate port: %v", p)
	if p.MinPort > p.MaxPort {
		structLevel.ReportError(reflect.ValueOf(p.MaxPort),
			"Port", "", reason("port range invalid"), "")
	}

	if p.PortName != "" {
		if p.MinPort != 0 || p.MaxPort != 0 {
			structLevel.ReportError(reflect.ValueOf(p.PortName),
				"Port", "", reason("named port invalid, if name is specified, min and max should be 0"), "")
		}
	} else if p.MinPort < 1 {
		structLevel.ReportError(reflect.ValueOf(p.MinPort),
			"Port", "", reason("port range invalid, port number must be between 1 and 65535"), "")
	} else if p.MaxPort < 1 {
		structLevel.ReportError(reflect.ValueOf(p.MaxPort),
			"Port", "", reason("port range invalid, port number must be between 1 and 65535"), "")
	}
}

func validateIPNAT(structLevel validator.StructLevel) {
	i := structLevel.Current().Interface().(libapi.IPNAT)
	log.Debugf("Internal IP: %s; External IP: %s", i.InternalIP, i.ExternalIP)

	iip, _, err := cnet.ParseCIDROrIP(i.InternalIP)
	if err != nil {
		structLevel.ReportError(reflect.ValueOf(i.ExternalIP),
			"InternalIP", "", reason("invalid IP address"), "")
	}

	eip, _, err := cnet.ParseCIDROrIP(i.ExternalIP)
	if err != nil {
		structLevel.ReportError(reflect.ValueOf(i.ExternalIP),
			"InternalIP", "", reason("invalid IP address"), "")
	}

	// An IPNAT must have both the internal and external IP versions the same.
	if iip.Version() != eip.Version() {
		structLevel.ReportError(reflect.ValueOf(i.ExternalIP),
			"ExternalIP", "", reason("mismatched IP versions"), "")
	}
}

func validateFelixConfigSpec(structLevel validator.StructLevel) {
	c := structLevel.Current().Interface().(api.FelixConfigurationSpec)

	// Validate that the node port ranges list isn't too long and contains only numeric ports.
	// We set the limit at 7 because the iptables multiport match can accept at most 15 port
	// numbers, with each port range requiring 2 entries.
	if c.KubeNodePortRanges != nil {
		if len(*c.KubeNodePortRanges) > 7 {
			structLevel.ReportError(reflect.ValueOf(*c.KubeNodePortRanges),
				"KubeNodePortRanges", "",
				reason("node port ranges list is too long (max 7)"), "")
		}

		for _, p := range *c.KubeNodePortRanges {
			if p.PortName != "" {
				structLevel.ReportError(reflect.ValueOf(*c.KubeNodePortRanges),
					"KubeNodePortRanges", "",
					reason("node port ranges should not contain named ports"), "")
			}
		}
	}

	// Validate that the externalNodesCIDRList is composed of valid cidr's.
	if c.ExternalNodesCIDRList != nil {
		for _, cidr := range *c.ExternalNodesCIDRList {
			log.Debugf("Cidr is: %s", cidr)
			ip, _, err := cnet.ParseCIDROrIP(cidr)
			if err != nil {
				structLevel.ReportError(reflect.ValueOf(cidr),
					"ExternalNodesCIDRList", "", reason("has invalid CIDR(s)"), "")
			} else if ip.Version() != 4 {
				structLevel.ReportError(reflect.ValueOf(cidr),
					"ExternalNodesCIDRList", "", reason("has invalid IPv6 CIDR"), "")
			}
		}
	}

	// Validate that the OpenStack region is suitable for use in a namespace name.
	const regionNamespacePrefix = "openstack-region-"
	const maxRegionLength int = k8svalidation.DNS1123LabelMaxLength - len(regionNamespacePrefix)
	if len(c.OpenstackRegion) > maxRegionLength {
		structLevel.ReportError(reflect.ValueOf(c.OpenstackRegion),
			"OpenstackRegion", "", reason("is too long"), "")
	} else if len(c.OpenstackRegion) > 0 {
		problems := k8svalidation.IsDNS1123Label(c.OpenstackRegion)
		if len(problems) > 0 {
			structLevel.ReportError(reflect.ValueOf(c.OpenstackRegion),
				"OpenstackRegion", "", reason("must be a valid DNS label"), "")
		}
	}

	if c.NATOutgoingAddress != "" {
		parsedAddress := cnet.ParseIP(c.NATOutgoingAddress)
		if parsedAddress == nil || parsedAddress.Version() != 4 {
			structLevel.ReportError(reflect.ValueOf(c.NATOutgoingAddress),
				"NATOutgoingAddress", "", reason("is not a valid IPv4 address"), "")
		}
	}

	if c.DeviceRouteSourceAddress != "" {
		parsedAddress := cnet.ParseIP(c.DeviceRouteSourceAddress)
		if parsedAddress == nil || parsedAddress.Version() != 4 {
			structLevel.ReportError(reflect.ValueOf(c.DeviceRouteSourceAddress),
				"DeviceRouteSourceAddress", "", reason("is not a valid IPv4 address"), "")
		}
	}

	if c.DeviceRouteSourceAddressIPv6 != "" {
		parsedAddress := cnet.ParseIP(c.DeviceRouteSourceAddressIPv6)
		if parsedAddress == nil || parsedAddress.Version() != 6 {
			structLevel.ReportError(reflect.ValueOf(c.DeviceRouteSourceAddressIPv6),
				"DeviceRouteSourceAddressIPv6", "", reason("is not a valid IPv6 address"), "")
		}
	}

	if c.RouteTableRange != nil && c.RouteTableRanges != nil {
		structLevel.ReportError(reflect.ValueOf(c.RouteTableRange),
			"RouteTableRange", "", reason("cannot be set when `RouteTableRanges` is also set"), "")
	}

	if c.RouteTableRanges != nil && c.RouteTableRanges.NumDesignatedTables() > int(routeTableRangeMaxTables) {
		structLevel.ReportError(reflect.ValueOf(c.RouteTableRanges),
			"RouteTableRanges", "", reason("targets too many tables"), "")
	}
}

func validateWorkloadEndpointSpec(structLevel validator.StructLevel) {
	w := structLevel.Current().Interface().(libapi.WorkloadEndpointSpec)

	// The configured networks only support /32 (for IPv4) and /128 (for IPv6) at present.
	for _, netw := range w.IPNetworks {
		_, nw, err := cnet.ParseCIDROrIP(netw)
		if err != nil {
			structLevel.ReportError(reflect.ValueOf(netw),
				"IPNetworks", "", reason("invalid CIDR"), "")
		}

		ones, bits := nw.Mask.Size()
		if bits != ones {
			structLevel.ReportError(reflect.ValueOf(w.IPNetworks),
				"IPNetworks", "", reason("IP network contains multiple addresses"), "")
		}
	}

	_, v4gw, err := cnet.ParseCIDROrIP(w.IPv4Gateway)
	if err != nil {
		structLevel.ReportError(reflect.ValueOf(w.IPv4Gateway),
			"IPv4Gateway", "", reason("invalid CIDR"), "")
	}

	_, v6gw, err := cnet.ParseCIDROrIP(w.IPv6Gateway)
	if err != nil {
		structLevel.ReportError(reflect.ValueOf(w.IPv6Gateway),
			"IPv6Gateway", "", reason("invalid CIDR"), "")
	}

	if v4gw.IP != nil && v4gw.Version() != 4 {
		structLevel.ReportError(reflect.ValueOf(w.IPv4Gateway),
			"IPv4Gateway", "", reason("invalid IPv4 gateway address specified"), "")
	}

	if v6gw.IP != nil && v6gw.Version() != 6 {
		structLevel.ReportError(reflect.ValueOf(w.IPv6Gateway),
			"IPv6Gateway", "", reason("invalid IPv6 gateway address specified"), "")
	}

	// If NATs have been specified, then they should each be within the configured networks of
	// the endpoint.
	if len(w.IPNATs) > 0 {
		valid := false
		for _, nat := range w.IPNATs {
			_, natCidr, err := cnet.ParseCIDROrIP(nat.InternalIP)
			if err != nil {
				structLevel.ReportError(reflect.ValueOf(nat.InternalIP),
					"IPNATs", "", reason("invalid InternalIP CIDR"), "")
			}
			// Check each NAT to ensure it is within the configured networks.  If any
			// are not then exit without further checks.
			valid = false
			for _, cidr := range w.IPNetworks {
				_, nw, err := cnet.ParseCIDROrIP(cidr)
				if err != nil {
					structLevel.ReportError(reflect.ValueOf(cidr),
						"IPNetworks", "", reason("invalid CIDR"), "")
				}

				if nw.Contains(natCidr.IP) {
					valid = true
					break
				}
			}
			if !valid {
				break
			}
		}

		if !valid {
			structLevel.ReportError(reflect.ValueOf(w.IPNATs),
				"IPNATs", "", reason("NAT is not in the endpoint networks"), "")
		}
	}
}

func validateHostEndpointSpec(structLevel validator.StructLevel) {
	h := structLevel.Current().Interface().(api.HostEndpointSpec)

	// A host endpoint must have an interface name and/or some expected IPs specified.
	if h.InterfaceName == "" && len(h.ExpectedIPs) == 0 {
		structLevel.ReportError(reflect.ValueOf(h.InterfaceName),
			"InterfaceName", "", reason("no interface or expected IPs have been specified"), "")
	}
	// A host endpoint must have a nodename specified.
	if h.Node == "" {
		structLevel.ReportError(reflect.ValueOf(h.Node),
			"InterfaceName", "", reason("no node has been specified"), "")
	}
}

func validateIPPoolSpec(structLevel validator.StructLevel) {
	pool := structLevel.Current().Interface().(api.IPPoolSpec)

	// Spec.CIDR field must not be empty.
	if pool.CIDR == "" {
		structLevel.ReportError(reflect.ValueOf(pool.CIDR),
			"IPpool.CIDR", "", reason("IPPool CIDR must be specified"), "")
	}

	// Make sure the CIDR is parsable.
	ipAddr, cidr, err := cnet.ParseCIDROrIP(pool.CIDR)
	if err != nil {
		structLevel.ReportError(reflect.ValueOf(pool.CIDR),
			"IPpool.CIDR", "", reason("IPPool CIDR must be a valid subnet"), "")
		return
	}

	// Normalize the CIDR before persisting.
	pool.CIDR = cidr.String()

	isLoadBalancer := false
	for _, u := range pool.AllowedUses {
		if u == api.IPPoolAllowedUseLoadBalancer {
			isLoadBalancer = true
		}
	}

	// IPIP cannot be enabled for IPv6.
	if cidr.Version() == 6 && pool.IPIPMode != api.IPIPModeNever {
		structLevel.ReportError(reflect.ValueOf(pool.IPIPMode),
			"IPpool.IPIPMode", "", reason("IPIPMode other than 'Never' is not supported on an IPv6 IP pool"), "")
	}

	// Cannot have both VXLAN and IPIP on the same IP pool.
	if ipipModeEnabled(pool.IPIPMode) && vxLanModeEnabled(pool.VXLANMode) {
		structLevel.ReportError(reflect.ValueOf(pool.IPIPMode),
			"IPpool.IPIPMode", "", reason("IPIPMode and VXLANMode cannot be enabled on LoadBalancer IP pool"), "")
	}

	// Cannot have VXLAN or IPIP enabled on LoadBalancer IP pool.
	if isLoadBalancer && (ipipModeEnabled(pool.IPIPMode) || vxLanModeEnabled(pool.VXLANMode)) {
		structLevel.ReportError(reflect.ValueOf(pool.IPIPMode),
			"IPpool.IPIPMode", "", reason("Neither IPIPMode nor VXLANMode can be enabled on AllowedUses LoadBalancer IP pool"), "")
	}

	// Default the blockSize
	if pool.BlockSize == 0 {
		if ipAddr.Version() == 4 {
			pool.BlockSize = 26
		} else {
			pool.BlockSize = 122
		}
	}

	// The Calico IPAM places restrictions on the minimum IP pool size.  If
	// the ippool is enabled, check that the pool is at least the minimum size.
	if !pool.Disabled {
		ones, _ := cidr.Mask.Size()
		log.Debugf("Pool CIDR: %s, mask: %d, blockSize: %d", cidr.String(), ones, pool.BlockSize)
		if ones > pool.BlockSize {
			structLevel.ReportError(reflect.ValueOf(pool.CIDR),
				"IPpool.CIDR", "", reason("IP pool size is too small for use with Calico IPAM. It must be equal to or greater than the block size."), "")
		}
	}

	// The Calico CIDR should be strictly masked
	log.Debugf("IPPool CIDR: %s, Masked IP: %d", pool.CIDR, cidr.IP)
	if cidr.IP.String() != ipAddr.String() {
		structLevel.ReportError(reflect.ValueOf(pool.CIDR),
			"IPpool.CIDR", "", reason(poolUnstictCIDR), "")
	}

	// IPv4 link local subnet.
	ipv4LinkLocalNet := net.IPNet{
		IP:   net.ParseIP("169.254.0.0"),
		Mask: net.CIDRMask(16, 32),
	}
	// IPv6 link local subnet.
	ipv6LinkLocalNet := net.IPNet{
		IP:   net.ParseIP("fe80::"),
		Mask: net.CIDRMask(10, 128),
	}

	// IP Pool CIDR cannot overlap with IPv4 or IPv6 link local address range.
	if cidr.Version() == 4 && cidr.IsNetOverlap(ipv4LinkLocalNet) {
		structLevel.ReportError(reflect.ValueOf(pool.CIDR),
			"IPpool.CIDR", "", reason(overlapsV4LinkLocal), "")
	}

	if cidr.Version() == 6 && cidr.IsNetOverlap(ipv6LinkLocalNet) {
		structLevel.ReportError(reflect.ValueOf(pool.CIDR),
			"IPpool.CIDR", "", reason(overlapsV6LinkLocal), "")
	}

	// Allowed use must be one of the enums.
	for _, a := range pool.AllowedUses {
		switch a {
		case api.IPPoolAllowedUseLoadBalancer:
			continue
		case api.IPPoolAllowedUseWorkload, api.IPPoolAllowedUseTunnel:
			if isLoadBalancer {
				structLevel.ReportError(reflect.ValueOf(pool.AllowedUses),
					"IPpool.AllowedUses", "", reason("LoadBalancer cannot be used at the same time as: "+string(a)), "")
			}
			continue
		default:
			structLevel.ReportError(reflect.ValueOf(pool.AllowedUses),
				"IPpool.AllowedUses", "", reason("unknown use: "+string(a)), "")
		}
	}

	if isLoadBalancer && pool.DisableBGPExport {
		structLevel.ReportError(reflect.ValueOf(pool.CIDR),
			"IPpool.DisableBGPExport", "", reason("IP Pool with AllowedUse LoadBalancer must have DisableBGPExport set to true"), "")
	}

	if isLoadBalancer && pool.NodeSelector != "all()" {
		structLevel.ReportError(reflect.ValueOf(pool.CIDR),
			"IPpool.NodeSelector", "", reason("IP Pool with AllowedUse LoadBalancer must have node selector set to all()"), "")
	}

	// Check for invalid combination: Tunnel allowedUse with namespaceSelector
	hasTunnelUse := false
	for _, use := range pool.AllowedUses {
		if use == api.IPPoolAllowedUseTunnel {
			hasTunnelUse = true
			break
		}
	}

	if hasTunnelUse && pool.NamespaceSelector != "" {
		structLevel.ReportError(reflect.ValueOf(pool.NamespaceSelector),
			"IPpool.NamespaceSelector", "", reason("IP Pool with AllowedUse Tunnel cannot have namespaceSelector specified - tunnel IPs are not namespaced resources"), "")
	}

	// Enhanced validation for NodeSelector based on Calico selector reference
	if pool.NodeSelector != "" {

		// Check for invalid global() selector in nodeSelector context
		if strings.Contains(pool.NodeSelector, "global(") {
			structLevel.ReportError(reflect.ValueOf(pool.NodeSelector),
				"IPpool.NodeSelector", "", reason("global() selector is not valid for IPPool nodeSelector - use all() instead"), "")
		}
	}

	// Enhanced validation for NamespaceSelector based on Calico selector reference
	if pool.NamespaceSelector != "" {

		// Check for invalid global() selector in namespaceSelector context
		if strings.Contains(pool.NamespaceSelector, "global(") {
			structLevel.ReportError(reflect.ValueOf(pool.NamespaceSelector),
				"IPpool.NamespaceSelector", "", reason("global() selector is not valid for IPPool namespaceSelector - use all() instead"), "")
		}

	}
}

func vxLanModeEnabled(mode api.VXLANMode) bool {
	return mode == api.VXLANModeAlways || mode == api.VXLANModeCrossSubnet
}

func ipipModeEnabled(mode api.IPIPMode) bool {
	return mode == api.IPIPModeAlways || mode == api.IPIPModeCrossSubnet
}

func validateICMPFields(structLevel validator.StructLevel) {
	icmp := structLevel.Current().Interface().(api.ICMPFields)

	// Due to Kernel limitations, ICMP code must always be specified with a type.
	if icmp.Code != nil && icmp.Type == nil {
		structLevel.ReportError(reflect.ValueOf(icmp.Code),
			"Code", "", reason("ICMP code specified without an ICMP type"), "")
	}
}

func validateRule(structLevel validator.StructLevel) {
	rule := structLevel.Current().Interface().(api.Rule)

	// If the protocol does not support ports check that the port values have not
	// been specified.
	if rule.Protocol == nil || !rule.Protocol.SupportsPorts() {
		if len(rule.Source.Ports) > 0 {
			structLevel.ReportError(reflect.ValueOf(rule.Source.Ports),
				"Source.Ports", "", reason(protocolPortsMsg), "")
		}
		if len(rule.Source.NotPorts) > 0 {
			structLevel.ReportError(reflect.ValueOf(rule.Source.NotPorts),
				"Source.NotPorts", "", reason(protocolPortsMsg), "")
		}

		if len(rule.Destination.Ports) > 0 {
			structLevel.ReportError(reflect.ValueOf(rule.Destination.Ports),
				"Destination.Ports", "", reason(protocolPortsMsg), "")
		}
		if len(rule.Destination.NotPorts) > 0 {
			structLevel.ReportError(reflect.ValueOf(rule.Destination.NotPorts),
				"Destination.NotPorts", "", reason(protocolPortsMsg), "")
		}
	}

	// Check that HTTP must not use non-TCP protocols
	if rule.HTTP != nil && rule.Protocol != nil {
		tcp := numorstring.ProtocolFromString("TCP")
		if *rule.Protocol != tcp {
			structLevel.ReportError(reflect.ValueOf(rule.Protocol), "Protocol", "", reason(protocolAndHTTPMsg), "")
		}
	}

	icmp := numorstring.ProtocolFromString("ICMP")
	icmpv6 := numorstring.ProtocolFromString("ICMPv6")
	if rule.ICMP != nil && (rule.Protocol == nil || (*rule.Protocol != icmp && *rule.Protocol != icmpv6)) {
		structLevel.ReportError(reflect.ValueOf(rule.ICMP), "ICMP", "", reason(protocolIcmpMsg), "")
	}

	// Check that the IPVersion of the protocol matches the IPVersion of the ICMP protocol.
	if (rule.Protocol != nil && *rule.Protocol == icmp) || (rule.NotProtocol != nil && *rule.NotProtocol == icmp) {
		if rule.IPVersion != nil && *rule.IPVersion != 4 {
			structLevel.ReportError(reflect.ValueOf(rule.ICMP), "IPVersion", "", reason("must set ipversion to '4' with protocol icmp"), "")
		}
	}
	if (rule.Protocol != nil && *rule.Protocol == icmpv6) || (rule.NotProtocol != nil && *rule.NotProtocol == icmpv6) {
		if rule.IPVersion != nil && *rule.IPVersion != 6 {
			structLevel.ReportError(reflect.ValueOf(rule.ICMP), "IPVersion", "", reason("must set ipversion to '6' with protocol icmpv6"), "")
		}
	}

	var seenV4, seenV6 bool

	scanNets := func(nets []string, fieldName string) {
		var v4, v6 bool
		isNegatedField := fieldName == "Source.NotNets" || fieldName == "Destination.NotNets"
		for _, n := range nets {
			_, cidr, err := cnet.ParseCIDR(n)
			if err != nil {
				structLevel.ReportError(reflect.ValueOf(n), fieldName,
					"", reason("invalid CIDR"), "")
			} else {
				v4 = v4 || cidr.Version() == 4
				v6 = v6 || cidr.Version() == 6

				// Check for catch-all CIDR in negated context, which creates logical contradictions
				if isNegatedField {
					if (cidr.Version() == 4 && n == "0.0.0.0/0") ||
						(cidr.Version() == 6 && cidr.Mask.String() == cnet.MustParseCIDR("::/0").Mask.String() &&
							cidr.IP.Equal(cnet.MustParseCIDR("::/0").IP)) {
						structLevel.ReportError(reflect.ValueOf(n), fieldName,
							"", reason("catch-all CIDR in negation creates logical contradiction (matches no traffic)"), "")
					}
				}
			}
		}
		if rule.IPVersion != nil && ((v4 && *rule.IPVersion != 4) || (v6 && *rule.IPVersion != 6)) {
			structLevel.ReportError(reflect.ValueOf(rule.Source.Nets), fieldName,
				"", reason("rule IP version doesn't match CIDR version"), "")
		}
		if v4 && seenV6 || v6 && seenV4 || v4 && v6 {
			// This field makes the rule inconsistent.
			structLevel.ReportError(reflect.ValueOf(nets), fieldName,
				"", reason("rule contains both IPv4 and IPv6 CIDRs"), "")
		}
		seenV4 = seenV4 || v4
		seenV6 = seenV6 || v6
	}

	scanNets(rule.Source.Nets, "Source.Nets")
	scanNets(rule.Source.NotNets, "Source.NotNets")
	scanNets(rule.Destination.Nets, "Destination.Nets")
	scanNets(rule.Destination.NotNets, "Destination.NotNets")

	usesALP, alpValue, alpField := ruleUsesAppLayerPolicy(&rule)
	if rule.Action != api.Allow && usesALP {
		structLevel.ReportError(alpValue, alpField,
			"", reason("only valid for Allow rules"), "")
	}

	// Check that destination service rules do not use ports.
	// Destination service rules use ports specified on the endpoints.
	if rule.Destination.Services != nil && len(rule.Destination.Ports) != 0 {
		structLevel.ReportError(reflect.ValueOf(rule.Destination.Ports),
			"Destination.Ports", "", reason("cannot specify ports with a service selector"), "")
	}
	if rule.Destination.Services != nil && len(rule.Destination.NotPorts) != 0 {
		structLevel.ReportError(reflect.ValueOf(rule.Destination.NotPorts),
			"Destination.NotPorts", "", reason("cannot specify notports with a service selector"), "")
	}
}

func validateEntityRule(structLevel validator.StructLevel) {
	rule := structLevel.Current().Interface().(api.EntityRule)
	if strings.Contains(rule.Selector, globalSelector) {
		structLevel.ReportError(reflect.ValueOf(rule.Selector),
			"Selector field", "", reason(globalSelectorEntRule), "")
	}

	if strings.Contains(rule.NamespaceSelector, "global(") &&
		rule.NamespaceSelector != "global()" {
		// Looks like the selector has a global() clause but it's not _only_
		// that.  Tokenize the selector so we can more easily check it.
		var tokenArr [16]tokenizer.Token
		tokens, err := tokenizer.AppendTokens(tokenArr[:0], rule.NamespaceSelector)
		if err != nil || len(tokens) > 2 || tokens[0].Kind != tokenizer.TokGlobal {
			// If the namespaceSelector contains global(), then it should be the only selector.
			structLevel.ReportError(reflect.ValueOf(rule.NamespaceSelector),
				"NamespaceSelector field", "", reason(globalSelectorOnly), "")
		}
	}

	if rule.Services != nil {
		// Make sure it's not empty.
		if rule.Services.Name == "" {
			structLevel.ReportError(reflect.ValueOf(rule.Services),
				"Services field", "", reason("must specify a service name"), "")
		}

		// Make sure the rest of the entity rule is consistent.
		if rule.NamespaceSelector != "" {
			structLevel.ReportError(reflect.ValueOf(rule.Services),
				"Services field", "", reason("cannot specify NamespaceSelector and Services on the same rule"), "")
		}
		if rule.Selector != "" || rule.NotSelector != "" {
			structLevel.ReportError(reflect.ValueOf(rule.Services),
				"Services field", "", reason("cannot specify Selector/NotSelector and Services on the same rule"), "")
		}
		if rule.ServiceAccounts != nil {
			structLevel.ReportError(reflect.ValueOf(rule.Services),
				"Services field", "", reason("cannot specify ServiceAccounts and Services on the same rule"), "")
		}
		if len(rule.Nets) != 0 || len(rule.NotNets) != 0 {
			// Service rules use IPs specified on the endpoints.
			structLevel.ReportError(reflect.ValueOf(rule.Services),
				"Services field", "", reason("cannot specify Nets/NotNets and Services on the same rule"), "")
		}
	}
}

func validateIPAMConfigSpec(structLevel validator.StructLevel) {
	ics := structLevel.Current().Interface().(libapi.IPAMConfigSpec)

	if ics.MaxBlocksPerHost < 0 {
		structLevel.ReportError(reflect.ValueOf(ics.MaxBlocksPerHost), "MaxBlocksPerHost", "",
			reason("must be greater than or equal to 0"), "")
	}
}

func validateNodeSpec(structLevel validator.StructLevel) {
	ns := structLevel.Current().Interface().(libapi.NodeSpec)

	if ns.BGP != nil {
		if reflect.DeepEqual(*ns.BGP, libapi.NodeBGPSpec{}) {
			structLevel.ReportError(reflect.ValueOf(ns.BGP), "BGP", "",
				reason("Spec.BGP should not be empty"), "")
		}
	}
}

func validateBGPPeerSpec(structLevel validator.StructLevel) {
	ps := structLevel.Current().Interface().(api.BGPPeerSpec)

	if ps.Node != "" && ps.NodeSelector != "" {
		structLevel.ReportError(reflect.ValueOf(ps.Node), "Node", "",
			reason("Node field must be empty when NodeSelector is specified"), "")
	}
	if ps.PeerIP != "" && ps.PeerSelector != "" {
		structLevel.ReportError(reflect.ValueOf(ps.PeerIP), "PeerIP", "",
			reason("PeerIP field must be empty when PeerSelector is specified"), "")
	}
	if uint32(ps.ASNumber) != 0 && ps.PeerSelector != "" {
		structLevel.ReportError(reflect.ValueOf(ps.ASNumber), "ASNumber", "",
			reason("ASNumber field must be empty when PeerSelector is specified"), "")
	}
	if uint32(ps.ASNumber) == 0 && ps.LocalWorkloadSelector != "" {
		structLevel.ReportError(reflect.ValueOf(ps.ASNumber), "ASNumber", "",
			reason("ASNumber field must NOT be empty when LocalWorkloadSelector is specified"), "")
	}
	if ps.PeerIP != "" && ps.LocalWorkloadSelector != "" {
		structLevel.ReportError(reflect.ValueOf(ps.PeerIP), "PeerIP", "",
			reason("PeerIP field must be empty when LocalWorkloadSelector is specified"), "")
	}
	if ps.PeerSelector != "" && ps.LocalWorkloadSelector != "" {
		structLevel.ReportError(reflect.ValueOf(ps.PeerIP), "PeerSelector", "",
			reason("PeerSelector field must be empty when LocalWorkloadSelector is specified"), "")
	}
	ok, msg := validateReachableBy(ps.ReachableBy, ps.PeerIP)
	if !ok {
		structLevel.ReportError(reflect.ValueOf(ps.ReachableBy), "ReachableBy", "",
			reason(msg), "")
	}
	if ps.KeepOriginalNextHop && ps.NextHopMode != nil {
		structLevel.ReportError(reflect.ValueOf(ps.PeerIP), "KeepOriginalNextHop", "",
			reason("The KeepOriginalNextHop field is deprecated. It must not be set to true when NextHopMode is configured."), "")
	}
}

func validateReachableBy(reachableBy, peerIP string) (bool, string) {
	if reachableBy == "" {
		return true, ""
	}
	if reachableBy != "" && peerIP == "" {
		return false, "ReachablyBy field must be empty when PeerIP is empty"
	}
	reachableByAddr := cnet.ParseIP(reachableBy)
	if reachableByAddr == nil {
		return false, "ReachableBy is invalid address"
	}
	peerAddrStr, _, ok := processIPPort(peerIP)
	if !ok {
		return false, "PeerIP is invalid address"
	}
	peerAddr := cnet.ParseIP(peerAddrStr)
	if peerAddr == nil {
		return false, "PeerIP is invalid IP address"
	}
	if reachableByAddr.Version() != peerAddr.Version() {
		return false, "ReachableBy and PeerIP address family mismatched"
	}
	return true, ""
}

// validateReachableByField validates that reachableBy value, the address of the
// gateway the BGP peer is connected to, is a correct address
func validateReachableByField(fl validator.FieldLevel) bool {
	reachableBy := fl.Field().String()

	if reachableBy != "" {
		reachableByAddr := cnet.ParseIP(reachableBy)
		if reachableByAddr == nil {
			log.Debugf("ReachableBy value is invalid address")
			return false
		}
	}
	return true
}

func validateBGPFilterRuleV4(structLevel validator.StructLevel) {
	fs := structLevel.Current().Interface().(api.BGPFilterRuleV4)
	validateBGPFilterRule(structLevel, fs.CIDR, fs.MatchOperator, fs.PrefixLength, nil)
}

func validateBGPFilterRuleV6(structLevel validator.StructLevel) {
	fs := structLevel.Current().Interface().(api.BGPFilterRuleV6)
	validateBGPFilterRule(structLevel, fs.CIDR, fs.MatchOperator, nil, fs.PrefixLength)
}

func validateBGPFilterRule(
	structLevel validator.StructLevel,
	cidr string,
	op api.BGPFilterMatchOperator,
	prefixLengthV4 *api.BGPFilterPrefixLengthV4,
	prefixLengthV6 *api.BGPFilterPrefixLengthV6,
) {
	if cidr != "" && op == "" {
		structLevel.ReportError(cidr, "CIDR", "",
			reason("MatchOperator cannot be empty when CIDR is not"), "")
	}
	if cidr == "" && op != "" {
		structLevel.ReportError(op, "MatchOperator", "",
			reason("CIDR cannot be empty when MatchOperator is not"), "")
	}
	if cidr == "" && prefixLengthV4 != nil {
		structLevel.ReportError(prefixLengthV4, "PrefixLength", "",
			reason("CIDR cannot be empty when PrefixLength is not"), "")
	}
	if cidr == "" && prefixLengthV6 != nil {
		structLevel.ReportError(prefixLengthV6, "PrefixLength", "",
			reason("CIDR cannot be empty when PrefixLength is not"), "")
	}
}

func validateEndpointPort(structLevel validator.StructLevel) {
	port := structLevel.Current().Interface().(api.EndpointPort)

	if !port.Protocol.SupportsPorts() {
		structLevel.ReportError(
			reflect.ValueOf(port.Protocol),
			"EndpointPort.Protocol",
			"",
			reason("EndpointPort protocol does not support ports."),
			"",
		)
	}
}

func validateWorkloadEndpointPort(structLevel validator.StructLevel) {
	port := structLevel.Current().Interface().(libapi.WorkloadEndpointPort)

	if !port.Protocol.SupportsPorts() {
		structLevel.ReportError(
			reflect.ValueOf(port.Protocol),
			"WorkloadEndpointPort.Protocol",
			"",
			reason("WorkloadEndpointPort protocol does not support ports."),
			"",
		)
	}

	if port.Name == "" && port.HostPort == 0 {
		structLevel.ReportError(
			reflect.ValueOf(port.Name),
			"WorkloadEndpointPort.Name",
			"",
			reason("WorkloadEndpointPort name must not be empty if no HostPort is specified"),
			"",
		)
	}
}

func validateProtoPort(structLevel validator.StructLevel) {
	m := structLevel.Current().Interface().(api.ProtoPort)

	if m.Protocol != "TCP" && m.Protocol != "UDP" && m.Protocol != "SCTP" {
		structLevel.ReportError(
			reflect.ValueOf(m.Protocol),
			"ProtoPort.Protocol",
			"",
			reason("protocol must be 'TCP' or 'UDP' or 'SCTP'."),
			"",
		)
	}
}

func validateObjectMeta(structLevel validator.StructLevel) {
	om := structLevel.Current().Interface().(metav1.ObjectMeta)

	// Check the name is within the max length.
	if len(om.Name) > k8svalidation.DNS1123SubdomainMaxLength {
		structLevel.ReportError(
			reflect.ValueOf(om.Name),
			"Metadata.Name",
			"",
			reason(fmt.Sprintf("name is too long by %d bytes", len(om.Name)-k8svalidation.DNS1123SubdomainMaxLength)),
			"",
		)
	}

	// Uses the k8s DN1123 subdomain format for most resource names.
	matched := nameRegex.MatchString(om.Name)
	if !matched {
		structLevel.ReportError(
			reflect.ValueOf(om.Name),
			"Metadata.Name",
			"",
			reason("name must consist of lower case alphanumeric characters, '-' or '.' (regex: "+nameSubdomainFmt+")"),
			"",
		)
	}

	validateObjectMetaAnnotations(structLevel, om.Annotations)
	validateObjectMetaLabels(structLevel, om.Labels)
}

func validateTier(structLevel validator.StructLevel) {
	tier := structLevel.Current().Interface().(api.Tier)

	// Check the name is within the max length.
	// Tier names are dependent on the label max length since policy lookup by tier in KDD requires the name to fit in a label.
	if len(tier.Name) > k8svalidation.DNS1123LabelMaxLength {
		structLevel.ReportError(
			reflect.ValueOf(tier.Name),
			"Metadata.Name",
			"",
			reason(fmt.Sprintf("name is too long by %d bytes", len(tier.Name)-k8svalidation.DNS1123LabelMaxLength)),
			"",
		)
	}

	// Tiers must have simple (no dot) names, since they appear as sub-components of other names.
	matched := tierNameRegex.MatchString(tier.Name)
	if !matched {
		structLevel.ReportError(
			reflect.ValueOf(tier.Name),
			"Metadata.Name",
			"",
			reason("name must consist of lower case alphanumeric characters or '-' (regex: "+nameLabelFmt+")"),
			"",
		)
	}

	if tier.Name == names.DefaultTierName {
		if tier.Spec.Order == nil || *tier.Spec.Order != api.DefaultTierOrder {
			structLevel.ReportError(
				reflect.ValueOf(tier.Spec.Order),
				"TierSpec.Order",
				"",
				reason(fmt.Sprintf("default tier order must be %v", api.DefaultTierOrder)),
				"",
			)
		}
	}

<<<<<<< HEAD
=======
	if tier.Name == names.AdminNetworkPolicyTierName {
		if tier.Spec.Order == nil || *tier.Spec.Order != api.AdminNetworkPolicyTierOrder {
			structLevel.ReportError(
				reflect.ValueOf(tier.Spec.Order),
				"TierSpec.Order",
				"",
				reason(fmt.Sprintf("adminnetworkpolicy tier order must be %v", api.AdminNetworkPolicyTierOrder)),
				"",
			)
		}
	}

	if tier.Name == names.BaselineAdminNetworkPolicyTierName {
		if tier.Spec.Order == nil || *tier.Spec.Order != api.BaselineAdminNetworkPolicyTierOrder {
			structLevel.ReportError(
				reflect.ValueOf(tier.Spec.Order),
				"TierSpec.Order",
				"",
				reason(fmt.Sprintf("baselineadminnetworkpolicy tier order must be %v", api.BaselineAdminNetworkPolicyTierOrder)),
				"",
			)
		}
	}

	if tier.Name == names.KubeAdminTierName {
		if tier.Spec.Order == nil || *tier.Spec.Order != api.KubeAdminTierOrder {
			structLevel.ReportError(
				reflect.ValueOf(tier.Spec.Order),
				"TierSpec.Order",
				"",
				reason(fmt.Sprintf("kube-admin tier order must be %v", api.KubeAdminTierOrder)),
				"",
			)
		}
	}

	if tier.Name == names.KubeBaselineTierName {
		if tier.Spec.Order == nil || *tier.Spec.Order != api.KubeBaselineTierOrder {
			structLevel.ReportError(
				reflect.ValueOf(tier.Spec.Order),
				"TierSpec.Order",
				"",
				reason(fmt.Sprintf("kube-baseline tier order must be %v", api.KubeBaselineTierOrder)),
				"",
			)
		}
	}

>>>>>>> 58c0b351
	validateObjectMetaAnnotations(structLevel, tier.Annotations)
	validateObjectMetaLabels(structLevel, tier.Labels)
}

func validateNetworkPolicySpec(spec *api.NetworkPolicySpec, structLevel validator.StructLevel) {
	// Check (and disallow) any repeats in Types field.
	mp := map[api.PolicyType]bool{}
	for _, t := range spec.Types {
		if _, exists := mp[t]; exists {
			structLevel.ReportError(reflect.ValueOf(spec.Types),
				"NetworkPolicySpec.Types", "", reason("'"+string(t)+"' type specified more than once"), "")
		} else {
			mp[t] = true
		}
	}

	for _, r := range spec.Egress {
		// Services are only allowed in the destination on Egress rules.
		if r.Source.Services != nil {
			structLevel.ReportError(
				reflect.ValueOf(r.Source.Services), "Services", "",
				reason("not allowed in egress rule source"), "",
			)
		}

		// Check (and disallow) rules with application layer policy for egress rules.
		useALP, v, f := ruleUsesAppLayerPolicy(&r)
		if useALP {
			structLevel.ReportError(v, f, "", reason("not allowed in egress rule"), "")
		}
	}

	// Services are only allowed in the source on Ingress rules.
	for _, r := range spec.Ingress {
		if r.Destination.Services != nil {
			structLevel.ReportError(
				reflect.ValueOf(r.Destination.Services), "Services", "",
				reason("not allowed in ingress rule destination"), "",
			)
		}
	}

	// Check that the selector doesn't have the global() selector which is only
	// valid as an EntityRule namespaceSelector.
	if strings.Contains(spec.Selector, globalSelector) {
		structLevel.ReportError(
			reflect.ValueOf(spec.Selector),
			"NetworkPolicySpec.Selector",
			"",
			reason(globalSelectorEntRule),
			"")
	}

	if strings.Contains(spec.ServiceAccountSelector, globalSelector) {
		structLevel.ReportError(
			reflect.ValueOf(spec.ServiceAccountSelector),
			"NetworkPolicySpec.ServiceAccountSelector",
			"",
			reason(globalSelectorEntRule),
			"")
	}
}

func validateNetworkPolicy(structLevel validator.StructLevel) {
	np := structLevel.Current().Interface().(api.NetworkPolicy)
	spec := np.Spec

	// Check the name is within the max length.
	if len(np.Name) > k8svalidation.DNS1123SubdomainMaxLength {
		structLevel.ReportError(
			reflect.ValueOf(np.Name),
			"Metadata.Name",
			"",
			reason(fmt.Sprintf("name is too long by %d bytes", len(np.Name)-k8svalidation.DNS1123SubdomainMaxLength)),
			"",
		)
	}

	// Uses the k8s DN1123 label format for policy names (plus knp.default prefixed k8s policies).
	matched := networkPolicyNameRegex.MatchString(np.Name)
	if !matched {
		structLevel.ReportError(
			reflect.ValueOf(np.Name),
			"Metadata.Name",
			"",
			reason("name must consist of lower case alphanumeric characters or '-' (regex: "+nameLabelFmt+")"),
			"",
		)
	}

	validateObjectMetaAnnotations(structLevel, np.Annotations)
	validateObjectMetaLabels(structLevel, np.Labels)

	validateNetworkPolicySpec(&spec, structLevel)
}

func validateStagedNetworkPolicy(structLevel validator.StructLevel) {
	staged := structLevel.Current().Interface().(api.StagedNetworkPolicy)

	// Check the name is within the max length.
	if len(staged.Name) > k8svalidation.DNS1123SubdomainMaxLength {
		structLevel.ReportError(
			reflect.ValueOf(staged.Name),
			"Metadata.Name",
			"",
			reason(fmt.Sprintf("name is too long by %d bytes", len(staged.Name)-k8svalidation.DNS1123SubdomainMaxLength)),
			"",
		)
	}

	// Uses the k8s DN1123 label format for policy names (plus knp.default prefixed k8s policies).
	matched := networkPolicyNameRegex.MatchString(staged.Name)
	if !matched {
		structLevel.ReportError(
			reflect.ValueOf(staged.Name),
			"Metadata.Name",
			"",
			reason("name must consist of lower case alphanumeric characters or '-' (regex: "+nameLabelFmt+")"),
			"",
		)
	}

	validateObjectMetaAnnotations(structLevel, staged.Annotations)
	validateObjectMetaLabels(structLevel, staged.Labels)

	_, enforced := api.ConvertStagedPolicyToEnforced(&staged)

	if staged.Spec.StagedAction == api.StagedActionDelete {
		empty := api.NetworkPolicySpec{}
		empty.Tier = enforced.Spec.Tier
		if !reflect.DeepEqual(empty, enforced.Spec) {
			structLevel.ReportError(reflect.ValueOf(staged.Spec),
				"StagedNetworkPolicySpec", "", reason("Spec fields, except Tier, should all be zero-value if stagedAction is Delete"), "")
		}
	} else {
		validateNetworkPolicySpec(&enforced.Spec, structLevel)
	}
}

func validateNetworkSet(structLevel validator.StructLevel) {
	ns := structLevel.Current().Interface().(api.NetworkSet)
	for k := range ns.GetLabels() {
		if k == "projectcalico.org/namespace" {
			// The namespace label should only be used when mapping the real namespace through
			// to the v1 datamodel.  It shouldn't appear in the v3 datamodel.
			structLevel.ReportError(
				reflect.ValueOf(k),
				"Metadata.Labels (label)",
				"",
				reason("projectcalico.org/namespace is not a valid label name"),
				"",
			)
		}
	}
}

func validateGlobalNetworkSet(structLevel validator.StructLevel) {
	gns := structLevel.Current().Interface().(api.GlobalNetworkSet)
	for k := range gns.GetLabels() {
		if k == "projectcalico.org/namespace" {
			// The namespace label should only be used when mapping the real namespace through
			// to the v1 datamodel.  It shouldn't appear in the v3 datamodel.
			structLevel.ReportError(
				reflect.ValueOf(k),
				"Metadata.Labels (label)",
				"",
				reason("projectcalico.org/namespace is not a valid label name"),
				"",
			)
		}
	}
}

func validateGlobalNetworkPolicySpec(spec *api.GlobalNetworkPolicySpec, structLevel validator.StructLevel) {
	if spec.DoNotTrack && spec.PreDNAT {
		structLevel.ReportError(reflect.ValueOf(spec.PreDNAT),
			"PolicySpec.PreDNAT", "", reason("PreDNAT and DoNotTrack cannot both be true, for a given PolicySpec"), "")
	}

	if spec.PreDNAT && len(spec.Egress) > 0 {
		structLevel.ReportError(reflect.ValueOf(spec.Egress),
			"PolicySpec.Egress", "", reason("PreDNAT PolicySpec cannot have any Egress rules"), "")
	}

	if spec.PreDNAT && len(spec.Types) > 0 {
		for _, t := range spec.Types {
			if t == api.PolicyTypeEgress {
				structLevel.ReportError(reflect.ValueOf(spec.Types),
					"PolicySpec.Types", "", reason("PreDNAT PolicySpec cannot have 'egress' Type"), "")
			}
		}
	}

	if !spec.ApplyOnForward && (spec.DoNotTrack || spec.PreDNAT) {
		structLevel.ReportError(reflect.ValueOf(spec.ApplyOnForward),
			"PolicySpec.ApplyOnForward", "", reason("ApplyOnForward must be true if either PreDNAT or DoNotTrack is true, for a given PolicySpec"), "")
	}

	// Check (and disallow) any repeats in Types field.
	mp := map[api.PolicyType]bool{}
	for _, t := range spec.Types {
		if _, exists := mp[t]; exists {
			structLevel.ReportError(reflect.ValueOf(spec.Types),
				"GlobalNetworkPolicySpec.Types", "", reason("'"+string(t)+"' type specified more than once"), "")
		} else {
			mp[t] = true
		}
	}

	for _, r := range spec.Egress {
		// Services are only allowed as a destination on Egress rules.
		if r.Source.Services != nil {
			structLevel.ReportError(
				reflect.ValueOf(r.Source.Services), "Services", "",
				reason("not allowed in egress rule source"), "",
			)
		}

		// Check (and disallow) rules with application layer policy for egress rules.
		useALP, v, f := ruleUsesAppLayerPolicy(&r)
		if useALP {
			structLevel.ReportError(v, f, "", reason("not allowed in egress rules"), "")
		}
	}

	// Services are only allowed as a source on Ingress rules.
	for _, r := range spec.Ingress {
		if r.Destination.Services != nil {
			structLevel.ReportError(
				reflect.ValueOf(r.Destination.Services), "Services", "",
				reason("not allowed in ingress rule destination"), "",
			)
		}
	}

	// If a ServiceSelector is specified by name, we also need a namespace. At a global scope,
	// service names are not fully qualified and so need a namespace.
	for _, r := range spec.Egress {
		if r.Destination.Services != nil && r.Destination.Services.Namespace == "" {
			structLevel.ReportError(
				reflect.ValueOf(r.Destination.Services.Namespace), "Namespace", "",
				reason("must specify a namespace"), "",
			)
		}
	}
	for _, r := range spec.Ingress {
		if r.Source.Services != nil && r.Source.Services.Namespace == "" {
			structLevel.ReportError(
				reflect.ValueOf(r.Source.Services.Namespace), "Namespace", "",
				reason("must specify a namespace"), "",
			)
		}
	}

	// Check that the selector doesn't have the global() selector which is only
	// valid as an EntityRule namespaceSelector.
	if strings.Contains(spec.Selector, globalSelector) {
		structLevel.ReportError(
			reflect.ValueOf(spec.Selector),
			"GlobalNetworkPolicySpec.Selector",
			"",
			reason(globalSelectorEntRule),
			"")
	}

	if strings.Contains(spec.ServiceAccountSelector, globalSelector) {
		structLevel.ReportError(
			reflect.ValueOf(spec.Selector),
			"GlobalNetworkPolicySpec.ServiceAccountSelector",
			"",
			reason(globalSelectorEntRule),
			"")
	}

	if strings.Contains(spec.NamespaceSelector, globalSelector) {
		structLevel.ReportError(
			reflect.ValueOf(spec.Selector),
			"GlobalNetworkPolicySpec.NamespaceSelector",
			"",
			reason(globalSelectorEntRule),
			"")
	}
}

func validateGlobalNetworkPolicy(structLevel validator.StructLevel) {
	gnp := structLevel.Current().Interface().(api.GlobalNetworkPolicy)
	spec := gnp.Spec

	// Check the name is within the max length.
	if len(gnp.Name) > k8svalidation.DNS1123SubdomainMaxLength {
		structLevel.ReportError(
			reflect.ValueOf(gnp.Name),
			"Metadata.Name",
			"",
			reason(fmt.Sprintf("name is too long by %d bytes", len(gnp.Name)-k8svalidation.DNS1123SubdomainMaxLength)),
			"",
		)
	}

	// Uses the k8s DN1123 label format for policy names.
	matched := globalNetworkPolicyNameRegex.MatchString(gnp.Name)
	if !matched {
		structLevel.ReportError(
			reflect.ValueOf(gnp.Name),
			"Metadata.Name",
			"",
			reason("name must consist of lower case alphanumeric characters or '-' (regex: "+nameLabelFmt+")"),
			"",
		)
	}

	validateObjectMetaAnnotations(structLevel, gnp.Annotations)
	validateObjectMetaLabels(structLevel, gnp.Labels)
	validateGlobalNetworkPolicySpec(&spec, structLevel)
}

func validateStagedGlobalNetworkPolicy(structLevel validator.StructLevel) {
	staged := structLevel.Current().Interface().(api.StagedGlobalNetworkPolicy)

	// Check the name is within the max length.
	if len(staged.Name) > k8svalidation.DNS1123SubdomainMaxLength {
		structLevel.ReportError(
			reflect.ValueOf(staged.Name),
			"Metadata.Name",
			"",
			reason(fmt.Sprintf("name is too long by %d bytes", len(staged.Name)-k8svalidation.DNS1123SubdomainMaxLength)),
			"",
		)
	}

	// Uses the k8s DN1123 label format for policy names.
	matched := globalNetworkPolicyNameRegex.MatchString(staged.Name)
	if !matched {
		structLevel.ReportError(
			reflect.ValueOf(staged.Name),
			"Metadata.Name",
			"",
			reason("name must consist of lower case alphanumeric characters or '-' (regex: "+nameLabelFmt+")"),
			"",
		)
	}

	validateObjectMetaAnnotations(structLevel, staged.Annotations)
	validateObjectMetaLabels(structLevel, staged.Labels)

	_, enforced := api.ConvertStagedGlobalPolicyToEnforced(&staged)

	if staged.Spec.StagedAction == api.StagedActionDelete {
		// the network policy fields should all "zero-value" when the update type is "delete"
		empty := api.GlobalNetworkPolicySpec{}
		empty.Tier = enforced.Spec.Tier
		if !reflect.DeepEqual(empty, enforced.Spec) {
			structLevel.ReportError(reflect.ValueOf(staged.Spec),
				"StagedGlobalNetworkPolicySpec", "", reason("Spec fields, except Tier, should all be zero-value if stagedAction is Delete"), "")
		}
	} else {
		validateGlobalNetworkPolicySpec(&enforced.Spec, structLevel)
	}
}

func validateStagedKubernetesNetworkPolicy(structLevel validator.StructLevel) {
	staged := structLevel.Current().Interface().(api.StagedKubernetesNetworkPolicy)

	// Check the name is within the max length.
	if len(staged.Name) > k8svalidation.DNS1123SubdomainMaxLength {
		structLevel.ReportError(
			reflect.ValueOf(staged.Name),
			"Metadata.Name",
			"",
			reason(fmt.Sprintf("name is too long by %d bytes", len(staged.Name)-k8svalidation.DNS1123SubdomainMaxLength)),
			"",
		)
	}

	validateObjectMetaAnnotations(structLevel, staged.Annotations)
	validateObjectMetaLabels(structLevel, staged.Labels)

	if staged.Spec.StagedAction == api.StagedActionDelete {
		// the network policy fields should all "zero-value" when the update type is "delete"
		empty := api.NewStagedKubernetesNetworkPolicy()
		empty.Spec.StagedAction = api.StagedActionDelete
		if !reflect.DeepEqual(empty.Spec, staged.Spec) {
			structLevel.ReportError(reflect.ValueOf(staged.Spec),
				"StagedKubernetesNetworkPolicySpec", "", reason("Spec fields should all be zero-value if stagedAction is Delete"), "")
		}
	} else {
		c := calicoconversion.NewConverter()
		_, v1np := api.ConvertStagedKubernetesPolicyToK8SEnforced(&staged)
		npKVPair, err := c.K8sNetworkPolicyToCalico(v1np)
		if err != nil {
			structLevel.ReportError(
				reflect.ValueOf(staged.Spec),
				"PolicySpec",
				"",
				reason(fmt.Sprintf("conversion to stagednetworkpolicy failed %v", err)),
				"",
			)
		}

		v3np := npKVPair.Value.(*api.NetworkPolicy)
		validateNetworkPolicySpec(&v3np.Spec, structLevel)
	}
}

func validateObjectMetaAnnotations(structLevel validator.StructLevel, annotations map[string]string) {
	var totalSize int64
	for k, v := range annotations {
		for _, errStr := range k8svalidation.IsQualifiedName(strings.ToLower(k)) {
			structLevel.ReportError(
				reflect.ValueOf(k),
				"Metadata.Annotations (key)",
				"",
				reason(errStr),
				"",
			)
		}
		totalSize += (int64)(len(k)) + (int64)(len(v))
	}

	if totalSize > (int64)(totalAnnotationSizeLimitB) {
		structLevel.ReportError(
			reflect.ValueOf(annotations),
			"Metadata.Annotations (key)",
			"",
			reason(fmt.Sprintf("total size of annotations is too large by %d bytes", totalSize-totalAnnotationSizeLimitB)),
			"",
		)
	}
}

func validateObjectMetaLabels(structLevel validator.StructLevel, labels map[string]string) {
	for k, v := range labels {
		for _, errStr := range k8svalidation.IsQualifiedName(k) {
			structLevel.ReportError(
				reflect.ValueOf(k),
				"Metadata.Labels (label)",
				"",
				reason(errStr),
				"",
			)
		}
		for _, errStr := range k8svalidation.IsValidLabelValue(v) {
			structLevel.ReportError(
				reflect.ValueOf(v),
				"Metadata.Labels (value)",
				"",
				reason(errStr),
				"",
			)
		}
	}
}

func validateRuleMetadata(structLevel validator.StructLevel) {
	ruleMeta := structLevel.Current().Interface().(api.RuleMetadata)
	validateObjectMetaAnnotations(structLevel, ruleMeta.Annotations)
}

func validateRouteTableRange(structLevel validator.StructLevel) {
	r := structLevel.Current().Interface().(api.RouteTableRange)
	if r.Min >= 1 && r.Max >= r.Min && r.Max <= 250 {
		log.Debugf("RouteTableRange is valid: %v", r)
	} else {
		log.Warningf("RouteTableRange is invalid: %v", r)
		structLevel.ReportError(
			reflect.ValueOf(r),
			"RouteTableRange",
			"",
			reason("must be a range of route table indices within 1..250"),
			"",
		)
	}
}

func validateRouteTableIDRange(structLevel validator.StructLevel) {
	r := structLevel.Current().Interface().(api.RouteTableIDRange)
	if r.Min > r.Max {
		log.Warningf("RouteTableRange is invalid: %v", r)
		structLevel.ReportError(
			reflect.ValueOf(r),
			"RouteTableRange",
			"",
			reason("min value cannot be greater than max value"),
			"",
		)
	}

	if r.Min <= 0 {
		log.Warningf("RouteTableRange is invalid: %v", r)
		structLevel.ReportError(
			reflect.ValueOf(r),
			"RouteTableRange",
			"",
			reason("cannot target indices < 1"),
			"",
		)
	}

	if int64(r.Max) > int64(routeTableMaxLinux) {
		log.Warningf("RouteTableRange is invalid: %v", r)
		structLevel.ReportError(
			reflect.ValueOf(r),
			"RouteTableRange",
			"",
			reason("max index too high"),
			"",
		)
	}

	// check if ranges collide with reserved linux tables
	includesReserved := false
	for _, rsrv := range routeTablesReservedLinux {
		if r.Min <= rsrv && r.Max >= rsrv {
			includesReserved = false
		}
	}
	if includesReserved {
		log.Infof("Felix route-table range includes reserved Linux tables, values 253-255 will be ignored.")
	}
}

func validateBGPConfigurationSpec(structLevel validator.StructLevel) {
	spec := structLevel.Current().Interface().(api.BGPConfigurationSpec)

	// check if Spec.Communities[] are valid
	communities := spec.Communities
	for _, community := range communities {
		isValid := isValidCommunity(community.Value, "Spec.Communities[].Value", structLevel)
		if !isValid {
			log.Warningf("community value is invalid: %v", community.Value)
			structLevel.ReportError(reflect.ValueOf(community.Value), "Spec.Communities[].Value", "",
				reason("invalid community value or format used."), "")
		}
	}

	if (len(spec.PrefixAdvertisements) == 0) && (len(communities) != 0) {
		structLevel.ReportError(reflect.ValueOf(communities), "Spec.Communities[]", "",
			reason("communities are defined but not used in Spec.PrefixAdvertisement[]."), "")
	}

	// check if Spec.PrefixAdvertisement.Communities are valid
	for _, pa := range spec.PrefixAdvertisements {
		_, _, err := cnet.ParseCIDROrIP(pa.CIDR)
		if err != nil {
			log.Warningf("CIDR value is invalid: %v", pa.CIDR)
			structLevel.ReportError(reflect.ValueOf(pa.CIDR), "Spec.PrefixAdvertisement[].CIDR", "",
				reason("invalid CIDR value."), "")
		}

		for _, v := range pa.Communities {
			isValid := isValidCommunity(v, "Spec.PrefixAdvertisement[].Communities[]", structLevel)
			if !isValid {
				if !isCommunityDefined(v, communities) {
					structLevel.ReportError(reflect.ValueOf(v), "Spec.PrefixAdvertisement[].Communities[]", "",
						reason("community used is invalid or not defined."), "")
				}
			}
		}
	}

	// Check that node mesh password cannot be set if node to node mesh is disabled.
	if spec.NodeMeshPassword != nil && spec.NodeToNodeMeshEnabled != nil && !*spec.NodeToNodeMeshEnabled {
		structLevel.ReportError(reflect.ValueOf(spec), "Spec.NodeMeshPassword", "", reason("spec.NodeMeshPassword cannot be set if spec.NodeToNodeMesh is disabled"), "")
	}

	// Check that node mesh max restart time cannot be set if node to node mesh is disabled.
	if spec.NodeMeshMaxRestartTime != nil && spec.NodeToNodeMeshEnabled != nil && !*spec.NodeToNodeMeshEnabled {
		structLevel.ReportError(reflect.ValueOf(spec), "Spec.NodeMeshMaxRestartTime", "", reason("spec.NodeMeshMaxRestartTime cannot be set if spec.NodeToNodeMesh is disabled"), "")
	}
}

func validateBlockAffinitySpec(structLevel validator.StructLevel) {
	spec := structLevel.Current().Interface().(libapi.BlockAffinitySpec)
	if spec.Deleted == fmt.Sprintf("%t", true) {
		structLevel.ReportError(reflect.ValueOf(spec), "Spec.Deleted", "", reason("spec.Deleted cannot be set to \"true\""), "")
	}
}

var htoNameRegex = regexp.MustCompile("^[a-zA-Z0-9_ -]+$")

func validateHealthTimeoutOverride(structLevel validator.StructLevel) {
	hto := structLevel.Current().Interface().(api.HealthTimeoutOverride)
	if !htoNameRegex.MatchString(hto.Name) {
		structLevel.ReportError(reflect.ValueOf(hto), "HealthTimeoutOverride.Name", "", reason("name should match regex "+htoNameRegex.String()), "")
	}
	if hto.Timeout.Duration < 0 {
		structLevel.ReportError(reflect.ValueOf(hto), "HealthTimeoutOverride.Timeout", "", reason("Timeout should not be negative"), "")
	}
}

func isCommunityDefined(community string, communityKVPairs []api.Community) bool {
	for _, val := range communityKVPairs {
		if val.Name == community {
			return true
		}
	}
	return false
}

func isValidCommunity(communityValue string, fieldName string, structLevel validator.StructLevel) bool {
	if standardCommunity.MatchString(communityValue) {
		validateCommunityValue(communityValue, fieldName, structLevel, false)
	} else if largeCommunity.MatchString(communityValue) {
		validateCommunityValue(communityValue, fieldName, structLevel, true)
	} else {
		return false
	}
	return true
}

// Validate that if standard community is used, community value must follow `aa:nn` format, where `aa` and `nn` are 16 bit integers,
// and if large community is used, value must follow `aa:nn:mm` format, where all `aa`, `nn` and `mm` are 32 bit integers.
func validateCommunityValue(val string, fieldName string, structLevel validator.StructLevel, isLargeCommunity bool) {
	splitValue := number.FindAllString(val, -1)
	bitSize := 16

	if isLargeCommunity {
		bitSize = 32
	}

	for _, v := range splitValue {
		_, err := strconv.ParseUint(v, 10, bitSize)
		if err != nil {
			structLevel.ReportError(reflect.ValueOf(val), fieldName, "",
				reason(fmt.Sprintf("invalid community value, expected %d bit value", bitSize)), "")
		}
	}
}

// ruleUsesAppLayerPolicy checks if a rule uses application layer policy, and
// if it does, returns true and the type of application layer clause. If it does
// not it returns false and the empty string.
func ruleUsesAppLayerPolicy(rule *api.Rule) (bool, reflect.Value, string) {
	if rule.HTTP != nil {
		return true, reflect.ValueOf(rule.HTTP), "HTTP"
	}
	return false, reflect.Value{}, ""
}<|MERGE_RESOLUTION|>--- conflicted
+++ resolved
@@ -1713,32 +1713,6 @@
 		}
 	}
 
-<<<<<<< HEAD
-=======
-	if tier.Name == names.AdminNetworkPolicyTierName {
-		if tier.Spec.Order == nil || *tier.Spec.Order != api.AdminNetworkPolicyTierOrder {
-			structLevel.ReportError(
-				reflect.ValueOf(tier.Spec.Order),
-				"TierSpec.Order",
-				"",
-				reason(fmt.Sprintf("adminnetworkpolicy tier order must be %v", api.AdminNetworkPolicyTierOrder)),
-				"",
-			)
-		}
-	}
-
-	if tier.Name == names.BaselineAdminNetworkPolicyTierName {
-		if tier.Spec.Order == nil || *tier.Spec.Order != api.BaselineAdminNetworkPolicyTierOrder {
-			structLevel.ReportError(
-				reflect.ValueOf(tier.Spec.Order),
-				"TierSpec.Order",
-				"",
-				reason(fmt.Sprintf("baselineadminnetworkpolicy tier order must be %v", api.BaselineAdminNetworkPolicyTierOrder)),
-				"",
-			)
-		}
-	}
-
 	if tier.Name == names.KubeAdminTierName {
 		if tier.Spec.Order == nil || *tier.Spec.Order != api.KubeAdminTierOrder {
 			structLevel.ReportError(
@@ -1763,7 +1737,6 @@
 		}
 	}
 
->>>>>>> 58c0b351
 	validateObjectMetaAnnotations(structLevel, tier.Annotations)
 	validateObjectMetaLabels(structLevel, tier.Labels)
 }
