--- conflicted
+++ resolved
@@ -1448,13 +1448,10 @@
 		structLevel.ReportError(reflect.ValueOf(ps.ASNumber), "ASNumber", "",
 			reason("ASNumber field must be empty when PeerSelector is specified"), "")
 	}
-<<<<<<< HEAD
-=======
 	if uint32(ps.ASNumber) == 0 && ps.LocalWorkloadSelector != "" {
 		structLevel.ReportError(reflect.ValueOf(ps.ASNumber), "ASNumber", "",
 			reason("ASNumber field must NOT be empty when LocalWorkloadSelector is specified"), "")
 	}
->>>>>>> 5d0efe67
 	if ps.PeerIP != "" && ps.LocalWorkloadSelector != "" {
 		structLevel.ReportError(reflect.ValueOf(ps.PeerIP), "PeerIP", "",
 			reason("PeerIP field must be empty when LocalWorkloadSelector is specified"), "")
