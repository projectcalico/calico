// Copyright (c) 2020-2025 Tigera, Inc. All rights reserved.

// Licensed under the Apache License, Version 2.0 (the "License");
// you may not use this file except in compliance with the License.
// You may obtain a copy of the License at
//
//     http://www.apache.org/licenses/LICENSE-2.0
//
// Unless required by applicable law or agreed to in writing, software
// distributed under the License is distributed on an "AS IS" BASIS,
// WITHOUT WARRANTIES OR CONDITIONS OF ANY KIND, either express or implied.
// See the License for the specific language governing permissions and
// limitations under the License.

package errors

import (
	"fmt"
	"net/http"

	networkingv1 "k8s.io/api/networking/v1"
	apierrors "k8s.io/apimachinery/pkg/api/errors"
	metav1 "k8s.io/apimachinery/pkg/apis/meta/v1"
)

// Error indicating a problem connecting to the backend.
type ErrorDatastoreError struct {
	Err        error
	Identifier interface{}
}

func (e ErrorDatastoreError) Unwrap() error {
	return e.Err
}

func (e ErrorDatastoreError) Error() string {
	return e.Err.Error()
}

func (e ErrorDatastoreError) Status() metav1.Status {
	if i, ok := e.Err.(apierrors.APIStatus); ok {
		return i.Status()
	}

	// Just wrap in a status error.
	return metav1.Status{
		Status:  metav1.StatusFailure,
		Code:    http.StatusBadRequest,
		Reason:  metav1.StatusReasonInvalid,
		Message: e.Error(),
		Details: &metav1.StatusDetails{
			Name: fmt.Sprintf("%v", e.Identifier),
		},
	}
}

// Error indicating a resource does not exist.  Used when attempting to delete or
// update a nonexistent resource.
type ErrorResourceDoesNotExist struct {
	Err        error
	Identifier interface{}
}

func (e ErrorResourceDoesNotExist) Error() string {
	return fmt.Sprintf("resource does not exist: %v with error: %v", e.Identifier, e.Err)
}

func (e ErrorResourceDoesNotExist) Unwrap() error {
	return e.Err
}

// Error indicating an operation is not supported.
type ErrorOperationNotSupported struct {
	Operation  string
	Identifier interface{}
	Reason     string
}

func (e ErrorOperationNotSupported) Error() string {
	if e.Reason == "" {
		return fmt.Sprintf("operation %s is not supported on %v", e.Operation, e.Identifier)
	} else {
		return fmt.Sprintf("operation %s is not supported on %v: %s", e.Operation, e.Identifier, e.Reason)
	}
}

// Error indicating a resource already exists.  Used when attempting to create a
// resource that already exists.
type ErrorResourceAlreadyExists struct {
	Err        error
	Identifier interface{}
}

func (e ErrorResourceAlreadyExists) Unwrap() error {
	return e.Err
}

func (e ErrorResourceAlreadyExists) Error() string {
	return fmt.Sprintf("resource already exists: %v with error: %v", e.Identifier, e.Err)
}

// Error indicating a problem connecting to the backend.
type ErrorConnectionUnauthorized struct {
	Err error
}

func (e ErrorConnectionUnauthorized) Unwrap() error {
	return e.Err
}

func (e ErrorConnectionUnauthorized) Error() string {
	return fmt.Sprintf("connection is unauthorized: %v", e.Err)
}

// Validation error containing the fields that are failed validation.
type ErrorValidation struct {
	ErroredFields []ErroredField
}

type ErroredField struct {
	Name   string
	Value  interface{}
	Reason string
}

func (e ErroredField) String() string {
	var fieldString string
	if e.Value == nil {
		fieldString = e.Name
	} else {
		fieldString = fmt.Sprintf("%s = '%v'", e.Name, e.Value)
	}
	if e.Reason != "" {
		fieldString = fmt.Sprintf("%s (%s)", fieldString, e.Reason)
	}
	return fieldString
}

func (e ErrorValidation) Error() string {
	if len(e.ErroredFields) == 0 {
		return "unknown validation error"
	} else if len(e.ErroredFields) == 1 {
		f := e.ErroredFields[0]
		return fmt.Sprintf("error with field %s", f)
	} else {
		s := "error with the following fields:\n"
		for _, f := range e.ErroredFields {
			s = s + fmt.Sprintf("-  %s\n", f)
		}
		return s
	}
}

// Error indicating insufficient identifiers have been supplied on a resource
// management request (create, apply, update, get, delete).
type ErrorInsufficientIdentifiers struct {
	Name string
}

func (e ErrorInsufficientIdentifiers) Error() string {
	return fmt.Sprintf("insufficient identifiers, missing '%s'", e.Name)
}

// Error indicating an atomic update attempt that failed due to a update conflict.
type ErrorResourceUpdateConflict struct {
	Err        error
	Identifier interface{}
}

func (e ErrorResourceUpdateConflict) Unwrap() error {
	return e.Err
}

func (e ErrorResourceUpdateConflict) Error() string {
	return fmt.Sprintf("update conflict: %v", e.Identifier)
}

// Error indicating that the caller has attempted to release an IP address using
// outdated information.
type ErrorBadHandle struct {
	Requested string
	Expected  string
}

func (e ErrorBadHandle) Error() string {
	f := "the given handle (%s) does not match (%s) when attempting to release IP"
	return fmt.Sprintf(f, e.Requested, e.Expected)
}

// Error indicating that the caller has attempted to release an IP address using
// outdated information.
type ErrorBadSequenceNumber struct {
	Requested uint64
	Expected  uint64
}

func (e ErrorBadSequenceNumber) Error() string {
	f := "the given sequence number (%d) does not match (%d) when attempting to release IP"
	return fmt.Sprintf(f, e.Requested, e.Expected)
}

// Error indicating that the operation may have partially succeeded, then
// failed, without rolling back. A common example is when a function failed
// in an acceptable way after it successfully wrote some data to the datastore.
type ErrorPartialFailure struct {
	Err error
}

func (e ErrorPartialFailure) Error() string {
	return fmt.Sprintf("operation partially failed: %v", e.Err)
}

// UpdateErrorIdentifier modifies the supplied error to use the new resource
// identifier.
func UpdateErrorIdentifier(err error, id interface{}) error {
	if err == nil {
		return nil
	}

	switch e := err.(type) {
	case ErrorDatastoreError:
		e.Identifier = id
		err = e
	case ErrorResourceDoesNotExist:
		e.Identifier = id
		err = e
	case ErrorOperationNotSupported:
		e.Identifier = id
		err = e
	case ErrorResourceAlreadyExists:
		e.Identifier = id
		err = e
	case ErrorResourceUpdateConflict:
		e.Identifier = id
		err = e
	}
	return err
}

// Error indicating the datastore has failed to parse an entry.
type ErrorParsingDatastoreEntry struct {
	RawKey   string
	RawValue string
	Err      error
}

func (e ErrorParsingDatastoreEntry) Error() string {
	return fmt.Sprintf("failed to parse datastore entry key=%s; value=%s: %v", e.RawKey, e.RawValue, e.Err)
}

<<<<<<< HEAD
=======
type ErrorClusterNetworkPolicyConversion struct {
	PolicyName string
	Rules      []ErrorClusterNetworkPolicyConversionRule
}

func (e *ErrorClusterNetworkPolicyConversion) BadEgressRule(rule any, reason string) {
	e.Rules = append(e.Rules, ErrorClusterNetworkPolicyConversionRule{
		EgressRule:  rule,
		IngressRule: nil,
		Reason:      reason,
	})
}

func (e *ErrorClusterNetworkPolicyConversion) BadIngressRule(rule any, reason string) {
	e.Rules = append(e.Rules, ErrorClusterNetworkPolicyConversionRule{
		EgressRule:  nil,
		IngressRule: rule,
		Reason:      reason,
	})
}

func (e ErrorClusterNetworkPolicyConversion) Error() string {
	s := fmt.Sprintf("policy: %s", e.PolicyName)

	switch {
	case len(e.Rules) == 0:
		s += ": unknown policy conversion error"
	case len(e.Rules) == 1:
		f := e.Rules[0]

		s += fmt.Sprintf(": error with rule %s", f)
	default:
		s += ": error with the following rules:\n"
		for _, f := range e.Rules {
			s += fmt.Sprintf("-  %s\n", f)
		}
	}

	return s
}

func (e ErrorClusterNetworkPolicyConversion) GetError() error {
	if len(e.Rules) == 0 {
		return nil
	}

	return e
}

type ErrorClusterNetworkPolicyConversionRule struct {
	EgressRule  any
	IngressRule any
	Reason      string
}

func (e ErrorClusterNetworkPolicyConversionRule) String() string {
	var fieldString string

	switch {
	case e.EgressRule != nil:
		fieldString = fmt.Sprintf("%+v", e.EgressRule)
	case e.IngressRule != nil:
		fieldString = fmt.Sprintf("%+v", e.IngressRule)
	default:
		fieldString = "unknown rule"
	}

	if e.Reason != "" {
		fieldString = fmt.Sprintf("%s (%s)", fieldString, e.Reason)
	}

	return fieldString
}

>>>>>>> 58c0b351
type ErrorPolicyConversion struct {
	PolicyName string
	Rules      []ErrorPolicyConversionRule
}

type ErrorPolicyConversionRule struct {
	EgressRule  *networkingv1.NetworkPolicyEgressRule
	IngressRule *networkingv1.NetworkPolicyIngressRule
	Reason      string
}

func (e ErrorPolicyConversionRule) String() string {
	var fieldString string

	switch {
	case e.EgressRule != nil:
		fieldString = fmt.Sprintf("%+v", e.EgressRule)
	case e.IngressRule != nil:
		fieldString = fmt.Sprintf("%+v", e.IngressRule)
	default:
		fieldString = "unknown rule"
	}

	if e.Reason != "" {
		fieldString = fmt.Sprintf("%s (%s)", fieldString, e.Reason)
	}

	return fieldString
}

func (e *ErrorPolicyConversion) BadEgressRule(rule *networkingv1.NetworkPolicyEgressRule, reason string) {
	// Copy rule
	badRule := *rule

	e.Rules = append(e.Rules, ErrorPolicyConversionRule{
		EgressRule:  &badRule,
		IngressRule: nil,
		Reason:      reason,
	})
}

func (e *ErrorPolicyConversion) BadIngressRule(
	rule *networkingv1.NetworkPolicyIngressRule, reason string) {
	// Copy rule
	badRule := *rule

	e.Rules = append(e.Rules, ErrorPolicyConversionRule{
		EgressRule:  nil,
		IngressRule: &badRule,
		Reason:      reason,
	})
}

func (e ErrorPolicyConversion) Error() string {
	s := fmt.Sprintf("policy: %s", e.PolicyName)

	switch {
	case len(e.Rules) == 0:
		s += ": unknown policy conversion error"
	case len(e.Rules) == 1:
		f := e.Rules[0]

		s += fmt.Sprintf(": error with rule %s", f)
	default:
		s += ": error with the following rules:\n"
		for _, f := range e.Rules {
			s += fmt.Sprintf("-  %s\n", f)
		}
	}

	return s
}

func (e ErrorPolicyConversion) GetError() error {
	if len(e.Rules) == 0 {
		return nil
	}

	return e
}<|MERGE_RESOLUTION|>--- conflicted
+++ resolved
@@ -248,8 +248,6 @@
 	return fmt.Sprintf("failed to parse datastore entry key=%s; value=%s: %v", e.RawKey, e.RawValue, e.Err)
 }
 
-<<<<<<< HEAD
-=======
 type ErrorClusterNetworkPolicyConversion struct {
 	PolicyName string
 	Rules      []ErrorClusterNetworkPolicyConversionRule
@@ -324,7 +322,6 @@
 	return fieldString
 }
 
->>>>>>> 58c0b351
 type ErrorPolicyConversion struct {
 	PolicyName string
 	Rules      []ErrorPolicyConversionRule
