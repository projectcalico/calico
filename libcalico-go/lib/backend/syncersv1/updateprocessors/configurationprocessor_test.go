// Copyright (c) 2017-2021 Tigera, Inc. All rights reserved.

// Licensed under the Apache License, Version 2.0 (the "License");
// you may not use this file except in compliance with the License.
// You may obtain a copy of the License at
//
//     http://www.apache.org/licenses/LICENSE-2.0
//
// Unless required by applicable law or agreed to in writing, software
// distributed under the License is distributed on an "AS IS" BASIS,
// WITHOUT WARRANTIES OR CONDITIONS OF ANY KIND, either express or implied.
// See the License for the specific language governing permissions and
// limitations under the License.

package updateprocessors_test

import (
	"fmt"
	"time"

	. "github.com/onsi/ginkgo"
	. "github.com/onsi/gomega"
	apiv3 "github.com/projectcalico/api/pkg/apis/projectcalico/v3"
	"github.com/sirupsen/logrus"
	metav1 "k8s.io/apimachinery/pkg/apis/meta/v1"

	libapiv3 "github.com/projectcalico/calico/libcalico-go/lib/apis/v3"
	"github.com/projectcalico/calico/libcalico-go/lib/backend/model"
	"github.com/projectcalico/calico/libcalico-go/lib/backend/syncersv1/updateprocessors"
	"github.com/projectcalico/calico/libcalico-go/lib/net"
)

const (
	// What the expected sync datatypes are.
	isGlobalFelixConfig = iota
	isNodeFelixConfig
	isGlobalBgpConfig
	isNodeBgpConfig

	hostIPMarker    = "*HOSTIP*"
	nodeMarker      = "*NODEMARKER*"
	wireguardMarker = "*WIREGUARDMARKER*"
)

const (
<<<<<<< HEAD
	numBaseFelixConfigs = 150
=======
	numBaseFelixConfigs = 148
>>>>>>> cd50eb21
)

var _ = Describe("Test the generic configuration update processor and the concrete implementations", func() {
	// Define some common values
	perNodeFelixKey := model.ResourceKey{
		Kind: apiv3.KindFelixConfiguration,
		Name: "node.mynode",
	}
	globalFelixKey := model.ResourceKey{
		Kind: apiv3.KindFelixConfiguration,
		Name: "default",
	}
	invalidFelixKey := model.ResourceKey{
		Kind: apiv3.KindFelixConfiguration,
		Name: "foobar",
	}
	globalClusterKey := model.ResourceKey{
		Kind: apiv3.KindClusterInformation,
		Name: "default",
	}
	nodeClusterKey := model.ResourceKey{
		Kind: apiv3.KindClusterInformation,
		Name: "node.mynode",
	}
	numFelixConfigs := numBaseFelixConfigs
	numClusterConfigs := 5
	numNodeClusterConfigs := 4
	felixMappedNames := map[string]interface{}{
		"RouteRefreshInterval":               nil,
		"IptablesRefreshInterval":            nil,
		"IpsetsRefreshInterval":              nil,
		"IpInIpEnabled":                      nil,
		"IpInIpMtu":                          nil,
		"IptablesNATOutgoingInterfaceFilter": nil,
	}

	It("should handle conversion of node-specific delete with no additional configs", func() {
		cc := updateprocessors.NewFelixConfigUpdateProcessor()
		By("converting a per-node felix key and checking for the correct number of fields")
		kvps, err := cc.Process(&model.KVPair{
			Key: perNodeFelixKey,
		})
		Expect(err).NotTo(HaveOccurred())
		checkExpectedConfigs(kvps, isNodeFelixConfig, numFelixConfigs, felixMappedNames)
	})

	It("should handle conversion of global delete with no additional configs", func() {
		cc := updateprocessors.NewFelixConfigUpdateProcessor()
		By("converting a global felix key and checking for the correct number of fields")
		kvps, err := cc.Process(&model.KVPair{
			Key: globalFelixKey,
		})
		Expect(err).NotTo(HaveOccurred())
		checkExpectedConfigs(kvps, isGlobalFelixConfig, numFelixConfigs, felixMappedNames)
	})

	It("should handle conversion of node-specific zero value KVPairs with no additional configs", func() {
		cc := updateprocessors.NewFelixConfigUpdateProcessor()
		kvps, err := cc.Process(&model.KVPair{
			Key:   perNodeFelixKey,
			Value: apiv3.NewFelixConfiguration(),
		})
		Expect(err).NotTo(HaveOccurred())
		// Explicitly pass in the "mapped" name values to check to ensure the names are mapped.
		checkExpectedConfigs(
			kvps,
			isNodeFelixConfig,
			numFelixConfigs,
			felixMappedNames,
		)
	})

	It("should handle conversion of global zero value KVPairs with no additional configs", func() {
		cc := updateprocessors.NewFelixConfigUpdateProcessor()
		kvps, err := cc.Process(&model.KVPair{
			Key:   globalFelixKey,
			Value: apiv3.NewFelixConfiguration(),
		})
		Expect(err).NotTo(HaveOccurred())
		// Explicitly pass in the "mapped" name values to check to ensure the names are mapped.
		checkExpectedConfigs(
			kvps,
			isGlobalFelixConfig,
			numFelixConfigs,
			felixMappedNames,
		)
	})

	It("should gracefully handle invalid names/keys/types/values", func() {
		cc := updateprocessors.NewFelixConfigUpdateProcessor()
		By("Testing invalid Key on ProcessDeleted")
		_, err := cc.Process(&model.KVPair{
			Key: model.GlobalBGPPeerKey{
				PeerIP: net.MustParseIP("1.2.3.4"),
			},
		})
		Expect(err).To(HaveOccurred())

		By("Testing invalid Key on Process")
		_, err = cc.Process(&model.KVPair{
			Key: model.GlobalBGPPeerKey{
				PeerIP: net.MustParseIP("1.2.3.4"),
			},
			Value: apiv3.NewFelixConfiguration(),
		})
		Expect(err).To(HaveOccurred())

		By("Testing non-resource type value on Process with add/mod")
		_, err = cc.Process(&model.KVPair{
			Key:   globalFelixKey,
			Value: "this isn't a resource",
		})
		Expect(err).To(HaveOccurred())

		By("Testing incorrect resource type value on Process with add/mod")
		_, err = cc.Process(&model.KVPair{
			Key:   globalFelixKey,
			Value: libapiv3.NewWorkloadEndpoint(),
		})
		Expect(err).To(HaveOccurred())

		By("Testing incorrect name structure on Process with add/mod")
		_, err = cc.Process(&model.KVPair{
			Key:   invalidFelixKey,
			Value: apiv3.NewFelixConfiguration(),
		})
		Expect(err).To(HaveOccurred())

		By("Testing incorrect name structure on Process with delete")
		_, err = cc.Process(&model.KVPair{
			Key: invalidFelixKey,
		})
		Expect(err).To(HaveOccurred())
	})

	It("should handle different field types being assigned", func() {
		cc := updateprocessors.NewFelixConfigUpdateProcessor()
		By("converting a per-node felix KVPair with certain values and checking for the correct number of fields")
		res := apiv3.NewFelixConfiguration()
		duration1 := metav1.Duration{Duration: time.Duration(12.345 * float64(time.Second))}
		duration2 := metav1.Duration{Duration: time.Duration(54.321 * float64(time.Millisecond))}
		duration3 := metav1.Duration{Duration: time.Duration(0)}
		duration4 := metav1.Duration{Duration: time.Duration(0.1 * float64(time.Second))}
		bool1 := false
		uint1 := uint32(1313)
		res.Spec.RouteRefreshInterval = &duration1
		res.Spec.IptablesLockProbeInterval = &duration2
		res.Spec.EndpointReportingDelay = &duration3
		res.Spec.IpsetsRefreshInterval = &duration4
		res.Spec.InterfacePrefix = "califoobar"
		res.Spec.IPIPEnabled = &bool1
		res.Spec.IptablesMarkMask = &uint1
		res.Spec.FailsafeInboundHostPorts = &[]apiv3.ProtoPort{}
		res.Spec.FailsafeOutboundHostPorts = &[]apiv3.ProtoPort{
			{
				Protocol: "TCP",
				Port:     1234,
				Net:      "0.0.0.0/0",
			},
			{
				Protocol: "UDP",
				Port:     22,
				Net:      "0.0.0.0/0",
			},
			{
				Protocol: "TCP",
				Port:     65535,
				Net:      "0.0.0.0/0",
			},
		}
		res.Spec.ExternalNodesCIDRList = &[]string{"1.1.1.1", "2.2.2.2"}
		res.Spec.IptablesNATOutgoingInterfaceFilter = "cali-123"
		res.Spec.RouteTableRanges = &apiv3.RouteTableRanges{{Min: 43, Max: 211}}
		res.Spec.NftablesMarkMask = &uint1
		res.Spec.NftablesRefreshInterval = &duration4
		res.Spec.NftablesFilterDenyAction = "Accept"
		res.Spec.NftablesFilterAllowAction = "Drop"
		res.Spec.NftablesMangleAllowAction = "Accept"
		expected := map[string]interface{}{
			"RouteRefreshInterval":               "12.345",
			"IptablesLockProbeIntervalMillis":    "54.321",
			"EndpointReportingDelaySecs":         "0",
			"IpsetsRefreshInterval":              "0.1",
			"InterfacePrefix":                    "califoobar",
			"IpInIpEnabled":                      "false",
			"IptablesMarkMask":                   "1313",
			"FailsafeInboundHostPorts":           "none",
			"FailsafeOutboundHostPorts":          "tcp:0.0.0.0/0:1234,udp:0.0.0.0/0:22,tcp:0.0.0.0/0:65535",
			"ExternalNodesCIDRList":              "1.1.1.1,2.2.2.2",
			"IptablesNATOutgoingInterfaceFilter": "cali-123",
			"RouteTableRanges":                   "43-211",
			"NftablesRefreshInterval":            "0.1",
			"NftablesMarkMask":                   "1313",
			"NftablesFilterDenyAction":           "Accept",
			"NftablesFilterAllowAction":          "Drop",
			"NftablesMangleAllowAction":          "Accept",
		}
		kvps, err := cc.Process(&model.KVPair{
			Key:   perNodeFelixKey,
			Value: res,
		})
		Expect(err).NotTo(HaveOccurred())
		checkExpectedConfigs(
			kvps,
			isNodeFelixConfig,
			numFelixConfigs,
			expected,
		)
	})

	It("should handle HealthTimeoutOVerrides", func() {
		cc := updateprocessors.NewFelixConfigUpdateProcessor()
		By("converting a per-node felix KVPair with certain values and checking for the correct number of fields")
		res := apiv3.NewFelixConfiguration()
		res.Spec.HealthTimeoutOverrides = []apiv3.HealthTimeoutOverride{
			{
				Name:    "Foo",
				Timeout: metav1.Duration{Duration: 20 * time.Second},
			},
			{
				Name:    "Bar",
				Timeout: metav1.Duration{Duration: 25 * time.Second},
			},
		}
		expected := map[string]interface{}{
			"HealthTimeoutOverrides": "Foo=20s,Bar=25s",
		}
		kvps, err := cc.Process(&model.KVPair{
			Key:   perNodeFelixKey,
			Value: res,
		})
		Expect(err).NotTo(HaveOccurred())
		checkExpectedConfigs(
			kvps,
			isNodeFelixConfig,
			numFelixConfigs,
			expected,
		)
	})

	It("should handle cluster config string slice field", func() {
		cc := updateprocessors.NewClusterInfoUpdateProcessor()
		By("converting a global cluster info KVPair with values assigned")
		res := apiv3.NewClusterInformation()
		res.Spec.ClusterGUID = "abcedfg"
		res.Spec.ClusterType = "Mesos,K8s"
		expected := map[string]interface{}{
			"ClusterGUID": "abcedfg",
			"ClusterType": "Mesos,K8s",
		}
		kvps, err := cc.Process(&model.KVPair{
			Key:   globalClusterKey,
			Value: res,
		})
		Expect(err).NotTo(HaveOccurred())
		checkExpectedConfigs(
			kvps,
			isGlobalFelixConfig,
			numClusterConfigs,
			expected,
		)
	})

	It("should handle cluster config ready flag field", func() {
		cc := updateprocessors.NewClusterInfoUpdateProcessor()
		By("converting a global cluster info KVPair with values assigned")
		res := apiv3.NewClusterInformation()
		ready := true
		res.Spec.DatastoreReady = &ready
		expected := map[string]interface{}{
			"ready-flag": true,
		}
		kvps, err := cc.Process(&model.KVPair{
			Key:   globalClusterKey,
			Value: res,
		})
		Expect(err).NotTo(HaveOccurred())
		checkExpectedConfigs(
			kvps,
			isGlobalFelixConfig,
			numClusterConfigs,
			expected,
		)
	})

	It("should handle cluster config ready flag field (false)", func() {
		cc := updateprocessors.NewClusterInfoUpdateProcessor()
		By("converting a global cluster info KVPair with values assigned")
		res := apiv3.NewClusterInformation()
		ready := false
		res.Spec.DatastoreReady = &ready
		expected := map[string]interface{}{
			"ready-flag": false,
		}
		kvps, err := cc.Process(&model.KVPair{
			Key:   globalClusterKey,
			Value: res,
		})
		Expect(err).NotTo(HaveOccurred())
		checkExpectedConfigs(
			kvps,
			isGlobalFelixConfig,
			numClusterConfigs,
			expected,
		)
	})

	It("should handle node cluster information", func() {
		cc := updateprocessors.NewClusterInfoUpdateProcessor()
		res := apiv3.NewClusterInformation()

		By("validating an empty per node cluster is processed correctly")
		kvps, err := cc.Process(&model.KVPair{
			Key:   nodeClusterKey,
			Value: res,
		})
		Expect(err).NotTo(HaveOccurred())
		checkExpectedConfigs(
			kvps,
			isNodeFelixConfig,
			numNodeClusterConfigs,
			nil,
		)

		By("validating it is not possible to set/override values using the annotations")
		res.Annotations = map[string]string{
			"config.projectcalico.org/ClusterType": "this is not validated!",
			"config.projectcalico.org/NewField":    "this is also not validated!",
		}
		kvps, err = cc.Process(&model.KVPair{
			Key:   nodeClusterKey,
			Value: res,
		})
		Expect(err).NotTo(HaveOccurred())
		checkExpectedConfigs(
			kvps,
			isNodeFelixConfig,
			numNodeClusterConfigs,
			nil,
		)
	})
})

// Check the KVPairs returned by the UpdateProcessor are as expected.  The expectedValues contains
// the expected set of data in the updates, any config not specified in the set is expected
// to be nil in the KVPair.
// You can use expectedValues to verify certain fields were included in the response even
// if the values were nil.
func checkExpectedConfigs(kvps []*model.KVPair, dataType int, expectedNum int, expectedValues map[string]interface{}) {
	// Copy/convert input data.  We keep track of:
	// - all field names, so that we can check for duplicates
	// - extra fields that we have not yet seen
	// - expected field values that we have not yet validated
	ev := make(map[string]interface{}, len(expectedValues))
	for k, v := range expectedValues {
		ev[k] = v
	}
	allNames := map[string]struct{}{}

	By(" - checking the expected number of results")
	Expect(kvps).To(HaveLen(expectedNum))

	By(" - checking for duplicated, nil values and assigned values as expected")
	for _, kvp := range kvps {
		var name string
		switch dataType {
		case isGlobalFelixConfig:
			switch kvp.Key.(type) {
			case model.ReadyFlagKey:
				name = "ready-flag"
			default:
				ExpectWithOffset(1, kvp.Key).To(BeAssignableToTypeOf(model.GlobalConfigKey{}))
				name = kvp.Key.(model.GlobalConfigKey).Name
			}
		case isNodeFelixConfig:
			switch kt := kvp.Key.(type) {
			case model.HostConfigKey:
				node := kt.Hostname
				ExpectWithOffset(1, node).To(Equal("mynode"))
				name = kt.Name
			case model.HostIPKey:
				// Although the HostIPKey is not in the same key space as the HostConfig, we
				// special case this to make this test reusable for more tests.
				node := kt.Hostname
				ExpectWithOffset(1, node).To(Equal("mynode"))
				name = hostIPMarker
				logrus.Warnf("IP in key: %s", kvp.Value)
			case model.ResourceKey:
				node := kt.Name
				ExpectWithOffset(1, node).To(Equal("mynode"))
				name = nodeMarker
			case model.WireguardKey:
				node := kt.NodeName
				ExpectWithOffset(1, node).To(Equal("mynode"))
				name = wireguardMarker
			default:
				ExpectWithOffset(1, kvp.Key).To(BeAssignableToTypeOf(model.HostConfigKey{}))
			}
		case isGlobalBgpConfig:
			ExpectWithOffset(1, kvp.Key).To(BeAssignableToTypeOf(model.GlobalBGPConfigKey{}))
			name = kvp.Key.(model.GlobalBGPConfigKey).Name
		case isNodeBgpConfig:
			ExpectWithOffset(1, kvp.Key).To(BeAssignableToTypeOf(model.NodeBGPConfigKey{}))
			node := kvp.Key.(model.NodeBGPConfigKey).Nodename
			ExpectWithOffset(1, node).To(Equal("bgpnode1"))
			name = kvp.Key.(model.NodeBGPConfigKey).Name
		}

		// Validate and track the expected values.
		if v, ok := ev[name]; ok {
			if v == nil {
				ExpectWithOffset(1, kvp.Value).To(BeNil(), "Field: "+name)
			} else {
				ExpectWithOffset(1, kvp.Value).To(Equal(v), "Field: "+name)
			}
			delete(ev, name)
		} else {
			ExpectWithOffset(1, kvp.Value).To(BeNil(), "Field: "+name)
		}

		// Validate the fields we have seen, checking for duplicates.
		_, ok := allNames[name]
		ExpectWithOffset(1, ok).To(BeFalse(), fmt.Sprintf("config name is repeated in response: %s", name))
		allNames[name] = struct{}{}
	}

	By(" - checking all expected values were accounted for")
	ExpectWithOffset(1, ev).To(HaveLen(0), fmt.Sprintf("config name missing in response"))
}<|MERGE_RESOLUTION|>--- conflicted
+++ resolved
@@ -43,11 +43,7 @@
 )
 
 const (
-<<<<<<< HEAD
-	numBaseFelixConfigs = 150
-=======
-	numBaseFelixConfigs = 148
->>>>>>> cd50eb21
+	numBaseFelixConfigs = 151
 )
 
 var _ = Describe("Test the generic configuration update processor and the concrete implementations", func() {
