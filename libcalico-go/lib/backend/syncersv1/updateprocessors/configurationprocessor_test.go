// Copyright (c) 2017-2024 Tigera, Inc. All rights reserved.

// Licensed under the Apache License, Version 2.0 (the "License");
// you may not use this file except in compliance with the License.
// You may obtain a copy of the License at
//
//     http://www.apache.org/licenses/LICENSE-2.0
//
// Unless required by applicable law or agreed to in writing, software
// distributed under the License is distributed on an "AS IS" BASIS,
// WITHOUT WARRANTIES OR CONDITIONS OF ANY KIND, either express or implied.
// See the License for the specific language governing permissions and
// limitations under the License.

package updateprocessors_test

import (
	"fmt"
	"time"

	. "github.com/onsi/ginkgo"
	. "github.com/onsi/gomega"
	apiv3 "github.com/projectcalico/api/pkg/apis/projectcalico/v3"
	"github.com/sirupsen/logrus"
	metav1 "k8s.io/apimachinery/pkg/apis/meta/v1"

	libapiv3 "github.com/projectcalico/calico/libcalico-go/lib/apis/v3"
	"github.com/projectcalico/calico/libcalico-go/lib/backend/model"
	"github.com/projectcalico/calico/libcalico-go/lib/backend/syncersv1/updateprocessors"
	"github.com/projectcalico/calico/libcalico-go/lib/net"
)

const (
	// What the expected sync datatypes are.
	isGlobalFelixConfig = iota
	isNodeFelixConfig
	isGlobalBgpConfig
	isNodeBgpConfig

	hostIPMarker    = "*HOSTIP*"
	nodeMarker      = "*NODEMARKER*"
	wireguardMarker = "*WIREGUARDMARKER*"
)

const (
<<<<<<< HEAD
	numBaseFelixConfigs = 149
=======
	numBaseFelixConfigs = 151
>>>>>>> c531e183
)

var _ = Describe("Test the generic configuration update processor and the concrete implementations", func() {
	// Define some common values
	perNodeFelixKey := model.ResourceKey{
		Kind: apiv3.KindFelixConfiguration,
		Name: "node.mynode",
	}
	globalFelixKey := model.ResourceKey{
		Kind: apiv3.KindFelixConfiguration,
		Name: "default",
	}
	invalidFelixKey := model.ResourceKey{
		Kind: apiv3.KindFelixConfiguration,
		Name: "foobar",
	}
	globalClusterKey := model.ResourceKey{
		Kind: apiv3.KindClusterInformation,
		Name: "default",
	}
	nodeClusterKey := model.ResourceKey{
		Kind: apiv3.KindClusterInformation,
		Name: "node.mynode",
	}
	numFelixConfigs := numBaseFelixConfigs
	numClusterConfigs := 5
	numNodeClusterConfigs := 4
	felixMappedNames := map[string]interface{}{
		"RouteRefreshInterval":               nil,
		"IptablesRefreshInterval":            nil,
		"IpsetsRefreshInterval":              nil,
		"IpInIpEnabled":                      nil,
		"IpInIpMtu":                          nil,
		"IptablesNATOutgoingInterfaceFilter": nil,
	}

	It("should handle conversion of node-specific delete with no additional configs", func() {
		cc := updateprocessors.NewFelixConfigUpdateProcessor()
		By("converting a per-node felix key and checking for the correct number of fields")
		kvps, err := cc.Process(&model.KVPair{
			Key: perNodeFelixKey,
		})
		Expect(err).NotTo(HaveOccurred())
		checkExpectedConfigs(kvps, isNodeFelixConfig, numFelixConfigs, felixMappedNames)
	})

	It("should handle conversion of global delete with no additional configs", func() {
		cc := updateprocessors.NewFelixConfigUpdateProcessor()
		By("converting a global felix key and checking for the correct number of fields")
		kvps, err := cc.Process(&model.KVPair{
			Key: globalFelixKey,
		})
		Expect(err).NotTo(HaveOccurred())
		checkExpectedConfigs(kvps, isGlobalFelixConfig, numFelixConfigs, felixMappedNames)
	})

	It("should handle conversion of node-specific zero value KVPairs with no additional configs", func() {
		cc := updateprocessors.NewFelixConfigUpdateProcessor()
		kvps, err := cc.Process(&model.KVPair{
			Key:   perNodeFelixKey,
			Value: apiv3.NewFelixConfiguration(),
		})
		Expect(err).NotTo(HaveOccurred())
		// Explicitly pass in the "mapped" name values to check to ensure the names are mapped.
		checkExpectedConfigs(
			kvps,
			isNodeFelixConfig,
			numFelixConfigs,
			felixMappedNames,
		)
	})

	It("should handle conversion of global zero value KVPairs with no additional configs", func() {
		cc := updateprocessors.NewFelixConfigUpdateProcessor()
		kvps, err := cc.Process(&model.KVPair{
			Key:   globalFelixKey,
			Value: apiv3.NewFelixConfiguration(),
		})
		Expect(err).NotTo(HaveOccurred())
		// Explicitly pass in the "mapped" name values to check to ensure the names are mapped.
		checkExpectedConfigs(
			kvps,
			isGlobalFelixConfig,
			numFelixConfigs,
			felixMappedNames,
		)
	})

	It("should gracefully handle invalid names/keys/types/values", func() {
		cc := updateprocessors.NewFelixConfigUpdateProcessor()
		By("Testing invalid Key on ProcessDeleted")
		_, err := cc.Process(&model.KVPair{
			Key: model.GlobalBGPPeerKey{
				PeerIP: net.MustParseIP("1.2.3.4"),
			},
		})
		Expect(err).To(HaveOccurred())

		By("Testing invalid Key on Process")
		_, err = cc.Process(&model.KVPair{
			Key: model.GlobalBGPPeerKey{
				PeerIP: net.MustParseIP("1.2.3.4"),
			},
			Value: apiv3.NewFelixConfiguration(),
		})
		Expect(err).To(HaveOccurred())

		By("Testing non-resource type value on Process with add/mod")
		_, err = cc.Process(&model.KVPair{
			Key:   globalFelixKey,
			Value: "this isn't a resource",
		})
		Expect(err).To(HaveOccurred())

		By("Testing incorrect resource type value on Process with add/mod")
		_, err = cc.Process(&model.KVPair{
			Key:   globalFelixKey,
			Value: libapiv3.NewWorkloadEndpoint(),
		})
		Expect(err).To(HaveOccurred())

		By("Testing incorrect name structure on Process with add/mod")
		_, err = cc.Process(&model.KVPair{
			Key:   invalidFelixKey,
			Value: apiv3.NewFelixConfiguration(),
		})
		Expect(err).To(HaveOccurred())

		By("Testing incorrect name structure on Process with delete")
		_, err = cc.Process(&model.KVPair{
			Key: invalidFelixKey,
		})
		Expect(err).To(HaveOccurred())
	})

	It("should handle different field types being assigned", func() {
		cc := updateprocessors.NewFelixConfigUpdateProcessor()
		By("converting a per-node felix KVPair with certain values and checking for the correct number of fields")
		res := apiv3.NewFelixConfiguration()
		duration1 := metav1.Duration{Duration: time.Duration(12.345 * float64(time.Second))}
		duration2 := metav1.Duration{Duration: time.Duration(54.321 * float64(time.Millisecond))}
		duration3 := metav1.Duration{Duration: time.Duration(0)}
		duration4 := metav1.Duration{Duration: time.Duration(0.1 * float64(time.Second))}
		bool1 := false
		uint1 := uint32(1313)
		res.Spec.RouteRefreshInterval = &duration1
		res.Spec.IptablesLockProbeInterval = &duration2
		res.Spec.EndpointReportingDelay = &duration3
		res.Spec.IpsetsRefreshInterval = &duration4
		res.Spec.InterfacePrefix = "califoobar"
		res.Spec.IPIPEnabled = &bool1
		res.Spec.IptablesMarkMask = &uint1
		res.Spec.FailsafeInboundHostPorts = &[]apiv3.ProtoPort{}
		res.Spec.FailsafeOutboundHostPorts = &[]apiv3.ProtoPort{
			{
				Protocol: "TCP",
				Port:     1234,
				Net:      "0.0.0.0/0",
			},
			{
				Protocol: "UDP",
				Port:     22,
				Net:      "0.0.0.0/0",
			},
			{
				Protocol: "TCP",
				Port:     65535,
				Net:      "0.0.0.0/0",
			},
		}
		res.Spec.ExternalNodesCIDRList = &[]string{"1.1.1.1", "2.2.2.2"}
		res.Spec.IptablesNATOutgoingInterfaceFilter = "cali-123"
		res.Spec.RouteTableRanges = &apiv3.RouteTableRanges{{Min: 43, Max: 211}}
		res.Spec.NftablesMarkMask = &uint1
		res.Spec.NftablesRefreshInterval = &duration4
		res.Spec.NftablesFilterDenyAction = "Accept"
		res.Spec.NftablesFilterAllowAction = "Drop"
		res.Spec.NftablesMangleAllowAction = "Accept"
		expected := map[string]interface{}{
			"RouteRefreshInterval":               "12.345",
			"IptablesLockProbeIntervalMillis":    "54.321",
			"EndpointReportingDelaySecs":         "0",
			"IpsetsRefreshInterval":              "0.1",
			"InterfacePrefix":                    "califoobar",
			"IpInIpEnabled":                      "false",
			"IptablesMarkMask":                   "1313",
			"FailsafeInboundHostPorts":           "none",
			"FailsafeOutboundHostPorts":          "tcp:0.0.0.0/0:1234,udp:0.0.0.0/0:22,tcp:0.0.0.0/0:65535",
			"ExternalNodesCIDRList":              "1.1.1.1,2.2.2.2",
			"IptablesNATOutgoingInterfaceFilter": "cali-123",
			"RouteTableRanges":                   "43-211",
			"NftablesRefreshInterval":            "0.1",
			"NftablesMarkMask":                   "1313",
			"NftablesFilterDenyAction":           "Accept",
			"NftablesFilterAllowAction":          "Drop",
			"NftablesMangleAllowAction":          "Accept",
		}
		kvps, err := cc.Process(&model.KVPair{
			Key:   perNodeFelixKey,
			Value: res,
		})
		Expect(err).NotTo(HaveOccurred())
		checkExpectedConfigs(
			kvps,
			isNodeFelixConfig,
			numFelixConfigs,
			expected,
		)
	})

	It("should handle HealthTimeoutOVerrides", func() {
		cc := updateprocessors.NewFelixConfigUpdateProcessor()
		By("converting a per-node felix KVPair with certain values and checking for the correct number of fields")
		res := apiv3.NewFelixConfiguration()
		res.Spec.HealthTimeoutOverrides = []apiv3.HealthTimeoutOverride{
			{
				Name:    "Foo",
				Timeout: metav1.Duration{Duration: 20 * time.Second},
			},
			{
				Name:    "Bar",
				Timeout: metav1.Duration{Duration: 25 * time.Second},
			},
		}
		expected := map[string]interface{}{
			"HealthTimeoutOverrides": "Foo=20s,Bar=25s",
		}
		kvps, err := cc.Process(&model.KVPair{
			Key:   perNodeFelixKey,
			Value: res,
		})
		Expect(err).NotTo(HaveOccurred())
		checkExpectedConfigs(
			kvps,
			isNodeFelixConfig,
			numFelixConfigs,
			expected,
		)
	})

	It("should handle cluster config string slice field", func() {
		cc := updateprocessors.NewClusterInfoUpdateProcessor()
		By("converting a global cluster info KVPair with values assigned")
		res := apiv3.NewClusterInformation()
		res.Spec.ClusterGUID = "abcedfg"
		res.Spec.ClusterType = "Mesos,K8s"
		expected := map[string]interface{}{
			"ClusterGUID": "abcedfg",
			"ClusterType": "Mesos,K8s",
		}
		kvps, err := cc.Process(&model.KVPair{
			Key:   globalClusterKey,
			Value: res,
		})
		Expect(err).NotTo(HaveOccurred())
		checkExpectedConfigs(
			kvps,
			isGlobalFelixConfig,
			numClusterConfigs,
			expected,
		)
	})

	It("should handle cluster config ready flag field", func() {
		cc := updateprocessors.NewClusterInfoUpdateProcessor()
		By("converting a global cluster info KVPair with values assigned")
		res := apiv3.NewClusterInformation()
		ready := true
		res.Spec.DatastoreReady = &ready
		expected := map[string]interface{}{
			"ready-flag": true,
		}
		kvps, err := cc.Process(&model.KVPair{
			Key:   globalClusterKey,
			Value: res,
		})
		Expect(err).NotTo(HaveOccurred())
		checkExpectedConfigs(
			kvps,
			isGlobalFelixConfig,
			numClusterConfigs,
			expected,
		)
	})

	It("should handle cluster config ready flag field (false)", func() {
		cc := updateprocessors.NewClusterInfoUpdateProcessor()
		By("converting a global cluster info KVPair with values assigned")
		res := apiv3.NewClusterInformation()
		ready := false
		res.Spec.DatastoreReady = &ready
		expected := map[string]interface{}{
			"ready-flag": false,
		}
		kvps, err := cc.Process(&model.KVPair{
			Key:   globalClusterKey,
			Value: res,
		})
		Expect(err).NotTo(HaveOccurred())
		checkExpectedConfigs(
			kvps,
			isGlobalFelixConfig,
			numClusterConfigs,
			expected,
		)
	})

	It("should handle node cluster information", func() {
		cc := updateprocessors.NewClusterInfoUpdateProcessor()
		res := apiv3.NewClusterInformation()

		By("validating an empty per node cluster is processed correctly")
		kvps, err := cc.Process(&model.KVPair{
			Key:   nodeClusterKey,
			Value: res,
		})
		Expect(err).NotTo(HaveOccurred())
		checkExpectedConfigs(
			kvps,
			isNodeFelixConfig,
			numNodeClusterConfigs,
			nil,
		)

		By("validating it is not possible to set/override values using the annotations")
		res.Annotations = map[string]string{
			"config.projectcalico.org/ClusterType": "this is not validated!",
			"config.projectcalico.org/NewField":    "this is also not validated!",
		}
		kvps, err = cc.Process(&model.KVPair{
			Key:   nodeClusterKey,
			Value: res,
		})
		Expect(err).NotTo(HaveOccurred())
		checkExpectedConfigs(
			kvps,
			isNodeFelixConfig,
			numNodeClusterConfigs,
			nil,
		)
	})
})

// Check the KVPairs returned by the UpdateProcessor are as expected.  The expectedValues contains
// the expected set of data in the updates, any config not specified in the set is expected
// to be nil in the KVPair.
// You can use expectedValues to verify certain fields were included in the response even
// if the values were nil.
func checkExpectedConfigs(kvps []*model.KVPair, dataType int, expectedNum int, expectedValues map[string]interface{}) {
	// Copy/convert input data.  We keep track of:
	// - all field names, so that we can check for duplicates
	// - extra fields that we have not yet seen
	// - expected field values that we have not yet validated
	ev := make(map[string]interface{}, len(expectedValues))
	for k, v := range expectedValues {
		ev[k] = v
	}
	allNames := map[string]struct{}{}

	By(" - checking the expected number of results")
	Expect(kvps).To(HaveLen(expectedNum))

	By(" - checking for duplicated, nil values and assigned values as expected")
	for _, kvp := range kvps {
		var name string
		switch dataType {
		case isGlobalFelixConfig:
			switch kvp.Key.(type) {
			case model.ReadyFlagKey:
				name = "ready-flag"
			default:
				ExpectWithOffset(1, kvp.Key).To(BeAssignableToTypeOf(model.GlobalConfigKey{}))
				name = kvp.Key.(model.GlobalConfigKey).Name
			}
		case isNodeFelixConfig:
			switch kt := kvp.Key.(type) {
			case model.HostConfigKey:
				node := kt.Hostname
				ExpectWithOffset(1, node).To(Equal("mynode"))
				name = kt.Name
			case model.HostIPKey:
				// Although the HostIPKey is not in the same key space as the HostConfig, we
				// special case this to make this test reusable for more tests.
				node := kt.Hostname
				ExpectWithOffset(1, node).To(Equal("mynode"))
				name = hostIPMarker
				logrus.Warnf("IP in key: %s", kvp.Value)
			case model.ResourceKey:
				node := kt.Name
				ExpectWithOffset(1, node).To(Equal("mynode"))
				name = nodeMarker
			case model.WireguardKey:
				node := kt.NodeName
				ExpectWithOffset(1, node).To(Equal("mynode"))
				name = wireguardMarker
			default:
				ExpectWithOffset(1, kvp.Key).To(BeAssignableToTypeOf(model.HostConfigKey{}))
			}
		case isGlobalBgpConfig:
			ExpectWithOffset(1, kvp.Key).To(BeAssignableToTypeOf(model.GlobalBGPConfigKey{}))
			name = kvp.Key.(model.GlobalBGPConfigKey).Name
		case isNodeBgpConfig:
			ExpectWithOffset(1, kvp.Key).To(BeAssignableToTypeOf(model.NodeBGPConfigKey{}))
			node := kvp.Key.(model.NodeBGPConfigKey).Nodename
			ExpectWithOffset(1, node).To(Equal("bgpnode1"))
			name = kvp.Key.(model.NodeBGPConfigKey).Name
		}

		// Validate and track the expected values.
		if v, ok := ev[name]; ok {
			if v == nil {
				ExpectWithOffset(1, kvp.Value).To(BeNil(), "Field: "+name)
			} else {
				ExpectWithOffset(1, kvp.Value).To(Equal(v), "Field: "+name)
			}
			delete(ev, name)
		} else {
			ExpectWithOffset(1, kvp.Value).To(BeNil(), "Field: "+name)
		}

		// Validate the fields we have seen, checking for duplicates.
		_, ok := allNames[name]
		ExpectWithOffset(1, ok).To(BeFalse(), fmt.Sprintf("config name is repeated in response: %s", name))
		allNames[name] = struct{}{}
	}

	By(" - checking all expected values were accounted for")
	ExpectWithOffset(1, ev).To(HaveLen(0), fmt.Sprintf("config name missing in response"))
}<|MERGE_RESOLUTION|>--- conflicted
+++ resolved
@@ -43,11 +43,7 @@
 )
 
 const (
-<<<<<<< HEAD
-	numBaseFelixConfigs = 149
-=======
-	numBaseFelixConfigs = 151
->>>>>>> c531e183
+	numBaseFelixConfigs = 152
 )
 
 var _ = Describe("Test the generic configuration update processor and the concrete implementations", func() {
