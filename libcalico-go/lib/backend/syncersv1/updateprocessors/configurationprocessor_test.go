// Copyright (c) 2017-2024 Tigera, Inc. All rights reserved.

// Licensed under the Apache License, Version 2.0 (the "License");
// you may not use this file except in compliance with the License.
// You may obtain a copy of the License at
//
//     http://www.apache.org/licenses/LICENSE-2.0
//
// Unless required by applicable law or agreed to in writing, software
// distributed under the License is distributed on an "AS IS" BASIS,
// WITHOUT WARRANTIES OR CONDITIONS OF ANY KIND, either express or implied.
// See the License for the specific language governing permissions and
// limitations under the License.

package updateprocessors_test

import (
	"fmt"
	"time"

	. "github.com/onsi/ginkgo"
	. "github.com/onsi/gomega"
	apiv3 "github.com/projectcalico/api/pkg/apis/projectcalico/v3"
	"github.com/sirupsen/logrus"
	metav1 "k8s.io/apimachinery/pkg/apis/meta/v1"

	libapiv3 "github.com/projectcalico/calico/libcalico-go/lib/apis/v3"
	"github.com/projectcalico/calico/libcalico-go/lib/backend/model"
	"github.com/projectcalico/calico/libcalico-go/lib/backend/syncersv1/updateprocessors"
	"github.com/projectcalico/calico/libcalico-go/lib/net"
)

const (
	// What the expected sync datatypes are.
	isGlobalFelixConfig = iota
	isNodeFelixConfig
	isGlobalBgpConfig
	isNodeBgpConfig

	hostIPMarker    = "*HOSTIP*"
	nodeMarker      = "*NODEMARKER*"
	wireguardMarker = "*WIREGUARDMARKER*"
)

const (
<<<<<<< HEAD
	numBaseFelixConfigs = 152
=======
	numBaseFelixConfigs = 153
>>>>>>> 83e65f63
)

var _ = Describe("Test the generic configuration update processor and the concrete implementations", func() {
	// Define some common values
	perNodeFelixKey := model.ResourceKey{
		Kind: apiv3.KindFelixConfiguration,
		Name: "node.mynode",
	}
	globalFelixKey := model.ResourceKey{
		Kind: apiv3.KindFelixConfiguration,
		Name: "default",
	}
	invalidFelixKey := model.ResourceKey{
		Kind: apiv3.KindFelixConfiguration,
		Name: "foobar",
	}
	globalClusterKey := model.ResourceKey{
		Kind: apiv3.KindClusterInformation,
		Name: "default",
	}
	nodeClusterKey := model.ResourceKey{
		Kind: apiv3.KindClusterInformation,
		Name: "node.mynode",
	}
	numFelixConfigs := numBaseFelixConfigs
	numClusterConfigs := 5
	numNodeClusterConfigs := 4
	felixMappedNames := map[string]interface{}{
		"RouteRefreshInterval":               nil,
		"IptablesRefreshInterval":            nil,
		"IpsetsRefreshInterval":              nil,
		"IpInIpEnabled":                      nil,
		"IpInIpMtu":                          nil,
		"IptablesNATOutgoingInterfaceFilter": nil,
	}

	It("should handle conversion of node-specific delete with no additional configs", func() {
		cc := updateprocessors.NewFelixConfigUpdateProcessor()
		By("converting a per-node felix key and checking for the correct number of fields")
		kvps, err := cc.Process(&model.KVPair{
			Key: perNodeFelixKey,
		})
		Expect(err).NotTo(HaveOccurred())
		checkExpectedConfigs(kvps, isNodeFelixConfig, numFelixConfigs, felixMappedNames)
	})

	It("should handle conversion of global delete with no additional configs", func() {
		cc := updateprocessors.NewFelixConfigUpdateProcessor()
		By("converting a global felix key and checking for the correct number of fields")
		kvps, err := cc.Process(&model.KVPair{
			Key: globalFelixKey,
		})
		Expect(err).NotTo(HaveOccurred())
		checkExpectedConfigs(kvps, isGlobalFelixConfig, numFelixConfigs, felixMappedNames)
	})

	It("should handle conversion of node-specific zero value KVPairs with no additional configs", func() {
		cc := updateprocessors.NewFelixConfigUpdateProcessor()
		kvps, err := cc.Process(&model.KVPair{
			Key:   perNodeFelixKey,
			Value: apiv3.NewFelixConfiguration(),
		})
		Expect(err).NotTo(HaveOccurred())
		// Explicitly pass in the "mapped" name values to check to ensure the names are mapped.
		checkExpectedConfigs(
			kvps,
			isNodeFelixConfig,
			numFelixConfigs,
			felixMappedNames,
		)
	})

	It("should handle conversion of global zero value KVPairs with no additional configs", func() {
		cc := updateprocessors.NewFelixConfigUpdateProcessor()
		kvps, err := cc.Process(&model.KVPair{
			Key:   globalFelixKey,
			Value: apiv3.NewFelixConfiguration(),
		})
		Expect(err).NotTo(HaveOccurred())
		// Explicitly pass in the "mapped" name values to check to ensure the names are mapped.
		checkExpectedConfigs(
			kvps,
			isGlobalFelixConfig,
			numFelixConfigs,
			felixMappedNames,
		)
	})

	It("should gracefully handle invalid names/keys/types/values", func() {
		cc := updateprocessors.NewFelixConfigUpdateProcessor()
		By("Testing invalid Key on ProcessDeleted")
		_, err := cc.Process(&model.KVPair{
			Key: model.GlobalBGPPeerKey{
				PeerIP: net.MustParseIP("1.2.3.4"),
			},
		})
		Expect(err).To(HaveOccurred())

		By("Testing invalid Key on Process")
		_, err = cc.Process(&model.KVPair{
			Key: model.GlobalBGPPeerKey{
				PeerIP: net.MustParseIP("1.2.3.4"),
			},
			Value: apiv3.NewFelixConfiguration(),
		})
		Expect(err).To(HaveOccurred())

		By("Testing non-resource type value on Process with add/mod")
		_, err = cc.Process(&model.KVPair{
			Key:   globalFelixKey,
			Value: "this isn't a resource",
		})
		Expect(err).To(HaveOccurred())

		By("Testing incorrect resource type value on Process with add/mod")
		_, err = cc.Process(&model.KVPair{
			Key:   globalFelixKey,
			Value: libapiv3.NewWorkloadEndpoint(),
		})
		Expect(err).To(HaveOccurred())

		By("Testing incorrect name structure on Process with add/mod")
		_, err = cc.Process(&model.KVPair{
			Key:   invalidFelixKey,
			Value: apiv3.NewFelixConfiguration(),
		})
		Expect(err).To(HaveOccurred())

		By("Testing incorrect name structure on Process with delete")
		_, err = cc.Process(&model.KVPair{
			Key: invalidFelixKey,
		})
		Expect(err).To(HaveOccurred())
	})

	It("should handle different field types being assigned", func() {
		cc := updateprocessors.NewFelixConfigUpdateProcessor()
		By("converting a per-node felix KVPair with certain values and checking for the correct number of fields")
		res := apiv3.NewFelixConfiguration()
		duration1 := metav1.Duration{Duration: time.Duration(12.345 * float64(time.Second))}
		duration2 := metav1.Duration{Duration: time.Duration(54.321 * float64(time.Millisecond))}
		duration3 := metav1.Duration{Duration: time.Duration(0)}
		duration4 := metav1.Duration{Duration: time.Duration(0.1 * float64(time.Second))}
		bool1 := false
		uint1 := uint32(1313)
		res.Spec.RouteRefreshInterval = &duration1
		res.Spec.IptablesLockProbeInterval = &duration2
		res.Spec.EndpointReportingDelay = &duration3
		res.Spec.IpsetsRefreshInterval = &duration4
		res.Spec.InterfacePrefix = "califoobar"
		res.Spec.IPIPEnabled = &bool1
		res.Spec.IptablesMarkMask = &uint1
		res.Spec.FailsafeInboundHostPorts = &[]apiv3.ProtoPort{}
		res.Spec.FailsafeOutboundHostPorts = &[]apiv3.ProtoPort{
			{
				Protocol: "TCP",
				Port:     1234,
				Net:      "0.0.0.0/0",
			},
			{
				Protocol: "UDP",
				Port:     22,
				Net:      "0.0.0.0/0",
			},
			{
				Protocol: "TCP",
				Port:     65535,
				Net:      "0.0.0.0/0",
			},
		}
		res.Spec.ExternalNodesCIDRList = &[]string{"1.1.1.1", "2.2.2.2"}
		res.Spec.IptablesNATOutgoingInterfaceFilter = "cali-123"
		res.Spec.RouteTableRanges = &apiv3.RouteTableRanges{{Min: 43, Max: 211}}
		res.Spec.NftablesMarkMask = &uint1
		res.Spec.NftablesRefreshInterval = &duration4
		res.Spec.NftablesFilterDenyAction = "Accept"
		res.Spec.NftablesFilterAllowAction = "Drop"
		res.Spec.NftablesMangleAllowAction = "Accept"
		expected := map[string]interface{}{
			"RouteRefreshInterval":               "12.345",
			"IptablesLockProbeIntervalMillis":    "54.321",
			"EndpointReportingDelaySecs":         "0",
			"IpsetsRefreshInterval":              "0.1",
			"InterfacePrefix":                    "califoobar",
			"IpInIpEnabled":                      "false",
			"IptablesMarkMask":                   "1313",
			"FailsafeInboundHostPorts":           "none",
			"FailsafeOutboundHostPorts":          "tcp:0.0.0.0/0:1234,udp:0.0.0.0/0:22,tcp:0.0.0.0/0:65535",
			"ExternalNodesCIDRList":              "1.1.1.1,2.2.2.2",
			"IptablesNATOutgoingInterfaceFilter": "cali-123",
			"RouteTableRanges":                   "43-211",
			"NftablesRefreshInterval":            "0.1",
			"NftablesMarkMask":                   "1313",
			"NftablesFilterDenyAction":           "Accept",
			"NftablesFilterAllowAction":          "Drop",
			"NftablesMangleAllowAction":          "Accept",
		}
		kvps, err := cc.Process(&model.KVPair{
			Key:   perNodeFelixKey,
			Value: res,
		})
		Expect(err).NotTo(HaveOccurred())
		checkExpectedConfigs(
			kvps,
			isNodeFelixConfig,
			numFelixConfigs,
			expected,
		)
	})

	It("should handle HealthTimeoutOVerrides", func() {
		cc := updateprocessors.NewFelixConfigUpdateProcessor()
		By("converting a per-node felix KVPair with certain values and checking for the correct number of fields")
		res := apiv3.NewFelixConfiguration()
		res.Spec.HealthTimeoutOverrides = []apiv3.HealthTimeoutOverride{
			{
				Name:    "Foo",
				Timeout: metav1.Duration{Duration: 20 * time.Second},
			},
			{
				Name:    "Bar",
				Timeout: metav1.Duration{Duration: 25 * time.Second},
			},
		}
		expected := map[string]interface{}{
			"HealthTimeoutOverrides": "Foo=20s,Bar=25s",
		}
		kvps, err := cc.Process(&model.KVPair{
			Key:   perNodeFelixKey,
			Value: res,
		})
		Expect(err).NotTo(HaveOccurred())
		checkExpectedConfigs(
			kvps,
			isNodeFelixConfig,
			numFelixConfigs,
			expected,
		)
	})

	It("should handle cluster config string slice field", func() {
		cc := updateprocessors.NewClusterInfoUpdateProcessor()
		By("converting a global cluster info KVPair with values assigned")
		res := apiv3.NewClusterInformation()
		res.Spec.ClusterGUID = "abcedfg"
		res.Spec.ClusterType = "Mesos,K8s"
		expected := map[string]interface{}{
			"ClusterGUID": "abcedfg",
			"ClusterType": "Mesos,K8s",
		}
		kvps, err := cc.Process(&model.KVPair{
			Key:   globalClusterKey,
			Value: res,
		})
		Expect(err).NotTo(HaveOccurred())
		checkExpectedConfigs(
			kvps,
			isGlobalFelixConfig,
			numClusterConfigs,
			expected,
		)
	})

	It("should handle cluster config ready flag field", func() {
		cc := updateprocessors.NewClusterInfoUpdateProcessor()
		By("converting a global cluster info KVPair with values assigned")
		res := apiv3.NewClusterInformation()
		ready := true
		res.Spec.DatastoreReady = &ready
		expected := map[string]interface{}{
			"ready-flag": true,
		}
		kvps, err := cc.Process(&model.KVPair{
			Key:   globalClusterKey,
			Value: res,
		})
		Expect(err).NotTo(HaveOccurred())
		checkExpectedConfigs(
			kvps,
			isGlobalFelixConfig,
			numClusterConfigs,
			expected,
		)
	})

	It("should handle cluster config ready flag field (false)", func() {
		cc := updateprocessors.NewClusterInfoUpdateProcessor()
		By("converting a global cluster info KVPair with values assigned")
		res := apiv3.NewClusterInformation()
		ready := false
		res.Spec.DatastoreReady = &ready
		expected := map[string]interface{}{
			"ready-flag": false,
		}
		kvps, err := cc.Process(&model.KVPair{
			Key:   globalClusterKey,
			Value: res,
		})
		Expect(err).NotTo(HaveOccurred())
		checkExpectedConfigs(
			kvps,
			isGlobalFelixConfig,
			numClusterConfigs,
			expected,
		)
	})

	It("should handle node cluster information", func() {
		cc := updateprocessors.NewClusterInfoUpdateProcessor()
		res := apiv3.NewClusterInformation()

		By("validating an empty per node cluster is processed correctly")
		kvps, err := cc.Process(&model.KVPair{
			Key:   nodeClusterKey,
			Value: res,
		})
		Expect(err).NotTo(HaveOccurred())
		checkExpectedConfigs(
			kvps,
			isNodeFelixConfig,
			numNodeClusterConfigs,
			nil,
		)

		By("validating it is not possible to set/override values using the annotations")
		res.Annotations = map[string]string{
			"config.projectcalico.org/ClusterType": "this is not validated!",
			"config.projectcalico.org/NewField":    "this is also not validated!",
		}
		kvps, err = cc.Process(&model.KVPair{
			Key:   nodeClusterKey,
			Value: res,
		})
		Expect(err).NotTo(HaveOccurred())
		checkExpectedConfigs(
			kvps,
			isNodeFelixConfig,
			numNodeClusterConfigs,
			nil,
		)
	})
})

// Check the KVPairs returned by the UpdateProcessor are as expected.  The expectedValues contains
// the expected set of data in the updates, any config not specified in the set is expected
// to be nil in the KVPair.
// You can use expectedValues to verify certain fields were included in the response even
// if the values were nil.
func checkExpectedConfigs(kvps []*model.KVPair, dataType int, expectedNum int, expectedValues map[string]interface{}) {
	// Copy/convert input data.  We keep track of:
	// - all field names, so that we can check for duplicates
	// - extra fields that we have not yet seen
	// - expected field values that we have not yet validated
	ev := make(map[string]interface{}, len(expectedValues))
	for k, v := range expectedValues {
		ev[k] = v
	}
	allNames := map[string]struct{}{}

	By(" - checking the expected number of results")
	Expect(kvps).To(HaveLen(expectedNum))

	By(" - checking for duplicated, nil values and assigned values as expected")
	for _, kvp := range kvps {
		var name string
		switch dataType {
		case isGlobalFelixConfig:
			switch kvp.Key.(type) {
			case model.ReadyFlagKey:
				name = "ready-flag"
			default:
				ExpectWithOffset(1, kvp.Key).To(BeAssignableToTypeOf(model.GlobalConfigKey{}))
				name = kvp.Key.(model.GlobalConfigKey).Name
			}
		case isNodeFelixConfig:
			switch kt := kvp.Key.(type) {
			case model.HostConfigKey:
				node := kt.Hostname
				ExpectWithOffset(1, node).To(Equal("mynode"))
				name = kt.Name
			case model.HostIPKey:
				// Although the HostIPKey is not in the same key space as the HostConfig, we
				// special case this to make this test reusable for more tests.
				node := kt.Hostname
				ExpectWithOffset(1, node).To(Equal("mynode"))
				name = hostIPMarker
				logrus.Warnf("IP in key: %s", kvp.Value)
			case model.ResourceKey:
				node := kt.Name
				ExpectWithOffset(1, node).To(Equal("mynode"))
				name = nodeMarker
			case model.WireguardKey:
				node := kt.NodeName
				ExpectWithOffset(1, node).To(Equal("mynode"))
				name = wireguardMarker
			default:
				ExpectWithOffset(1, kvp.Key).To(BeAssignableToTypeOf(model.HostConfigKey{}))
			}
		case isGlobalBgpConfig:
			ExpectWithOffset(1, kvp.Key).To(BeAssignableToTypeOf(model.GlobalBGPConfigKey{}))
			name = kvp.Key.(model.GlobalBGPConfigKey).Name
		case isNodeBgpConfig:
			ExpectWithOffset(1, kvp.Key).To(BeAssignableToTypeOf(model.NodeBGPConfigKey{}))
			node := kvp.Key.(model.NodeBGPConfigKey).Nodename
			ExpectWithOffset(1, node).To(Equal("bgpnode1"))
			name = kvp.Key.(model.NodeBGPConfigKey).Name
		}

		// Validate and track the expected values.
		if v, ok := ev[name]; ok {
			if v == nil {
				ExpectWithOffset(1, kvp.Value).To(BeNil(), "Field: "+name)
			} else {
				ExpectWithOffset(1, kvp.Value).To(Equal(v), "Field: "+name)
			}
			delete(ev, name)
		} else {
			ExpectWithOffset(1, kvp.Value).To(BeNil(), "Field: "+name)
		}

		// Validate the fields we have seen, checking for duplicates.
		_, ok := allNames[name]
		ExpectWithOffset(1, ok).To(BeFalse(), fmt.Sprintf("config name is repeated in response: %s", name))
		allNames[name] = struct{}{}
	}

	By(" - checking all expected values were accounted for")
	ExpectWithOffset(1, ev).To(HaveLen(0), fmt.Sprintf("config name missing in response"))
}<|MERGE_RESOLUTION|>--- conflicted
+++ resolved
@@ -43,11 +43,7 @@
 )
 
 const (
-<<<<<<< HEAD
-	numBaseFelixConfigs = 152
-=======
-	numBaseFelixConfigs = 153
->>>>>>> 83e65f63
+	numBaseFelixConfigs = 154
 )
 
 var _ = Describe("Test the generic configuration update processor and the concrete implementations", func() {
