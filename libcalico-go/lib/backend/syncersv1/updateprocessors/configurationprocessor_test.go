// Copyright (c) 2017-2025 Tigera, Inc. All rights reserved.

// Licensed under the Apache License, Version 2.0 (the "License");
// you may not use this file except in compliance with the License.
// You may obtain a copy of the License at
//
//     http://www.apache.org/licenses/LICENSE-2.0
//
// Unless required by applicable law or agreed to in writing, software
// distributed under the License is distributed on an "AS IS" BASIS,
// WITHOUT WARRANTIES OR CONDITIONS OF ANY KIND, either express or implied.
// See the License for the specific language governing permissions and
// limitations under the License.

package updateprocessors_test

import (
	"fmt"
	"reflect"
	"time"

	. "github.com/onsi/ginkgo"
	. "github.com/onsi/gomega"
	apiv3 "github.com/projectcalico/api/pkg/apis/projectcalico/v3"
	"github.com/sirupsen/logrus"
	metav1 "k8s.io/apimachinery/pkg/apis/meta/v1"

	libapiv3 "github.com/projectcalico/calico/libcalico-go/lib/apis/v3"
	"github.com/projectcalico/calico/libcalico-go/lib/backend/model"
	"github.com/projectcalico/calico/libcalico-go/lib/backend/syncersv1/updateprocessors"
	"github.com/projectcalico/calico/libcalico-go/lib/net"
)

const (
	// What the expected sync datatypes are.
	isGlobalFelixConfig = iota
	isNodeFelixConfig
	isGlobalBgpConfig
	isNodeBgpConfig

	hostIPMarker    = "*HOSTIP*"
	nodeMarker      = "*NODEMARKER*"
	wireguardMarker = "*WIREGUARDMARKER*"
)

<<<<<<< HEAD
const (
	numBaseFelixConfigs = 171
=======
var (
	numBaseFelixConfigs = reflect.TypeOf(apiv3.FelixConfigurationSpec{}).NumField()
>>>>>>> 33d16042
)

var _ = Describe("Test the generic configuration update processor and the concrete implementations", func() {
	// Define some common values
	perNodeFelixKey := model.ResourceKey{
		Kind: apiv3.KindFelixConfiguration,
		Name: "node.mynode",
	}
	globalFelixKey := model.ResourceKey{
		Kind: apiv3.KindFelixConfiguration,
		Name: "default",
	}
	invalidFelixKey := model.ResourceKey{
		Kind: apiv3.KindFelixConfiguration,
		Name: "foobar",
	}
	globalClusterKey := model.ResourceKey{
		Kind: apiv3.KindClusterInformation,
		Name: "default",
	}
	nodeClusterKey := model.ResourceKey{
		Kind: apiv3.KindClusterInformation,
		Name: "node.mynode",
	}
	numFelixConfigs := numBaseFelixConfigs
	numClusterConfigs := 5
	numNodeClusterConfigs := 4
	felixMappedNames := map[string]interface{}{
		"RouteRefreshInterval":               nil,
		"IptablesRefreshInterval":            nil,
		"IpsetsRefreshInterval":              nil,
		"IpInIpEnabled":                      nil,
		"IpInIpMtu":                          nil,
		"IptablesNATOutgoingInterfaceFilter": nil,
	}

	It("should handle conversion of node-specific delete with no additional configs", func() {
		cc := updateprocessors.NewFelixConfigUpdateProcessor()
		By("converting a per-node felix key and checking for the correct number of fields")
		kvps, err := cc.Process(&model.KVPair{
			Key: perNodeFelixKey,
		})
		Expect(err).NotTo(HaveOccurred())
		checkExpectedConfigs(kvps, isNodeFelixConfig, numFelixConfigs, felixMappedNames)
	})

	It("should handle conversion of global delete with no additional configs", func() {
		cc := updateprocessors.NewFelixConfigUpdateProcessor()
		By("converting a global felix key and checking for the correct number of fields")
		kvps, err := cc.Process(&model.KVPair{
			Key: globalFelixKey,
		})
		Expect(err).NotTo(HaveOccurred())
		checkExpectedConfigs(kvps, isGlobalFelixConfig, numFelixConfigs, felixMappedNames)
	})

	It("should handle conversion of node-specific zero value KVPairs with no additional configs", func() {
		cc := updateprocessors.NewFelixConfigUpdateProcessor()
		kvps, err := cc.Process(&model.KVPair{
			Key:   perNodeFelixKey,
			Value: apiv3.NewFelixConfiguration(),
		})
		Expect(err).NotTo(HaveOccurred())
		// Explicitly pass in the "mapped" name values to check to ensure the names are mapped.
		checkExpectedConfigs(
			kvps,
			isNodeFelixConfig,
			numFelixConfigs,
			felixMappedNames,
		)
	})

	It("should handle conversion of global zero value KVPairs with no additional configs", func() {
		cc := updateprocessors.NewFelixConfigUpdateProcessor()
		kvps, err := cc.Process(&model.KVPair{
			Key:   globalFelixKey,
			Value: apiv3.NewFelixConfiguration(),
		})
		Expect(err).NotTo(HaveOccurred())
		// Explicitly pass in the "mapped" name values to check to ensure the names are mapped.
		checkExpectedConfigs(
			kvps,
			isGlobalFelixConfig,
			numFelixConfigs,
			felixMappedNames,
		)
	})

	It("should gracefully handle invalid names/keys/types/values", func() {
		cc := updateprocessors.NewFelixConfigUpdateProcessor()
		By("Testing invalid Key on ProcessDeleted")
		_, err := cc.Process(&model.KVPair{
			Key: model.GlobalBGPPeerKey{
				PeerIP: net.MustParseIP("1.2.3.4"),
			},
		})
		Expect(err).To(HaveOccurred())

		By("Testing invalid Key on Process")
		_, err = cc.Process(&model.KVPair{
			Key: model.GlobalBGPPeerKey{
				PeerIP: net.MustParseIP("1.2.3.4"),
			},
			Value: apiv3.NewFelixConfiguration(),
		})
		Expect(err).To(HaveOccurred())

		By("Testing non-resource type value on Process with add/mod")
		_, err = cc.Process(&model.KVPair{
			Key:   globalFelixKey,
			Value: "this isn't a resource",
		})
		Expect(err).To(HaveOccurred())

		By("Testing incorrect resource type value on Process with add/mod")
		_, err = cc.Process(&model.KVPair{
			Key:   globalFelixKey,
			Value: libapiv3.NewWorkloadEndpoint(),
		})
		Expect(err).To(HaveOccurred())

		By("Testing incorrect name structure on Process with add/mod")
		_, err = cc.Process(&model.KVPair{
			Key:   invalidFelixKey,
			Value: apiv3.NewFelixConfiguration(),
		})
		Expect(err).To(HaveOccurred())

		By("Testing incorrect name structure on Process with delete")
		_, err = cc.Process(&model.KVPair{
			Key: invalidFelixKey,
		})
		Expect(err).To(HaveOccurred())
	})

	It("should handle different field types being assigned", func() {
		cc := updateprocessors.NewFelixConfigUpdateProcessor()
		By("converting a per-node felix KVPair with certain values and checking for the correct number of fields")
		res := apiv3.NewFelixConfiguration()
		duration1 := metav1.Duration{Duration: time.Duration(12.345 * float64(time.Second))}
		duration2 := metav1.Duration{Duration: time.Duration(54.321 * float64(time.Millisecond))}
		duration3 := metav1.Duration{Duration: time.Duration(0)}
		duration4 := metav1.Duration{Duration: time.Duration(0.1 * float64(time.Second))}
		bool1 := false
		uint1 := uint32(1313)
		res.Spec.RouteRefreshInterval = &duration1
		res.Spec.IptablesLockProbeInterval = &duration2
		res.Spec.EndpointReportingDelay = &duration3
		res.Spec.IpsetsRefreshInterval = &duration4
		res.Spec.InterfacePrefix = "califoobar"
		res.Spec.IPIPEnabled = &bool1
		res.Spec.IptablesMarkMask = &uint1
		res.Spec.FailsafeInboundHostPorts = &[]apiv3.ProtoPort{}
		res.Spec.FailsafeOutboundHostPorts = &[]apiv3.ProtoPort{
			{
				Protocol: "TCP",
				Port:     1234,
				Net:      "0.0.0.0/0",
			},
			{
				Protocol: "UDP",
				Port:     22,
				Net:      "0.0.0.0/0",
			},
			{
				Protocol: "TCP",
				Port:     65535,
				Net:      "0.0.0.0/0",
			},
		}
		res.Spec.ExternalNodesCIDRList = &[]string{"1.1.1.1", "2.2.2.2"}
		res.Spec.IptablesNATOutgoingInterfaceFilter = "cali-123"
		res.Spec.RouteTableRanges = &apiv3.RouteTableRanges{{Min: 43, Max: 211}}
		res.Spec.NftablesMarkMask = &uint1
		res.Spec.NftablesRefreshInterval = &duration4
		res.Spec.NftablesFilterDenyAction = "Accept"
		res.Spec.NftablesFilterAllowAction = "Drop"
		res.Spec.NftablesMangleAllowAction = "Accept"
		expected := map[string]interface{}{
			"RouteRefreshInterval":               "12.345",
			"IptablesLockProbeIntervalMillis":    "54.321",
			"EndpointReportingDelaySecs":         "0",
			"IpsetsRefreshInterval":              "0.1",
			"InterfacePrefix":                    "califoobar",
			"IpInIpEnabled":                      "false",
			"IptablesMarkMask":                   "1313",
			"FailsafeInboundHostPorts":           "none",
			"FailsafeOutboundHostPorts":          "tcp:0.0.0.0/0:1234,udp:0.0.0.0/0:22,tcp:0.0.0.0/0:65535",
			"ExternalNodesCIDRList":              "1.1.1.1,2.2.2.2",
			"IptablesNATOutgoingInterfaceFilter": "cali-123",
			"RouteTableRanges":                   "43-211",
			"NftablesRefreshInterval":            "0.1",
			"NftablesMarkMask":                   "1313",
			"NftablesFilterDenyAction":           "Accept",
			"NftablesFilterAllowAction":          "Drop",
			"NftablesMangleAllowAction":          "Accept",
		}
		kvps, err := cc.Process(&model.KVPair{
			Key:   perNodeFelixKey,
			Value: res,
		})
		Expect(err).NotTo(HaveOccurred())
		checkExpectedConfigs(
			kvps,
			isNodeFelixConfig,
			numFelixConfigs,
			expected,
		)
	})

	It("should handle HealthTimeoutOVerrides", func() {
		cc := updateprocessors.NewFelixConfigUpdateProcessor()
		By("converting a per-node felix KVPair with certain values and checking for the correct number of fields")
		res := apiv3.NewFelixConfiguration()
		res.Spec.HealthTimeoutOverrides = []apiv3.HealthTimeoutOverride{
			{
				Name:    "Foo",
				Timeout: metav1.Duration{Duration: 20 * time.Second},
			},
			{
				Name:    "Bar",
				Timeout: metav1.Duration{Duration: 25 * time.Second},
			},
		}
		expected := map[string]interface{}{
			"HealthTimeoutOverrides": "Foo=20s,Bar=25s",
		}
		kvps, err := cc.Process(&model.KVPair{
			Key:   perNodeFelixKey,
			Value: res,
		})
		Expect(err).NotTo(HaveOccurred())
		checkExpectedConfigs(
			kvps,
			isNodeFelixConfig,
			numFelixConfigs,
			expected,
		)
	})

	It("should handle cluster config string slice field", func() {
		cc := updateprocessors.NewClusterInfoUpdateProcessor()
		By("converting a global cluster info KVPair with values assigned")
		res := apiv3.NewClusterInformation()
		res.Spec.ClusterGUID = "abcedfg"
		res.Spec.ClusterType = "Mesos,K8s"
		expected := map[string]interface{}{
			"ClusterGUID": "abcedfg",
			"ClusterType": "Mesos,K8s",
		}
		kvps, err := cc.Process(&model.KVPair{
			Key:   globalClusterKey,
			Value: res,
		})
		Expect(err).NotTo(HaveOccurred())
		checkExpectedConfigs(
			kvps,
			isGlobalFelixConfig,
			numClusterConfigs,
			expected,
		)
	})

	It("should handle cluster config ready flag field", func() {
		cc := updateprocessors.NewClusterInfoUpdateProcessor()
		By("converting a global cluster info KVPair with values assigned")
		res := apiv3.NewClusterInformation()
		ready := true
		res.Spec.DatastoreReady = &ready
		expected := map[string]interface{}{
			"ready-flag": true,
		}
		kvps, err := cc.Process(&model.KVPair{
			Key:   globalClusterKey,
			Value: res,
		})
		Expect(err).NotTo(HaveOccurred())
		checkExpectedConfigs(
			kvps,
			isGlobalFelixConfig,
			numClusterConfigs,
			expected,
		)
	})

	It("should handle cluster config ready flag field (false)", func() {
		cc := updateprocessors.NewClusterInfoUpdateProcessor()
		By("converting a global cluster info KVPair with values assigned")
		res := apiv3.NewClusterInformation()
		ready := false
		res.Spec.DatastoreReady = &ready
		expected := map[string]interface{}{
			"ready-flag": false,
		}
		kvps, err := cc.Process(&model.KVPair{
			Key:   globalClusterKey,
			Value: res,
		})
		Expect(err).NotTo(HaveOccurred())
		checkExpectedConfigs(
			kvps,
			isGlobalFelixConfig,
			numClusterConfigs,
			expected,
		)
	})

	It("should handle node cluster information", func() {
		cc := updateprocessors.NewClusterInfoUpdateProcessor()
		res := apiv3.NewClusterInformation()

		By("validating an empty per node cluster is processed correctly")
		kvps, err := cc.Process(&model.KVPair{
			Key:   nodeClusterKey,
			Value: res,
		})
		Expect(err).NotTo(HaveOccurred())
		checkExpectedConfigs(
			kvps,
			isNodeFelixConfig,
			numNodeClusterConfigs,
			nil,
		)

		By("validating it is not possible to set/override values using the annotations")
		res.Annotations = map[string]string{
			"config.projectcalico.org/ClusterType": "this is not validated!",
			"config.projectcalico.org/NewField":    "this is also not validated!",
		}
		kvps, err = cc.Process(&model.KVPair{
			Key:   nodeClusterKey,
			Value: res,
		})
		Expect(err).NotTo(HaveOccurred())
		checkExpectedConfigs(
			kvps,
			isNodeFelixConfig,
			numNodeClusterConfigs,
			nil,
		)
	})
})

// Check the KVPairs returned by the UpdateProcessor are as expected.  The expectedValues contains
// the expected set of data in the updates, any config not specified in the set is expected
// to be nil in the KVPair.
// You can use expectedValues to verify certain fields were included in the response even
// if the values were nil.
func checkExpectedConfigs(kvps []*model.KVPair, dataType int, expectedNum int, expectedValues map[string]interface{}) {
	// Copy/convert input data.  We keep track of:
	// - all field names, so that we can check for duplicates
	// - extra fields that we have not yet seen
	// - expected field values that we have not yet validated
	ev := make(map[string]interface{}, len(expectedValues))
	for k, v := range expectedValues {
		ev[k] = v
	}
	allNames := map[string]struct{}{}

	By(" - checking the expected number of results")
	Expect(kvps).To(HaveLen(expectedNum))

	By(" - checking for duplicated, nil values and assigned values as expected")
	for _, kvp := range kvps {
		var name string
		switch dataType {
		case isGlobalFelixConfig:
			switch kvp.Key.(type) {
			case model.ReadyFlagKey:
				name = "ready-flag"
			default:
				ExpectWithOffset(1, kvp.Key).To(BeAssignableToTypeOf(model.GlobalConfigKey{}))
				name = kvp.Key.(model.GlobalConfigKey).Name
			}
		case isNodeFelixConfig:
			switch kt := kvp.Key.(type) {
			case model.HostConfigKey:
				node := kt.Hostname
				ExpectWithOffset(1, node).To(Equal("mynode"))
				name = kt.Name
			case model.HostIPKey:
				// Although the HostIPKey is not in the same key space as the HostConfig, we
				// special case this to make this test reusable for more tests.
				node := kt.Hostname
				ExpectWithOffset(1, node).To(Equal("mynode"))
				name = hostIPMarker
				logrus.Warnf("IP in key: %s", kvp.Value)
			case model.ResourceKey:
				node := kt.Name
				ExpectWithOffset(1, node).To(Equal("mynode"))
				name = nodeMarker
			case model.WireguardKey:
				node := kt.NodeName
				ExpectWithOffset(1, node).To(Equal("mynode"))
				name = wireguardMarker
			default:
				ExpectWithOffset(1, kvp.Key).To(BeAssignableToTypeOf(model.HostConfigKey{}))
			}
		case isGlobalBgpConfig:
			ExpectWithOffset(1, kvp.Key).To(BeAssignableToTypeOf(model.GlobalBGPConfigKey{}))
			name = kvp.Key.(model.GlobalBGPConfigKey).Name
		case isNodeBgpConfig:
			ExpectWithOffset(1, kvp.Key).To(BeAssignableToTypeOf(model.NodeBGPConfigKey{}))
			node := kvp.Key.(model.NodeBGPConfigKey).Nodename
			ExpectWithOffset(1, node).To(Equal("bgpnode1"))
			name = kvp.Key.(model.NodeBGPConfigKey).Name
		}

		// Validate and track the expected values.
		if v, ok := ev[name]; ok {
			if v == nil {
				ExpectWithOffset(1, kvp.Value).To(BeNil(), "Field: "+name)
			} else {
				ExpectWithOffset(1, kvp.Value).To(Equal(v), "Field: "+name)
			}
			delete(ev, name)
		} else {
			ExpectWithOffset(1, kvp.Value).To(BeNil(), "Field: "+name)
		}

		// Validate the fields we have seen, checking for duplicates.
		_, ok := allNames[name]
		ExpectWithOffset(1, ok).To(BeFalse(), fmt.Sprintf("config name is repeated in response: %s", name))
		allNames[name] = struct{}{}
	}

	By(" - checking all expected values were accounted for")
	ExpectWithOffset(1, ev).To(HaveLen(0), fmt.Sprintf("config name missing in response"))
}<|MERGE_RESOLUTION|>--- conflicted
+++ resolved
@@ -43,13 +43,8 @@
 	wireguardMarker = "*WIREGUARDMARKER*"
 )
 
-<<<<<<< HEAD
-const (
-	numBaseFelixConfigs = 171
-=======
 var (
 	numBaseFelixConfigs = reflect.TypeOf(apiv3.FelixConfigurationSpec{}).NumField()
->>>>>>> 33d16042
 )
 
 var _ = Describe("Test the generic configuration update processor and the concrete implementations", func() {
