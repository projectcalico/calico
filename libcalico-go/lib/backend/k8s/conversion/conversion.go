// Copyright (c) 2016-2024 Tigera, Inc. All rights reserved.

// Licensed under the Apache License, Version 2.0 (the "License");
// you may not use this file except in compliance with the License.
// You may obtain a copy of the License at
//
//     http://www.apache.org/licenses/LICENSE-2.0
//
// Unless required by applicable law or agreed to in writing, software
// distributed under the License is distributed on an "AS IS" BASIS,
// WITHOUT WARRANTIES OR CONDITIONS OF ANY KIND, either express or implied.
// See the License for the specific language governing permissions and
// limitations under the License.

package conversion

import (
	"fmt"
	"math/bits"
	"sort"
	"strings"

	"github.com/google/uuid"
	apiv3 "github.com/projectcalico/api/pkg/apis/projectcalico/v3"
	"github.com/projectcalico/api/pkg/lib/numorstring"
	"github.com/sirupsen/logrus"
	log "github.com/sirupsen/logrus"
	kapiv1 "k8s.io/api/core/v1"
	discovery "k8s.io/api/discovery/v1"
	networkingv1 "k8s.io/api/networking/v1"
	metav1 "k8s.io/apimachinery/pkg/apis/meta/v1"
	"k8s.io/apimachinery/pkg/types"
	"k8s.io/apimachinery/pkg/util/intstr"
	adminpolicy "sigs.k8s.io/network-policy-api/apis/v1alpha1"

	"github.com/projectcalico/calico/libcalico-go/lib/backend/model"
	cerrors "github.com/projectcalico/calico/libcalico-go/lib/errors"
	"github.com/projectcalico/calico/libcalico-go/lib/names"
	cnet "github.com/projectcalico/calico/libcalico-go/lib/net"
)

var protoTCP = kapiv1.ProtocolTCP

type selectorType int8

const (
	SelectorNamespace selectorType = iota
	SelectorPod
)

type Converter interface {
	WorkloadEndpointConverter
	ParseWorkloadEndpointName(workloadName string) (names.WorkloadEndpointIdentifiers, error)
	NamespaceToProfile(ns *kapiv1.Namespace) (*model.KVPair, error)
	IsValidCalicoWorkloadEndpoint(pod *kapiv1.Pod) bool
	IsReadyCalicoPod(pod *kapiv1.Pod) bool
	IsScheduled(pod *kapiv1.Pod) bool
	IsHostNetworked(pod *kapiv1.Pod) bool
	HasIPAddress(pod *kapiv1.Pod) bool
	StagedKubernetesNetworkPolicyToStagedName(stagedK8sName string) string
	K8sNetworkPolicyToCalico(np *networkingv1.NetworkPolicy) (*model.KVPair, error)
	K8sAdminNetworkPolicyToCalico(anp *adminpolicy.AdminNetworkPolicy) (*model.KVPair, error)
	K8sBaselineAdminNetworkPolicyToCalico(banp *adminpolicy.BaselineAdminNetworkPolicy) (*model.KVPair, error)
	EndpointSliceToKVP(svc *discovery.EndpointSlice) (*model.KVPair, error)
	ServiceToKVP(service *kapiv1.Service) (*model.KVPair, error)
	ProfileNameToNamespace(profileName string) (string, error)
	ServiceAccountToProfile(sa *kapiv1.ServiceAccount) (*model.KVPair, error)
	ProfileNameToServiceAccount(profileName string) (ns, sa string, err error)
	JoinProfileRevisions(nsRev, saRev string) string
	SplitProfileRevision(rev string) (nsRev string, saRev string, err error)
}

type converter struct {
	WorkloadEndpointConverter
}

func NewConverter() Converter {
	return &converter{
		WorkloadEndpointConverter: NewWorkloadEndpointConverter(),
	}
}

// ParseWorkloadName extracts the Node name, Orchestrator, Pod name and endpoint from the
// given WorkloadEndpoint name.
// The expected format for k8s is <node>-k8s-<pod>-<endpoint>
func (c converter) ParseWorkloadEndpointName(workloadName string) (names.WorkloadEndpointIdentifiers, error) {
	return names.ParseWorkloadEndpointName(workloadName)
}

// NamespaceToProfile converts a Namespace to a Calico Profile.  The Profile stores
// labels from the Namespace which are inherited by the WorkloadEndpoints within
// the Profile. This Profile also has the default ingress and egress rules, which are both 'allow'.
func (c converter) NamespaceToProfile(ns *kapiv1.Namespace) (*model.KVPair, error) {
	// Generate the labels to apply to the profile, using a special prefix
	// to indicate that these are the labels from the parent Kubernetes Namespace.
	labels := map[string]string{}
	for k, v := range ns.Labels {
		labels[NamespaceLabelPrefix+k] = v
	}

	// Add a label for the namespace's name. This allows exact namespace matching
	// based on name within the namespaceSelector.
	labels[NamespaceLabelPrefix+NameLabel] = ns.Name

	uid, err := ConvertUID(ns.UID)
	if err != nil {
		return nil, err
	}

	// Create the profile object.
	name := NamespaceProfileNamePrefix + ns.Name
	profile := apiv3.NewProfile()
	profile.ObjectMeta = metav1.ObjectMeta{
		Name:              name,
		CreationTimestamp: ns.CreationTimestamp,
		UID:               uid,
	}
	profile.Spec = apiv3.ProfileSpec{
		Ingress:       []apiv3.Rule{{Action: apiv3.Allow}},
		Egress:        []apiv3.Rule{{Action: apiv3.Allow}},
		LabelsToApply: labels,
	}

	// Embed the profile in a KVPair.
	kvp := model.KVPair{
		Key: model.ResourceKey{
			Name: name,
			Kind: apiv3.KindProfile,
		},
		Value:    profile,
		Revision: c.JoinProfileRevisions(ns.ResourceVersion, ""),
	}
	return &kvp, nil
}

// IsValidCalicoWorkloadEndpoint returns true if the pod should be shown as a workloadEndpoint
// in the Calico API and false otherwise.  Note: since we completely ignore notifications for
// invalid Pods, it is important that pods can only transition from not-valid to valid and not
// the other way.  If they transition from valid to invalid, we'll fail to emit a deletion
// event in the watcher.
func (c converter) IsValidCalicoWorkloadEndpoint(pod *kapiv1.Pod) bool {
	if c.IsHostNetworked(pod) {
		log.WithField("pod", pod.Name).Debug("Pod is host networked.")
		return false
	} else if !c.IsScheduled(pod) {
		log.WithField("pod", pod.Name).Debug("Pod is not scheduled.")
		return false
	}
	return true
}

// IsReadyCalicoPod returns true if the pod is a valid Calico WorkloadEndpoint and has
// an IP address assigned (i.e. it's ready for Calico networking).
func (c converter) IsReadyCalicoPod(pod *kapiv1.Pod) bool {
	if !c.IsValidCalicoWorkloadEndpoint(pod) {
		return false
	} else if !c.HasIPAddress(pod) {
		log.WithField("pod", pod.Name).Debug("Pod does not have an IP address.")
		return false
	}
	return true
}

const (
	// Completed is documented but doesn't seem to be in the API, it should be safe to include.
	// Maybe it's in an older version of the API?
	podCompleted kapiv1.PodPhase = "Completed"
)

func IsFinished(pod *kapiv1.Pod) bool {
	if pod.DeletionTimestamp != nil {
		// Pod is being deleted but it may still be in its termination grace period.  If Calico CNI
		// was used, then we use AnnotationPodIP to signal the moment that the pod actually loses its
		// IP by setting the annotation to "".  (Otherwise, just fall back on the status of the pod.)
		if ip, ok := pod.Annotations[AnnotationPodIP]; ok && ip == "" {
			// AnnotationPodIP is explicitly set to empty string, Calico CNI has removed the network
			// from the pod.
			log.Debug("Pod is being deleted and IPs have been removed by Calico CNI.")
			return true
		} else if ips, ok := pod.Annotations[AnnotationAWSPodIPs]; ok && ips == "" {
			// AnnotationAWSPodIPs is explicitly set to empty string, AWS CNI has removed the network
			// from the pod.
			log.Debug("Pod is being deleted and IPs have been removed by AWS CNI.")
			return true
		}
	}
	switch pod.Status.Phase {
	case kapiv1.PodFailed, kapiv1.PodSucceeded, podCompleted:
		log.Debug("Pod phase is failed/succeeded/completed.")
		return true
	}
	return false
}

func (c converter) IsScheduled(pod *kapiv1.Pod) bool {
	return pod.Spec.NodeName != ""
}

func (c converter) IsHostNetworked(pod *kapiv1.Pod) bool {
	return pod.Spec.HostNetwork
}

func (c converter) HasIPAddress(pod *kapiv1.Pod) bool {
	return pod.Status.PodIP != "" || pod.Annotations[AnnotationPodIP] != "" || pod.Annotations[AnnotationAWSPodIPs] != ""
	// Note: we don't need to check PodIPs and AnnotationPodIPs here, because those cannot be
	// non-empty if the corresponding singular field is empty.
}

// getPodIPs extracts the IP addresses from a Kubernetes Pod.  We support a single IPv4 address
// and/or a single IPv6.  getPodIPs loads the IPs either from the PodIPs and PodIP field, if
// present, or the calico podIP annotation.
func getPodIPs(pod *kapiv1.Pod) ([]*cnet.IPNet, error) {
	logc := log.WithFields(log.Fields{"pod": pod.Name, "namespace": pod.Namespace})
	var podIPs []string
	if ips := pod.Status.PodIPs; len(ips) != 0 {
		logc.WithField("ips", ips).Debug("PodIPs field filled in")
		for _, ip := range ips {
			podIPs = append(podIPs, ip.IP)
		}
	} else if ip := pod.Status.PodIP; ip != "" {
		logc.WithField("ip", ip).Debug("PodIP field filled in")
		podIPs = append(podIPs, ip)
	} else if ips := pod.Annotations[AnnotationPodIPs]; ips != "" {
		logc.WithField("ips", ips).Debug("No PodStatus IPs, use Calico plural annotation")
		podIPs = append(podIPs, strings.Split(ips, ",")...)
	} else if ip := pod.Annotations[AnnotationPodIP]; ip != "" {
		logc.WithField("ip", ip).Debug("No PodStatus IPs, use Calico singular annotation")
		podIPs = append(podIPs, ip)
	} else if ips := pod.Annotations[AnnotationAWSPodIPs]; ips != "" {
		logc.WithField("ips", ips).Debug("No PodStatus IPs, use AWS VPC annotation")
		podIPs = append(podIPs, strings.Split(ips, ",")...)
	} else {
		logc.Debug("Pod has no IP")
		return nil, nil
	}
	var podIPNets []*cnet.IPNet
	for _, ip := range podIPs {
		_, ipNet, err := cnet.ParseCIDROrIP(ip)
		if err != nil {
			logc.WithFields(log.Fields{"ip": ip}).WithError(err).Error("Failed to parse pod IP")
			return nil, err
		}
		podIPNets = append(podIPNets, ipNet)
	}
	return podIPNets, nil
}

// StagedKubernetesNetworkPolicyToStagedName converts a StagedKubernetesNetworkPolicy name into a StagedNetworkPolicy name
func (c converter) StagedKubernetesNetworkPolicyToStagedName(stagedK8sName string) string {
	return names.K8sNetworkPolicyNamePrefix + stagedK8sName
}

// EndpointSliceToKVP converts a k8s EndpointSlice to a model.KVPair.
func (c converter) EndpointSliceToKVP(slice *discovery.EndpointSlice) (*model.KVPair, error) {
	return &model.KVPair{
		Key: model.ResourceKey{
			Name:      slice.Name,
			Namespace: slice.Namespace,
			Kind:      model.KindKubernetesEndpointSlice,
		},
		Value:    slice.DeepCopy(),
		Revision: slice.ResourceVersion,
	}, nil
}

func (c converter) ServiceToKVP(service *kapiv1.Service) (*model.KVPair, error) {
	return &model.KVPair{
		Key: model.ResourceKey{
			Name:      service.Name,
			Namespace: service.Namespace,
			Kind:      model.KindKubernetesService,
		},
		Value:    service.DeepCopy(),
		Revision: service.ResourceVersion,
	}, nil
}

// K8sAdminNetworkPolicyToCalico converts a k8s AdminNetworkPolicy to a model.KVPair.
func (c converter) K8sAdminNetworkPolicyToCalico(anp *adminpolicy.AdminNetworkPolicy) (*model.KVPair, error) {
	// Pull out important fields.
	policyName := names.K8sAdminNetworkPolicyNamePrefix + anp.Name
	order := float64(anp.Spec.Priority)
	errorTracker := cerrors.ErrorAdminPolicyConversion{PolicyName: anp.Name}

	// Generate the ingress rules list.
	var ingressRules []apiv3.Rule
	for _, r := range anp.Spec.Ingress {
		rules, err := k8sANPIngressRuleToCalico(r)
		if err != nil {
			log.WithError(err).Warn("dropping k8s rule that couldn't be converted.")
			// Add rule to conversion error slice
			errorTracker.BadIngressRule(&r, fmt.Sprintf("k8s rule couldn't be converted: %s", err))
			failClosedRule := k8sANPHandleFailedRules(r.Action)
			if failClosedRule != nil {
				ingressRules = append(ingressRules, *failClosedRule)
			}
		} else {
			ingressRules = append(ingressRules, rules...)
		}
	}

	// Generate the egress rules list.
	var egressRules []apiv3.Rule
	for _, r := range anp.Spec.Egress {
		rules, err := k8sANPEgressRuleToCalico(r)
		if err != nil {
			log.WithError(err).Warn("dropping k8s rule that couldn't be converted.")
			// Add rule to conversion error slice
			errorTracker.BadEgressRule(&r, fmt.Sprintf("k8s rule couldn't be converted: %s", err))
			failClosedRule := k8sANPHandleFailedRules(r.Action)
			if failClosedRule != nil {
				egressRules = append(egressRules, *failClosedRule)
			}
		} else {
			egressRules = append(egressRules, rules...)
		}
	}

	// Either Namespaces or Pods is set. Use one of them to populate the selectors.
	var nsSelector, podSelector string
	if anp.Spec.Subject.Namespaces != nil {
		nsSelector = k8sSelectorToCalico(anp.Spec.Subject.Namespaces, SelectorNamespace)
		// Make sure projectcalico.org/orchestrator == 'k8s' label is added to exclude heps.
		podSelector = k8sSelectorToCalico(nil, SelectorPod)
	} else {
		nsSelector = k8sSelectorToCalico(&anp.Spec.Subject.Pods.NamespaceSelector, SelectorNamespace)
		podSelector = k8sSelectorToCalico(&anp.Spec.Subject.Pods.PodSelector, SelectorPod)
	}

	var uid types.UID
	var err error
	if anp.UID != "" {
		uid, err = ConvertUID(anp.UID)
		if err != nil {
			return nil, err
		}
	}

	gnp := apiv3.NewGlobalNetworkPolicy()
	gnp.ObjectMeta = metav1.ObjectMeta{
		Name:              policyName,
		CreationTimestamp: anp.CreationTimestamp,
		UID:               uid,
		ResourceVersion:   anp.ResourceVersion,
	}
	gnp.Spec = apiv3.GlobalNetworkPolicySpec{
		Tier:              names.AdminNetworkPolicyTierName,
		Order:             &order,
		NamespaceSelector: nsSelector,
		Selector:          podSelector,
		Ingress:           ingressRules,
		Egress:            egressRules,
		Types:             c.calculateANPPolicyTypes(ingressRules, egressRules),
	}

	// Build the KVPair.
	kvp := &model.KVPair{
		Key: model.ResourceKey{
			Name: policyName,
			Kind: apiv3.KindGlobalNetworkPolicy,
		},
		Value:    gnp,
		Revision: anp.ResourceVersion,
	}

	// Return the KVPair with conversion errors if applicable
	return kvp, errorTracker.GetError()
}

func k8sANPHandleFailedRules(action adminpolicy.AdminNetworkPolicyRuleAction) *apiv3.Rule {
	if action == adminpolicy.AdminNetworkPolicyRuleActionDeny ||
		action == adminpolicy.AdminNetworkPolicyRuleActionPass {
		logrus.Warn("replacing failed rule with a deny-all one.")
		return &apiv3.Rule{
			Action: apiv3.Deny,
		}
	}
	return nil
}

func k8sANPIngressRuleToCalico(rule adminpolicy.AdminNetworkPolicyIngressRule) ([]apiv3.Rule, error) {
	action, err := K8sAdminNetworkPolicyActionToCalico(rule.Action)
	if err != nil {
		return nil, err
	}
	return combinePortsWithANPIngressPeers(rule.Ports, rule.From, rule.Name, action)
}

func k8sANPEgressRuleToCalico(rule adminpolicy.AdminNetworkPolicyEgressRule) ([]apiv3.Rule, error) {
	action, err := K8sAdminNetworkPolicyActionToCalico(rule.Action)
	if err != nil {
		return nil, err
	}
	return combinePortsWithANPEgressPeers(rule.Ports, rule.To, rule.Name, action)
}

// K8sBaselineAdminNetworkPolicyToCalico converts a k8s BaselineAdminNetworkPolicy to a model.KVPair.
func (c converter) K8sBaselineAdminNetworkPolicyToCalico(anp *adminpolicy.BaselineAdminNetworkPolicy) (*model.KVPair, error) {
	// Pull out important fields.
	policyName := names.K8sBaselineAdminNetworkPolicyNamePrefix + anp.Name
	order := float64(1000)
	errorTracker := cerrors.ErrorAdminPolicyConversion{PolicyName: anp.Name}

	// Generate the ingress rules list.
	var ingressRules []apiv3.Rule
	for _, r := range anp.Spec.Ingress {
		rules, err := k8sBANPIngressRuleToCalico(r)
		if err != nil {
			log.WithError(err).Warn("dropping k8s rule that couldn't be converted.")
			// Add rule to conversion error slice
			errorTracker.BadIngressRule(&r, fmt.Sprintf("k8s rule couldn't be converted: %s", err))
			failClosedRule := k8sBANPHandleFailedRules(r.Action)
			if failClosedRule != nil {
				ingressRules = append(ingressRules, *failClosedRule)
			}
		} else {
			ingressRules = append(ingressRules, rules...)
		}
	}

	// Generate the egress rules list.
	var egressRules []apiv3.Rule
	for _, r := range anp.Spec.Egress {
		rules, err := k8sBANPEgressRuleToCalico(r)
		if err != nil {
			log.WithError(err).Warn("dropping k8s rule that couldn't be converted.")
			// Add rule to conversion error slice
			errorTracker.BadEgressRule(&r, fmt.Sprintf("k8s rule couldn't be converted: %s", err))
			failClosedRule := k8sBANPHandleFailedRules(r.Action)
			if failClosedRule != nil {
				egressRules = append(egressRules, *failClosedRule)
			}
		} else {
			egressRules = append(egressRules, rules...)
		}
	}

<<<<<<< HEAD
		// Named ports do not have protocol
		if protocol == nil {
			protocolPorts[""] = []numorstring.Port{*calicoPort}
			continue
		}

		pStr := protocol.String()
		// treat nil as 'all ports'
		if calicoPort == nil {
			protocolPorts[pStr] = nil
		} else if _, ok := protocolPorts[pStr]; !ok || len(protocolPorts[pStr]) > 0 {
			// don't overwrite a nil (allow all ports) if present; if no ports yet for this protocol
			// or 1+ ports which aren't 'all ports', then add the present ports
			protocolPorts[pStr] = append(protocolPorts[pStr], *calicoPort)
=======
	// Either Namespaces or Pods is set. Use one of them to populate the selectors.
	var nsSelector, podSelector string
	if anp.Spec.Subject.Namespaces != nil {
		nsSelector = k8sSelectorToCalico(anp.Spec.Subject.Namespaces, SelectorNamespace)
		// Make sure projectcalico.org/orchestrator == 'k8s' label is added to exclude heps.
		podSelector = k8sSelectorToCalico(nil, SelectorPod)
	} else {
		nsSelector = k8sSelectorToCalico(&anp.Spec.Subject.Pods.NamespaceSelector, SelectorNamespace)
		podSelector = k8sSelectorToCalico(&anp.Spec.Subject.Pods.PodSelector, SelectorPod)
	}

	var uid types.UID
	var err error
	if anp.UID != "" {
		uid, err = ConvertUID(anp.UID)
		if err != nil {
			return nil, err
>>>>>>> 1e7b062f
		}
	}

	gnp := apiv3.NewGlobalNetworkPolicy()
	gnp.ObjectMeta = metav1.ObjectMeta{
		Name:              policyName,
		CreationTimestamp: anp.CreationTimestamp,
		UID:               uid,
		ResourceVersion:   anp.ResourceVersion,
	}
	gnp.Spec = apiv3.GlobalNetworkPolicySpec{
		Tier:              names.BaselineAdminNetworkPolicyTierName,
		Order:             &order,
		NamespaceSelector: nsSelector,
		Selector:          podSelector,
		Ingress:           ingressRules,
		Egress:            egressRules,
		Types:             c.calculateANPPolicyTypes(ingressRules, egressRules),
	}

	// Build the KVPair.
	kvp := &model.KVPair{
		Key: model.ResourceKey{
			Name: policyName,
			Kind: apiv3.KindGlobalNetworkPolicy,
		},
		Value:    gnp,
		Revision: anp.ResourceVersion,
	}

	// Return the KVPair with conversion errors if applicable
	return kvp, errorTracker.GetError()
}

func (c converter) calculateANPPolicyTypes(ingressRules []apiv3.Rule, egressRules []apiv3.Rule) []apiv3.PolicyType {
	// Calculate Types setting. The ANP Tiers are default-Pass so the only
	// reason to enable a policy type is if we have rules.
	var policyTypes []apiv3.PolicyType
	if len(ingressRules) != 0 {
		policyTypes = append(policyTypes, apiv3.PolicyTypeIngress)
	}
	if len(egressRules) != 0 {
		policyTypes = append(policyTypes, apiv3.PolicyTypeEgress)
	}
	return policyTypes
}

func k8sBANPHandleFailedRules(action adminpolicy.BaselineAdminNetworkPolicyRuleAction) *apiv3.Rule {
	if action == adminpolicy.BaselineAdminNetworkPolicyRuleActionDeny {
		logrus.Warn("replacing failed rule with a deny-all one.")
		return &apiv3.Rule{
			Action: apiv3.Deny,
		}
	}
	return nil
}

func k8sBANPIngressRuleToCalico(rule adminpolicy.BaselineAdminNetworkPolicyIngressRule) (rules []apiv3.Rule, err error) {
	action, err := K8sBaselineAdminNetworkPolicyActionToCalico(rule.Action)
	if err != nil {
		return nil, err
	}
	return combinePortsWithANPIngressPeers(rule.Ports, rule.From, rule.Name, action)
}

func combinePortsWithANPIngressPeers(
	anpPorts *[]adminpolicy.AdminNetworkPolicyPort,
	anpPeers []adminpolicy.AdminNetworkPolicyIngressPeer,
	ruleName string,
	action apiv3.Action,
) (rules []apiv3.Rule, err error) {
	protocolPorts, sortedProtocols, err := unpackANPPorts(anpPorts)
	if err != nil {
		return nil, err
	}

	// Combine destinations with sources to generate rules. We generate one rule per protocol,
	// with each rule containing all the allowed ports.
	for _, protocolStr := range sortedProtocols {
		calicoPorts := protocolPorts[protocolStr]
		calicoPorts = SimplifyPorts(calicoPorts)

		var protocol *numorstring.Protocol
		if protocolStr != "" {
			p := numorstring.ProtocolFromString(protocolStr)
			protocol = &p
		}

		// Based on specifications at least one Peer is set.
		var selector, nsSelector string
		for _, peer := range anpPeers {
			var found bool
			if peer.Namespaces != nil {
				selector = ""
				nsSelector = k8sSelectorToCalico(peer.Namespaces, SelectorNamespace)
				found = true
			}
			if peer.Pods != nil {
				selector = k8sSelectorToCalico(&peer.Pods.PodSelector, SelectorPod)
				nsSelector = k8sSelectorToCalico(&peer.Pods.NamespaceSelector, SelectorNamespace)
				found = true
			}
			if !found {
				return nil, fmt.Errorf("none of supported fields in 'From' is set.")
			}

			// Build inbound rule and append to list.
			rules = append(rules, apiv3.Rule{
				Metadata: k8sAdminNetworkPolicyToCalicoMetadata(ruleName),
				Action:   action,
				Protocol: protocol,
				Source: apiv3.EntityRule{
					Selector:          selector,
					NamespaceSelector: nsSelector,
				},
				Destination: apiv3.EntityRule{
					Ports: calicoPorts,
				},
			})
		}
	}
	return rules, nil
}

func unpackANPPorts(k8sPorts *[]adminpolicy.AdminNetworkPolicyPort) (map[string][]numorstring.Port, []string, error) {
	// If there are no ports, represent that as zero struct.
	ports := []adminpolicy.AdminNetworkPolicyPort{{}}
	if k8sPorts != nil && len(*k8sPorts) != 0 {
		ports = *k8sPorts
	}

	protocolPorts := map[string][]numorstring.Port{}

	for _, port := range ports {
		protocol, calicoPort, err := k8sAdminPolicyPortToCalicoFields(&port)
		if err != nil {
			return nil, nil, fmt.Errorf("failed to parse k8s port: %s", err)
		}

		if protocol == nil && calicoPort == nil {
			// If nil, no ports were specified, or an empty port struct was provided, which we translate to allowing all.
			// We want to use a nil protocol and a nil list of ports, which will allow any destination (for ingress).
			// Given we're gonna allow all, we may as well break here and keep only this rule
			protocolPorts = map[string][]numorstring.Port{"": nil}
			break
		}

		// Named ports do not have protocol
		if protocol == nil {
			protocolPorts[""] = []numorstring.Port{*calicoPort}
			continue
		}

		pStr := protocol.String()
		// treat nil as 'all ports'
		if calicoPort == nil {
			protocolPorts[pStr] = nil
		} else if _, ok := protocolPorts[pStr]; !ok || len(protocolPorts[pStr]) > 0 {
			// don't overwrite a nil (allow all ports) if present; if no ports yet for this protocol
			// or 1+ ports which aren't 'all ports', then add the present ports
			protocolPorts[pStr] = append(protocolPorts[pStr], *calicoPort)
		}
	}

	protocols := make([]string, 0, len(protocolPorts))
	for k := range protocolPorts {
		protocols = append(protocols, k)
	}
	// Ensure deterministic output
	sort.Strings(protocols)
	return protocolPorts, protocols, nil
}

func k8sBANPEgressRuleToCalico(rule adminpolicy.BaselineAdminNetworkPolicyEgressRule) ([]apiv3.Rule, error) {
	action, err := K8sBaselineAdminNetworkPolicyActionToCalico(rule.Action)
	if err != nil {
		return nil, err
	}
	return combinePortsWithANPEgressPeers(rule.Ports, rule.To, rule.Name, action)
}

func combinePortsWithANPEgressPeers(
	rulePorts *[]adminpolicy.AdminNetworkPolicyPort,
	rulePeers []adminpolicy.AdminNetworkPolicyEgressPeer,
	ruleName string,
	action apiv3.Action,
) (rules []apiv3.Rule, err error) {
	protocolPorts, sortedProtocols, err := unpackANPPorts(rulePorts)
	if err != nil {
		return nil, err
	}

	// Combine destinations with sources to generate rules. We generate one rule per protocol,
	// with each rule containing all the allowed ports.
	for _, protocolStr := range sortedProtocols {
		calicoPorts := protocolPorts[protocolStr]
		calicoPorts = SimplifyPorts(calicoPorts)

		var protocol *numorstring.Protocol
		if protocolStr != "" {
			p := numorstring.ProtocolFromString(protocolStr)
			protocol = &p
		}

		// Based on specifications at least one Peer is set.
		for _, peer := range rulePeers {
			var selector, nsSelector string
			var nets []string
			// One and only one of the following fields is set (based on specification).
			var found bool
			if peer.Namespaces != nil {
				nsSelector = k8sSelectorToCalico(peer.Namespaces, SelectorNamespace)
				found = true
			}
			if peer.Pods != nil {
				selector = k8sSelectorToCalico(&peer.Pods.PodSelector, SelectorPod)
				nsSelector = k8sSelectorToCalico(&peer.Pods.NamespaceSelector, SelectorNamespace)
				found = true
			}
			if len(peer.Networks) != 0 {
				for _, n := range peer.Networks {
					_, ipNet, err := cnet.ParseCIDR(string(n))
					if err != nil {
						return nil, fmt.Errorf("invalid CIDR in ANP rule: %w", err)
					}
					nets = append(nets, ipNet.String())
				}
				found = true
			}
			if !found {
				return nil, fmt.Errorf("none of supported fields in 'To' is set.")
			}

			// Build outbound rule and append to list.
			rules = append(rules, apiv3.Rule{
				Metadata: k8sAdminNetworkPolicyToCalicoMetadata(ruleName),
				Action:   action,
				Protocol: protocol,
				Destination: apiv3.EntityRule{
					Ports:             calicoPorts,
					Selector:          selector,
					NamespaceSelector: nsSelector,
					Nets:              nets,
				},
			})
		}
	}

	return rules, nil
}

func K8sAdminNetworkPolicyActionToCalico(action adminpolicy.AdminNetworkPolicyRuleAction) (apiv3.Action, error) {
	switch action {
	case adminpolicy.AdminNetworkPolicyRuleActionAllow,
		adminpolicy.AdminNetworkPolicyRuleActionDeny,
		adminpolicy.AdminNetworkPolicyRuleActionPass:
		return apiv3.Action(action), nil
	default:
		return "", fmt.Errorf("unsupported admin network policy action %v", action)
	}
}

func K8sBaselineAdminNetworkPolicyActionToCalico(action adminpolicy.BaselineAdminNetworkPolicyRuleAction) (apiv3.Action, error) {
	switch action {
	case adminpolicy.BaselineAdminNetworkPolicyRuleActionAllow,
		adminpolicy.BaselineAdminNetworkPolicyRuleActionDeny:
		return apiv3.Action(action), nil
	default:
		return "", fmt.Errorf("unsupported admin network policy action %v", action)
	}
}

func k8sAdminNetworkPolicyToCalicoMetadata(ruleName string) *apiv3.RuleMetadata {
	if ruleName == "" {
		return nil
	}
	return &apiv3.RuleMetadata{
		Annotations: map[string]string{
			AdminPolicyRuleNameLabel: ruleName,
		},
	}
}

func k8sAdminPolicyPortToCalicoFields(port *adminpolicy.AdminNetworkPolicyPort) (
	protocol *numorstring.Protocol,
	dstPort *numorstring.Port,
	err error,
) {
	// If no port info, return zero values for all fields (protocol, dstPorts).
	if port == nil {
		return
	}
	// Only one of the PortNumber or PortRange is set.
	if port.PortNumber != nil {
		dstPort = k8sAdminPolicyPortToCalico(port.PortNumber)
		proto := ensureProtocol(port.PortNumber.Protocol)
		protocol = k8sProtocolToCalico(&proto)
		return
	}
	if port.PortRange != nil {
		dstPort, err = k8sAdminPolicyPortRangeToCalico(port.PortRange)
		if err != nil {
			return
		}
		proto := ensureProtocol(port.PortRange.Protocol)
		protocol = k8sProtocolToCalico(&proto)
		return
	}
	if port.NamedPort != nil {
		dstPort, err = k8sAdminPolicyNamedPortToCalico(*port.NamedPort)
		proto := numorstring.ProtocolFromString(numorstring.ProtocolAny)
		protocol = &proto
		if err != nil {
			return
		}
		return
	}
	return
}

func ensureProtocol(proto kapiv1.Protocol) kapiv1.Protocol {
	if proto != "" {
		return proto
	}
	return kapiv1.ProtocolTCP
}

func k8sAdminPolicyPortToCalico(port *adminpolicy.Port) *numorstring.Port {
	if port == nil {
		return nil
	}
	p := numorstring.SinglePort(uint16(port.Port))
	return &p
}

func k8sAdminPolicyPortRangeToCalico(port *adminpolicy.PortRange) (*numorstring.Port, error) {
	if port == nil {
		return nil, nil
	}
	p, err := numorstring.PortFromRange(uint16(port.Start), uint16(port.End))
	if err != nil {
		return nil, err
	}
	return &p, nil
}

func k8sAdminPolicyNamedPortToCalico(port string) (*numorstring.Port, error) {
	if port == "" {
		return nil, fmt.Errorf("empty named port")
	}
	p, err := numorstring.PortFromString(port)
	return &p, err
}

// K8sNetworkPolicyToCalico converts a k8s NetworkPolicy to a model.KVPair.
func (c converter) K8sNetworkPolicyToCalico(np *networkingv1.NetworkPolicy) (*model.KVPair, error) {
	// Pull out important fields.
	policyName := names.K8sNetworkPolicyNamePrefix + np.Name

	// We insert all the NetworkPolicy Policies at order 1000.0 after conversion.
	// This order might change in future.
	order := float64(1000.0)

	errorTracker := cerrors.ErrorPolicyConversion{PolicyName: np.Name}

	// Generate the ingress rules list.
	var ingressRules []apiv3.Rule
	for _, r := range np.Spec.Ingress {
		rules, err := c.k8sRuleToCalico(r.From, r.Ports, true)
		if err != nil {
			log.WithError(err).Warn("dropping k8s rule that couldn't be converted.")
			// Add rule to conversion error slice
			errorTracker.BadIngressRule(&r, fmt.Sprintf("k8s rule couldn't be converted: %s", err))
		} else {
			ingressRules = append(ingressRules, rules...)
		}
	}

	// Generate the egress rules list.
	var egressRules []apiv3.Rule
	for _, r := range np.Spec.Egress {
		rules, err := c.k8sRuleToCalico(r.To, r.Ports, false)
		if err != nil {
			log.WithError(err).Warn("dropping k8s rule that couldn't be converted")
			// Add rule to conversion error slice
			errorTracker.BadEgressRule(&r, fmt.Sprintf("k8s rule couldn't be converted: %s", err))
		} else {
			egressRules = append(egressRules, rules...)
		}
	}

	// Calculate Types setting.
	ingress := false
	egress := false
	for _, policyType := range np.Spec.PolicyTypes {
		switch policyType {
		case networkingv1.PolicyTypeIngress:
			ingress = true
		case networkingv1.PolicyTypeEgress:
			egress = true
		}
	}
	policyTypes := []apiv3.PolicyType{}
	if ingress {
		policyTypes = append(policyTypes, apiv3.PolicyTypeIngress)
	}
	if egress {
		policyTypes = append(policyTypes, apiv3.PolicyTypeEgress)
	} else if len(egressRules) > 0 {
		// Egress was introduced at the same time as policyTypes.  It shouldn't be possible to
		// receive a NetworkPolicy with an egress rule but without "Egress" specified in its types,
		// but we'll warn about it anyway.
		log.Warn("K8s PolicyTypes don't include 'egress', but NetworkPolicy has egress rules.")
	}

	// If no types were specified in the policy, then we're running on a cluster that doesn't
	// include support for that field in the API.  In that case, the correct behavior is for the policy
	// to apply to only ingress traffic.
	if len(policyTypes) == 0 {
		policyTypes = append(policyTypes, apiv3.PolicyTypeIngress)
	}

	var uid types.UID
	var err error
	if np.UID != "" {
		uid, err = ConvertUID(np.UID)
		if err != nil {
			return nil, err
		}
	}

	// Create the NetworkPolicy.
	policy := apiv3.NewNetworkPolicy()
	policy.ObjectMeta = metav1.ObjectMeta{
		Name:              policyName,
		Namespace:         np.Namespace,
		CreationTimestamp: np.CreationTimestamp,
		UID:               uid,
		ResourceVersion:   np.ResourceVersion,
	}
	policy.Spec = apiv3.NetworkPolicySpec{
		Order:    &order,
		Selector: k8sSelectorToCalico(&np.Spec.PodSelector, SelectorPod),
		Ingress:  ingressRules,
		Egress:   egressRules,
		Types:    policyTypes,
	}

	// Build the KVPair.
	kvp := &model.KVPair{
		Key: model.ResourceKey{
			Name:      policyName,
			Namespace: np.Namespace,
			Kind:      apiv3.KindNetworkPolicy,
		},
		Value:    policy,
		Revision: np.ResourceVersion,
	}

	// Return the KVPair with conversion errors if applicable
	return kvp, errorTracker.GetError()
}

// k8sSelectorToCalico takes a namespaced k8s label selector and returns the Calico
// equivalent.
func k8sSelectorToCalico(s *metav1.LabelSelector, selectorType selectorType) string {
	// Only prefix pod selectors - this won't work for namespace selectors.
	selectors := []string{}
	if selectorType == SelectorPod {
		selectors = append(selectors, fmt.Sprintf("%s == 'k8s'", apiv3.LabelOrchestrator))
	}

	if s == nil {
		return strings.Join(selectors, " && ")
	}

	// For namespace selectors, if they are present but have no terms, it means "select all
	// namespaces". We use empty string to represent the nil namespace selector, so use all() to
	// represent all namespaces.
	if selectorType == SelectorNamespace && len(s.MatchLabels) == 0 && len(s.MatchExpressions) == 0 {
		return "all()"
	}

	// matchLabels is a map key => value, it means match if (label[key] ==
	// value) for all keys.
	keys := make([]string, 0, len(s.MatchLabels))
	for k := range s.MatchLabels {
		keys = append(keys, k)
	}
	sort.Strings(keys)
	for _, k := range keys {
		v := s.MatchLabels[k]
		selectors = append(selectors, fmt.Sprintf("%s == '%s'", k, v))
	}

	// matchExpressions is a list of in/notin/exists/doesnotexist tests.
	for _, e := range s.MatchExpressions {
		valueList := strings.Join(e.Values, "', '")

		// Each selector is formatted differently based on the operator.
		switch e.Operator {
		case metav1.LabelSelectorOpIn:
			selectors = append(selectors, fmt.Sprintf("%s in { '%s' }", e.Key, valueList))
		case metav1.LabelSelectorOpNotIn:
			selectors = append(selectors, fmt.Sprintf("%s not in { '%s' }", e.Key, valueList))
		case metav1.LabelSelectorOpExists:
			selectors = append(selectors, fmt.Sprintf("has(%s)", e.Key))
		case metav1.LabelSelectorOpDoesNotExist:
			selectors = append(selectors, fmt.Sprintf("! has(%s)", e.Key))
		}
	}

	return strings.Join(selectors, " && ")
}

func (c converter) k8sRuleToCalico(
	rPeers []networkingv1.NetworkPolicyPeer,
	rPorts []networkingv1.NetworkPolicyPort,
	ingress bool,
) ([]apiv3.Rule, error) {
	rules := []apiv3.Rule{}
	peers := []*networkingv1.NetworkPolicyPeer{}
	ports := []*networkingv1.NetworkPolicyPort{}

	// Built up a list of the sources and a list of the destinations.
	for _, f := range rPeers {
		// We need to add a copy of the peer so all the rules don't
		// point to the same location.
		peers = append(peers, &networkingv1.NetworkPolicyPeer{
			NamespaceSelector: f.NamespaceSelector,
			PodSelector:       f.PodSelector,
			IPBlock:           f.IPBlock,
		})
	}
	for _, p := range rPorts {
		// We need to add a copy of the port so all the rules don't
		// point to the same location.
		port := networkingv1.NetworkPolicyPort{}
		if p.Port != nil {
			portval := intstr.FromString(p.Port.String())
			port.Port = &portval
		}
		if p.Protocol != nil {
			protval := kapiv1.Protocol(fmt.Sprintf("%s", *p.Protocol))
			port.Protocol = &protval
		} else {
			// TCP is the implicit default (as per the definition of NetworkPolicyPort).
			// Make the default explicit here because our data-model always requires
			// the protocol to be specified if we're doing a port match.
			port.Protocol = &protoTCP
		}

		if p.EndPort != nil {
			port.EndPort = p.EndPort
		}
		ports = append(ports, &port)
	}

	// If there no peers, or no ports, represent that as nil.
	if len(peers) == 0 {
		peers = []*networkingv1.NetworkPolicyPeer{nil}
	}
	if len(ports) == 0 {
		ports = []*networkingv1.NetworkPolicyPort{nil}
	}

	protocolPorts := map[string][]numorstring.Port{}

	for _, port := range ports {
		protocol, calicoPorts, err := c.k8sPortToCalicoFields(port)
		if err != nil {
			return nil, fmt.Errorf("failed to parse k8s port: %s", err)
		}

		if protocol == nil && calicoPorts == nil {
			// If nil, no ports were specified, or an empty port struct was provided, which we translate to allowing all.
			// We want to use a nil protocol and a nil list of ports, which will allow any destination (for ingress).
			// Given we're gonna allow all, we may as well break here and keep only this rule
			protocolPorts = map[string][]numorstring.Port{"": nil}
			break
		}

		pStr := protocol.String()
		// treat nil as 'all ports'
		if calicoPorts == nil {
			protocolPorts[pStr] = nil
		} else if _, ok := protocolPorts[pStr]; !ok || len(protocolPorts[pStr]) > 0 {
			// don't overwrite a nil (allow all ports) if present; if no ports yet for this protocol
			// or 1+ ports which aren't 'all ports', then add the present ports
			protocolPorts[pStr] = append(protocolPorts[pStr], calicoPorts...)
		}
	}

	protocols := make([]string, 0, len(protocolPorts))
	for k := range protocolPorts {
		protocols = append(protocols, k)
	}
	// Ensure deterministic output
	sort.Strings(protocols)

	// Combine destinations with sources to generate rules. We generate one rule per protocol,
	// with each rule containing all the allowed ports.
	for _, protocolStr := range protocols {
		calicoPorts := protocolPorts[protocolStr]
		calicoPorts = SimplifyPorts(calicoPorts)

		var protocol *numorstring.Protocol
		if protocolStr != "" {
			p := numorstring.ProtocolFromString(protocolStr)
			protocol = &p
		}

		for _, peer := range peers {
			selector, nsSelector, nets, notNets := c.k8sPeerToCalicoFields(peer)
			if ingress {
				// Build inbound rule and append to list.
				rules = append(rules, apiv3.Rule{
					Action:   "Allow",
					Protocol: protocol,
					Source: apiv3.EntityRule{
						Selector:          selector,
						NamespaceSelector: nsSelector,
						Nets:              nets,
						NotNets:           notNets,
					},
					Destination: apiv3.EntityRule{
						Ports: calicoPorts,
					},
				})
			} else {
				// Build outbound rule and append to list.
				rules = append(rules, apiv3.Rule{
					Action:   "Allow",
					Protocol: protocol,
					Destination: apiv3.EntityRule{
						Ports:             calicoPorts,
						Selector:          selector,
						NamespaceSelector: nsSelector,
						Nets:              nets,
						NotNets:           notNets,
					},
				})
			}
		}
	}
	return rules, nil
}

// SimplifyPorts calculates a minimum set of port ranges that cover the given set of ports.
// For example, if the input was [80, 81, 82, 9090, "foo"] the output would consist of
// [80-82, 9090, "foo"] in some order.
func SimplifyPorts(ports []numorstring.Port) []numorstring.Port {
	if len(ports) <= 1 {
		return ports
	}
	var numericPorts []int
	var outputPorts []numorstring.Port
	for _, p := range ports {
		if p.PortName != "" {
			// Pass named ports through immediately, there's nothing to be done for them.
			outputPorts = append(outputPorts, p)
		} else {
			// Work with ints to avoid overflow with the uint16 port type.
			// In practice, we currently only get single ports here so this
			// loop should run exactly once.
			for i := int(p.MinPort); i <= int(p.MaxPort); i++ {
				numericPorts = append(numericPorts, i)
			}
		}
	}

	if len(numericPorts) <= 1 {
		// We have nothing to combine, short-circuit.
		return ports
	}

	// Sort the ports so it will be easy to find ranges.
	sort.Ints(numericPorts)

	// Each pass around this outer loop extracts one port range from the sorted slice
	// and it moves the slice along to the start of the next range.
	for len(numericPorts) > 0 {
		// Initialise the next range to the contain only the first port in the slice.
		firstPortInRange := numericPorts[0]
		lastPortInRange := firstPortInRange

		// Scan ahead, looking for ports that can be combined into this range.
		numericPorts = numericPorts[1:]
		for len(numericPorts) > 0 {
			nextPort := numericPorts[0]
			if nextPort > lastPortInRange+1 {
				// This port can't be coalesced with the existing range, break out so
				// that we record the range; then we'll loop again and pick up this
				// port as the start of a new range.
				break
			}
			// The next port is either equal to the last port (due to a duplicate port
			// in the input) or it is exactly one greater.  Extend the range to include
			// it.
			lastPortInRange = nextPort
			numericPorts = numericPorts[1:]
		}

		// Record the port.
		outputPorts = appendPortRange(outputPorts, firstPortInRange, lastPortInRange)
	}

	return outputPorts
}

func appendPortRange(ports []numorstring.Port, first, last int) []numorstring.Port {
	portRange, err := numorstring.PortFromRange(uint16(first), uint16(last))
	if err != nil {
		log.WithError(err).Panic("Failed to make port range from ports that should have been pre-validated.")
	}
	return append(ports, portRange)
}

func (c converter) k8sPortToCalicoFields(port *networkingv1.NetworkPolicyPort) (protocol *numorstring.Protocol, dstPorts []numorstring.Port, err error) {
	// If no port info, return zero values for all fields (protocol, dstPorts).
	if port == nil {
		return
	}
	// Port information available.
	dstPorts, err = c.k8sPortToCalico(*port)
	if err != nil {
		return
	}
	protocol = k8sProtocolToCalico(port.Protocol)
	return
}

func k8sProtocolToCalico(protocol *kapiv1.Protocol) *numorstring.Protocol {
	if protocol != nil {
		p := numorstring.ProtocolFromString(string(*protocol))
		return &p
	}
	return nil
}

func (c converter) k8sPeerToCalicoFields(peer *networkingv1.NetworkPolicyPeer) (selector, nsSelector string, nets []string, notNets []string) {
	// If no peer, return zero values for all fields (selector, nets and !nets).
	if peer == nil {
		return
	}
	// Peer information available.
	// Determine the source selector for the rule.
	if peer.IPBlock != nil {
		// Convert the CIDR to include.
		_, ipNet, err := cnet.ParseCIDR(peer.IPBlock.CIDR)
		if err != nil {
			log.WithField("cidr", peer.IPBlock.CIDR).WithError(err).Error("Failed to parse CIDR")
			return
		}
		nets = []string{ipNet.String()}

		// Convert the CIDRs to exclude.
		for _, exception := range peer.IPBlock.Except {
			_, ipNet, err = cnet.ParseCIDR(exception)
			if err != nil {
				log.WithField("cidr", exception).WithError(err).Error("Failed to parse CIDR")
				return
			}
			notNets = append(notNets, ipNet.String())
		}
		// If IPBlock is set, then PodSelector and NamespaceSelector cannot be.
		return
	}

	// IPBlock is not set to get here.
	// Note that k8sSelectorToCalico() accepts nil values of the selector.
	selector = k8sSelectorToCalico(peer.PodSelector, SelectorPod)
	nsSelector = k8sSelectorToCalico(peer.NamespaceSelector, SelectorNamespace)
	return
}

func (c converter) k8sPortToCalico(port networkingv1.NetworkPolicyPort) ([]numorstring.Port, error) {
	var portList []numorstring.Port
	if port.Port != nil {
		calicoPort := port.Port.String()
		if port.EndPort != nil {
			calicoPort = fmt.Sprintf("%s:%d", calicoPort, *port.EndPort)
		}
		p, err := numorstring.PortFromString(calicoPort)
		if err != nil {
			return nil, fmt.Errorf("invalid port %+v: %s", calicoPort, err)
		}
		return append(portList, p), nil
	}

	// No ports - return empty list.
	return portList, nil
}

// ProfileNameToNamespace extracts the Namespace name from the given Profile name.
func (c converter) ProfileNameToNamespace(profileName string) (string, error) {
	// Profile objects backed by Namespaces have form "kns.<ns_name>"
	if !strings.HasPrefix(profileName, NamespaceProfileNamePrefix) {
		// This is not backed by a Kubernetes Namespace.
		return "", fmt.Errorf("Profile %s not backed by a Namespace", profileName)
	}

	return strings.TrimPrefix(profileName, NamespaceProfileNamePrefix), nil
}

// serviceAccountNameToProfileName creates a profile name that is a join
// of 'ksa.' + namespace + "." + serviceaccount name.
func serviceAccountNameToProfileName(sa, namespace string) string {
	// Need to incorporate the namespace into the name of the sa based profile
	// to make them globally unique
	if namespace == "" {
		namespace = "default"
	}
	return ServiceAccountProfileNamePrefix + namespace + "." + sa
}

// ServiceAccountToProfile converts a ServiceAccount to a Calico Profile.  The Profile stores
// labels from the ServiceAccount which are inherited by the WorkloadEndpoints within
// the Profile.
func (c converter) ServiceAccountToProfile(sa *kapiv1.ServiceAccount) (*model.KVPair, error) {
	// Generate the labels to apply to the profile, using a special prefix
	// to indicate that these are the labels from the parent Kubernetes ServiceAccount.
	labels := map[string]string{}
	for k, v := range sa.ObjectMeta.Labels {
		labels[ServiceAccountLabelPrefix+k] = v
	}

	// Add a label for the serviceaccount's name. This allows exact namespace matching
	// based on name within the serviceAccountSelector.
	labels[ServiceAccountLabelPrefix+NameLabel] = sa.Name

	uid, err := ConvertUID(sa.UID)
	if err != nil {
		return nil, err
	}

	name := serviceAccountNameToProfileName(sa.Name, sa.Namespace)
	profile := apiv3.NewProfile()
	profile.ObjectMeta = metav1.ObjectMeta{
		Name:              name,
		CreationTimestamp: sa.CreationTimestamp,
		UID:               uid,
	}
	profile.Spec.LabelsToApply = labels

	// Embed the profile in a KVPair.
	kvp := model.KVPair{
		Key: model.ResourceKey{
			Name: name,
			Kind: apiv3.KindProfile,
		},
		Value:    profile,
		Revision: c.JoinProfileRevisions("", sa.ResourceVersion),
	}
	return &kvp, nil
}

// ProfileNameToServiceAccount extracts the ServiceAccount name from the given Profile name.
func (c converter) ProfileNameToServiceAccount(profileName string) (ns, sa string, err error) {
	// Profile objects backed by ServiceAccounts have form "ksa.<namespace>.<sa_name>"
	if !strings.HasPrefix(profileName, ServiceAccountProfileNamePrefix) {
		// This is not backed by a Kubernetes ServiceAccount.
		err = fmt.Errorf("Profile %s not backed by a ServiceAccount", profileName)
		return
	}

	names := strings.SplitN(profileName, ".", 3)
	if len(names) != 3 {
		err = fmt.Errorf("Profile %s is not formatted correctly", profileName)
		return
	}

	ns = names[1]
	sa = names[2]
	return
}

// JoinProfileRevisions constructs the revision from the individual namespace and serviceaccount
// revisions.
// This is conditional on the feature flag for serviceaccount set or not.
func (c converter) JoinProfileRevisions(nsRev, saRev string) string {
	return nsRev + "/" + saRev
}

// SplitProfileRevision extracts the namespace and serviceaccount revisions from the combined
// revision returned on the KDD service account based profile.
// This is conditional on the feature flag for serviceaccount set or not.
func (c converter) SplitProfileRevision(rev string) (nsRev string, saRev string, err error) {
	if rev == "" || rev == "0" {
		return
	}

	revs := strings.Split(rev, "/")
	if len(revs) != 2 {
		err = fmt.Errorf("ResourceVersion is not valid: %s", rev)
		return
	}
	nsRev = revs[0]
	saRev = revs[1]
	return
}

func stringsToIPNets(ipStrings []string) ([]*cnet.IPNet, error) {
	var podIPNets []*cnet.IPNet
	for _, ip := range ipStrings {
		_, ipNet, err := cnet.ParseCIDROrIP(ip)
		if err != nil {
			return nil, err
		}
		podIPNets = append(podIPNets, ipNet)
	}
	return podIPNets, nil
}

// ConvertUID converts a UID to a new UID in a deterministic way. This is useful when we want to generate a new UID
// for a resource that is derived from another resource, but we don't want to use the same UID in order to
// ensure that the new resource is treated as unique. This is important, as two objects with the same UID causes
// confusion in the Kubernetes garbage collection logic.
func ConvertUID(uid types.UID) (types.UID, error) {
	parsed, err := uuid.Parse(string(uid))
	if err != nil {
		return "", fmt.Errorf("failed to parse UID for resource: %s", err)
	}
	reversed, err := reverseUID(parsed)
	if err != nil {
		return "", fmt.Errorf("failed to reverse UID for resource: %s", err)
	}
	return types.UID(reversed.String()), nil
}

func reverseUID(uid uuid.UUID) (uuid.UUID, error) {
	// v4 UUIDs used by Kubernetes use bits in the 7th byte to indicate the version and
	// bits in the 9th byte to indicate the variant. Reverse the bits in the surrounding bytes but leave these intact.
	nuid := make([]byte, len(uid))
	copy(nuid, uid[:])

	// Reverse the bits in the first 6 bytes.
	for ii := range uid[:6] {
		nuid[ii] = byte(bits.Reverse(uint(uid[ii])) >> 56)
	}

	// Reverse the bits in the 8th byte.
	nuid[7] = byte(bits.Reverse(uint(uid[7])) >> 56)

	// Reverse the bits in the remaining bytes.
	for ii := range uid[9:] {
		nuid[ii+9] = byte(bits.Reverse(uint(uid[ii+9])) >> 56)
	}
	return uuid.FromBytes(nuid)
}<|MERGE_RESOLUTION|>--- conflicted
+++ resolved
@@ -435,22 +435,6 @@
 		}
 	}
 
-<<<<<<< HEAD
-		// Named ports do not have protocol
-		if protocol == nil {
-			protocolPorts[""] = []numorstring.Port{*calicoPort}
-			continue
-		}
-
-		pStr := protocol.String()
-		// treat nil as 'all ports'
-		if calicoPort == nil {
-			protocolPorts[pStr] = nil
-		} else if _, ok := protocolPorts[pStr]; !ok || len(protocolPorts[pStr]) > 0 {
-			// don't overwrite a nil (allow all ports) if present; if no ports yet for this protocol
-			// or 1+ ports which aren't 'all ports', then add the present ports
-			protocolPorts[pStr] = append(protocolPorts[pStr], *calicoPort)
-=======
 	// Either Namespaces or Pods is set. Use one of them to populate the selectors.
 	var nsSelector, podSelector string
 	if anp.Spec.Subject.Namespaces != nil {
@@ -468,7 +452,6 @@
 		uid, err = ConvertUID(anp.UID)
 		if err != nil {
 			return nil, err
->>>>>>> 1e7b062f
 		}
 	}
 
