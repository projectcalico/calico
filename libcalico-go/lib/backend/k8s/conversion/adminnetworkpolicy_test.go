--- conflicted
+++ resolved
@@ -536,10 +536,7 @@
 				},
 				Destination: apiv3.EntityRule{
 					Ports: []numorstring.Port{
-<<<<<<< HEAD
 						numorstring.NamedPort("foo"),
-=======
->>>>>>> 03aa4e29
 						numorstring.SinglePort(80),
 						{MinPort: 2000, MaxPort: 3000},
 					},
@@ -557,10 +554,7 @@
 				Destination: apiv3.EntityRule{
 					NamespaceSelector: "k3 == 'v3' && k4 == 'v4'",
 					Ports: []numorstring.Port{
-<<<<<<< HEAD
 						numorstring.NamedPort("foo"),
-=======
->>>>>>> 03aa4e29
 						numorstring.SinglePort(80),
 						{MinPort: 2000, MaxPort: 3000},
 					},
@@ -1442,33 +1436,23 @@
 	})
 
 	It("should replace an unsupported AdminNeworkPolicy rule with Deny action with a deny-all one", func() {
-<<<<<<< HEAD
 		portHTTP := "http"
-=======
->>>>>>> 03aa4e29
 		ports := []adminpolicy.AdminNetworkPolicyPort{
 			{
 				PortNumber: &adminpolicy.Port{Port: 80},
 			},
-<<<<<<< HEAD
 			{
 				NamedPort: &portHTTP,
 			},
 		}
 		portFoo := "foo"
-=======
-		}
->>>>>>> 03aa4e29
 		badPorts := []adminpolicy.AdminNetworkPolicyPort{
 			{
 				PortRange: &adminpolicy.PortRange{Start: 40, End: 20, Protocol: kapiv1.ProtocolUDP},
 			},
-<<<<<<< HEAD
 			{
 				NamedPort: &portFoo,
 			},
-=======
->>>>>>> 03aa4e29
 		}
 		anp := adminpolicy.AdminNetworkPolicy{
 			ObjectMeta: metav1.ObjectMeta{
@@ -1700,10 +1684,6 @@
 		))
 	})
 
-<<<<<<< HEAD
-	It("should parse a k8s AdminNetworkPolicy with a Networks peer and ports", func() {
-		portFoo := "foo"
-=======
 	It("should parse a k8s AdminNetworkPolicy with an any address Network peer", func() {
 		anp := adminpolicy.AdminNetworkPolicy{
 			ObjectMeta: metav1.ObjectMeta{
@@ -1787,17 +1767,14 @@
 	})
 
 	It("should parse a k8s AdminNetworkPolicy with a Networks peer and ports", func() {
->>>>>>> 03aa4e29
+		portFoo := "foo"
 		ports := []adminpolicy.AdminNetworkPolicyPort{
 			{
 				PortNumber: &adminpolicy.Port{Port: 80},
 			},
-<<<<<<< HEAD
 			{
 				NamedPort: &portFoo,
 			},
-=======
->>>>>>> 03aa4e29
 		}
 		anp := adminpolicy.AdminNetworkPolicy{
 			ObjectMeta: metav1.ObjectMeta{
@@ -1865,10 +1842,7 @@
 				Destination: apiv3.EntityRule{
 					Ports: []numorstring.Port{
 						numorstring.SinglePort(80),
-<<<<<<< HEAD
 						numorstring.NamedPort("foo"),
-=======
->>>>>>> 03aa4e29
 					},
 				},
 			},
@@ -1883,10 +1857,7 @@
 					NamespaceSelector: "k3 == 'v3'",
 					Ports: []numorstring.Port{
 						numorstring.SinglePort(80),
-<<<<<<< HEAD
 						numorstring.NamedPort("foo"),
-=======
->>>>>>> 03aa4e29
 					},
 				},
 			},
@@ -1899,10 +1870,7 @@
 					Nets: []string{"10.10.10.0/24", "1.1.1.1/32"},
 					Ports: []numorstring.Port{
 						numorstring.SinglePort(80),
-<<<<<<< HEAD
 						numorstring.NamedPort("foo"),
-=======
->>>>>>> 03aa4e29
 					},
 				},
 			},
@@ -1910,20 +1878,14 @@
 	})
 
 	It("should parse a k8s AdminNetworkPolicy with an invalid networks peer", func() {
-<<<<<<< HEAD
 		portFoo := "foo"
-=======
->>>>>>> 03aa4e29
 		ports := []adminpolicy.AdminNetworkPolicyPort{
 			{
 				PortNumber: &adminpolicy.Port{Port: 80},
 			},
-<<<<<<< HEAD
 			{
 				NamedPort: &portFoo,
 			},
-=======
->>>>>>> 03aa4e29
 		}
 		anp := adminpolicy.AdminNetworkPolicy{
 			ObjectMeta: metav1.ObjectMeta{
@@ -1999,11 +1961,7 @@
 							},
 						},
 					},
-<<<<<<< HEAD
-					Reason: "k8s rule couldn't be converted: invalid CIDR address: 1.1.1.1/66",
-=======
 					Reason: "k8s rule couldn't be converted: invalid CIDR in ANP rule: invalid CIDR address: 1.1.1.1/66",
->>>>>>> 03aa4e29
 				},
 			},
 		}
@@ -2021,10 +1979,7 @@
 				Destination: apiv3.EntityRule{
 					Ports: []numorstring.Port{
 						numorstring.SinglePort(80),
-<<<<<<< HEAD
 						numorstring.NamedPort("foo"),
-=======
->>>>>>> 03aa4e29
 					},
 				},
 			},
