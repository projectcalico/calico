// Copyright (c) 2019 Tigera, Inc. All rights reserved.

// Licensed under the Apache License, Version 2.0 (the "License");
// you may not use this file except in compliance with the License.
// You may obtain a copy of the License at
//
//     http://www.apache.org/licenses/LICENSE-2.0
//
// Unless required by applicable law or agreed to in writing, software
// distributed under the License is distributed on an "AS IS" BASIS,
// WITHOUT WARRANTIES OR CONDITIONS OF ANY KIND, either express or implied.
// See the License for the specific language governing permissions and
// limitations under the License.

package resources

import (
	"context"
	"crypto/sha256"
	"encoding/hex"
	"fmt"
	"reflect"
	"strconv"

	v3 "github.com/projectcalico/api/pkg/apis/projectcalico/v3"
	log "github.com/sirupsen/logrus"
	metav1 "k8s.io/apimachinery/pkg/apis/meta/v1"
	"k8s.io/apimachinery/pkg/fields"
	"k8s.io/apimachinery/pkg/types"
	"k8s.io/client-go/rest"
	"k8s.io/client-go/tools/cache"

	libapiv3 "github.com/projectcalico/calico/libcalico-go/lib/apis/v3"
	"github.com/projectcalico/calico/libcalico-go/lib/backend/api"
	"github.com/projectcalico/calico/libcalico-go/lib/backend/model"
	cerrors "github.com/projectcalico/calico/libcalico-go/lib/errors"
	"github.com/projectcalico/calico/libcalico-go/lib/names"
	"github.com/projectcalico/calico/libcalico-go/lib/net"
)

const (
	BlockAffinityResourceName = "BlockAffinities"
)

func NewBlockAffinityClient(r rest.Interface, useV3 bool) K8sResourceClient {
	// Create a resource client which manages k8s CRDs.
	rc := customResourceClient{
		restClient:      r,
		resource:        BlockAffinityResourceName,
		k8sResourceType: reflect.TypeOf(libapiv3.BlockAffinity{}),
		k8sListType:     reflect.TypeOf(libapiv3.BlockAffinityList{}),
		kind:            v3.KindBlockAffinity,
		noTransform:     useV3,
	}

	if useV3 {
		// If this is a v3 resource, then we need to use the v3 API types, as they
		// differ.
		rc.k8sResourceType = reflect.TypeOf(v3.BlockAffinity{})
		rc.k8sListType = reflect.TypeOf(v3.BlockAffinityList{})
	}

	// TODO: CASEY
	return &blockAffinityClient{
		rc:      rc,
		crdIsV3: useV3,
	}
}

// blockAffinityClient implements the api.Client interface for BlockAffinity objects. It
// handles the translation between v1 objects understood by the IPAM codebase in lib/ipam,
// and the CRDs which are used to actually store the data in the Kubernetes API.
// It uses a customK8sResourceClient under the covers to perform CRUD operations on
// kubernetes CRDs.
type blockAffinityClient struct {
	rc      customResourceClient
	crdIsV3 bool
}

// toModelV1 converts the given v3 CRD KVPair into a v1 model representation
// which can be passed to the IPAM code.
func (c *blockAffinityClient) toModelV1(kvpv3 *model.KVPair) (*model.KVPair, error) {
	if c.crdIsV3 {
		// Parse the CIDR into a struct.
		_, cidr, err := net.ParseCIDR(kvpv3.Value.(*v3.BlockAffinity).Spec.CIDR)
		if err != nil {
			log.WithField("cidr", cidr).WithError(err).Error("failed to parse cidr")
			return nil, err
		}
		state := model.BlockAffinityState(kvpv3.Value.(*v3.BlockAffinity).Spec.State)

		// Determine deleted status.
		del := kvpv3.Value.(*v3.BlockAffinity).Spec.Deleted

		return &model.KVPair{
			Key: model.BlockAffinityKey{
				CIDR:         *cidr,
				AffinityType: kvpv3.Value.(*v3.BlockAffinity).Spec.Type,
				Host:         kvpv3.Value.(*v3.BlockAffinity).Spec.Node,
			},
			Value: &model.BlockAffinity{
				State:   state,
				Deleted: del,
			},
			Revision: kvpv3.Revision,
			UID:      &kvpv3.Value.(*v3.BlockAffinity).UID,
		}, nil

	} else {
		// Parse the CIDR into a struct.
		_, cidr, err := net.ParseCIDR(kvpv3.Value.(*libapiv3.BlockAffinity).Spec.CIDR)
		if err != nil {
			log.WithField("cidr", cidr).WithError(err).Error("failed to parse cidr")
			return nil, err
		}
		state := model.BlockAffinityState(kvpv3.Value.(*libapiv3.BlockAffinity).Spec.State)

		// Determine deleted status.
		deletedString := kvpv3.Value.(*libapiv3.BlockAffinity).Spec.Deleted
		del := false
		if deletedString != "" {
			del, err = strconv.ParseBool(deletedString)
			if err != nil {
				return nil, fmt.Errorf("Failed to parse deleted value as bool: %s", err)
			}
		}

		return &model.KVPair{
			Key: model.BlockAffinityKey{
				CIDR:         *cidr,
				AffinityType: kvpv3.Value.(*libapiv3.BlockAffinity).Spec.Type,
				Host:         kvpv3.Value.(*libapiv3.BlockAffinity).Spec.Node,
			},
			Value: &model.BlockAffinity{
				State:   state,
				Deleted: del,
			},
			Revision: kvpv3.Revision,
			UID:      &kvpv3.Value.(*libapiv3.BlockAffinity).UID,
		}, nil
	}
}

// parseKey parses the given model.Key, returning a suitable name, CIDR
// and host for use in the Kubernetes API.
func (c *blockAffinityClient) parseKey(k model.Key) (name, cidr, host, affinityType string) {
	host = k.(model.BlockAffinityKey).Host
	affinityType = k.(model.BlockAffinityKey).AffinityType
	cidr = fmt.Sprintf("%s", k.(model.BlockAffinityKey).CIDR)
	cidrname := names.CIDRToName(k.(model.BlockAffinityKey).CIDR)

	// Include the hostname as well.
	name = fmt.Sprintf("%s-%s", host, cidrname)

	if len(name) >= 253 {
		// If the name is too long, we need to shorten it.
		// Remove enough characters to get it below the 253 character limit,
		// as well as 11 characters to add a hash which helps with uniqueness,
		// and two characters for the `-` separators between clauses.
		name = fmt.Sprintf("%s-%s", host[:252-len(cidrname)-13], cidrname)

		// Add a hash to help with uniqueness.
		h := sha256.New()
		h.Write([]byte(fmt.Sprintf("%s+%s", host, cidrname)))
		name = fmt.Sprintf("%s-%s", name, hex.EncodeToString(h.Sum(nil))[:11])
	}
	return
}

// toCRD converts the given v1 KVPair containing a model.BlockAffinity into a
// v3 KVPair containing a CRD representation of the BlockAffinity.
func (c *blockAffinityClient) toCRD(kvpv1 *model.KVPair) *model.KVPair {
	name, cidr, host, affinityType := c.parseKey(kvpv1.Key)
	state := kvpv1.Value.(*model.BlockAffinity).State
<<<<<<< HEAD

	kvp := &model.KVPair{
=======
	value := &libapiv3.BlockAffinity{
		TypeMeta: metav1.TypeMeta{
			Kind:       libapiv3.KindBlockAffinity,
			APIVersion: "crd.projectcalico.org/v1",
		},
		ObjectMeta: metav1.ObjectMeta{
			Name:            name,
			ResourceVersion: kvpv1.Revision,
		},
		Spec: libapiv3.BlockAffinitySpec{
			State:   string(state),
			Node:    host,
			Type:    affinityType,
			CIDR:    cidr,
			Deleted: fmt.Sprintf("%t", kvpv1.Value.(*model.BlockAffinity).Deleted),
		},
	}
	model.EnsureBlockAffinityLabels(value)

	return &model.KVPair{
>>>>>>> fe7568a1
		Key: model.ResourceKey{
			Name: name,
			Kind: v3.KindBlockAffinity,
		},
<<<<<<< HEAD
		Revision: kvpv1.Revision,
	}

	if c.crdIsV3 {
		// If this is a v3 resource, then we need to use the canonical v3 API version and types.
		kvp.Value = &v3.BlockAffinity{
			TypeMeta: metav1.TypeMeta{
				Kind:       v3.KindBlockAffinity,
				APIVersion: "projectcalico.org/v3",
			},
			ObjectMeta: metav1.ObjectMeta{
				Name:            name,
				ResourceVersion: kvpv1.Revision,
			},
			Spec: v3.BlockAffinitySpec{
				State:   v3.BlockAffinityState(state),
				Node:    host,
				Type:    affinityType,
				CIDR:    cidr,
				Deleted: kvpv1.Value.(*model.BlockAffinity).Deleted,
			},
		}
	} else {
		// If this is a v1 resource, then we need to use the old v1 API version and types.
		kvp.Value = &libapiv3.BlockAffinity{
			TypeMeta: metav1.TypeMeta{
				Kind:       libapiv3.KindBlockAffinity,
				APIVersion: "crd.projectcalico.org/v1",
			},
			ObjectMeta: metav1.ObjectMeta{
				Name:            name,
				ResourceVersion: kvpv1.Revision,
			},
			Spec: libapiv3.BlockAffinitySpec{
				State:   string(state),
				Node:    host,
				Type:    affinityType,
				CIDR:    cidr,
				Deleted: fmt.Sprintf("%t", kvpv1.Value.(*model.BlockAffinity).Deleted),
			},
		}
=======
		Value:    value,
		Revision: kvpv1.Revision,
>>>>>>> fe7568a1
	}

	return kvp
}

// isV1BlockAffinityKey checks if the key is in the v1 format.
func isV1BlockAffinityKey(key model.Key) bool {
	switch key.(type) {
	case model.BlockAffinityKey:
		return true
	case model.ResourceKey:
		return false
	default:
		log.Panic("blockAffinityClient : wrong key interface type")
	}
	return false
}

<<<<<<< HEAD
// createModelV1 creates the given KVPair in the Kubernetes API. It assumes that the input is in v1 format
// and converts it to a CRD before creating it. The returned KVPair is converted back to v1 format.
func (c *blockAffinityClient) createModelV1(ctx context.Context, kvp *model.KVPair) (*model.KVPair, error) {
	nkvp, err := c.rc.Create(ctx, c.toCRD(kvp))
=======
func (c *blockAffinityClient) createV1(ctx context.Context, kvp *model.KVPair) (*model.KVPair, error) {
	nkvp, err := c.createV3(ctx, c.toV3(kvp))
>>>>>>> fe7568a1
	if err != nil {
		return nil, err
	}

	v1kvp, err := c.toModelV1(nkvp)
	if err != nil {
		return nil, err
	}
	return v1kvp, nil
}

<<<<<<< HEAD
// createCRD creates the given KVPair in the Kubernetes API. It assumes that the input is already in CRD format.
func (c *blockAffinityClient) createCRD(ctx context.Context, kvp *model.KVPair) (*model.KVPair, error) {
	return c.rc.Create(ctx, kvp)
=======
func (c *blockAffinityClient) createV3(ctx context.Context, kvp *model.KVPair) (*model.KVPair, error) {
	return c.rc.Create(ctx, ensureV3Labels(kvp))
}

func ensureV3Labels(kvp *model.KVPair) *model.KVPair {
	v3Value := kvp.Value.(*libapiv3.BlockAffinity)
	v3Value = v3Value.DeepCopy()
	model.EnsureBlockAffinityLabels(v3Value)
	newKVP := *kvp
	newKVP.Value = v3Value
	return &newKVP
>>>>>>> fe7568a1
}

func (c *blockAffinityClient) Create(ctx context.Context, kvp *model.KVPair) (*model.KVPair, error) {
	if isV1BlockAffinityKey(kvp.Key) {
		// This is a model v1 resource, convert it to a CRD and create it.
		return c.createModelV1(ctx, kvp)
	}
	// If this is a V3 resource, then it is already in CRD format.
	return c.createCRD(ctx, kvp)
}

<<<<<<< HEAD
func (c *blockAffinityClient) updateModelV1(ctx context.Context, kvp *model.KVPair) (*model.KVPair, error) {
	nkvp, err := c.rc.Update(ctx, c.toCRD(kvp))
=======
func (c *blockAffinityClient) updateV1(ctx context.Context, kvp *model.KVPair) (*model.KVPair, error) {
	nkvp, err := c.updateV3(ctx, c.toV3(kvp))
>>>>>>> fe7568a1
	if err != nil {
		return nil, err
	}

	v1kvp, err := c.toModelV1(nkvp)
	if err != nil {
		return nil, err
	}
	return v1kvp, nil
}

<<<<<<< HEAD
func (c *blockAffinityClient) updateCRD(ctx context.Context, kvp *model.KVPair) (*model.KVPair, error) {
	return c.rc.Update(ctx, kvp)
=======
func (c *blockAffinityClient) updateV3(ctx context.Context, kvp *model.KVPair) (*model.KVPair, error) {
	return c.rc.Update(ctx, ensureV3Labels(kvp))
>>>>>>> fe7568a1
}

func (c *blockAffinityClient) Update(ctx context.Context, kvp *model.KVPair) (*model.KVPair, error) {
	if isV1BlockAffinityKey(kvp.Key) {
		// If this is a V1 resource, then it is from the IPAM code. Convert it to a CRD and update it.
		return c.updateModelV1(ctx, kvp)
	}
	// If this is a V3 resource, then it is already in CRD format.
	return c.updateCRD(ctx, kvp)
}

func (c *blockAffinityClient) deleteModelV1(ctx context.Context, kvp *model.KVPair) (*model.KVPair, error) {
	// We need to mark as deleted first, since the Kubernetes API doesn't support
	// compare-and-delete. This update operation allows us to eliminate races with other clients.
	name, _, _, _ := c.parseKey(kvp.Key)
	kvp.Value.(*model.BlockAffinity).Deleted = true
	v1kvp, err := c.Update(ctx, kvp)
	if err != nil {
		return nil, err
	}

	// Now actually delete the object.
	k := model.ResourceKey{Name: name, Kind: libapiv3.KindBlockAffinity}
	kvp, err = c.rc.Delete(ctx, k, v1kvp.Revision, kvp.UID)
	if err != nil {
		return nil, err
	}
	return c.toModelV1(kvp)
}

func (c *blockAffinityClient) deleteCRD(ctx context.Context, kvp *model.KVPair) (*model.KVPair, error) {
	// We need to mark as deleted first, since the Kubernetes API doesn't support
	// compare-and-delete. This update operation allows us to eliminate races with other clients.
	var err error
	nkvp := kvp
	if kvp.Value == nil {
		// Need to check if a value is given since V3 deletes can be made by providing a key only.
		// Look up missing values with the provided key.
		nkvp, err = c.getCRD(ctx, kvp.Key.(model.ResourceKey), kvp.Revision)
		if err != nil {
			if _, ok := err.(cerrors.ErrorResourceDoesNotExist); ok {
				return nil, fmt.Errorf("Unable to find block affinity. Block affinity may have already been deleted.")
			}
			return nil, fmt.Errorf("Error retrieving block affinity for deletion: %s", err)
		}
	}

	// Pass in the revision for the key-value pair to ensure that deletion occurs for the specified revision,
	// not the revision that is retrieved by the above Get (which should be the most recent).
	if kvp.Revision == "" {
		return nil, fmt.Errorf("Unable to delete block affinity without a resource version")
	}
	nkvp.Revision = kvp.Revision
	nkvp.Value.(*v3.BlockAffinity).Spec.Deleted = true
	nkvp, err = c.Update(ctx, nkvp)
	if err != nil {
		return nil, err
	}

	// Now actually delete the object.
	return c.rc.Delete(ctx, nkvp.Key, nkvp.Revision, &nkvp.Value.(*v3.BlockAffinity).UID)
}

func (c *blockAffinityClient) DeleteKVP(ctx context.Context, kvp *model.KVPair) (*model.KVPair, error) {
	if isV1BlockAffinityKey(kvp.Key) {
		// If this is a V1 resource, then it is from the IPAM code.
		// Convert it, but treat it as a V1 resource.
		return c.deleteModelV1(ctx, kvp)
	}
	// If this is a V3 resource, then it is already in CRD format.
	return c.deleteCRD(ctx, kvp)
}

func (c *blockAffinityClient) Delete(ctx context.Context, key model.Key, revision string, uid *types.UID) (*model.KVPair, error) {
	// Delete should not be used for affinities, since we need the object UID for correctness.
	log.Warn("Operation Delete is not supported on BlockAffinity type - use DeleteKVP")
	return nil, cerrors.ErrorOperationNotSupported{
		Identifier: key,
		Operation:  "Delete",
	}
}

func (c *blockAffinityClient) getModelV1(ctx context.Context, key model.BlockAffinityKey, revision string) (*model.KVPair, error) {
	// Get the object.
	name, _, _, _ := c.parseKey(key)
	k := model.ResourceKey{Name: name, Kind: libapiv3.KindBlockAffinity}
	kvp, err := c.rc.Get(ctx, k, revision)
	if err != nil {
		return nil, err
	}

	// Convert it to v1.
	v1kvp, err := c.toModelV1(kvp)
	if err != nil {
		return nil, err
	}

	// If this object has been marked as deleted, then we need to clean it up and
	// return not found.
	if v1kvp.Value.(*model.BlockAffinity).Deleted {
		if _, err := c.DeleteKVP(ctx, v1kvp); err != nil {
			return nil, err
		}
		return nil, cerrors.ErrorResourceDoesNotExist{Err: fmt.Errorf("Resource was deleted"), Identifier: key}
	}

	return v1kvp, nil
}

func (c *blockAffinityClient) getCRD(ctx context.Context, key model.ResourceKey, revision string) (*model.KVPair, error) {
	return c.rc.Get(ctx, key, revision)
}

func (c *blockAffinityClient) Get(ctx context.Context, key model.Key, revision string) (*model.KVPair, error) {
	if isV1BlockAffinityKey(key) {
		// The client is asking for a v1 formatted resource, so convert it and return it.
		return c.getModelV1(ctx, key.(model.BlockAffinityKey), revision)
	}

	// The client is asking for a v3 formatted resource, so just return it directly.
	return c.getCRD(ctx, key.(model.ResourceKey), revision)
}

func isV1List(list model.ListInterface) bool {
	switch list.(type) {
	case model.BlockAffinityListOptions:
		return true
	case model.ResourceListOptions:
		return false
	default:
		log.Panic("blockAffinityClient : wrong key interface type")
	}
	return false
}

<<<<<<< HEAD
func (c *blockAffinityClient) listModelV1(ctx context.Context, list model.BlockAffinityListOptions, revision string) (*model.KVPairList, error) {
	l := model.ResourceListOptions{Kind: libapiv3.KindBlockAffinity}
	v3list, err := c.rc.List(ctx, l, revision)
=======
func (c *blockAffinityClient) listV1(ctx context.Context, list model.BlockAffinityListOptions, revision string) (*model.KVPairList, error) {
	log.Debugf("Listing v1 block affinities with host %s, affinity type %s, IP version %d", list.Host, list.AffinityType, list.IPVersion)
	l := model.ResourceListOptions{
		Kind:          libapiv3.KindBlockAffinity,
		LabelSelector: model.CalculateBlockAffinityLabelSelector(list),
	}
	v3list, err := c.listV3(ctx, l, revision)
>>>>>>> fe7568a1
	if err != nil {
		return nil, err
	}

	host := list.Host
	affinityType := list.AffinityType
	requestedIPVersion := list.IPVersion

	kvpl := &model.KVPairList{
		KVPairs:  []*model.KVPair{},
		Revision: v3list.Revision,
	}
	for _, i := range v3list.KVPairs {
		v1kvp, err := c.toModelV1(i)
		if err != nil {
			return nil, err
		}
		if (host == "" || v1kvp.Key.(model.BlockAffinityKey).Host == host) &&
			(affinityType == "" || v1kvp.Key.(model.BlockAffinityKey).AffinityType == affinityType) {
			cidr := v1kvp.Key.(model.BlockAffinityKey).CIDR
			cidrPtr := &cidr
			if (requestedIPVersion == 0 || requestedIPVersion == cidrPtr.Version()) && !v1kvp.Value.(*model.BlockAffinity).Deleted {
				// Matches the given host and IP version.
				kvpl.KVPairs = append(kvpl.KVPairs, v1kvp)
			}
		}
	}
	return kvpl, nil
}

<<<<<<< HEAD
func (c *blockAffinityClient) listCRD(ctx context.Context, list model.ResourceListOptions, revision string) (*model.KVPairList, error) {
=======
func (c *blockAffinityClient) listV3(ctx context.Context, list model.ResourceListOptions, revision string) (*model.KVPairList, error) {
	log.Debugf("Listing v3 block affinities matching %v, revision=%v", list, revision)
>>>>>>> fe7568a1
	return c.rc.List(ctx, list, revision)
}

func (c *blockAffinityClient) List(ctx context.Context, list model.ListInterface, revision string) (*model.KVPairList, error) {
	if isV1List(list) {
		// If this is a V1 resource, then it is from the IPAM code.
		// Convert it, but treat it as a V1 resource.
		return c.listModelV1(ctx, list.(model.BlockAffinityListOptions), revision)
	}
	// If this is a V3 resource, then it is already in CRD format.
	return c.listCRD(ctx, list.(model.ResourceListOptions), revision)
}

func (c *blockAffinityClient) toKVPairV1(r Resource) (*model.KVPair, error) {
	conv, err := c.rc.convertResourceToKVPair(r)
	if err != nil {
		return nil, err
	}
	return c.toModelV1(conv)
}

func (c *blockAffinityClient) toKVPairV3(r Resource) (*model.KVPair, error) {
	return c.rc.convertResourceToKVPair(r)
}

func (c *blockAffinityClient) Watch(ctx context.Context, list model.ListInterface, options api.WatchOptions) (api.WatchInterface, error) {
	resl := model.ResourceListOptions{Kind: libapiv3.KindBlockAffinity}
	k8sWatchClient := cache.NewListWatchFromClient(c.rc.restClient, c.rc.resource, "", fields.Everything())
	k8sOpts := watchOptionsToK8sListOptions(options)
	k8sWatch, err := k8sWatchClient.WatchFunc(k8sOpts)
	if err != nil {
		return nil, K8sErrorToCalico(err, list)
	}
	if isV1List(list) {
		// If this is a V1 resource, then it is from the IPAM code.
		// Convert resources back to a V1 resource.
		return newK8sWatcherConverter(ctx, resl.Kind+" (custom)", c.toKVPairV1, k8sWatch), nil
	}

	return newK8sWatcherConverter(ctx, resl.Kind+" (custom)", c.toKVPairV3, k8sWatch), nil
}

func (c *blockAffinityClient) EnsureInitialized() error {
	return nil
}<|MERGE_RESOLUTION|>--- conflicted
+++ resolved
@@ -172,42 +172,11 @@
 func (c *blockAffinityClient) toCRD(kvpv1 *model.KVPair) *model.KVPair {
 	name, cidr, host, affinityType := c.parseKey(kvpv1.Key)
 	state := kvpv1.Value.(*model.BlockAffinity).State
-<<<<<<< HEAD
-
-	kvp := &model.KVPair{
-=======
-	value := &libapiv3.BlockAffinity{
-		TypeMeta: metav1.TypeMeta{
-			Kind:       libapiv3.KindBlockAffinity,
-			APIVersion: "crd.projectcalico.org/v1",
-		},
-		ObjectMeta: metav1.ObjectMeta{
-			Name:            name,
-			ResourceVersion: kvpv1.Revision,
-		},
-		Spec: libapiv3.BlockAffinitySpec{
-			State:   string(state),
-			Node:    host,
-			Type:    affinityType,
-			CIDR:    cidr,
-			Deleted: fmt.Sprintf("%t", kvpv1.Value.(*model.BlockAffinity).Deleted),
-		},
-	}
-	model.EnsureBlockAffinityLabels(value)
-
-	return &model.KVPair{
->>>>>>> fe7568a1
-		Key: model.ResourceKey{
-			Name: name,
-			Kind: v3.KindBlockAffinity,
-		},
-<<<<<<< HEAD
-		Revision: kvpv1.Revision,
-	}
+	var value Resource
 
 	if c.crdIsV3 {
 		// If this is a v3 resource, then we need to use the canonical v3 API version and types.
-		kvp.Value = &v3.BlockAffinity{
+		ba := &v3.BlockAffinity{
 			TypeMeta: metav1.TypeMeta{
 				Kind:       v3.KindBlockAffinity,
 				APIVersion: "projectcalico.org/v3",
@@ -224,9 +193,11 @@
 				Deleted: kvpv1.Value.(*model.BlockAffinity).Deleted,
 			},
 		}
+		model.EnsureBlockAffinityLabelsV3(ba)
+		value = ba
 	} else {
 		// If this is a v1 resource, then we need to use the old v1 API version and types.
-		kvp.Value = &libapiv3.BlockAffinity{
+		ba := &libapiv3.BlockAffinity{
 			TypeMeta: metav1.TypeMeta{
 				Kind:       libapiv3.KindBlockAffinity,
 				APIVersion: "crd.projectcalico.org/v1",
@@ -243,13 +214,18 @@
 				Deleted: fmt.Sprintf("%t", kvpv1.Value.(*model.BlockAffinity).Deleted),
 			},
 		}
-=======
+		model.EnsureBlockAffinityLabels(ba)
+		value = ba
+	}
+
+	return &model.KVPair{
+		Key: model.ResourceKey{
+			Name: name,
+			Kind: v3.KindBlockAffinity,
+		},
 		Value:    value,
 		Revision: kvpv1.Revision,
->>>>>>> fe7568a1
-	}
-
-	return kvp
+	}
 }
 
 // isV1BlockAffinityKey checks if the key is in the v1 format.
@@ -265,15 +241,10 @@
 	return false
 }
 
-<<<<<<< HEAD
 // createModelV1 creates the given KVPair in the Kubernetes API. It assumes that the input is in v1 format
 // and converts it to a CRD before creating it. The returned KVPair is converted back to v1 format.
 func (c *blockAffinityClient) createModelV1(ctx context.Context, kvp *model.KVPair) (*model.KVPair, error) {
-	nkvp, err := c.rc.Create(ctx, c.toCRD(kvp))
-=======
-func (c *blockAffinityClient) createV1(ctx context.Context, kvp *model.KVPair) (*model.KVPair, error) {
-	nkvp, err := c.createV3(ctx, c.toV3(kvp))
->>>>>>> fe7568a1
+	nkvp, err := c.createCRD(ctx, c.toCRD(kvp))
 	if err != nil {
 		return nil, err
 	}
@@ -285,23 +256,31 @@
 	return v1kvp, nil
 }
 
-<<<<<<< HEAD
 // createCRD creates the given KVPair in the Kubernetes API. It assumes that the input is already in CRD format.
 func (c *blockAffinityClient) createCRD(ctx context.Context, kvp *model.KVPair) (*model.KVPair, error) {
-	return c.rc.Create(ctx, kvp)
-=======
-func (c *blockAffinityClient) createV3(ctx context.Context, kvp *model.KVPair) (*model.KVPair, error) {
 	return c.rc.Create(ctx, ensureV3Labels(kvp))
 }
 
 func ensureV3Labels(kvp *model.KVPair) *model.KVPair {
-	v3Value := kvp.Value.(*libapiv3.BlockAffinity)
-	v3Value = v3Value.DeepCopy()
-	model.EnsureBlockAffinityLabels(v3Value)
-	newKVP := *kvp
-	newKVP.Value = v3Value
-	return &newKVP
->>>>>>> fe7568a1
+	switch kvp.Value.(type) {
+	case *v3.BlockAffinity:
+		val := kvp.Value.(*v3.BlockAffinity)
+		val = val.DeepCopy()
+		model.EnsureBlockAffinityLabelsV3(val)
+		newKVP := *kvp
+		newKVP.Value = val
+		return &newKVP
+	case *libapiv3.BlockAffinity:
+		val := kvp.Value.(*libapiv3.BlockAffinity)
+		val = val.DeepCopy()
+		model.EnsureBlockAffinityLabels(val)
+		newKVP := *kvp
+		newKVP.Value = val
+		return &newKVP
+	}
+	// Should never happen.
+	log.Panicf("BUG: ensureV3Labels called with non-BlockAffinity value of type %T", kvp.Value)
+	return nil
 }
 
 func (c *blockAffinityClient) Create(ctx context.Context, kvp *model.KVPair) (*model.KVPair, error) {
@@ -313,13 +292,8 @@
 	return c.createCRD(ctx, kvp)
 }
 
-<<<<<<< HEAD
 func (c *blockAffinityClient) updateModelV1(ctx context.Context, kvp *model.KVPair) (*model.KVPair, error) {
-	nkvp, err := c.rc.Update(ctx, c.toCRD(kvp))
-=======
-func (c *blockAffinityClient) updateV1(ctx context.Context, kvp *model.KVPair) (*model.KVPair, error) {
-	nkvp, err := c.updateV3(ctx, c.toV3(kvp))
->>>>>>> fe7568a1
+	nkvp, err := c.updateCRD(ctx, c.toCRD(kvp))
 	if err != nil {
 		return nil, err
 	}
@@ -331,13 +305,8 @@
 	return v1kvp, nil
 }
 
-<<<<<<< HEAD
 func (c *blockAffinityClient) updateCRD(ctx context.Context, kvp *model.KVPair) (*model.KVPair, error) {
-	return c.rc.Update(ctx, kvp)
-=======
-func (c *blockAffinityClient) updateV3(ctx context.Context, kvp *model.KVPair) (*model.KVPair, error) {
 	return c.rc.Update(ctx, ensureV3Labels(kvp))
->>>>>>> fe7568a1
 }
 
 func (c *blockAffinityClient) Update(ctx context.Context, kvp *model.KVPair) (*model.KVPair, error) {
@@ -473,19 +442,13 @@
 	return false
 }
 
-<<<<<<< HEAD
 func (c *blockAffinityClient) listModelV1(ctx context.Context, list model.BlockAffinityListOptions, revision string) (*model.KVPairList, error) {
-	l := model.ResourceListOptions{Kind: libapiv3.KindBlockAffinity}
-	v3list, err := c.rc.List(ctx, l, revision)
-=======
-func (c *blockAffinityClient) listV1(ctx context.Context, list model.BlockAffinityListOptions, revision string) (*model.KVPairList, error) {
 	log.Debugf("Listing v1 block affinities with host %s, affinity type %s, IP version %d", list.Host, list.AffinityType, list.IPVersion)
 	l := model.ResourceListOptions{
 		Kind:          libapiv3.KindBlockAffinity,
 		LabelSelector: model.CalculateBlockAffinityLabelSelector(list),
 	}
-	v3list, err := c.listV3(ctx, l, revision)
->>>>>>> fe7568a1
+	crdList, err := c.listCRD(ctx, l, revision)
 	if err != nil {
 		return nil, err
 	}
@@ -496,9 +459,9 @@
 
 	kvpl := &model.KVPairList{
 		KVPairs:  []*model.KVPair{},
-		Revision: v3list.Revision,
-	}
-	for _, i := range v3list.KVPairs {
+		Revision: crdList.Revision,
+	}
+	for _, i := range crdList.KVPairs {
 		v1kvp, err := c.toModelV1(i)
 		if err != nil {
 			return nil, err
@@ -516,12 +479,8 @@
 	return kvpl, nil
 }
 
-<<<<<<< HEAD
 func (c *blockAffinityClient) listCRD(ctx context.Context, list model.ResourceListOptions, revision string) (*model.KVPairList, error) {
-=======
-func (c *blockAffinityClient) listV3(ctx context.Context, list model.ResourceListOptions, revision string) (*model.KVPairList, error) {
 	log.Debugf("Listing v3 block affinities matching %v, revision=%v", list, revision)
->>>>>>> fe7568a1
 	return c.rc.List(ctx, list, revision)
 }
 
