--- conflicted
+++ resolved
@@ -218,7 +218,6 @@
 			})
 		}
 
-<<<<<<< HEAD
 		return &model.KVPair{
 			Key: model.BlockKey{
 				CIDR: *cidr,
@@ -226,6 +225,7 @@
 			Value: &model.AllocationBlock{
 				CIDR:                        *cidr,
 				Affinity:                    ab.Spec.Affinity,
+				AffinityClaimTime:           ab.Spec.AffinityClaimTime,
 				Allocations:                 ab.Spec.Allocations,
 				Unallocated:                 ab.Spec.Unallocated,
 				Attributes:                  attrs,
@@ -242,27 +242,6 @@
 		if err != nil {
 			return nil, err
 		}
-=======
-	return &model.KVPair{
-		Key: model.BlockKey{
-			CIDR: *cidr,
-		},
-		Value: &model.AllocationBlock{
-			CIDR:                        *cidr,
-			Affinity:                    ab.Spec.Affinity,
-			AffinityClaimTime:           ab.Spec.AffinityClaimTime,
-			Allocations:                 ab.Spec.Allocations,
-			Unallocated:                 ab.Spec.Unallocated,
-			Attributes:                  attrs,
-			Deleted:                     ab.Spec.Deleted,
-			SequenceNumber:              ab.Spec.SequenceNumber,
-			SequenceNumberForAllocation: ab.Spec.SequenceNumberForAllocation,
-		},
-		Revision: kvpv3.Revision,
-		UID:      &ab.UID,
-	}, nil
-}
->>>>>>> 703c079a
 
 		ab := kvpv3.Value.(*libapiv3.IPAMBlock)
 
@@ -282,6 +261,7 @@
 			Value: &model.AllocationBlock{
 				CIDR:                        *cidr,
 				Affinity:                    ab.Spec.Affinity,
+				AffinityClaimTime:           ab.Spec.AffinityClaimTime,
 				Allocations:                 ab.Spec.Allocations,
 				Unallocated:                 ab.Spec.Unallocated,
 				Attributes:                  attrs,
@@ -332,13 +312,13 @@
 					Allocations:                 ab.Allocations,
 					Unallocated:                 ab.Unallocated,
 					Affinity:                    ab.Affinity,
+					AffinityClaimTime:           ab.AffinityClaimTime,
 					Attributes:                  attrs,
 					Deleted:                     ab.Deleted,
 					SequenceNumber:              ab.SequenceNumber,
 					SequenceNumberForAllocation: ab.SequenceNumberForAllocation,
 				},
 			},
-<<<<<<< HEAD
 			Revision: kvpv1.Revision,
 		}
 	} else {
@@ -361,18 +341,6 @@
 			Key: model.ResourceKey{
 				Name: name,
 				Kind: libapiv3.KindIPAMBlock,
-=======
-			Spec: libapiv3.IPAMBlockSpec{
-				CIDR:                        cidr,
-				Allocations:                 ab.Allocations,
-				Unallocated:                 ab.Unallocated,
-				Affinity:                    ab.Affinity,
-				AffinityClaimTime:           ab.AffinityClaimTime,
-				Attributes:                  attrs,
-				Deleted:                     ab.Deleted,
-				SequenceNumber:              ab.SequenceNumber,
-				SequenceNumberForAllocation: ab.SequenceNumberForAllocation,
->>>>>>> 703c079a
 			},
 			Value: &libapiv3.IPAMBlock{
 				TypeMeta: metav1.TypeMeta{
@@ -388,6 +356,7 @@
 					Allocations:                 ab.Allocations,
 					Unallocated:                 ab.Unallocated,
 					Affinity:                    ab.Affinity,
+					AffinityClaimTime:           ab.AffinityClaimTime,
 					Attributes:                  attrs,
 					Deleted:                     ab.Deleted,
 					SequenceNumber:              ab.SequenceNumber,
