--- conflicted
+++ resolved
@@ -35,13 +35,8 @@
 	"k8s.io/apimachinery/pkg/types"
 	"k8s.io/apimachinery/pkg/util/wait"
 	ctrlclient "sigs.k8s.io/controller-runtime/pkg/client"
-<<<<<<< HEAD
-=======
-	adminpolicy "sigs.k8s.io/network-policy-api/apis/v1alpha1"
 	clusternetpolicy "sigs.k8s.io/network-policy-api/apis/v1alpha2"
-	adminpolicyclient "sigs.k8s.io/network-policy-api/pkg/client/clientset/versioned/typed/apis/v1alpha1"
 	netpolicyclient "sigs.k8s.io/network-policy-api/pkg/client/clientset/versioned/typed/apis/v1alpha2"
->>>>>>> 58c0b351
 
 	"github.com/projectcalico/calico/libcalico-go/lib/apiconfig"
 	libapiv3 "github.com/projectcalico/calico/libcalico-go/lib/apis/v3"
@@ -2927,15 +2922,9 @@
 
 var _ = testutils.E2eDatastoreDescribe("Test Watch support", testutils.DatastoreK8s, func(cfg apiconfig.CalicoAPIConfig) {
 	var (
-<<<<<<< HEAD
-		c   *KubeClient
-		ctx context.Context
-=======
 		c          *KubeClient
-		anpClient  *adminpolicyclient.PolicyV1alpha1Client
 		kcnpClient *netpolicyclient.PolicyV1alpha2Client
 		ctx        context.Context
->>>>>>> 58c0b351
 	)
 
 	BeforeEach(func() {
@@ -2947,13 +2936,8 @@
 		config, _, err := CreateKubernetesClientset(&cfg.Spec)
 		Expect(err).NotTo(HaveOccurred())
 		config.ContentType = runtime.ContentTypeJSON
-<<<<<<< HEAD
-=======
-		anpClient, err = buildK8SAdminPolicyClient(config)
-		Expect(err).NotTo(HaveOccurred())
 		kcnpClient, err = buildK8SCNPClient(config)
 		Expect(err).NotTo(HaveOccurred())
->>>>>>> 58c0b351
 
 		ctx = context.Background()
 	})
@@ -3010,71 +2994,6 @@
 			_, err := c.Watch(ctx, model.ResourceListOptions{Name: "default", Kind: apiv3.KindProfile}, api.WatchOptions{})
 			Expect(err).To(HaveOccurred())
 			Expect(err.Error()).To(Equal("Unsupported prefix for resource name: default"))
-		})
-	})
-
-<<<<<<< HEAD
-=======
-	Describe("watching AdminNetworkPolicies", func() {
-		createTestAdminNetworkPolicy := func(name string) {
-			anp := &adminpolicy.AdminNetworkPolicy{
-				ObjectMeta: metav1.ObjectMeta{
-					Name: name,
-				},
-				Spec: adminpolicy.AdminNetworkPolicySpec{
-					Priority: 100,
-					Subject: adminpolicy.AdminNetworkPolicySubject{
-						Namespaces: &metav1.LabelSelector{
-							MatchLabels: map[string]string{
-								"label": "value",
-							},
-						},
-					},
-				},
-			}
-			_, err := anpClient.AdminNetworkPolicies().Create(ctx, anp, metav1.CreateOptions{})
-			Expect(err).NotTo(HaveOccurred())
-		}
-		deleteAllAdminNetworkPolicies := func() {
-			var zero int64
-			err := anpClient.AdminNetworkPolicies().DeleteCollection(
-				ctx,
-				metav1.DeleteOptions{GracePeriodSeconds: &zero},
-				metav1.ListOptions{},
-			)
-			Expect(err).NotTo(HaveOccurred())
-		}
-		BeforeEach(func() {
-			createTestAdminNetworkPolicy("test-admin-net-policy-1")
-			createTestAdminNetworkPolicy("test-admin-net-policy-2")
-		})
-		AfterEach(func() {
-			deleteAllAdminNetworkPolicies()
-		})
-		It("supports watching all adminnetworkpolicies", func() {
-			watch, err := c.Watch(ctx, model.ResourceListOptions{Kind: model.KindKubernetesAdminNetworkPolicy}, api.WatchOptions{Revision: ""})
-			Expect(err).NotTo(HaveOccurred())
-			defer watch.Stop()
-			ExpectAddedEvent(watch.ResultChan())
-		})
-		It("supports resuming watch from previous revision", func() {
-			watch, err := c.Watch(ctx, model.ResourceListOptions{Kind: model.KindKubernetesAdminNetworkPolicy}, api.WatchOptions{Revision: ""})
-			Expect(err).NotTo(HaveOccurred())
-			event := ExpectAddedEvent(watch.ResultChan())
-			watch.Stop()
-
-			watch, err = c.Watch(ctx, model.ResourceListOptions{Kind: model.KindKubernetesAdminNetworkPolicy}, api.WatchOptions{Revision: event.New.Revision})
-			Expect(err).NotTo(HaveOccurred())
-			watch.Stop()
-		})
-		It("should handle a list for many network policies with a revision", func() {
-			for i := 3; i < 1000; i++ {
-				createTestAdminNetworkPolicy(fmt.Sprintf("test-admin-net-policy-%d", i))
-			}
-			kvs, err := c.List(ctx, model.ResourceListOptions{Kind: model.KindKubernetesAdminNetworkPolicy}, "")
-			Expect(err).NotTo(HaveOccurred())
-			_, err = c.List(ctx, model.ResourceListOptions{Kind: model.KindKubernetesAdminNetworkPolicy}, kvs.Revision)
-			Expect(err).NotTo(HaveOccurred())
 		})
 	})
 
@@ -3151,7 +3070,6 @@
 		})
 	})
 
->>>>>>> 58c0b351
 	Describe("watching NetworkPolicies (native)", func() {
 		createTestNetworkPolicy := func(name string) {
 			np := networkingv1.NetworkPolicy{
@@ -3254,9 +3172,6 @@
 		})
 	})
 
-<<<<<<< HEAD
-	Describe("watching / listing network polices (k8s and Calico) and admin network policies", func() {
-=======
 	Describe("watching / listing network polices (k8s and Calico) and cluster network policies", func() {
 		createTestClusterNetworkPolicy := func(name string) {
 			cnp := &clusternetpolicy.ClusterNetworkPolicy{
@@ -3287,35 +3202,6 @@
 			)
 			Expect(err).NotTo(HaveOccurred())
 		}
-		createTestAdminNetworkPolicy := func(name string) {
-			anp := &adminpolicy.AdminNetworkPolicy{
-				ObjectMeta: metav1.ObjectMeta{
-					Name: name,
-				},
-				Spec: adminpolicy.AdminNetworkPolicySpec{
-					Priority: 100,
-					Subject: adminpolicy.AdminNetworkPolicySubject{
-						Namespaces: &metav1.LabelSelector{
-							MatchLabels: map[string]string{
-								"label": "value",
-							},
-						},
-					},
-				},
-			}
-			_, err := anpClient.AdminNetworkPolicies().Create(ctx, anp, metav1.CreateOptions{})
-			Expect(err).NotTo(HaveOccurred())
-		}
-		deleteAllAdminNetworkPolicies := func() {
-			var zero int64
-			err := anpClient.AdminNetworkPolicies().DeleteCollection(
-				ctx,
-				metav1.DeleteOptions{GracePeriodSeconds: &zero},
-				metav1.ListOptions{},
-			)
-			Expect(err).NotTo(HaveOccurred())
-		}
->>>>>>> 58c0b351
 		createCalicoNetworkPolicy := func(name string) {
 			np := &model.KVPair{
 				Key: model.ResourceKey{
@@ -3354,15 +3240,9 @@
 			Expect(err).NotTo(HaveOccurred())
 		}
 		BeforeEach(func() {
-<<<<<<< HEAD
-			// Create 2x Calico NP and 2x k8s NP and 2x k8s ANP
-=======
-			// Create 2x Calico NP and 2x k8s NP, 2x k8s ANP and 2x k8s CNP
+			// Create 2x Calico NP and 2x k8s NP,and 2x k8s CNP
 			createTestClusterNetworkPolicy("test-cluster-net-policy-1")
 			createTestClusterNetworkPolicy("test-cluster-net-policy-2")
-			createTestAdminNetworkPolicy("test-admin-net-policy-1")
-			createTestAdminNetworkPolicy("test-admin-net-policy-2")
->>>>>>> 58c0b351
 			createCalicoNetworkPolicy("test-net-policy-1")
 			createCalicoNetworkPolicy("test-net-policy-2")
 			createK8sNetworkPolicy("test-net-policy-3")
@@ -3372,11 +3252,7 @@
 		AfterEach(func() {
 			log.Info("[Test] Beginning Cleanup ----")
 			deleteAllNetworkPolicies()
-<<<<<<< HEAD
-=======
-			deleteAllAdminNetworkPolicies()
 			deleteAllClusterNetworkPolicies()
->>>>>>> 58c0b351
 		})
 
 		It("supports resuming watch from previous revision (calico)", func() {
@@ -3505,74 +3381,6 @@
 			watch.Stop()
 		})
 
-<<<<<<< HEAD
-=======
-		It("supports resuming watch from previous revision k8s admin network policy", func() {
-			// Should only return k8s ANPs
-			l, err := c.List(ctx, model.ResourceListOptions{Kind: model.KindKubernetesAdminNetworkPolicy}, "")
-			Expect(err).NotTo(HaveOccurred())
-			Expect(l.KVPairs).To(HaveLen(2))
-
-			// Now, modify all the policies.  It's important to do this with
-			// multiple policies of each type, because we want to test that revision
-			// numbers come out in a sensible order. We're going to resume the watch
-			// from the "last" event to come out of the watch, and if it doesn't
-			// really represent the latest update, when we resume watching, we
-			// will get duplicate events. Worse, if the "last" event from a watch
-			// doesn't represent the latest state, this implies some earlier
-			// event from the watch did, and if we happened to have stopped the
-			// watch at that point we would have missed some data!
-
-			// Modify the kubernetes policies
-			found := 0
-			for _, kvp := range l.KVPairs {
-				name := strings.TrimPrefix(kvp.Value.(*apiv3.GlobalNetworkPolicy).Name, "kanp.adminnetworkpolicy.")
-				p, err := anpClient.AdminNetworkPolicies().Get(ctx, name, metav1.GetOptions{})
-				Expect(err).ToNot(HaveOccurred())
-				p.SetLabels(map[string]string{"test": "00"})
-				_, err = anpClient.AdminNetworkPolicies().Update(ctx, p, metav1.UpdateOptions{})
-				Expect(err).ToNot(HaveOccurred())
-				found++
-			}
-			Expect(found).To(Equal(2))
-
-			log.WithField("revision", l.Revision).Info("[TEST] first watch")
-			watch, err := c.Watch(ctx, model.ResourceListOptions{Kind: model.KindKubernetesAdminNetworkPolicy}, api.WatchOptions{Revision: l.Revision})
-			Expect(err).NotTo(HaveOccurred())
-
-			event := ExpectModifiedEvent(watch.ResultChan())
-			log.WithField("revision", event.New.Revision).Info("[TEST] first k8s event")
-			event = ExpectModifiedEvent(watch.ResultChan())
-			log.WithField("revision", event.New.Revision).Info("[TEST] second k8s event")
-
-			// There should be no more events
-			Expect(watch.ResultChan()).ToNot(Receive())
-			watch.Stop()
-
-			// Make a second change to one of the NPs
-			for _, kvp := range l.KVPairs {
-				name := strings.TrimPrefix(kvp.Value.(*apiv3.GlobalNetworkPolicy).Name, "kanp.adminnetworkpolicy.")
-				p, err := anpClient.AdminNetworkPolicies().Get(ctx, name, metav1.GetOptions{})
-				Expect(err).ToNot(HaveOccurred())
-				p.SetLabels(map[string]string{"test": "01"})
-				_, err = anpClient.AdminNetworkPolicies().Update(ctx, p, metav1.UpdateOptions{})
-				Expect(err).ToNot(HaveOccurred())
-				break
-			}
-
-			// Resume watching at the revision of the event we got
-			log.WithField("revision", event.New.Revision).Info("second watch")
-			watch, err = c.Watch(ctx, model.ResourceListOptions{Kind: model.KindKubernetesAdminNetworkPolicy}, api.WatchOptions{Revision: event.New.Revision})
-			Expect(err).NotTo(HaveOccurred())
-
-			// We should only get 1 update, because the event from the previous watch should have been "latest"
-			ExpectModifiedEvent(watch.ResultChan())
-
-			// There should be no more events
-			Expect(watch.ResultChan()).ToNot(Receive())
-			watch.Stop()
-		})
-
 		It("supports resuming watch from previous revision k8s cluster network policy", func() {
 			// Should only return k8s CNPs
 			l, err := c.List(ctx, model.ResourceListOptions{Kind: model.KindKubernetesClusterNetworkPolicy}, "")
@@ -3639,7 +3447,6 @@
 			watch.Stop()
 		})
 
->>>>>>> 58c0b351
 		It("supports watching from part way through a list (calico)", func() {
 			// Only 2 Calico NPs
 			l, err := c.List(ctx, model.ResourceListOptions{Kind: apiv3.KindNetworkPolicy}, "")
