// Copyright (c) 2017-2025 Tigera, Inc. All rights reserved.

// Licensed under the Apache License, Version 2.0 (the "License");
// you may not use this file except in compliance with the License.
// You may obtain a copy of the License at
//
//     http://www.apache.org/licenses/LICENSE-2.0
//
// Unless required by applicable law or agreed to in writing, software
// distributed under the License is distributed on an "AS IS" BASIS,
// WITHOUT WARRANTIES OR CONDITIONS OF ANY KIND, either express or implied.
// See the License for the specific language governing permissions and
// limitations under the License.

package watchersyncer

import (
	"context"
	"sync"
	"time"

	log "github.com/sirupsen/logrus"

	"github.com/projectcalico/calico/libcalico-go/lib/backend/api"
	"github.com/projectcalico/calico/libcalico-go/lib/backend/model"
	cerrors "github.com/projectcalico/calico/libcalico-go/lib/errors"
)

const (
	maxUpdatesToConsolidate = 1000
)

// ResourceType groups together the watch and conversion information for a
// specific resource type.
type ResourceType struct {
	// ListInterface specifies the resource type to watch.
	ListInterface model.ListInterface

	// UpdateProcessor converts the raw KVPairs returned from the datastore into the appropriate
	// KVPairs required for the syncer.  This is optional.
	UpdateProcessor SyncerUpdateProcessor

	// SendDeletesOnConnFail will send deletes for all resources (and therefore do a full resync) if
	// the connection fails at any point.
	SendDeletesOnConnFail bool
}

// Error indicating a problem with a watcher communicating with the backend.
type errorSyncBackendError struct {
	Err error
}

func (e errorSyncBackendError) Error() string {
	return e.Err.Error()
}

// SyncerUpdateProcessor is used to convert a Watch update into one or more additional
// Syncer updates.
type SyncerUpdateProcessor interface {
	// Process is called to process a watch update.  The processor may convert this
	// to zero or more updates.  The processor may use these calls to maintain a local cache
	// if required.  It is safe for the processor to send multiple duplicate adds or deletes
	// since the WatcherSyncer maintains it's own cache and will swallow duplicates.
	// A KVPair with a nil value indicates a delete.  A non nil value indicates an add/modified.
	// The processor may respond with any number of adds or deletes.
	// If the resource cannot be converted then the update processor should treat this as a
	// delete event and return the appropriate delete keys where possible.
	Process(*model.KVPair) ([]*model.KVPair, error)

	// OnSyncerStarting is called when syncer is starting a full sync for the associated resource
	// type.  That means it is first going to list current resources and then watch for any updates.
	// If the processor maintains a private internal cache, then the cache should be cleared at
	// this point since the cache will be re-populated from the sync.
	OnSyncerStarting()
}

<<<<<<< HEAD
type WatcherCacheProvider interface {
	WatcherCache(resourceType ResourceType, results chan interface{}) WatcherCacheIface
}

// New creates a new multiple Watcher-backed api.Syncer.
func New(client api.Client, resourceTypes []ResourceType, callbacks api.SyncerCallbacks) api.Syncer {
	return NewFromProvider(NewWatcherCacheFactory(client), resourceTypes, callbacks)
}

func NewFromProvider(watcherCacheProvider WatcherCacheProvider, resourceTypes []ResourceType, callbacks api.SyncerCallbacks) api.Syncer {
	rs := &watcherSyncer{
		watcherCaches: make([]WatcherCacheIface, len(resourceTypes)),
		results:       make(chan interface{}, 2000),
		callbacks:     callbacks,
	}
	for i, r := range resourceTypes {
		rs.watcherCaches[i] = watcherCacheProvider.WatcherCache(r, rs.results)
=======
type Option func(*watcherSyncer)

func WithWatchRetryTimeout(t time.Duration) Option {
	return func(ws *watcherSyncer) {
		ws.watchRetryTimeout = t
	}
}

var _ = WithWatchRetryTimeout

// New creates a new multiple Watcher-backed api.Syncer.
func New(client api.Client, resourceTypes []ResourceType, callbacks api.SyncerCallbacks, options ...Option) api.Syncer {
	rs := &watcherSyncer{
		watcherCaches:     make([]*watcherCache, len(resourceTypes)),
		results:           make(chan interface{}, 2000),
		callbacks:         callbacks,
		watchRetryTimeout: DefaultWatchRetryTimeout,
	}
	for _, o := range options {
		o(rs)
	}
	for i, r := range resourceTypes {
		rs.watcherCaches[i] = newWatcherCache(client, r, rs.results, rs.watchRetryTimeout)
>>>>>>> 938d649b
	}
	return rs
}

type WatcherCacheIface interface {
	run(ctx context.Context)
}

// watcherSyncer implements the api.Syncer interface.
type watcherSyncer struct {
<<<<<<< HEAD
	status        api.SyncStatus
	watcherCaches []WatcherCacheIface
	results       chan interface{}
	numSynced     int
	callbacks     api.SyncerCallbacks
	wgwc          *sync.WaitGroup
	wgws          *sync.WaitGroup
	cancel        context.CancelFunc
=======
	status            api.SyncStatus
	watcherCaches     []*watcherCache
	results           chan interface{}
	numSynced         int
	callbacks         api.SyncerCallbacks
	wgwc              *sync.WaitGroup
	wgws              *sync.WaitGroup
	cancel            context.CancelFunc
	watchRetryTimeout time.Duration
>>>>>>> 938d649b
}

func (ws *watcherSyncer) Start() {
	log.Info("Start called")

	// Create a context and a wait group.
	// The context is passed to the run() method where it is passed on to all the watcher caches.
	// The cancel function is stored off and when called it signals to the caches that they need to wrap up their work.
	// watcher caches wait group (wswc) is used to signal the completion of all of the watcher cache goroutines.
	// watcher syncer wait group (wswc) is used to signal the completion of the watcher syncer itself.
	ctx, cancel := context.WithCancel(context.Background())
	ws.cancel = cancel
	ws.wgwc = &sync.WaitGroup{}
	ws.wgws = &sync.WaitGroup{}

	ws.wgws.Add(1)
	ws.wgwc.Add(len(ws.watcherCaches))
	go func() {
		defer ws.wgws.Done()
		ws.run(ctx)
		log.Debug("Watcher syncer run completed")
	}()
}

// Stop the watcher syncer and all the watcher caches. Delete events are created for all items
// in the watcher caches.
func (ws *watcherSyncer) Stop() {
	// Send a cancel to all the watcher caches, telling them to finish their work.
	ws.cancel()
	log.Debug("Waiting for watcher caches to stop")

	// Block on the watcher cache wait group, waiting for the watcher caches to finish
	ws.wgwc.Wait()
	log.Debug("Watcher caches have stopped")

	// Closing the results chan signals to the watchersyncer to shut itself down now that nothing else will write to
	// the results chan
	close(ws.results)
	ws.wgws.Wait()

}

// Send a status update and store the status.
func (ws *watcherSyncer) sendStatusUpdate(status api.SyncStatus) {
	log.WithField("Status", status).Info("Sending status update")
	ws.callbacks.OnStatusUpdated(status)
	ws.status = status
}

// run implements the main syncer loop that loops forever receiving watch events and translating
// to syncer updates.
func (ws *watcherSyncer) run(ctx context.Context) {
	log.Debug("Sending initial status event and starting watchers")
	ws.sendStatusUpdate(api.WaitForDatastore)
	for _, wc := range ws.watcherCaches {
		// no need for ws.wgwc.Add(1), been set already
		go func(wc WatcherCacheIface) {
			defer ws.wgwc.Done()
			wc.run(ctx)
			log.Debug("Watcher cache run completed")
		}(wc)
	}

	log.Info("Starting main event processing loop")
	var updates []api.Update
	for result := range ws.results {
		// Process the data - this will append the data in subsequent calls, and action
		// it if we hit a non-update event.
		updates := ws.processResult(updates, result)

		// Append results into the one update until we either flush the channel or we
		// hit our fixed limit per update.
	consolidatationloop:
		for ii := 0; ii < maxUpdatesToConsolidate; ii++ {
			select {
			case next := <-ws.results:
				updates = ws.processResult(updates, next)
			default:
				break consolidatationloop
			}
		}

		// Perform final processing (pass in a nil result) before we loop and hit the blocking
		// call again.
		updates = ws.sendUpdates(updates)
	}
}

// Process a result from the result channel.  We don't immediately action updates, but
// instead start grouping them together so that we can send a larger single update to
// Felix.
func (ws *watcherSyncer) processResult(updates []api.Update, result interface{}) []api.Update {

	// Switch on the result type.
	switch r := result.(type) {
	case []api.Update:
		// This is an update.  If we don't have previous updates then also check to see
		// if we need to shift the status into Resync.
		// We append these updates to the previous if there were any.
		if len(updates) == 0 && ws.status == api.WaitForDatastore {
			ws.sendStatusUpdate(api.ResyncInProgress)
		}
		updates = append(updates, r...)

	case error:
		// Received an error.  Firstly, send any updates that we have grouped.
		updates = ws.sendUpdates(updates)

		// If this is a parsing error, and if the callbacks support
		// it, then send the error update.
		log.WithError(r).Debug("Error received in main syncer event processing loop")
		if pe, ok := r.(cerrors.ErrorParsingDatastoreEntry); ok {
			if ec, ok := ws.callbacks.(api.SyncerParseFailCallbacks); ok {
				log.Debug("syncer receiver can receive parse failed callbacks")
				ec.ParseFailed(pe.RawKey, pe.RawValue)
			}
		}

		if se, ok := r.(errorSyncBackendError); ok {
			if ec, ok := ws.callbacks.(api.SyncFailCallbacks); ok {
				log.Debug("syncer receiver can receive sync failed callbacks")
				ec.SyncFailed(se.Err)
			}
		}

	case api.SyncStatus:
		// Received a synced event.  If we are still waiting for datastore, send a
		// ResyncInProgress since at least one watcher has connected.
		log.WithField("SyncUpdate", r).Debug("Received sync status event from watcher")
		if r == api.InSync {
			log.Info("Received InSync event from one of the watcher caches")

			if ws.status == api.WaitForDatastore {
				ws.sendStatusUpdate(api.ResyncInProgress)
			}

			// Increment the count of synced events.
			ws.numSynced++

			// If we have now received synced events from all of our watchers then we are in
			// sync.  If we have any updates, send them first and then send the status update.
			if ws.numSynced == len(ws.watcherCaches) {
				log.Info("All watchers have sync'd data - sending data and final sync")
				updates = ws.sendUpdates(updates)
				ws.sendStatusUpdate(api.InSync)
			}
		}
	}

	// Return the accumulated or processed updated.
	return updates
}

// sendUpdates is used to send the consolidated set of updates.  Returns nil.
func (ws *watcherSyncer) sendUpdates(updates []api.Update) []api.Update {
	log.WithField("NumUpdates", len(updates)).Debug("Sending syncer updates (if any to send)")
	if len(updates) > 0 {
		ws.callbacks.OnUpdates(updates)
	}
	return nil
}<|MERGE_RESOLUTION|>--- conflicted
+++ resolved
@@ -74,25 +74,10 @@
 	OnSyncerStarting()
 }
 
-<<<<<<< HEAD
 type WatcherCacheProvider interface {
-	WatcherCache(resourceType ResourceType, results chan interface{}) WatcherCacheIface
-}
-
-// New creates a new multiple Watcher-backed api.Syncer.
-func New(client api.Client, resourceTypes []ResourceType, callbacks api.SyncerCallbacks) api.Syncer {
-	return NewFromProvider(NewWatcherCacheFactory(client), resourceTypes, callbacks)
-}
-
-func NewFromProvider(watcherCacheProvider WatcherCacheProvider, resourceTypes []ResourceType, callbacks api.SyncerCallbacks) api.Syncer {
-	rs := &watcherSyncer{
-		watcherCaches: make([]WatcherCacheIface, len(resourceTypes)),
-		results:       make(chan interface{}, 2000),
-		callbacks:     callbacks,
-	}
-	for i, r := range resourceTypes {
-		rs.watcherCaches[i] = watcherCacheProvider.WatcherCache(r, rs.results)
-=======
+	WatcherCache(resourceType ResourceType, results chan interface{}, watchTimeout time.Duration) WatcherCacheIface
+}
+
 type Option func(*watcherSyncer)
 
 func WithWatchRetryTimeout(t time.Duration) Option {
@@ -105,8 +90,12 @@
 
 // New creates a new multiple Watcher-backed api.Syncer.
 func New(client api.Client, resourceTypes []ResourceType, callbacks api.SyncerCallbacks, options ...Option) api.Syncer {
+	return NewFromProvider(NewWatcherCacheFactory(client), resourceTypes, callbacks, options...)
+}
+
+func NewFromProvider(watcherCacheProvider WatcherCacheProvider, resourceTypes []ResourceType, callbacks api.SyncerCallbacks, options ...Option) api.Syncer {
 	rs := &watcherSyncer{
-		watcherCaches:     make([]*watcherCache, len(resourceTypes)),
+		watcherCaches:     make([]WatcherCacheIface, len(resourceTypes)),
 		results:           make(chan interface{}, 2000),
 		callbacks:         callbacks,
 		watchRetryTimeout: DefaultWatchRetryTimeout,
@@ -115,8 +104,7 @@
 		o(rs)
 	}
 	for i, r := range resourceTypes {
-		rs.watcherCaches[i] = newWatcherCache(client, r, rs.results, rs.watchRetryTimeout)
->>>>>>> 938d649b
+		rs.watcherCaches[i] = watcherCacheProvider.WatcherCache(r, rs.results, rs.watchRetryTimeout)
 	}
 	return rs
 }
@@ -127,18 +115,8 @@
 
 // watcherSyncer implements the api.Syncer interface.
 type watcherSyncer struct {
-<<<<<<< HEAD
-	status        api.SyncStatus
-	watcherCaches []WatcherCacheIface
-	results       chan interface{}
-	numSynced     int
-	callbacks     api.SyncerCallbacks
-	wgwc          *sync.WaitGroup
-	wgws          *sync.WaitGroup
-	cancel        context.CancelFunc
-=======
 	status            api.SyncStatus
-	watcherCaches     []*watcherCache
+	watcherCaches     []WatcherCacheIface
 	results           chan interface{}
 	numSynced         int
 	callbacks         api.SyncerCallbacks
@@ -146,7 +124,6 @@
 	wgws              *sync.WaitGroup
 	cancel            context.CancelFunc
 	watchRetryTimeout time.Duration
->>>>>>> 938d649b
 }
 
 func (ws *watcherSyncer) Start() {
