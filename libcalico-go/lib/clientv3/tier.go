// Copyright (c) 2017-2025 Tigera, Inc. All rights reserved.

// Licensed under the Apache License, Version 2.0 (the "License");
// you may not use this file except in compliance with the License.
// You may obtain a copy of the License at
//
//     http://www.apache.org/licenses/LICENSE-2.0
//
// Unless required by applicable law or agreed to in writing, software
// distributed under the License is distributed on an "AS IS" BASIS,
// WITHOUT WARRANTIES OR CONDITIONS OF ANY KIND, either express or implied.
// See the License for the specific language governing permissions and
// limitations under the License.

package clientv3

import (
	"context"
	"fmt"

	apiv3 "github.com/projectcalico/api/pkg/apis/projectcalico/v3"
	log "github.com/sirupsen/logrus"

	cerrors "github.com/projectcalico/calico/libcalico-go/lib/errors"
	"github.com/projectcalico/calico/libcalico-go/lib/names"
	"github.com/projectcalico/calico/libcalico-go/lib/options"
	cresources "github.com/projectcalico/calico/libcalico-go/lib/resources"
	validator "github.com/projectcalico/calico/libcalico-go/lib/validator/v3"
	"github.com/projectcalico/calico/libcalico-go/lib/watch"
)

// TierInterface has methods to work with Tier resources.
type TierInterface interface {
	Create(ctx context.Context, res *apiv3.Tier, opts options.SetOptions) (*apiv3.Tier, error)
	Update(ctx context.Context, res *apiv3.Tier, opts options.SetOptions) (*apiv3.Tier, error)
	Delete(ctx context.Context, name string, opts options.DeleteOptions) (*apiv3.Tier, error)
	Get(ctx context.Context, name string, opts options.GetOptions) (*apiv3.Tier, error)
	List(ctx context.Context, opts options.ListOptions) (*apiv3.TierList, error)
	Watch(ctx context.Context, opts options.ListOptions) (watch.Interface, error)
}

// tiers implements TierInterface
type tiers struct {
	client client
}

// Create takes the representation of a Tier and creates it.  Returns the stored
// representation of the Tier, and an error, if there is any.
func (r tiers) Create(ctx context.Context, res *apiv3.Tier, opts options.SetOptions) (*apiv3.Tier, error) {
	if res != nil {
		// Since we're about to default some fields, take a (shallow) copy of the input data
		// before we do so.
		resCopy := *res
		res = &resCopy
	}
	cresources.DefaultTierFields(res)
	if err := validator.Validate(res); err != nil {
		return nil, err
	}
	out, err := r.client.resources.Create(ctx, opts, apiv3.KindTier, res)
	if out != nil {
		return out.(*apiv3.Tier), err
	}
	return nil, err
}

// Update takes the representation of a Tier and updates it. Returns the stored
// representation of the Tier, and an error, if there is any.
func (r tiers) Update(ctx context.Context, res *apiv3.Tier, opts options.SetOptions) (*apiv3.Tier, error) {
	if res != nil {
		// Since we're about to default some fields, take a (shallow) copy of the input data
		// before we do so.
		resCopy := *res
		res = &resCopy
	}
	cresources.DefaultTierFields(res)
	if err := validator.Validate(res); err != nil {
		return nil, err
	}
	out, err := r.client.resources.Update(ctx, opts, apiv3.KindTier, res)
	if out != nil {
		return out.(*apiv3.Tier), err
	}
	return nil, err
}

// Delete takes name of the Tier and deletes it. Returns an error if one occurs.
func (r tiers) Delete(ctx context.Context, name string, opts options.DeleteOptions) (*apiv3.Tier, error) {
<<<<<<< HEAD
	if name == names.DefaultTierName {
=======
	if names.TierIsStatic(name) {
>>>>>>> 58c0b351
		return nil, cerrors.ErrorOperationNotSupported{
			Identifier: name,
			Operation:  "Delete",
			Reason:     fmt.Sprintf("Cannot delete %v tier", name),
		}
	}

	// List the (Staged)NetworkPolicy and (Staged)GlobalNetworkPolicy resources that are prefixed with this tier name.
	// Note that a prefix matching may return additional results that are not actually in this tier,
	// so we also need to check the spec field to be certain.
	policyListOptions := options.ListOptions{
		Prefix: true,
		Name:   name + ".",
	}

	// Check NetworkPolicy resources.
	if npList, err := r.client.NetworkPolicies().List(ctx, policyListOptions); err != nil {
		return nil, err
	} else {
		for _, np := range npList.Items {
			if np.Spec.Tier == name {
				log.WithField("name", np.Name).Debug("Enumerated NetworkPolicy is in this tier")
				return nil, cerrors.ErrorOperationNotSupported{
					Operation:  "delete",
					Identifier: name,
					Reason:     "Cannot delete a non-empty tier",
				}
			}
		}
	}

	// Check GlobalNetworkPolicy resources.
	if gnpList, err := r.client.GlobalNetworkPolicies().List(ctx, policyListOptions); err != nil {
		return nil, err
	} else {
		for _, gnp := range gnpList.Items {
			if gnp.Spec.Tier == name {
				log.WithField("name", gnp.Name).Debug("Enumerated GlobalNetworkPolicy is in this tier")
				return nil, cerrors.ErrorOperationNotSupported{
					Operation:  "delete",
					Identifier: name,
					Reason:     "Cannot delete a non-empty tier",
				}
			}
		}
	}

	// Check StagedNetworkPolicy resources.
	if snpList, err := r.client.StagedNetworkPolicies().List(ctx, policyListOptions); err != nil {
		return nil, err
	} else {
		for _, snp := range snpList.Items {
			if snp.Spec.Tier == name {
				log.WithField("name", snp.Name).Debug("Enumerated StagedNetworkPolicy is in this tier")
				return nil, cerrors.ErrorOperationNotSupported{
					Operation:  "delete",
					Identifier: name,
					Reason:     "Cannot delete a non-empty tier",
				}
			}
		}
	}

	// TODO: mgianluc StagedKubernetesNetworkPolicy are part or default tier. Is same check needed for
	// StagedKubernetesNetworkPolicy. Seems no.

	// Check StagedGlobalNetworkPolicy resources.
	if sgnpList, err := r.client.StagedGlobalNetworkPolicies().List(ctx, policyListOptions); err != nil {
		return nil, err
	} else {
		for _, sgnp := range sgnpList.Items {
			if sgnp.Spec.Tier == name {
				log.WithField("name", sgnp.Name).Debug("Enumerated GlobalNetworkPolicy is in this tier")
				return nil, cerrors.ErrorOperationNotSupported{
					Operation:  "delete",
					Identifier: name,
					Reason:     "Cannot delete a non-empty tier",
				}
			}
		}
	}

	out, err := r.client.resources.Delete(ctx, opts, apiv3.KindTier, noNamespace, name)
	if out != nil {
		return out.(*apiv3.Tier), err
	}
	return nil, err
}

// Get takes name of the Tier, and returns the corresponding Tier object,
// and an error if there is any.
func (r tiers) Get(ctx context.Context, name string, opts options.GetOptions) (*apiv3.Tier, error) {
	out, err := r.client.resources.Get(ctx, opts, apiv3.KindTier, noNamespace, name)
	if out != nil {
		res := out.(*apiv3.Tier)
		return res, err
	}
	return nil, err
}

// List returns the list of Tier objects that match the supplied options.
func (r tiers) List(ctx context.Context, opts options.ListOptions) (*apiv3.TierList, error) {
	res := &apiv3.TierList{}
	if err := r.client.resources.List(ctx, opts, apiv3.KindTier, apiv3.KindTierList, res); err != nil {
		return nil, err
	}
	// Default values when reading from backend.
	for i := range res.Items {
		cresources.DefaultTierFields(&res.Items[i])
	}
	return res, nil
}

// Watch returns a watch.Interface that watches the tiers that match the
// supplied options.
func (r tiers) Watch(ctx context.Context, opts options.ListOptions) (watch.Interface, error) {
	return r.client.resources.Watch(ctx, opts, apiv3.KindTier, nil)
}<|MERGE_RESOLUTION|>--- conflicted
+++ resolved
@@ -86,11 +86,7 @@
 
 // Delete takes name of the Tier and deletes it. Returns an error if one occurs.
 func (r tiers) Delete(ctx context.Context, name string, opts options.DeleteOptions) (*apiv3.Tier, error) {
-<<<<<<< HEAD
-	if name == names.DefaultTierName {
-=======
 	if names.TierIsStatic(name) {
->>>>>>> 58c0b351
 		return nil, cerrors.ErrorOperationNotSupported{
 			Identifier: name,
 			Operation:  "Delete",
