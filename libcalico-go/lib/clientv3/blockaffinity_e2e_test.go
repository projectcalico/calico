// Copyright (c) 2022 Tigera, Inc. All rights reserved.

// Licensed under the Apache License, Version 2.0 (the "License");
// you may not use this file except in compliance with the License.
// You may obtain a copy of the License at
//
//     http://www.apache.org/licenses/LICENSE-2.0
//
// Unless required by applicable law or agreed to in writing, software
// distributed under the License is distributed on an "AS IS" BASIS,
// WITHOUT WARRANTIES OR CONDITIONS OF ANY KIND, either express or implied.
// See the License for the specific language governing permissions and
// limitations under the License.

package clientv3_test

import (
	"context"
	"fmt"

	. "github.com/onsi/ginkgo"
	. "github.com/onsi/ginkgo/extensions/table"
	. "github.com/onsi/gomega"
	v3 "github.com/projectcalico/api/pkg/apis/projectcalico/v3"
	metav1 "k8s.io/apimachinery/pkg/apis/meta/v1"

	"github.com/projectcalico/calico/libcalico-go/lib/apiconfig"
	"github.com/projectcalico/calico/libcalico-go/lib/backend"
	bapi "github.com/projectcalico/calico/libcalico-go/lib/backend/api"
	"github.com/projectcalico/calico/libcalico-go/lib/clientv3"
	"github.com/projectcalico/calico/libcalico-go/lib/options"
	"github.com/projectcalico/calico/libcalico-go/lib/testutils"
	"github.com/projectcalico/calico/libcalico-go/lib/watch"
)

var _ = testutils.E2eDatastoreDescribe("Block affinity tests", testutils.DatastoreAll, func(config apiconfig.CalicoAPIConfig) {
	ctx := context.Background()
	name1 := "affinity-1"
	name2 := "affinity-2"
	spec1 := v3.BlockAffinitySpec{
		State:   "confirmed",
		Node:    "node-1",
		CIDR:    "10.0.0.0/24",
		Deleted: false,
		Type:    "host",
	}
	spec2 := v3.BlockAffinitySpec{
		State:   "confirmed",
		Node:    "node-2",
		CIDR:    "10.1.0.0/24",
		Deleted: false,
		Type:    "host",
	}

	var c clientv3.Interface
	var be bapi.Client

	BeforeEach(func() {
		var err error
		c, err = clientv3.New(config)
		Expect(err).NotTo(HaveOccurred())

		be, err = backend.NewClient(config)
		Expect(err).NotTo(HaveOccurred())
		err = be.Clean()
		Expect(err).NotTo(HaveOccurred())
	})

	DescribeTable("Block affinity e2e CRUD tests",
		func(name1, name2 string, spec1, spec2 v3.BlockAffinitySpec) {
			By("Updating the block affinity before it is created")
			_, outError := c.BlockAffinities().Update(ctx, &v3.BlockAffinity{
				ObjectMeta: metav1.ObjectMeta{Name: name1, ResourceVersion: "1234", CreationTimestamp: metav1.Now(), UID: uid},
				Spec:       spec1,
			}, options.SetOptions{})
			Expect(outError).To(HaveOccurred())
			Expect(outError.Error()).To(ContainSubstring("resource does not exist: BlockAffinity(" + name1 + ") with error:"))

			By("Attempting to creating a new block affinity with name1/spec1 and a non-empty ResourceVersion")
			_, outError = c.BlockAffinities().Create(ctx, &v3.BlockAffinity{
				ObjectMeta: metav1.ObjectMeta{Name: name1, ResourceVersion: "12345"},
				Spec:       spec1,
			}, options.SetOptions{})
			Expect(outError).To(HaveOccurred())
			Expect(outError.Error()).To(Equal("error with field Metadata.ResourceVersion = '12345' (field must not be set for a Create request)"))

			By("Getting a block affinity before it is created")
			_, outError = c.BlockAffinities().Get(ctx, name1, options.GetOptions{})
			Expect(outError).To(HaveOccurred())
			Expect(outError.Error()).To(ContainSubstring("resource does not exist: BlockAffinity(" + name1 + ") with error:"))

			By("Creating a new BlockAffinity with name1/spec1")
			res1, outError := c.BlockAffinities().Create(ctx, &v3.BlockAffinity{
				ObjectMeta: metav1.ObjectMeta{Name: name1},
				Spec:       spec1,
			}, options.SetOptions{})
			Expect(outError).NotTo(HaveOccurred())
			Expect(res1).To(MatchResource(v3.KindBlockAffinity, testutils.ExpectNoNamespace, name1, spec1))

			// Track the version of the original data for name1.
			rv1_1 := res1.ResourceVersion

			By("Attempting to create the same BlockAffinity with name1 but with spec2")
			_, outError = c.BlockAffinities().Create(ctx, &v3.BlockAffinity{
				ObjectMeta: metav1.ObjectMeta{Name: name1},
				Spec:       spec2,
			}, options.SetOptions{})
			Expect(outError).To(HaveOccurred())
			Expect(outError.Error()).To(Equal("resource already exists: BlockAffinity(" + name1 + ")"))

			By("Getting BlockAffinity (name1) and comparing the output against spec1")
			res, outError := c.BlockAffinities().Get(ctx, name1, options.GetOptions{})
			Expect(outError).NotTo(HaveOccurred())
			Expect(res).To(MatchResource(v3.KindBlockAffinity, testutils.ExpectNoNamespace, name1, spec1))
			Expect(res.ResourceVersion).To(Equal(res1.ResourceVersion))
			fmt.Printf("Getting res %v", res)

			By("Getting BlockAffinity (name2) before it is created")
			_, outError = c.BlockAffinities().Get(ctx, name2, options.GetOptions{})
			Expect(outError).To(HaveOccurred())
			Expect(outError.Error()).To(ContainSubstring("resource does not exist: BlockAffinity(" + name2 + ") with error:"))

			By("Listing all the BlockAffinities, expecting a single result with name1/spec1")
			outList, outError := c.BlockAffinities().List(ctx, options.ListOptions{})
			Expect(outError).NotTo(HaveOccurred())
			Expect(outList.Items).To(ConsistOf(
				testutils.Resource(v3.KindBlockAffinity, testutils.ExpectNoNamespace, name1, spec1),
			))

			By("Creating a new BlockAffinity with name2/spec2")
			res2, outError := c.BlockAffinities().Create(ctx, &v3.BlockAffinity{
				ObjectMeta: metav1.ObjectMeta{Name: name2},
				Spec:       spec2,
			}, options.SetOptions{})
			Expect(outError).NotTo(HaveOccurred())
			Expect(res2).To(MatchResource(v3.KindBlockAffinity, testutils.ExpectNoNamespace, name2, spec2))

			By("Getting BlockAffinity (name2) and comparing the output against spec2")
			res, outError = c.BlockAffinities().Get(ctx, name2, options.GetOptions{})
			Expect(outError).NotTo(HaveOccurred())
			Expect(res2).To(MatchResource(v3.KindBlockAffinity, testutils.ExpectNoNamespace, name2, spec2))
			Expect(res.ResourceVersion).To(Equal(res2.ResourceVersion))

			By("Listing all the BlockAffinities, expecting two results with name1/spec1 and name2/spec2")
			outList, outError = c.BlockAffinities().List(ctx, options.ListOptions{})
			Expect(outError).NotTo(HaveOccurred())
			Expect(outList.Items).To(ConsistOf(
				testutils.Resource(v3.KindBlockAffinity, testutils.ExpectNoNamespace, name1, spec1),
				testutils.Resource(v3.KindBlockAffinity, testutils.ExpectNoNamespace, name2, spec2),
			))

			By("Updating BlockAffinity name1 with spec2")
			res1.Spec = spec2
			res1, outError = c.BlockAffinities().Update(ctx, res1, options.SetOptions{})
			Expect(outError).NotTo(HaveOccurred())
			Expect(res1).To(MatchResource(v3.KindBlockAffinity, testutils.ExpectNoNamespace, name1, spec2))

			By("Attempting to update the BlockAffinity without a Creation Timestamp")
			res, outError = c.BlockAffinities().Update(ctx, &v3.BlockAffinity{
				ObjectMeta: metav1.ObjectMeta{Name: name1, ResourceVersion: "1234", UID: uid},
				Spec:       spec1,
			}, options.SetOptions{})
			Expect(outError).To(HaveOccurred())
			Expect(res).To(BeNil())
			Expect(outError.Error()).To(Equal("error with field Metadata.CreationTimestamp = '0001-01-01 00:00:00 +0000 UTC' (field must be set for an Update request)"))

			By("Attempting to update the BlockAffinity without a UID")
			res, outError = c.BlockAffinities().Update(ctx, &v3.BlockAffinity{
				ObjectMeta: metav1.ObjectMeta{Name: name1, ResourceVersion: "1234", CreationTimestamp: metav1.Now()},
				Spec:       spec1,
			}, options.SetOptions{})
			Expect(outError).To(HaveOccurred())
			Expect(res).To(BeNil())
			Expect(outError.Error()).To(Equal("error with field Metadata.UID = '' (field must be set for an Update request)"))

			// Track the version of the updated name1 data.
			rv1_2 := res1.ResourceVersion

			By("Updating BlockAffinity name1 without specifying a resource version")
			res1.Spec = spec1
			res1.ObjectMeta.ResourceVersion = ""
			_, outError = c.BlockAffinities().Update(ctx, res1, options.SetOptions{})
			Expect(outError).To(HaveOccurred())
			Expect(outError.Error()).To(Equal("error with field Metadata.ResourceVersion = '' (field must be set for an Update request)"))

			By("Updating BlockAffinity name1 using the previous resource version")
			res1.Spec = spec1
			res1.ResourceVersion = rv1_1
			_, outError = c.BlockAffinities().Update(ctx, res1, options.SetOptions{})
			Expect(outError).To(HaveOccurred())
			Expect(outError.Error()).To(Equal("update conflict: BlockAffinity(" + name1 + ")"))

			if config.Spec.DatastoreType != apiconfig.Kubernetes {
				By("Getting BlockAffinity (name1) with the original resource version and comparing the output against spec1")
				res, outError = c.BlockAffinities().Get(ctx, name1, options.GetOptions{ResourceVersion: rv1_1})
				Expect(outError).NotTo(HaveOccurred())
				Expect(res).To(MatchResource(v3.KindBlockAffinity, testutils.ExpectNoNamespace, name1, spec1))
				Expect(res.ResourceVersion).To(Equal(rv1_1))
			}

			By("Getting BlockAffinity (name1) with the updated resource version and comparing the output against spec2")
			res, outError = c.BlockAffinities().Get(ctx, name1, options.GetOptions{ResourceVersion: rv1_2})
			Expect(outError).NotTo(HaveOccurred())
			Expect(res).To(MatchResource(v3.KindBlockAffinity, testutils.ExpectNoNamespace, name1, spec2))
			Expect(res.ResourceVersion).To(Equal(rv1_2))

			if config.Spec.DatastoreType != apiconfig.Kubernetes {
				By("Listing BlockAffinities with the original resource version and checking for a single result with name1/spec1")
				outList, outError = c.BlockAffinities().List(ctx, options.ListOptions{ResourceVersion: rv1_1})
				Expect(outError).NotTo(HaveOccurred())
				Expect(outList.Items).To(ConsistOf(
					testutils.Resource(v3.KindBlockAffinity, testutils.ExpectNoNamespace, name1, spec1),
				))
			}

			By("Listing BlockAffinity with the latest resource version and checking for two results with name1/spec2 and name2/spec2")
			outList, outError = c.BlockAffinities().List(ctx, options.ListOptions{})
			Expect(outError).NotTo(HaveOccurred())
			Expect(outList.Items).To(ConsistOf(
				testutils.Resource(v3.KindBlockAffinity, testutils.ExpectNoNamespace, name1, spec2),
				testutils.Resource(v3.KindBlockAffinity, testutils.ExpectNoNamespace, name2, spec2),
			))

			By("Attempt to update BlockAffinity (name1) to have the Deleted flag set to true")
			res1.ResourceVersion = rv1_2
			res1.ObjectMeta.ResourceVersion = rv1_2
			spec2.Deleted = true
			res1.Spec = spec2
			_, outError = c.BlockAffinities().Update(ctx, res1, options.SetOptions{})
			Expect(outError).To(HaveOccurred())
			Expect(outError.Error()).To(Equal("error with field Spec.Deleted = '{confirmed node-2 host 10.1.0.0/24 true}' (spec.Deleted cannot be set to \"true\")"))

			By("Deleting BlockAffinity (name1)")
			spec2.Deleted = false
			_, outError = c.BlockAffinities().Delete(ctx, name1, options.DeleteOptions{ResourceVersion: res1.ResourceVersion})
			Expect(outError).NotTo(HaveOccurred())

			By("Listing BlockAffinities again and noticing BlockAffinity (name1) is deleted")
			outList, outError = c.BlockAffinities().List(ctx, options.ListOptions{})
			Expect(outError).NotTo(HaveOccurred())
			Expect(outList.Items).To(ConsistOf(
				testutils.Resource(v3.KindBlockAffinity, testutils.ExpectNoNamespace, name2, spec2),
			))

			By("Deleting BlockAffinity (name2)")
			_, outError = c.BlockAffinities().Delete(ctx, name2, options.DeleteOptions{ResourceVersion: res2.ResourceVersion})
			Expect(outError).NotTo(HaveOccurred())

			By("Listing BlockAffinities and expecting no resources")
			outList, outError = c.BlockAffinities().List(ctx, options.ListOptions{})
			Expect(outError).NotTo(HaveOccurred())
			Expect(outList.Items).To(HaveLen(0))

			By("Getting BlockAffinity (name1) and expecting an error")
			_, outError = c.BlockAffinities().Get(ctx, name1, options.GetOptions{})
			Expect(outError).To(HaveOccurred())
			Expect(outError.Error()).To(ContainSubstring("resource does not exist: BlockAffinity(" + name1 + ") with error:"))

			By("Getting BlockAffinity (name2) and expecting an error")
			_, outError = c.BlockAffinities().Get(ctx, name2, options.GetOptions{})
			Expect(outError).To(HaveOccurred())
			Expect(outError.Error()).To(ContainSubstring("resource does not exist: BlockAffinity(" + name2 + ") with error:"))
		},

		Entry("BlockAffinitySpecs 1,2", name1, name2, spec1, spec2),
	)

	Describe("Block affinity watch functionality", func() {
		It("should handle watch events for different resource versions and event types", func() {
			c, err := clientv3.New(config)
			Expect(err).NotTo(HaveOccurred())

			be, err := backend.NewClient(config)
			Expect(err).NotTo(HaveOccurred())
			be.Clean()

			By("Listing block affinities with the latest resource version and checking for two results with name1/spec2 and name2/spec2")
			outList, outError := c.BlockAffinities().List(ctx, options.ListOptions{})
			Expect(outError).NotTo(HaveOccurred())
			Expect(outList.Items).To(HaveLen(0))
			rev0 := outList.ResourceVersion

			By("Configuring a BlockAffinity name1/spec1 and storing the response")
			outRes1, err := c.BlockAffinities().Create(
				ctx,
				&v3.BlockAffinity{
					ObjectMeta: metav1.ObjectMeta{Name: name1},
					Spec:       spec1,
				},
				options.SetOptions{},
			)
			rev1 := outRes1.ResourceVersion
			modifiedOutRes1 := outRes1.DeepCopy()
			modifiedOutRes1.Spec.Deleted = true

			By("Configuring a BlockAffinity name2/spec2 and storing the response")
			outRes2, err := c.BlockAffinities().Create(
				ctx,
				&v3.BlockAffinity{
					ObjectMeta: metav1.ObjectMeta{Name: name2},
					Spec:       spec2,
				},
				options.SetOptions{},
			)
			modifiedOutRes2 := outRes2.DeepCopy()
			modifiedOutRes2.Spec.Deleted = true

			By("Starting a watcher from revision rev1 - this should skip the first creation")
			w, err := c.BlockAffinities().Watch(ctx, options.ListOptions{ResourceVersion: rev1})
			Expect(err).NotTo(HaveOccurred())
			testWatcher1 := testutils.NewTestResourceWatch(config.Spec.DatastoreType, w)
			defer testWatcher1.Stop()

			By("Deleting res1")
			_, err = c.BlockAffinities().Delete(ctx, name1, options.DeleteOptions{ResourceVersion: rev1})
			Expect(err).NotTo(HaveOccurred())

			// Kubernetes does not have version control on delete so need an extra update is called per delete.
			if config.Spec.DatastoreType == apiconfig.EtcdV3 {
				By("Checking for two events, create res2 and delete res1")
				testWatcher1.ExpectEvents(v3.KindBlockAffinity, []watch.Event{
					{
						Type:   watch.Added,
						Object: outRes2,
					},
					{
						Type:     watch.Deleted,
						Previous: outRes1,
					},
				})
				testWatcher1.Stop()
			} else {
				By("Checking for three events, create res2 and delete re1")
				testWatcher1.ExpectEvents(v3.KindBlockAffinity, []watch.Event{
					{
						Type:   watch.Added,
						Object: outRes2,
					},
					{
						Type:     watch.Modified,
						Previous: outRes1,
						Object:   modifiedOutRes1,
					},
					{
						Type:     watch.Deleted,
						Previous: modifiedOutRes1,
					},
				})
				testWatcher1.Stop()
			}

			By("Starting a watcher from rev0 - this should get all events")
			w, err = c.BlockAffinities().Watch(ctx, options.ListOptions{ResourceVersion: rev0})
			Expect(err).NotTo(HaveOccurred())
			testWatcher2 := testutils.NewTestResourceWatch(config.Spec.DatastoreType, w)
			defer testWatcher2.Stop()

			By("Modifying res2")
			outRes3, err := c.BlockAffinities().Update(
				ctx,
				&v3.BlockAffinity{
					ObjectMeta: outRes2.ObjectMeta,
					Spec:       spec1,
				},
				options.SetOptions{},
			)
			Expect(err).NotTo(HaveOccurred())
			modifiedOutRes3 := outRes3.DeepCopy()
			modifiedOutRes3.Spec.Deleted = true
			if config.Spec.DatastoreType == apiconfig.EtcdV3 {
				// Etcd has version control so it does not update the block affinity before deletion.
				testWatcher2.ExpectEvents(v3.KindBlockAffinity, []watch.Event{
					{
						Type:   watch.Added,
						Object: outRes1,
					},
					{
						Type:   watch.Added,
						Object: outRes2,
					},
					{
						Type:     watch.Deleted,
						Previous: outRes1,
					},
					{
						Type:     watch.Modified,
						Previous: outRes2,
						Object:   outRes3,
					},
				})
			} else {
				testWatcher2.ExpectEvents(v3.KindBlockAffinity, []watch.Event{
					{
						Type:   watch.Added,
						Object: outRes1,
					},
					{
						Type:   watch.Added,
						Object: outRes2,
					},
					{
						Type:     watch.Modified,
						Previous: outRes1,
						Object:   modifiedOutRes1,
					},
					{
						Type:     watch.Deleted,
						Previous: modifiedOutRes1,
					},
					{
						Type:     watch.Modified,
						Previous: outRes2,
						Object:   outRes3,
					},
				})
			}
			testWatcher2.Stop()

			// Only etcdv3 supports watching a specific instance of a resource.
			if config.Spec.DatastoreType == apiconfig.EtcdV3 {
				By("Starting a watcher from rev0 watching name1 - this should get all events for name1")
				w, err = c.BlockAffinities().Watch(ctx, options.ListOptions{Name: name1, ResourceVersion: rev0})
				Expect(err).NotTo(HaveOccurred())
				testWatcher2_1 := testutils.NewTestResourceWatch(config.Spec.DatastoreType, w)
				defer testWatcher2_1.Stop()
				testWatcher2_1.ExpectEvents(v3.KindBlockAffinity, []watch.Event{
					{
						Type:   watch.Added,
						Object: outRes1,
					},
					{
						Type:     watch.Deleted,
						Previous: outRes1,
					},
				})
				testWatcher2_1.Stop()
			}

			By("Starting a watcher not specifying a rev - expect the current snapshot")
			w, err = c.BlockAffinities().Watch(ctx, options.ListOptions{})
			Expect(err).NotTo(HaveOccurred())
			testWatcher3 := testutils.NewTestResourceWatch(config.Spec.DatastoreType, w)
			defer testWatcher3.Stop()
			testWatcher3.ExpectEvents(v3.KindBlockAffinity, []watch.Event{
				{
					Type:   watch.Added,
					Object: outRes3,
				},
			})
			testWatcher3.Stop()

			By("Configuring BlockAffinity name1/spec1 again and storing the response")
			outRes1, err = c.BlockAffinities().Create(
				ctx,
				&v3.BlockAffinity{
					ObjectMeta: metav1.ObjectMeta{Name: name1},
					Spec:       spec1,
				},
				options.SetOptions{},
			)

			By("Starting a watcher not specifying a rev - expect the current snapshot")
			w, err = c.BlockAffinities().Watch(ctx, options.ListOptions{})
			Expect(err).NotTo(HaveOccurred())
			testWatcher4 := testutils.NewTestResourceWatch(config.Spec.DatastoreType, w)
			defer testWatcher4.Stop()
			testWatcher4.ExpectEventsAnyOrder(v3.KindBlockAffinity, []watch.Event{
				{
					Type:   watch.Added,
					Object: outRes1,
				},
				{
					Type:   watch.Added,
					Object: outRes3,
				},
			})

			By("Cleaning the datastore and expecting deletion events for each configured resource (tests prefix deletes results in individual events for each key)")
<<<<<<< HEAD
			be.Clean()
			if config.Spec.DatastoreType == apiconfig.EtcdV3 {
				// Etcd has version control so it does not modify the block affinity before deletion.
				testWatcher4.ExpectEvents(v3.KindBlockAffinity, []watch.Event{
=======
			if config.Spec.DatastoreType == apiconfig.Kubernetes {
				// Clean() does deletions in parallel so we cannot predict the order of events.
				_, err = c.BlockAffinities().Delete(ctx, name1, options.DeleteOptions{ResourceVersion: outRes1.ResourceVersion})
				Expect(err).NotTo(HaveOccurred())
				testWatcher4.ExpectEvents(libapiv3.KindBlockAffinity, []watch.Event{
>>>>>>> 1c233f1f
					{
						Type:     watch.Modified,
						Previous: outRes1,
						Object:   modifiedOutRes1,
					},
					{
						Type:     watch.Deleted,
						Previous: modifiedOutRes1,
					},
				})
				_, err = c.BlockAffinities().Delete(ctx, name2, options.DeleteOptions{ResourceVersion: outRes3.ResourceVersion})
				Expect(err).NotTo(HaveOccurred())
				testWatcher4.ExpectEvents(v3.KindBlockAffinity, []watch.Event{
					{
						Type:     watch.Modified,
						Previous: outRes3,
						Object:   modifiedOutRes3,
					},
					{
						Type:     watch.Deleted,
						Previous: modifiedOutRes3,
					},
				})
			}

			Expect(be.Clean()).To(Succeed())
			if config.Spec.DatastoreType == apiconfig.EtcdV3 {
				// Etcd has version control so it does not modify the block affinity before deletion.
				testWatcher4.ExpectEventsAnyOrder(libapiv3.KindBlockAffinity, []watch.Event{
					{
						Type:     watch.Deleted,
						Previous: outRes1,
					},
					{
						Type:     watch.Deleted,
						Previous: outRes3,
					},
				})
			}
			testWatcher4.Stop()
		})
	})
})<|MERGE_RESOLUTION|>--- conflicted
+++ resolved
@@ -476,18 +476,11 @@
 			})
 
 			By("Cleaning the datastore and expecting deletion events for each configured resource (tests prefix deletes results in individual events for each key)")
-<<<<<<< HEAD
-			be.Clean()
-			if config.Spec.DatastoreType == apiconfig.EtcdV3 {
-				// Etcd has version control so it does not modify the block affinity before deletion.
-				testWatcher4.ExpectEvents(v3.KindBlockAffinity, []watch.Event{
-=======
 			if config.Spec.DatastoreType == apiconfig.Kubernetes {
 				// Clean() does deletions in parallel so we cannot predict the order of events.
 				_, err = c.BlockAffinities().Delete(ctx, name1, options.DeleteOptions{ResourceVersion: outRes1.ResourceVersion})
 				Expect(err).NotTo(HaveOccurred())
-				testWatcher4.ExpectEvents(libapiv3.KindBlockAffinity, []watch.Event{
->>>>>>> 1c233f1f
+				testWatcher4.ExpectEvents(v3.KindBlockAffinity, []watch.Event{
 					{
 						Type:     watch.Modified,
 						Previous: outRes1,
@@ -516,7 +509,7 @@
 			Expect(be.Clean()).To(Succeed())
 			if config.Spec.DatastoreType == apiconfig.EtcdV3 {
 				// Etcd has version control so it does not modify the block affinity before deletion.
-				testWatcher4.ExpectEventsAnyOrder(libapiv3.KindBlockAffinity, []watch.Event{
+				testWatcher4.ExpectEventsAnyOrder(v3.KindBlockAffinity, []watch.Event{
 					{
 						Type:     watch.Deleted,
 						Previous: outRes1,
