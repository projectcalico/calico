--- conflicted
+++ resolved
@@ -503,11 +503,7 @@
 		// If pool annotations are specified, we need to check that the IPs assigned are from the specified pools
 		for ip := range c.allocationTracker.ipsByService[svcKey] {
 			if !poolContains(ip, ipv4pools) && !poolContains(ip, ipv6pools) {
-<<<<<<< HEAD
-				log.Debugf("Releasing IP %s for service %s/%s as it's not in the specified pools", ip, svc.Namespace, svc.Name)
-=======
 				log.Infof("Removing IP assignment (%s) for Service %s/%s: not from specified pools (%v, %v).", ip, svc.Namespace, svc.Name, ipv4pools, ipv6pools)
->>>>>>> 4cfb835f
 				err = c.releaseIP(svcKey, ip)
 				if err != nil {
 					log.WithError(err).Errorf("Failed to release IP for %s/%s", svc.Namespace, svc.Name)
