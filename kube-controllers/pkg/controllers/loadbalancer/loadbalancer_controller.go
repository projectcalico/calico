--- conflicted
+++ resolved
@@ -648,11 +648,7 @@
 
 	if loadBalancerIPs != nil {
 		// User requested specific IP, attempt to allocate
-<<<<<<< HEAD
-		log.Infof("Trying to assign requested IPs %v to Sevice %s/%s", loadBalancerIPs, svc.Namespace, svc.Name)
-=======
 		log.Infof("Trying to assign requested IPs %v to Service %s/%s", loadBalancerIPs, svc.Namespace, svc.Name)
->>>>>>> 434c60fa
 		for _, addr := range loadBalancerIPs {
 			if _, exists := c.allocationTracker.ipsByService[*svcKey][addr.String()]; exists {
 				// We must be trying to assign missing address due to an error,
@@ -691,11 +687,7 @@
 			num6++
 		}
 	}
-<<<<<<< HEAD
-	log.Infof("Service %s/%s requires %v IPv4 and %v IPv6 addresses.", svc.Namespace, svc.Name, loadBalancerIPs, loadBalancerIPs)
-=======
 	log.Infof("Service %s/%s requires %v IPv4 and %v IPv6 addresses.", svc.Namespace, svc.Name, num4, num6)
->>>>>>> 434c60fa
 
 	// Check if IP from ipFamily is already assigned, skip it as we're trying to assign only the missing one.
 	// This can happen when error happened during the initial assignment, and now we're trying to assign ip again from the syncIPAM func
