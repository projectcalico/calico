include ../metadata.mk

PACKAGE_NAME = github.com/projectcalico/calico/node

RELEASE_BRANCH_PREFIX ?=release
DEV_TAG_SUFFIX        ?=0.dev

# Name of the images.
# e.g., <registry>/<name>:<tag>
NODE_IMAGE            ?=node
WINDOWS_IMAGE         ?=node-windows

# We don't include the windows images here because we build them differently
# using targets within this makefile.
BUILD_IMAGES ?=$(NODE_IMAGE)

# Paths within the build container for BPF source.
LIBBPF_CONTAINER_PATH=/go/src/github.com/projectcalico/calico/felix/bpf-gpl/include/libbpf/src/
BPFGPL_CONTAINER_PATH=/go/src/github.com/projectcalico/calico/felix/bpf-gpl/

# Paths within the repository for BPF source.
LIBBPF_A=../felix/bpf-gpl/include/libbpf/src/$(ARCH)/libbpf.a


# Complete list of files from other directories that we need to build calico/node.
REMOTE_DEPS = $(LIBBPF_A) \
	      filesystem/usr/lib/calico/bpf \
	      filesystem/etc/calico/confd/conf.d \
	      filesystem/etc/calico/confd/templates

###############################################################################
# Include ../lib.Makefile
#   Additions to EXTRA_DOCKER_ARGS need to happen before the include since
#   that variable is evaluated when we declare DOCKER_RUN and siblings.
###############################################################################
include ../lib.Makefile

FIPS ?= false

ifeq ($(FIPS),true)
NODE_CONTAINER_BIN_DIR=./dist/bin/$(ARCH)-fips
NODE_CONTAINER_BINARY = $(NODE_CONTAINER_BIN_DIR)/calico-node-$(ARCH)
NODE_CONTAINER_MARKER=$(NODE_CONTAINER_FIPS_CREATED)
VALIDARCHES=amd64
else
NODE_CONTAINER_BIN_DIR=dist/bin
NODE_CONTAINER_BINARY = $(NODE_CONTAINER_BIN_DIR)/calico-node-$(ARCH)
NODE_CONTAINER_MARKER=$(NODE_CONTAINER_CREATED)
endif

# Set the platform correctly for building docker images.
ifeq ($(ARCH),arm64)
# Required for eBPF support in ARM64.
# We need to force ARM64 build image to be used in a crosscompilation run.
CALICO_BUILD:=$(CALICO_BUILD)-$(ARCH)
endif

###############################################################################

# Our (public) GCP bucket where we mirror any third party files
# that are flaky to retrieve.
THIRD_PARTY_DEPS_MIRROR=https://storage.googleapis.com/public-calico-third-party-deps

# Versions and location of dependencies used in the build.
BIRD_IMAGE ?= calico/bird:$(BIRD_VERSION)-$(ARCH)
BIRD_SOURCE=filesystem/included-source/bird-$(BIRD_VERSION).tar.gz
FELIX_GPL_SOURCE=filesystem/included-source/felix-ebpf-gpl.tar.gz
INCLUDED_SOURCE=$(BIRD_SOURCE) $(FELIX_GPL_SOURCE)

# Versions and locations of dependencies used in tests.
TEST_CONTAINER_NAME_VER?=latest
TEST_CONTAINER_NAME?=calico/test:$(TEST_CONTAINER_NAME_VER)-$(ARCH)

TEST_CONTAINER_FILES=$(shell find tests/ -type f ! -name '*.created')

# Variables controlling the image
NODE_CONTAINER_CREATED=.calico_node.created-$(ARCH)
NODE_CONTAINER_FIPS_CREATED=.calico_node.created-$(ARCH)-fips
WINDOWS_BINARY = $(NODE_CONTAINER_BIN_DIR)/calico-node.exe
TOOLS_MOUNTNS_BINARY = $(NODE_CONTAINER_BIN_DIR)/mountns-$(ARCH)

WINDOWS_INSTALL_SCRIPT := dist/install-calico-windows.ps1

# Variables for the Windows packaging.
# Name of the Windows release ZIP archive.
WINDOWS_PACKAGING_ROOT := windows-packaging
WINDOWS_ARCHIVE_ROOT := windows-packaging/CalicoWindows
WINDOWS_ARCHIVE_BINARY := $(WINDOWS_ARCHIVE_ROOT)/calico-node.exe
WINDOWS_ARCHIVE_TAG?=$(GIT_VERSION)
WINDOWS_ARCHIVE := dist/calico-windows-$(WINDOWS_ARCHIVE_TAG).zip
# Version of NSSM to download.
WINDOWS_NSSM_VERSION=2.24-103-gdee49fc
# Original source: https://nssm.cc/ci/nssm-$(WINDOWS_NSSM_VERSION).zip
WINDOWS_NSSM_URL=$(THIRD_PARTY_DEPS_MIRROR)/nssm/nssm-$(WINDOWS_NSSM_VERSION).zip
# Explicit list of files that we copy in from the mod cache.  This is required because the copying rules we use are pattern-based
# and they only work with an explicit rule of the form "$(WINDOWS_MOD_CACHED_FILES): <file path from project root>" (otherwise,
# make has no way to know that the mod cache target produces the files we need).
WINDOWS_MOD_CACHED_FILES := \
    windows-packaging/config-bgp.ps1 \
    windows-packaging/config-bgp.psm1 \
    windows-packaging/conf.d/blocks.toml \
    windows-packaging/conf.d/peerings.toml \
    windows-packaging/templates/blocks.ps1.template \
    windows-packaging/templates/peerings.ps1.template

# Files to include in the Windows ZIP archive.  We need to list some of these explicitly
# because we need to force them to be built/copied into place. We also have
# tests in windows-packaging that we don't want to include.
WINDOWS_ARCHIVE_FILES := \
    $(WINDOWS_ARCHIVE_BINARY) \
    $(WINDOWS_ARCHIVE_ROOT)/README.txt \
    $(WINDOWS_ARCHIVE_ROOT)/*.ps1 \
    $(WINDOWS_ARCHIVE_ROOT)/node/node-service.ps1 \
    $(WINDOWS_ARCHIVE_ROOT)/felix/felix-service.ps1 \
    $(WINDOWS_ARCHIVE_ROOT)/confd/confd-service.ps1 \
    $(WINDOWS_ARCHIVE_ROOT)/confd/config-bgp.ps1 \
    $(WINDOWS_ARCHIVE_ROOT)/confd/config-bgp.psm1 \
    $(WINDOWS_ARCHIVE_ROOT)/confd/conf.d/blocks.toml \
    $(WINDOWS_ARCHIVE_ROOT)/confd/conf.d/peerings.toml \
    $(WINDOWS_ARCHIVE_ROOT)/confd/templates/blocks.ps1.template \
    $(WINDOWS_ARCHIVE_ROOT)/confd/templates/peerings.ps1.template \
    $(WINDOWS_ARCHIVE_ROOT)/cni/calico.exe \
    $(WINDOWS_ARCHIVE_ROOT)/cni/calico-ipam.exe \
    $(WINDOWS_ARCHIVE_ROOT)/libs/hns/hns.psm1 \
    $(WINDOWS_ARCHIVE_ROOT)/libs/hns/License.txt \
    $(WINDOWS_ARCHIVE_ROOT)/libs/calico/calico.psm1

MICROSOFT_SDN_VERSION := 0d7593e5c8d4c2347079a7a6dbd9eb034ae19a44
MICROSOFT_SDN_GITHUB_RAW_URL := https://raw.githubusercontent.com/microsoft/SDN/$(MICROSOFT_SDN_VERSION)

# Variables used by the tests
ST_TO_RUN?=tests/st/
K8ST_TO_RUN?=tests/
# Can exclude the slower tests with "-a '!slow'"
ST_OPTIONS?=

K8ST_REPORT_FILENAME ?= k8s-tests.xml

# Filesystem of the node container that is checked in to this repository.
NODE_CONTAINER_FILES=$(shell find ./filesystem -type f)

# Calculate a timestamp for any build artefacts.
DATE:=$(shell date -u +'%FT%T%z')

LDFLAGS= -X $(PACKAGE_NAME)/pkg/lifecycle/startup.VERSION=$(GIT_VERSION) \
	-X $(PACKAGE_NAME)/buildinfo.GitVersion=$(GIT_DESCRIPTION) \
	-X $(PACKAGE_NAME)/buildinfo.BuildDate=$(DATE) \
	-X $(PACKAGE_NAME)/buildinfo.GitRevision=$(GIT_COMMIT)

# Source golang files on which compiling the calico-node binary depends.
SRC_FILES=$(shell find ./pkg -name '*.go') \
	  $(shell find ./cmd -name '*.go') \
	  $(shell find ../felix -name '*.go') \
	  $(shell find ../felix -name '*.[ch]') \
	  $(shell find ../libcalico-go -name '*.go') \
	  $(shell find ../confd -name '*.go')

## Clean enough that a new release build will be clean
clean: clean-windows
	# Clean .created files which indicate images / releases have been built.
	find . -name '.*.created*' -type f -delete
	find . -name '.*.published*' -type f -delete
	find . -name '*.pyc' -exec rm -f {} +
	rm -rf certs *.tar $(NODE_CONTAINER_BIN_DIR)
	rm -rf $(REMOTE_DEPS)
	rm -rf filesystem/included-source
	rm -rf dist
	rm -rf bin
	# We build felix as part of the node build, so clean it as part of the clean.
	make -C ../felix clean
	# Delete images that we built in this repo
	-docker image rm -f $$(docker images $(NODE_IMAGE) -a -q)
	-docker image rm -f $$(docker images $(NODE_IMAGE) -a -q)
	-docker image rm -f $$(docker images $(TEST_CONTAINER_NAME) -a -q)

clean-windows: clean-windows-builder
	rm -f $(WINDOWS_ARCHIVE) $(WINDOWS_ARCHIVE_BINARY) $(WINDOWS_BINARY)
	rm -f $(WINDOWS_ARCHIVE_ROOT)/libs/hns/hns.psm1
	rm -f $(WINDOWS_ARCHIVE_ROOT)/libs/hns/License.txt
	rm -f $(WINDOWS_ARCHIVE_ROOT)/cni/*.exe
	rm -f $(WINDOWS_ARCHIVE_ROOT)/../nssm.zip
	rm -f $(WINDOWS_ARCHIVE_ROOT)/../nssm.exe
	rm -f $(WINDOWS_INSTALL_SCRIPT)
	rm -rf "$(WINDOWS_DIST)"
	-docker image rm -f $$(docker images $(WINDOWS_IMAGE) -a -q)

###############################################################################
# Building the binary
###############################################################################
build: $(NODE_CONTAINER_MARKER) $(TOOLS_MOUNTNS_BINARY)

# Pull in config from confd.
filesystem/etc/calico/confd/conf.d: $(shell find ../confd/etc/calico/confd/conf.d -type f)
	rm -rf $@ && cp -r ../confd/etc/calico/confd/conf.d $@
	chmod +w $@

filesystem/etc/calico/confd/templates: $(shell find ../confd/etc/calico/confd/templates -type f)
	rm -rf $@ && cp -r ../confd/etc/calico/confd/templates $@
	chmod +w $@

$(LIBBPF_A): $(shell find ../felix/bpf-gpl/include/libbpf -type f -name '*.[ch]')
	make -C ../felix libbpf ARCH=$(ARCH)

filesystem/usr/lib/calico/bpf: $(shell find ../felix/bpf-gpl -type f) $(shell find ../felix/bpf-apache -type f)
	rm -rf filesystem/usr/lib/calico/bpf/ && mkdir -p filesystem/usr/lib/calico/bpf/
	make -C ../felix build-bpf ARCH=$(ARCH)
	cp -r ../felix/bpf-gpl/bin/* $@
	cp -r ../felix/bpf-apache/bin/* $@

# We need CGO when compiling in Felix for BPF support.
# Currently CGO can be enabled in ARM64 and AMD64 builds.
ifeq ($(ARCH), $(filter $(ARCH),amd64 arm64))
CGO_ENABLED=1
CGO_LDFLAGS="-L$(LIBBPF_CONTAINER_PATH)/$(ARCH) -lbpf -lelf -lz"
CGO_CFLAGS="-I$(LIBBPF_CONTAINER_PATH) -I$(BPFGPL_CONTAINER_PATH)"
else
CGO_ENABLED=0
CGO_LDFLAGS=""
CGO_CFLAGS=""
endif

$(NODE_CONTAINER_BINARY): filesystem/usr/lib/calico/bpf $(LIBBPF_A) $(SRC_FILES) ../go.mod
ifeq ($(FIPS),true)
	$(call build_cgo_boring_binary, ./cmd/calico-node/main.go, $@)
else
ifeq ($(ARCH),$(filter $(ARCH),amd64 arm64))
	$(call build_cgo_binary, ./cmd/calico-node/main.go, $@)
else
	$(call build_binary, ./cmd/calico-node/main.go, $@)
endif
endif


$(WINDOWS_BINARY): $(SRC_FILES)
	$(call build_windows_binary, ./cmd/calico-node/main.go, $@)

$(WINDOWS_ARCHIVE_ROOT)/cni/calico.exe:
	$(call build_windows_binary, ./cmd/calico, $@)

$(WINDOWS_ARCHIVE_ROOT)/cni/calico-ipam.exe:
	$(call build_windows_binary, ./cmd/calico-ipam, $@)

$(TOOLS_MOUNTNS_BINARY):
ifeq ($(CGO_ENABLED),1)
	$(call build_cgo_binary, ./cmd/mountns, $@)
else
	$(call build_binary, ./cmd/mountns, $@)
endif


###############################################################################
# Building the image
###############################################################################
## Create the images for all supported ARCHes
image-all: $(addprefix sub-image-,$(VALIDARCHES)) sub-image-fips-amd64
sub-image-%:
	$(MAKE) image ARCH=$*
sub-image-fips-%:
	$(MAKE) image FIPS=true ARCH=$*

image $(NODE_IMAGE): register $(NODE_CONTAINER_MARKER)
$(NODE_CONTAINER_CREATED): $(REMOTE_DEPS) ./Dockerfile.$(ARCH) $(NODE_CONTAINER_BINARY) $(INCLUDED_SOURCE) $(NODE_CONTAINER_FILES) $(TOOLS_MOUNTNS_BINARY)
	$(DOCKER_BUILD) --build-arg BIN_DIR=$(NODE_CONTAINER_BIN_DIR) --build-arg BIRD_IMAGE=$(BIRD_IMAGE) --build-arg GIT_VERSION=$(GIT_VERSION) -t $(NODE_IMAGE):latest-$(ARCH) -f ./Dockerfile.$(ARCH) .
	$(MAKE) retag-build-images-with-registries VALIDARCHES=$(ARCH) IMAGETAG=latest
	touch $@

$(NODE_CONTAINER_FIPS_CREATED): $(REMOTE_DEPS) ./Dockerfile.$(ARCH) $(NODE_CONTAINER_BINARY) $(INCLUDED_SOURCE) $(NODE_CONTAINER_FILES) $(TOOLS_MOUNTNS_BINARY)
	$(DOCKER_BUILD) --build-arg BIN_DIR=$(NODE_CONTAINER_BIN_DIR) --build-arg BIRD_IMAGE=$(BIRD_IMAGE) --build-arg GIT_VERSION=$(GIT_VERSION) -t $(NODE_IMAGE):latest-fips-$(ARCH) -f ./Dockerfile.$(ARCH) .
	$(MAKE) retag-build-images-with-registries VALIDARCHES=$(ARCH) IMAGETAG=latest-fips LATEST_IMAGE_TAG=latest-fips
	touch $@

# download BIRD source to include in image.
$(BIRD_SOURCE): .bird-source.created
.bird-source.created:
	rm -rf filesystem/included-source/bird*
	mkdir -p filesystem/included-source/
	curl -sSf -L --retry 5 -o $(BIRD_SOURCE) https://github.com/projectcalico/bird/tarball/$(BIRD_VERSION)
	touch $@

# include GPL felix code in the image.
$(FELIX_GPL_SOURCE):
.felix-gpl-source.created: $(shell find ../felix/bpf-gpl -type f)
	rm -rf filesystem/included-source/felix*
	mkdir -p filesystem/included-source/
	$(DOCKER_RUN) $(CALICO_BUILD) sh -c 'tar cf $(FELIX_GPL_SOURCE) ../felix/bpf-gpl;'
	touch $@

###############################################################################
# FV Tests
###############################################################################
K8ST_IMAGE_TARS=calico-node.tar calico-apiserver.tar calico-cni.tar pod2daemon.tar calicoctl.tar kube-controllers.tar

ifeq ($(SEMAPHORE_GIT_REF_TYPE), pull-request)
# Determine the tests to run using the test spider tool, which emits a list of impacted packages.
WHAT=$(shell $(DOCKER_GO_BUILD) sh -c 'go run ../hack/test/spider -commit-range=${SEMAPHORE_GIT_COMMIT_RANGE} -filter-dir node/')
else
# By default, run all tests.
WHAT=$(shell find . -name "*_test.go" | xargs dirname | sort -u)
endif

## Run the ginkgo tests.
ut fv: run-k8s-apiserver
	$(DOCKER_RUN) \
	-v $(CERTS_PATH):/home/user/certs \
	-e KUBECONFIG=/go/src/github.com/projectcalico/calico/hack/test/certs/kubeconfig \
	-e ETCD_ENDPOINTS=http://$(LOCAL_IP_ENV):2379 \
	$(CALICO_BUILD) ./run-uts $(WHAT)

###############################################################################
# System tests
###############################################################################
dist/calicoctl:
	mkdir -p dist
	make -C ../calicoctl build
	cp ../calicoctl/bin/calicoctl-linux-$(ARCH) $@

dist/calico dist/calico-ipam:
	mkdir -p dist
	make -C ../cni-plugin build
	cp ../cni-plugin/bin/$(ARCH)/calico dist/calico
	cp ../cni-plugin/bin/$(ARCH)/calico-ipam dist/calico-ipam

# Create images for containers used in the tests
busybox.tar:
	docker pull $(ARCH)/busybox:latest
	docker save --output busybox.tar $(ARCH)/busybox:latest

workload.tar: workload/Dockerfile
	$(DOCKER_BUILD) -t workload -f workload/Dockerfile workload
	docker save --output workload.tar workload

IPT_ALLOW_ETCD:=-A INPUT -i docker0 -p tcp --dport 2379 -m comment --comment "calico-st-allow-etcd" -j ACCEPT

# Create the calico/test image
test_image: .calico_test.created
.calico_test.created: calico_test/Dockerfile $(TEST_CONTAINER_FILES)
	$(DOCKER_BUILD) --build-arg ETCD_VERSION=$(ETCD_VERSION) -f calico_test/Dockerfile -t $(TEST_CONTAINER_NAME) calico_test
	touch $@

calico-node.tar: $(NODE_CONTAINER_CREATED)
	docker save --output $@ $(NODE_IMAGE):latest-$(ARCH)

calico-apiserver.tar: ../go.mod $(shell find ../apiserver -name '*.go') $(shell find ../libcalico-go -name '*.go')
	make -C ../apiserver image
	docker save --output $@ calico/apiserver:latest-$(ARCH)

calico-cni.tar: ../go.mod $(shell find ../cni-plugin -name '*.go') $(shell find ../libcalico-go -name '*.go')
	make -C ../cni-plugin image
	docker save --output $@ calico/cni:latest-$(ARCH)

pod2daemon.tar: ../go.mod $(shell find ../pod2daemon -name '*.go')
	make -C ../pod2daemon image
	docker save --output $@ calico/pod2daemon-flexvol:latest-$(ARCH)

calicoctl.tar: ../go.mod $(shell find ../calicoctl -name '*.go') $(shell find ../libcalico-go -name '*.go')
	make -C ../calicoctl image
	docker save --output $@ calico/ctl:latest-$(ARCH)

kube-controllers.tar: ../go.mod $(shell find ../kube-controllers -name '*.go') $(shell find ../libcalico-go -name '*.go')
	make -C ../kube-controllers image
	docker save --output $@ calico/kube-controllers:latest-$(ARCH)

load-container-images: $(K8ST_IMAGE_TARS) $(KUBECTL)
	# Load the latest tar files onto the currently running kind cluster.
	KUBECONFIG=$(KIND_KUBECONFIG) ./tests/k8st/load_images_on_kind_cluster.sh
	# Restart the Calico containers so they launch with the newly loaded code.
	# TODO: We should be able to do this without restarting everything in kube-system.
	KUBECONFIG=$(KIND_KUBECONFIG) $(KUBECTL) delete pods -n kube-system --all
	# calicoctl is deployed as a pod on the cluster and needs to be recreated.
	KUBECONFIG=$(KIND_KUBECONFIG) $(KUBECTL) apply -f tests/k8st/infra/calicoctl.yaml

.PHONY: st-checks
st-checks:
	@if mount | grep -q "cgroup on /sys/fs/cgroup"; then \
		echo "cgroup v1 mounted"; \
	else \
		echo; \
		echo "ERROR: Looks like your system uses cgroupv2, which is "; \
		echo "not compatible with our ancient version of dind."; \
		echo "You can either run this test in a VM, or add "; \
		echo "systemd.unified_cgroup_hierarchy=0 to your kernel "; \
		echo "command line (if supported by your kernel/OS)."; \
		echo; \
		exit 1; \
	fi

.PHONY: k8s-test
## Run the k8s tests
k8s-test:
	$(MAKE) kind-k8st-setup
	$(MAKE) kind-k8st-run-test
	$(MAKE) kind-k8st-cleanup

.PHONY: kind-k8st-setup
kind-k8st-setup: $(K8ST_IMAGE_TARS) kind-cluster-create
	KUBECONFIG=$(KIND_KUBECONFIG) ARCH=$(ARCH) ./tests/k8st/deploy_resources_on_kind_cluster.sh

.PHONY: kind-k8st-run-test
kind-k8st-run-test: .calico_test.created $(KIND_KUBECONFIG)
	docker run -t --rm \
	    -v $(CURDIR):/code \
	    -v /var/run/docker.sock:/var/run/docker.sock \
	    -v $(KIND_KUBECONFIG):/root/.kube/config \
	    -v $(KUBECTL):/bin/kubectl \
	    -e ROUTER_IMAGE=$(BIRD_IMAGE) \
	    --privileged \
	    --net host \
	${TEST_CONTAINER_NAME} \
	    sh -c 'echo "container started.." && \
	     cd /code/tests/k8st && nosetests $(K8ST_TO_RUN) -v --with-xunit --xunit-file="/code/report/$(K8ST_REPORT_FILENAME)" --with-timer'

.PHONY: kind-k8st-cleanup
kind-k8st-cleanup: kind-cluster-destroy

.PHONY: st
## Run the system tests
st: st-checks $(REMOTE_DEPS) image dist/calicoctl busybox.tar calico-node.tar workload.tar run-etcd .calico_test.created dist/calico dist/calico-ipam
	# Use the host, PID and network namespaces from the host.
	# Privileged is needed since 'calico node' write to /proc (to enable ip_forwarding)
	# Map the docker socket in so docker can be used from inside the container
	# HOST_CHECKOUT_DIR is used for volume mounts on containers started by this one.
	# All of code under test is mounted into the container.
	#   - This also provides access to calicoctl and the docker client
	docker run --uts=host \
		   --pid=host \
		   --net=host \
		   --privileged \
		   -v $(CURDIR):/code \
		   -e HOST_CHECKOUT_DIR=$(CURDIR) \
		   -e DEBUG_FAILURES=$(DEBUG_FAILURES) \
		   -e MY_IP=$(LOCAL_IP_ENV) \
		   -e NODE_CONTAINER_NAME=$(NODE_IMAGE):latest-$(ARCH) \
		   --rm -t \
		   -v /var/run/docker.sock:/var/run/docker.sock \
		   $(TEST_CONTAINER_NAME) \
		   sh -c 'nosetests $(ST_TO_RUN) -v --with-xunit --xunit-file="/code/report/nosetests.xml" --with-timer $(ST_OPTIONS)'
	$(MAKE) stop-etcd

###############################################################################
# CI/CD
###############################################################################
.PHONY: ci
ci: static-checks ut image image-windows st

## Deploys images to registry
cd: image-all cd-common

###############################################################################
# Release
###############################################################################
## Produces a clean build of release artifacts at the specified version.
release-build: .release-$(VERSION).created
.release-$(VERSION).created:
	$(MAKE) clean image-all RELEASE=true
	$(MAKE) retag-build-images-with-registries RELEASE=true IMAGETAG=$(VERSION)
	# Generate the `latest` node images.
	$(MAKE) retag-build-images-with-registries RELEASE=true IMAGETAG=latest
	$(MAKE) FIPS=true retag-build-images-with-registries RELEASE=true IMAGETAG=$(VERSION)-fips LATEST_IMAGE_TAG=latest-fips
	$(MAKE) FIPS=true retag-build-images-with-registries RELEASE=true IMAGETAG=latest-fips LATEST_IMAGE_TAG=latest-fips
	# Generate the Windows zip archives.
	$(MAKE) release-windows-archive
	$(MAKE) $(WINDOWS_INSTALL_SCRIPT)
	touch $@

## Produces the Windows installation ZIP archive for the release.
release-windows-archive: release-prereqs
	$(MAKE) build-windows-archive WINDOWS_ARCHIVE_TAG=$(VERSION)

## Verifies the release artifacts produces by `make release-build` are correct.
release-verify: release-prereqs
	# Check the reported version is correct for each release artifact.
	if ! docker run $(NODE_IMAGE):$(VERSION)-$(ARCH) versions | grep '^$(VERSION)$$'; then echo "Reported version:" `docker run $(NODE_IMAGE):$(VERSION)-$(ARCH) versions` "\nExpected version: $(VERSION)"; false; else echo "\nVersion check passed\n"; fi

## Pushes a github release and release artifacts produced by `make release-build`.
release-publish: release-prereqs .release-$(VERSION).published
.release-$(VERSION).published:
	# Push node images.
	$(MAKE) push-images-to-registries push-manifests IMAGETAG=$(VERSION) RELEASE=$(RELEASE) CONFIRM=$(CONFIRM)
	$(MAKE) FIPS=true push-images-to-registries push-manifests IMAGETAG=$(VERSION)-fips RELEASE=$(RELEASE) CONFIRM=$(CONFIRM)

	# Push Windows images.
	$(MAKE) release-windows IMAGETAG=$(VERSION) CONFIRM=$(CONFIRM)

	touch $@

# WARNING: Only run this target if this release is the latest stable release. Do NOT
# run this target for alpha / beta / release candidate builds, or patches to earlier Calico versions.
## Pushes `latest` release images. WARNING: Only run this for latest stable releases.
release-publish-latest: release-verify
	$(MAKE) push-images-to-registries push-manifests IMAGETAG=latest RELEASE=$(RELEASE) CONFIRM=$(CONFIRM)
	# Push Windows images.
	$(MAKE) release-windows IMAGETAG=latest CONFIRM=$(CONFIRM)

###############################################################################
# Windows packaging
###############################################################################
# Pull the BGP configuration scripts and templates from the confd repo.
$(WINDOWS_MOD_CACHED_FILES):

$(WINDOWS_ARCHIVE_ROOT)/confd/config-bgp%: windows-packaging/config-bgp%
	$(DOCKER_RUN) $(CALICO_BUILD) sh -ec ' \
        $(GIT_CONFIG_SSH) \
        cp -r ../confd/$< $@'; \
        chmod +w $@

$(WINDOWS_ARCHIVE_ROOT)/confd/conf.d/%: windows-packaging/conf.d/%
	$(DOCKER_RUN) $(CALICO_BUILD) sh -ec ' \
        $(GIT_CONFIG_SSH) \
        cp -r ../confd/$< $@'; \
        chmod +w $@

$(WINDOWS_ARCHIVE_ROOT)/confd/templates/%: windows-packaging/templates/%
	$(DOCKER_RUN) $(CALICO_BUILD) sh -ec ' \
        $(GIT_CONFIG_SSH) \
        cp -r ../confd/$< $@'; \
        chmod +w $@

$(WINDOWS_ARCHIVE_ROOT)/libs/hns/hns.psm1:
	curl -sSf -L --retry 5 -o $@ $(MICROSOFT_SDN_GITHUB_RAW_URL)/Kubernetes/windows/hns.psm1

$(WINDOWS_ARCHIVE_ROOT)/libs/hns/License.txt:
	curl -sSf -L --retry 5 -o $@  $(MICROSOFT_SDN_GITHUB_RAW_URL)/License.txt

## Download NSSM.
windows-packaging/nssm.zip:
<<<<<<< HEAD
	curl -sSf -L --retry 5 -o $@ https://github.com/projectcalico/calico/releases/download/v3.27.0-$(WINDOWS_NSSM_VERSION).zip
=======
	curl -sSf -L --retry 5 -o $@ $(WINDOWS_NSSM_URL)
>>>>>>> c86e1b70

windows-packaging/nssm.exe: windows-packaging/nssm.zip
	cd windows-packaging && \
	sha256sum --check nssm.sha256sum && \
	unzip -o nssm.zip 'nssm-$(WINDOWS_NSSM_VERSION)/win64/nssm.exe' && \
	mv nssm-$(WINDOWS_NSSM_VERSION)/win64/nssm.exe nssm.exe && \
	rm -rf nssm-$(WINDOWS_NSSM_VERSION)/

$(WINDOWS_ARCHIVE): build-windows-archive

.PHONY: build-windows-archive
build-windows-archive: $(WINDOWS_ARCHIVE_FILES) windows-packaging/nssm.zip
	# To be as atomic as possible, we re-do work like unpacking NSSM here.
	-rm -f "$(WINDOWS_ARCHIVE)"
	-rm -rf $(WINDOWS_ARCHIVE_ROOT)/nssm
	mkdir -p dist
	cd windows-packaging && \
	sha256sum --check nssm.sha256sum && \
	cd CalicoWindows && \
	unzip  ../nssm.zip \
	       -x 'nssm-$(WINDOWS_NSSM_VERSION)/src/*' && \
	mv nssm-$(WINDOWS_NSSM_VERSION) nssm && \
	cd .. && \
	zip -r "../$(WINDOWS_ARCHIVE)" CalicoWindows -x '*.git*'
	@echo
	@echo "Windows archive built at $(WINDOWS_ARCHIVE)"

$(WINDOWS_ARCHIVE_BINARY): $(WINDOWS_BINARY)
	cp $< $@

# Build the docs site and copy over the install-calico-windows.ps1 script.
$(WINDOWS_INSTALL_SCRIPT):
	-mkdir -p dist
	cp $(CURDIR)/windows-packaging/install-calico-windows.ps1 $@
	sed -i s/VERSION/$(GIT_VERSION)/g $@

# NOTE: WINDOWS_IMAGE_REQS must be defined with the requirements to build the windows
# image. These must be added as reqs to 'image-windows' (originally defined in
# lib.Makefile) on the specific package Makefile otherwise they are not correctly
# recognized.
WINDOWS_IMAGE_REQS := \
	Dockerfile-windows \
	$(WINDOWS_BINARY) \
	$(WINDOWS_ARCHIVE_ROOT)/libs/hns/hns.psm1 \
	$(WINDOWS_ARCHIVE_ROOT)/libs/calico/calico.psm1 \
	$(WINDOWS_ARCHIVE_ROOT)/config-hpc.ps1 \
	$(WINDOWS_ARCHIVE_ROOT)/felix/felix-service.ps1 \
	$(WINDOWS_ARCHIVE_ROOT)/node/node-service.ps1 \
	$(WINDOWS_ARCHIVE_ROOT)/uninstall-calico-hpc.ps1 \
	$(WINDOWS_ARCHIVE_ROOT)/confd/confd-service.ps1 \
	$(WINDOWS_ARCHIVE_ROOT)/confd/config-bgp.ps1 \
	$(WINDOWS_ARCHIVE_ROOT)/confd/config-bgp.psm1 \
	$(WINDOWS_ARCHIVE_ROOT)/confd/conf.d/blocks.toml \
	$(WINDOWS_ARCHIVE_ROOT)/confd/conf.d/peerings.toml \
	$(WINDOWS_ARCHIVE_ROOT)/confd/templates/blocks.ps1.template \
	$(WINDOWS_ARCHIVE_ROOT)/confd/templates/peerings.ps1.template \
	windows-packaging/nssm.exe
image-windows: $(WINDOWS_IMAGE_REQS)<|MERGE_RESOLUTION|>--- conflicted
+++ resolved
@@ -523,11 +523,7 @@
 
 ## Download NSSM.
 windows-packaging/nssm.zip:
-<<<<<<< HEAD
-	curl -sSf -L --retry 5 -o $@ https://github.com/projectcalico/calico/releases/download/v3.27.0-$(WINDOWS_NSSM_VERSION).zip
-=======
 	curl -sSf -L --retry 5 -o $@ $(WINDOWS_NSSM_URL)
->>>>>>> c86e1b70
 
 windows-packaging/nssm.exe: windows-packaging/nssm.zip
 	cd windows-packaging && \
