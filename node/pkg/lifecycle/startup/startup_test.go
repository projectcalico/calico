--- conflicted
+++ resolved
@@ -957,11 +957,7 @@
 				}
 			},
 
-<<<<<<< HEAD
-				Entry("valid single k8s env var", []EnvItem{{"CALICO_K8S_NODE_REF", "node1"}}, libapi.OrchRef{NodeName: "node1", Orchestrator: "k8s"}, true), // nolint: vet
-=======
 				Entry("valid single k8s env var", []EnvItem{{"CALICO_K8S_NODE_REF", "node1"}}, libapi.OrchRef{NodeName: "node1", Orchestrator: "k8s"}, true),
->>>>>>> aca98fe3
 			)
 
 			It("Should not configure any OrchRefs when no valid env vars are passed", func() {
@@ -976,11 +972,7 @@
 				os.Setenv("CALICO_K8S_NODE_REF", "node1")
 
 				node := &libapi.Node{}
-<<<<<<< HEAD
-				node.Spec.OrchRefs = append(node.Spec.OrchRefs, libapi.OrchRef{NodeName: "node1", Orchestrator: "k8s"}) // nolint: vet
-=======
 				node.Spec.OrchRefs = append(node.Spec.OrchRefs, libapi.OrchRef{NodeName: "node1", Orchestrator: "k8s"})
->>>>>>> aca98fe3
 				Expect(configureNodeRef(node)).To(Equal(true))
 
 				Expect(node.Spec.OrchRefs).To(HaveLen(1))
