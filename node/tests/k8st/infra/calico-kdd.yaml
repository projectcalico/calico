--- conflicted
+++ resolved
@@ -981,16 +981,8 @@
         seccompProfile:
           type: RuntimeDefault
       containers:
-<<<<<<< HEAD
-      - image: quay.io/calico/typha:latest-amd64
-        imagePullPolicy: Never
-        name: calico-typha
-        ports:
-        - containerPort: 5473
-=======
-        - image: docker.io/calico/typha:latest-amd64
+        - image: quay.io/calico/typha:latest-amd64
           imagePullPolicy: Never
->>>>>>> a33b26e7
           name: calico-typha
           ports:
             - containerPort: 5473
