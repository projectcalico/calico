#!/bin/bash -e

# Clean up background jobs on exit.
set -m
function cleanup() {
  rc=$?
  jobs -p | xargs --no-run-if-empty kill
  exit $rc
}
trap 'cleanup' SIGINT SIGHUP SIGTERM EXIT

function wait_pod_ready() {
  args="$@"

  # Start background process, waiting for the pod to be ready.
  (
    # Wait in a loop because the command fails fast if the pod isn't visible yet.
    while ! ${kubectl} wait pod --for=condition=Ready --timeout=30s $args; do
      echo "Waiting for pod $args to be ready..."
      ${kubectl} get po -o wide $args || true
      sleep 1
    done;
    ${kubectl} wait pod --for=condition=Ready --timeout=300s $args
  ) & pid=$!
  # Start a second background process that implements the actual timeout.
  ( sleep 300; kill $pid ) 2>/dev/null & watchdog=$!
  set +e

  wait $pid 2>/dev/null
  rc=$?
  kill $watchdog 2>/dev/null
  wait $watchdog 2>/dev/null

  if [ $rc -ne 0 ]; then
    echo "Pod $args failed to become ready within 300s"
    echo "collecting diags..."
    ${kubectl} get po -A -o wide
    ${kubectl} describe po $args
    ${kubectl} logs $args
    echo "Pod $args failed to become ready within 300s; diags above ^^"
  fi

  set -e
  return $rc
}

# test directory.
TEST_DIR=./tests/k8st
ARCH=${ARCH:-amd64}
GIT_VERSION=${GIT_VERSION:-`git describe --tags --dirty --always --abbrev=12`}
HELM=../bin/helm
CHART=../bin/tigera-operator-$GIT_VERSION.tgz

# kubectl binary.
: ${kubectl:=../hack/test/kind/kubectl}

echo "Set ipv6 address on each node"
docker exec kind-control-plane ip -6 addr replace 2001:20::8/64 dev eth0
docker exec kind-worker ip -6 addr replace 2001:20::1/64 dev eth0
docker exec kind-worker2 ip -6 addr replace 2001:20::2/64 dev eth0
docker exec kind-worker3 ip -6 addr replace 2001:20::3/64 dev eth0

echo

echo "Load calico/node docker images onto each node"
$TEST_DIR/load_images_on_kind_cluster.sh

echo "Install additional permissions for BGP password"
${kubectl} apply -f $TEST_DIR/infra/additional-rbac.yaml
echo

echo "Install Calico using the helm chart"
$HELM install calico $CHART -f $TEST_DIR/infra/values.yaml -n tigera-operator --create-namespace

echo "Install calicoctl as a pod"
${kubectl} apply -f $TEST_DIR/infra/calicoctl.yaml
echo

echo "Wait for Calico to be ready..."
<<<<<<< HEAD
wait_pod_ready -l k8s-app=calico-node -n calico-system
wait_pod_ready -l k8s-app=calico-kube-controllers -n calico-system
# wait_pod_ready -l k8s-app=calico-apiserver -n calico-apiserver
=======
for app in calico-node calico-kube-controllers calico-apiserver calico-typha whisker goldmane; do
  wait_pod_ready -n calico-system -l k8s-app="$app"
done
>>>>>>> ace5c2c4
wait_pod_ready -l k8s-app=kube-dns -n kube-system
wait_pod_ready calicoctl -n kube-system

echo "Wait for tigera status to be ready"
${kubectl} wait --for=condition=Available tigerastatus/calico
# ${kubectl} wait --for=condition=Available tigerastatus/apiserver

echo "Calico is running."
echo

echo "Install MetalLB controller for allocating LoadBalancer IPs"
${kubectl} create ns metallb-system || true
${kubectl} apply -f $TEST_DIR/infra/metallb.yaml
${kubectl} apply -f $TEST_DIR/infra/metallb-config.yaml

# Create and monitor a test webserver service for dual stack.
echo "Create test-webserver deployment..."
${kubectl} apply -f tests/k8st/infra/test-webserver.yaml

echo "Wait for client and webserver pods to be ready..."
wait_pod_ready -l pod-name=client
wait_pod_ready -l app=webserver
echo "client and webserver pods are running."
echo

# Show all the pods running for diags purposes.
${kubectl} get po --all-namespaces -o wide
${kubectl} get svc

# Run ipv4 ipv6 connection test
function test_connection() {
  local svc="webserver-ipv$1"
  output=$(${kubectl} exec client -- wget $svc -T 10 -O -)
  echo $output
  if [[ $output != *test-webserver* ]]; then
    echo "connection to $svc service failed"
    exit 1
  fi
}
test_connection 4
test_connection 6

# At the end of it all, scale down the operator so that it doesn't
# make changes to the cluster. Some of our tests modify calico/node, etc.
# We should remove this once we fix up those tests.
${kubectl} scale deployment -n tigera-operator tigera-operator --replicas=0

# TODO: Remove crd.projectcalico.org/v1 resources.
${kubectl} delete -f ../libcalico-go/config/crd/<|MERGE_RESOLUTION|>--- conflicted
+++ resolved
@@ -77,15 +77,9 @@
 echo
 
 echo "Wait for Calico to be ready..."
-<<<<<<< HEAD
-wait_pod_ready -l k8s-app=calico-node -n calico-system
-wait_pod_ready -l k8s-app=calico-kube-controllers -n calico-system
-# wait_pod_ready -l k8s-app=calico-apiserver -n calico-apiserver
-=======
-for app in calico-node calico-kube-controllers calico-apiserver calico-typha whisker goldmane; do
+for app in calico-node calico-kube-controllers calico-typha whisker goldmane; do
   wait_pod_ready -n calico-system -l k8s-app="$app"
 done
->>>>>>> ace5c2c4
 wait_pod_ready -l k8s-app=kube-dns -n kube-system
 wait_pod_ready calicoctl -n kube-system
 
