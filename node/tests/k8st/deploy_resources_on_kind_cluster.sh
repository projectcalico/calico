--- conflicted
+++ resolved
@@ -84,11 +84,6 @@
 wait_pod_ready calicoctl -n kube-system
 
 echo "Wait for tigera status to be ready"
-<<<<<<< HEAD
-${kubectl} wait --for=condition=Available tigerastatus/calico
-# ${kubectl} wait --for=condition=Available tigerastatus/apiserver
-
-=======
 if ! ${kubectl} wait --for=condition=Available tigerastatus/calico; then
   echo "TigeraStatus for Calico is down, collecting diags..."
   ${kubectl} get -o yaml tigerastatus/calico
@@ -99,11 +94,10 @@
   ${kubectl} describe po -n calico-system
   exit 1
 fi
-if ! ${kubectl} wait --for=condition=Available tigerastatus/apiserver; then
-  ${kubectl} get -o yaml tigerastatus/apiserver
-  exit 1
-fi
->>>>>>> 94e0b6c0
+# if ! ${kubectl} wait --for=condition=Available tigerastatus/apiserver; then
+#   ${kubectl} get -o yaml tigerastatus/apiserver
+#   exit 1
+# fi
 echo "Calico is running."
 echo
 
