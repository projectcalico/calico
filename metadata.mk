#################################################################################################
# This file contains Makefile configuration parameters and metadata for this branch.
#################################################################################################

# The version of calico/go-build and calico/base to use.
GO_BUILD_VER=1.25.2-llvm18.1.8-k8s1.33.5
CALICO_BASE_VER=ubi9-1759892166

# Env var to ACK Ginkgo deprecation warnings, may need updating with go-build.
ACK_GINKGO=ACK_GINKGO_DEPRECATIONS=1.16.5

# Version of Kubernetes to use for tests, rancher/kubectl, and kubectl binary release.
K8S_VERSION=v1.33.5

# Version of various tools used in the build and tests.
COREDNS_VERSION=1.5.2
CRANE_VERSION := v0.20.6
ETCD_VERSION=v3.5.6
GHR_VERSION=v0.17.0
GITHUB_CLI_VERSION=2.76.2
GOTESTSUM_VERSION=v1.12.3
HELM_VERSION=v3.11.3
KINDEST_NODE_VERSION=v1.33.4
KIND_VERSION=v0.29.0

# Configuration for Semaphore/Github integration.  This needs to be set
# differently for a forked repo.
ORGANIZATION = projectcalico
GIT_REPO = calico

RELEASE_BRANCH_PREFIX ?=release
DEV_TAG_SUFFIX        ?= 0.dev

# Part of the git remote that is common to git and HTTP representations.
# Used to auto-detect the right remote.
GIT_REPO_SLUG ?= $(ORGANIZATION)/$(GIT_REPO)

# Configure git to access repositories using SSH.
GIT_USE_SSH = true

# The version of BIRD to use for calico/node builds and confd tests.
BIRD_VERSION=v0.3.3-211-g9111ec3c

# DEV_REGISTRIES configures the container image registries which are built from this
# repository. By default, just build images with calico/. Allow this variable to be overridden,
# as both CI/CD and the release tooling will override this to build publishable images.
DEV_REGISTRIES ?= calico

# The directory for windows image tarballs
WINDOWS_DIST = dist/windows

# FIXME: Use WINDOWS_HPC_VERSION and remove WINDOWS_VERSIONS when containerd v1.6 is EOL'd
# The Windows HPC container version used as base for Calico Windows images
WINDOWS_HPC_VERSION ?= v1.0.0
# The Windows versions used as base for Calico Windows images
WINDOWS_VERSIONS ?= 1809 ltsc2022

# The CNI plugin and flannel code that will be cloned and rebuilt with this repo's go-build image
# whenever the cni-plugin image is created.
CNI_VERSION=master
FLANNEL_VERSION=main

# The libbpf version to use
LIBBPF_VERSION=v1.4.6

# The bpftool image to use; this is the output of the https://github.com/projectcalico/bpftool repo.
BPFTOOL_IMAGE=calico/bpftool:v7.5.0

# The operator branch corresponding to this branch.
<<<<<<< HEAD
OPERATOR_BRANCH=casey-v3-crds
=======
OPERATOR_BRANCH ?= master
>>>>>>> eb96734b

# quay.io expiry time for hashrelease/dev images
QUAY_EXPIRE_DAYS=90<|MERGE_RESOLUTION|>--- conflicted
+++ resolved
@@ -67,11 +67,7 @@
 BPFTOOL_IMAGE=calico/bpftool:v7.5.0
 
 # The operator branch corresponding to this branch.
-<<<<<<< HEAD
-OPERATOR_BRANCH=casey-v3-crds
-=======
-OPERATOR_BRANCH ?= master
->>>>>>> eb96734b
+OPERATOR_BRANCH ?= casey-v3-crds
 
 # quay.io expiry time for hashrelease/dev images
 QUAY_EXPIRE_DAYS=90